#!/usr/bin/python
# -*- coding: utf-8 -*-

# ===--- test_compare_perf_tests.py --------------------------------------===//
#
#  This source file is part of the Swift.org open source project
#
#  Copyright (c) 2014 - 2017 Apple Inc. and the Swift project authors
#  Licensed under Apache License v2.0 with Runtime Library Exception
#
#  See https://swift.org/LICENSE.txt for license information
#  See https://swift.org/CONTRIBUTORS.txt for the list of Swift project authors
#
# ===---------------------------------------------------------------------===//

import os
import shutil
import sys
import tempfile
import unittest

from compare_perf_tests import LogParser
from compare_perf_tests import PerformanceTestResult
from compare_perf_tests import PerformanceTestSamples
from compare_perf_tests import ReportFormatter
from compare_perf_tests import ResultComparison
from compare_perf_tests import Sample
from compare_perf_tests import TestComparator
from compare_perf_tests import main
from compare_perf_tests import parse_args

from test_utils import captured_output


class TestSample(unittest.TestCase):
    def test_has_named_fields(self):
        s = Sample(1, 2, 3)
        self.assertEqual(s.i, 1)
        self.assertEqual(s.num_iters, 2)
        self.assertEqual(s.runtime, 3)

    def test_is_iterable(self):
        s = Sample(1, 2, 3)
        self.assertEqual(s[0], 1)
        self.assertEqual(s[1], 2)
        self.assertEqual(s[2], 3)


class TestPerformanceTestSamples(unittest.TestCase):
    def setUp(self):
        self.samples = PerformanceTestSamples('B1')
        self.samples.add(Sample(7, 42, 1000))

    def test_has_name(self):
        self.assertEqual(self.samples.name, 'B1')

    def test_stores_samples(self):
        self.assertEqual(self.samples.count, 1)
        s = self.samples.samples[0]
        self.assertTrue(isinstance(s, Sample))
        self.assertEqual(s.i, 7)
        self.assertEqual(s.num_iters, 42)
        self.assertEqual(s.runtime, 1000)

    def test_quantile(self):
        self.assertEqual(self.samples.quantile(1), 1000)
        self.assertEqual(self.samples.quantile(0), 1000)
        self.samples.add(Sample(2, 1, 1100))
        self.assertEqual(self.samples.quantile(0), 1000)
        self.assertEqual(self.samples.quantile(1), 1100)
        self.samples.add(Sample(3, 1, 1050))
        self.assertEqual(self.samples.quantile(0), 1000)
        self.assertEqual(self.samples.quantile(.5), 1050)
        self.assertEqual(self.samples.quantile(1), 1100)

    def assertEqualFiveNumberSummary(self, ss, expected_fns):
        e_min, e_q1, e_median, e_q3, e_max = expected_fns
        self.assertEqual(ss.min, e_min)
        self.assertEqual(ss.q1, e_q1)
        self.assertEqual(ss.median, e_median)
        self.assertEqual(ss.q3, e_q3)
        self.assertEqual(ss.max, e_max)

    def test_computes_five_number_summary(self):
        self.assertEqualFiveNumberSummary(
            self.samples, (1000, 1000, 1000, 1000, 1000))
        self.samples.add(Sample(2, 1, 1100))
        self.assertEqualFiveNumberSummary(
            self.samples, (1000, 1000, 1000, 1100, 1100))
        self.samples.add(Sample(3, 1, 1050))
        self.assertEqualFiveNumberSummary(
            self.samples, (1000, 1000, 1050, 1100, 1100))
        self.samples.add(Sample(4, 1, 1025))
        self.assertEqualFiveNumberSummary(
            self.samples, (1000, 1000, 1025, 1050, 1100))
        self.samples.add(Sample(5, 1, 1075))
        self.assertEqualFiveNumberSummary(
            self.samples, (1000, 1025, 1050, 1075, 1100))

    def test_computes_inter_quartile_range(self):
        self.assertEqual(self.samples.iqr, 0)
        self.samples.add(Sample(2, 1, 1025))
        self.samples.add(Sample(3, 1, 1050))
        self.samples.add(Sample(4, 1, 1075))
        self.samples.add(Sample(5, 1, 1100))
        self.assertEqual(self.samples.iqr, 50)

    def assertEqualtats(self, stats, expected_stats):
        for actual, expected in zip(stats, expected_stats):
            self.assertAlmostEquals(actual, expected, places=2)

    def test_computes_mean_sd_cv(self):
        ss = self.samples
        self.assertEqualtats(
            (ss.mean, ss.sd, ss.cv), (1000.0, 0.0, 0.0))
        self.samples.add(Sample(2, 1, 1100))
        self.assertEqualtats(
            (ss.mean, ss.sd, ss.cv), (1050.0, 70.71, 6.7 / 100))

    def test_computes_range_spread(self):
        ss = self.samples
        self.assertEqualtats(
            (ss.range, ss.spread), (0, 0))
        self.samples.add(Sample(2, 1, 1100))
        self.assertEqualtats(
            (ss.range, ss.spread), (100, 10.0 / 100))

    def test_init_with_samples(self):
        self.samples = PerformanceTestSamples(
            'B2', [Sample(0, 1, 1000), Sample(1, 1, 1100)])
        self.assertEqual(self.samples.count, 2)
        self.assertEqualtats(
            (self.samples.mean, self.samples.sd,
             self.samples.range, self.samples.spread),
            (1050.0, 70.71, 100, 9.52 / 100))

    def test_can_handle_zero_runtime(self):
        # guard against dividing by 0
        self.samples = PerformanceTestSamples('Zero')
        self.samples.add(Sample(0, 1, 0))
        self.assertEqualtats(
            (self.samples.mean, self.samples.sd, self.samples.cv,
             self.samples.range, self.samples.spread),
            (0, 0, 0.0, 0, 0.0))

    def test_excludes_outliers(self):
        ss = [Sample(*map(int, s.split())) for s in
              '0 1 1000, 1 1 1025, 2 1 1050, 3 1 1075, 4 1 1100, '
              '5 1 1000, 6 1 1025, 7 1 1050, 8 1 1075, 9 1 1100, '
              '10 1 1050, 11 1 949, 12 1 1151'.split(',')]
        self.samples = PerformanceTestSamples('Outliers', ss)
        self.assertEqual(self.samples.count, 13)
        self.assertEqualtats(
            (self.samples.mean, self.samples.sd), (1050, 52.36))

        self.samples.exclude_outliers()

        self.assertEqual(self.samples.count, 11)
        self.assertEqual(self.samples.outliers, ss[11:])
        self.assertEqualFiveNumberSummary(
            self.samples, (1000, 1025, 1050, 1075, 1100))
        self.assertEqualtats(
            (self.samples.mean, self.samples.sd), (1050, 35.36))

    def test_excludes_outliers_zero_IQR(self):
        self.samples = PerformanceTestSamples('Tight')
        self.samples.add(Sample(0, 2, 23))
        self.samples.add(Sample(1, 2, 18))
        self.samples.add(Sample(2, 2, 18))
        self.samples.add(Sample(3, 2, 18))
        self.assertEqual(self.samples.iqr, 0)

        self.samples.exclude_outliers()

        self.assertEqual(self.samples.count, 3)
        self.assertEqualtats(
            (self.samples.min, self.samples.max), (18, 18))

    def test_excludes_outliers_top_only(self):
        ss = [Sample(*map(int, s.split())) for s in
              '0 1 1, 1 1 2, 2 1 2, 3 1 2, 4 1 3'.split(',')]
        self.samples = PerformanceTestSamples('Top', ss)
        self.assertEqualFiveNumberSummary(self.samples, (1, 2, 2, 2, 3))
        self.assertEqual(self.samples.iqr, 0)

        self.samples.exclude_outliers(top_only=True)

        self.assertEqual(self.samples.count, 4)
        self.assertEqualtats((self.samples.min, self.samples.max), (1, 2))


class TestPerformanceTestResult(unittest.TestCase):
    def test_init(self):
        log_line = '1,AngryPhonebook,20,10664,12933,11035,576,10884'
        r = PerformanceTestResult(log_line.split(','))
        self.assertEqual(r.test_num, '1')
        self.assertEqual(r.name, 'AngryPhonebook')
        self.assertEqual(
            (r.num_samples, r.min, r.max, r.mean, r.sd, r.median),
            (20, 10664, 12933, 11035, 576, 10884))
        self.assertEqual(r.samples, None)

        log_line = '1,AngryPhonebook,1,12045,12045,12045,0,12045,10510336'
        r = PerformanceTestResult(log_line.split(','))
        self.assertEqual(r.max_rss, 10510336)

    def test_init_quantiles(self):
        # #,TEST,SAMPLES,MIN(μs),MEDIAN(μs),MAX(μs)
        log = '1,Ackermann,3,54383,54512,54601'
        r = PerformanceTestResult(log.split(','), quantiles=True)
        self.assertEqual(r.test_num, '1')
        self.assertEqual(r.name, 'Ackermann')
        self.assertEqual((r.num_samples, r.min, r.median, r.max),
                         (3, 54383, 54512, 54601))
        self.assertAlmostEquals(r.mean, 54498.67, places=2)
        self.assertAlmostEquals(r.sd, 109.61, places=2)
        self.assertEqual(r.samples.count, 3)
        self.assertEqual(r.samples.num_samples, 3)
        self.assertEqual([s.runtime for s in r.samples.all_samples],
                         [54383, 54512, 54601])

        # #,TEST,SAMPLES,MIN(μs),MEDIAN(μs),MAX(μs),MAX_RSS(B)
        log = '1,Ackermann,3,54529,54760,55807,266240'
        r = PerformanceTestResult(log.split(','), quantiles=True, memory=True)
        self.assertEqual((r.samples.count, r.max_rss), (3, 266240))
        # #,TEST,SAMPLES,MIN(μs),Q1(μs),Q2(μs),Q3(μs),MAX(μs)
        log = '1,Ackermann,5,54570,54593,54644,57212,58304'
        r = PerformanceTestResult(log.split(','), quantiles=True, memory=False)
        self.assertEqual((r.num_samples, r.min, r.median, r.max),
                         (5, 54570, 54644, 58304))
        self.assertEqual((r.samples.q1, r.samples.q3), (54593, 57212))
        self.assertEqual(r.samples.count, 5)
        # #,TEST,SAMPLES,MIN(μs),Q1(μs),Q2(μs),Q3(μs),MAX(μs),MAX_RSS(B)
        log = '1,Ackermann,5,54686,54731,54774,55030,63466,270336'
        r = PerformanceTestResult(log.split(','), quantiles=True, memory=True)
        self.assertEqual(r.samples.num_samples, 5)
        self.assertEqual(r.samples.count, 4)  # outlier was excluded
        self.assertEqual(r.max_rss, 270336)

    def test_init_delta_quantiles(self):
        # #,TEST,SAMPLES,MIN(μs),𝚫MEDIAN,𝚫MAX
        # 2-quantile from 2 samples in repeated min, when delta encoded,
        # the difference is 0, which is ommited -- only separator remains
        log = '202,DropWhileArray,2,265,,22'
        r = PerformanceTestResult(log.split(','), quantiles=True, delta=True)
        self.assertEqual((r.num_samples, r.min, r.median, r.max),
                         (2, 265, 265, 287))
        self.assertEqual(r.samples.count, 2)
        self.assertEqual(r.samples.num_samples, 2)

    def test_init_oversampled_quantiles(self):
        """When num_samples is < quantile + 1, some of the measurements are
        repeated in the report summary. Samples should contain only true
        values, discarding the repetated artifacts from quantile estimation.

        The test string is slightly massaged output of the following R script:
        subsample <- function(x, q) {
          quantile(1:x, probs=((0:(q-1))/(q-1)), type=1)}
        tbl <- function(s) t(sapply(1:s, function(x) {
          qs <- subsample(x, s); c(qs[1], diff(qs)) }))
        sapply(c(3, 5, 11, 21), tbl)
        """
        def validatePTR(deq):  # construct from delta encoded quantiles string
            deq = deq.split(',')
            num_samples = deq.count('1')
            r = PerformanceTestResult(['0', 'B', str(num_samples)] + deq,
                                      quantiles=True, delta=True)
            self.assertEqual(r.samples.num_samples, num_samples)
            self.assertEqual([s.runtime for s in r.samples.all_samples],
                             range(1, num_samples + 1))

        delta_encoded_quantiles = """
1,,
1,,1
1,,,,
1,,,1,
1,,1,1,
1,,1,1,1
1,,,,,,,,,,
1,,,,,,1,,,,
1,,,,1,,,1,,,
1,,,1,,,1,,1,,
1,,,1,,1,,1,,1,
1,,1,,1,,1,1,,1,
1,,1,1,,1,1,,1,1,
1,,1,1,1,,1,1,1,1,
1,,1,1,1,1,1,1,1,1,
1,,1,1,1,1,1,1,1,1,1
1,,,,,,,,,,,,,,,,,,,,
1,,,,,,,,,,,1,,,,,,,,,
1,,,,,,,1,,,,,,,1,,,,,,
1,,,,,,1,,,,,1,,,,,1,,,,
1,,,,,1,,,,1,,,,1,,,,1,,,
1,,,,1,,,1,,,,1,,,1,,,1,,,
1,,,1,,,1,,,1,,,1,,,1,,,1,,
1,,,1,,,1,,1,,,1,,1,,,1,,1,,
1,,,1,,1,,1,,1,,,1,,1,,1,,1,,
1,,,1,,1,,1,,1,,1,,1,,1,,1,,1,
1,,1,,1,,1,,1,,1,1,,1,,1,,1,,1,
1,,1,,1,,1,1,,1,,1,1,,1,,1,1,,1,
1,,1,,1,1,,1,1,,1,1,,1,1,,1,1,,1,
1,,1,1,,1,1,,1,1,,1,1,1,,1,1,,1,1,
1,,1,1,,1,1,1,,1,1,1,,1,1,1,,1,1,1,
1,,1,1,1,,1,1,1,1,,1,1,1,1,,1,1,1,1,
1,,1,1,1,1,1,,1,1,1,1,1,1,,1,1,1,1,1,
1,,1,1,1,1,1,1,1,1,,1,1,1,1,1,1,1,1,1,
1,,1,1,1,1,1,1,1,1,1,1,1,1,1,1,1,1,1,1,
1,,1,1,1,1,1,1,1,1,1,1,1,1,1,1,1,1,1,1,1"""
        map(validatePTR, delta_encoded_quantiles.split('\n')[1:])

    def test_repr(self):
        log_line = '1,AngryPhonebook,20,10664,12933,11035,576,10884'
        r = PerformanceTestResult(log_line.split(','))
        self.assertEqual(
            str(r),
            '<PerformanceTestResult name:\'AngryPhonebook\' samples:20 '
            'min:10664 max:12933 mean:11035 sd:576 median:10884>'
        )

    def test_merge(self):
        tests = """
1,AngryPhonebook,1,12045,12045,12045,0,12045
1,AngryPhonebook,1,12325,12325,12325,0,12325,10510336
1,AngryPhonebook,1,11616,11616,11616,0,11616,10502144
1,AngryPhonebook,1,12270,12270,12270,0,12270,10498048""".split('\n')[1:]
        results = map(PerformanceTestResult,
                      [line.split(',') for line in tests])
        results[2].setup = 9
        results[3].setup = 7

        def as_tuple(r):
            return (r.num_samples, r.min, r.max, round(r.mean, 2),
                    r.sd, r.median, r.max_rss, r.setup)

        r = results[0]
        self.assertEqual(as_tuple(r),
                         (1, 12045, 12045, 12045, 0, 12045, None, None))
        r.merge(results[1])
        self.assertEqual(as_tuple(r),  # drops SD and median, +max_rss
                         (2, 12045, 12325, 12185, None, None, 10510336, None))
        r.merge(results[2])
        self.assertEqual(as_tuple(r),  # picks smaller of the MAX_RSS, +setup
                         (3, 11616, 12325, 11995.33, None, None, 10502144, 9))
        r.merge(results[3])
        self.assertEqual(as_tuple(r),  # picks smaller of the setup values
                         (4, 11616, 12325, 12064, None, None, 10498048, 7))


class TestResultComparison(unittest.TestCase):
    def setUp(self):
        self.r0 = PerformanceTestResult(
            '101,GlobalClass,20,0,0,0,0,0,10185728'.split(','))
        self.r01 = PerformanceTestResult(
            '101,GlobalClass,20,20,20,20,0,0,10185728'.split(','))
        self.r1 = PerformanceTestResult(
            '1,AngryPhonebook,1,12325,12325,12325,0,12325,10510336'.split(','))
        self.r2 = PerformanceTestResult(
            '1,AngryPhonebook,1,11616,11616,11616,0,11616,10502144'.split(','))

    def test_init(self):
        rc = ResultComparison(self.r1, self.r2)
        self.assertEqual(rc.name, 'AngryPhonebook')
        self.assertAlmostEquals(rc.ratio, 12325.0 / 11616.0)
        self.assertAlmostEquals(rc.delta, (((11616.0 / 12325.0) - 1) * 100),
                                places=3)
        # handle test results that sometimes change to zero, when compiler
        # optimizes out the body of the incorrectly written test
        rc = ResultComparison(self.r0, self.r0)
        self.assertEqual(rc.name, 'GlobalClass')
        self.assertAlmostEquals(rc.ratio, 1)
        self.assertAlmostEquals(rc.delta, 0, places=3)
        rc = ResultComparison(self.r0, self.r01)
        self.assertAlmostEquals(rc.ratio, 0, places=3)
        self.assertAlmostEquals(rc.delta, 2000000, places=3)
        rc = ResultComparison(self.r01, self.r0)
        self.assertAlmostEquals(rc.ratio, 20001)
        self.assertAlmostEquals(rc.delta, -99.995, places=3)
        # disallow comparison of different test results
        self.assertRaises(
            AssertionError,
            ResultComparison, self.r0, self.r1
        )

    def test_values_is_dubious(self):
        self.assertFalse(ResultComparison(self.r1, self.r2).is_dubious)
        self.r2.max = self.r1.min + 1
        # new.min < old.min < new.max
        self.assertTrue(ResultComparison(self.r1, self.r2).is_dubious)
        # other way around: old.min < new.min < old.max
        self.assertTrue(ResultComparison(self.r2, self.r1).is_dubious)


class FileSystemIntegration(unittest.TestCase):
    def setUp(self):
        # Create a temporary directory
        self.test_dir = tempfile.mkdtemp()

    def tearDown(self):
        # Remove the directory after the test
        shutil.rmtree(self.test_dir)

    def write_temp_file(self, file_name, data):
        temp_file_name = os.path.join(self.test_dir, file_name)
        with open(temp_file_name, 'w') as f:
            f.write(data)
        return temp_file_name


class OldAndNewLog(unittest.TestCase):
    old_log_content = """1,AngryPhonebook,20,10458,12714,11000,0,11000,10204365
2,AnyHashableWithAClass,20,247027,319065,259056,0,259056,10250445
3,Array2D,20,335831,400221,346622,0,346622,28297216
4,ArrayAppend,20,23641,29000,24990,0,24990,11149926
34,BitCount,20,3,4,4,0,4,10192896
35,ByteSwap,20,4,6,4,0,4,10185933"""

    new_log_content = """265,TwoSum,20,5006,5679,5111,0,5111
35,ByteSwap,20,0,0,0,0,0
34,BitCount,20,9,9,9,0,9
4,ArrayAppend,20,20000,29000,24990,0,24990
3,Array2D,20,335831,400221,346622,0,346622
1,AngryPhonebook,20,10458,12714,11000,0,11000"""

    old_results = dict([(r.name, r)
                        for r in
                        map(PerformanceTestResult,
                            [line.split(',')
                             for line in
                             old_log_content.splitlines()])])

    new_results = dict([(r.name, r)
                        for r in
                        map(PerformanceTestResult,
                            [line.split(',')
                             for line in
                             new_log_content.splitlines()])])

    def assert_report_contains(self, texts, report):
        assert not isinstance(texts, str)
        for text in texts:
            self.assertIn(text, report)


class TestLogParser(unittest.TestCase):
    def test_parse_results_csv(self):
        """Ignores uknown lines, extracts data from supported formats."""
        log = """#,TEST,SAMPLES,MIN(us),MAX(us),MEAN(us),SD(us),MEDIAN(us)
34,Flatten.Array.Tuple4.lazy.for-in.Reserve,20,3,4,4,0,4

Total performance tests executed: 1
"""
        parser = LogParser()
        results = parser.parse_results(log.splitlines())
        self.assertTrue(isinstance(results[0], PerformanceTestResult))
<<<<<<< HEAD
        self.assertEquals(results[0].name,
                          'Flatten.Array.Tuple4.lazy.for-in.Reserve')
=======
        self.assertEqual(results[0].name, 'BitCount')
>>>>>>> 520b801b

    def test_parse_results_tab_delimited(self):
        log = '34\tBitCount\t20\t3\t4\t4\t0\t4'
        parser = LogParser()
        results = parser.parse_results(log.splitlines())
        self.assertTrue(isinstance(results[0], PerformanceTestResult))
        self.assertEqual(results[0].name, 'BitCount')

    def test_parse_results_formatted_text(self):
        """Parse format that Benchmark_Driver prints to console"""
        log = ("""
  # TEST      SAMPLES MIN(μs) MAX(μs) MEAN(μs) SD(μs) MEDIAN(μs) MAX_RSS(B)
  3 Array2D        20    2060    2188     2099      0       2099   20915200

Total performance tests executed: 1
""")
        parser = LogParser()
        results = parser.parse_results(log.splitlines()[1:])  # without 1st \n
        self.assertTrue(isinstance(results[0], PerformanceTestResult))
        r = results[0]
        self.assertEqual(r.name, 'Array2D')
        self.assertEqual(r.max_rss, 20915200)

    def test_parse_quantiles(self):
        """Gathers samples from reported quantiles. Handles optional memory."""
        r = LogParser.results_from_string(
            """#,TEST,SAMPLES,MIN(μs),MEDIAN(μs),MAX(μs)
1,Ackermann,3,54383,54512,54601""")['Ackermann']
        self.assertEqual([s.runtime for s in r.samples.all_samples],
                         [54383, 54512, 54601])
        r = LogParser.results_from_string(
            """#,TEST,SAMPLES,MIN(μs),MEDIAN(μs),MAX(μs),MAX_RSS(B)
1,Ackermann,3,54529,54760,55807,266240""")['Ackermann']
        self.assertEqual([s.runtime for s in r.samples.all_samples],
                         [54529, 54760, 55807])
        self.assertEqual(r.max_rss, 266240)

    def test_parse_delta_quantiles(self):
        r = LogParser.results_from_string(  # 2-quantile aka. median
            '#,TEST,SAMPLES,MIN(μs),𝚫MEDIAN,𝚫MAX\n0,B,1,101,,')['B']
        self.assertEqual(
            (r.num_samples, r.min, r.median, r.max, r.samples.count),
            (1, 101, 101, 101, 1))
        r = LogParser.results_from_string(
            '#,TEST,SAMPLES,MIN(μs),𝚫MEDIAN,𝚫MAX\n0,B,2,101,,1')['B']
        self.assertEqual(
            (r.num_samples, r.min, r.median, r.max, r.samples.count),
            (2, 101, 101, 102, 2))
        r = LogParser.results_from_string(  # 20-quantiles aka. ventiles
            '#,TEST,SAMPLES,MIN(μs),𝚫V1,𝚫V2,𝚫V3,𝚫V4,𝚫V5,𝚫V6,𝚫V7,𝚫V8,' +
            '𝚫V9,𝚫VA,𝚫VB,𝚫VC,𝚫VD,𝚫VE,𝚫VF,𝚫VG,𝚫VH,𝚫VI,𝚫VJ,𝚫MAX\n' +
            '202,DropWhileArray,200,214,,,,,,,,,,,,1,,,,,,2,16,464'
        )['DropWhileArray']
        self.assertEqual(
            (r.num_samples, r.min, r.max, r.samples.count),
            # last 3 ventiles were outliers and were excluded from the sample
            (200, 214, 215, 18))

    def test_parse_results_verbose(self):
        """Parse multiple performance test results with 2 sample formats:
        single line for N = 1; two lines for N > 1.
        """
        verbose_log = """--- DATA ---
#,TEST,SAMPLES,MIN(us),MAX(us),MEAN(us),SD(us),MEDIAN(us)
Running AngryPhonebook for 3 samples.
    Measuring with scale 78.
    Sample 0,11812
    Measuring with scale 90.
    Sample 1,13898
    Sample 2,11467
1,AngryPhonebook,3,11467,13898,12392,1315,11812
Running Array2D for 3 samples.
    SetUp 14444
    Sample 0,369900
    Yielding after ~369918 μs
    Sample 1,381039
    Yielding after ~381039 μs
    Sample 2,371043
3,Array2D,3,369900,381039,373994,6127,371043

Totals,2"""
        parser = LogParser()
        results = parser.parse_results(verbose_log.split('\n'))

        r = results[0]
        self.assertEqual(
            (r.name, r.min, r.max, int(r.mean), int(r.sd), r.median),
            ('AngryPhonebook', 11467, 13898, 12392, 1315, 11812)
        )
        self.assertEqual(r.num_samples, r.samples.num_samples)
        self.assertEqual(results[0].samples.all_samples,
                         [(0, 78, 11812), (1, 90, 13898), (2, 90, 11467)])
        self.assertEqual(r.yields, None)

        r = results[1]
        self.assertEqual(
            (r.name, r.min, r.max, int(r.mean), int(r.sd), r.median),
            ('Array2D', 369900, 381039, 373994, 6127, 371043)
        )
        self.assertEqual(r.setup, 14444)
        self.assertEqual(r.num_samples, r.samples.num_samples)
        self.assertEqual(results[1].samples.all_samples,
                         [(0, 1, 369900), (1, 1, 381039), (2, 1, 371043)])
        yielded = r.yields[0]
        self.assertEqual(yielded.before_sample, 1)
        self.assertEqual(yielded.after, 369918)
        self.assertEqual(r.yields, [(1, 369918), (2, 381039)])

    def test_parse_environment_verbose(self):
        """Parse stats about environment in verbose mode."""
        verbose_log = """    MAX_RSS 8937472 - 8904704 = 32768 (8 pages)
    ICS 1338 - 229 = 1109
    VCS 2 - 1 = 1
2,AngryPhonebook,3,11269,11884,11657,338,11820
"""
        parser = LogParser()
        results = parser.parse_results(verbose_log.split('\n'))

        r = results[0]
        self.assertEqual(r.max_rss, 32768)
        self.assertEqual(r.mem_pages, 8)
        self.assertEqual(r.voluntary_cs, 1)
        self.assertEqual(r.involuntary_cs, 1109)

    def test_results_from_merge(self):
        """Parsing concatenated log merges same PerformanceTestResults"""
        concatenated_logs = """4,ArrayAppend,20,23641,29000,24990,0,24990
4,ArrayAppend,1,20000,20000,20000,0,20000"""
        results = LogParser.results_from_string(concatenated_logs)
        self.assertEqual(results.keys(), ['ArrayAppend'])
        result = results['ArrayAppend']
        self.assertTrue(isinstance(result, PerformanceTestResult))
        self.assertEqual(result.min, 20000)
        self.assertEqual(result.max, 29000)

    def test_results_from_merge_verbose(self):
        """Parsing verbose log  merges all PerformanceTestSamples.
        ...this should technically be on TestPerformanceTestResult, but it's
        easier to write here. ¯\\_(ツ)_/¯"""
        concatenated_logs = """
    Sample 0,355883
    Sample 1,358817
    Sample 2,353552
    Sample 3,350815
3,Array2D,4,350815,358817,354766,3403,355883
    Sample 0,363094
    Sample 1,369169
    Sample 2,376131
    Sample 3,364245
3,Array2D,4,363094,376131,368159,5931,369169"""
        results = LogParser.results_from_string(concatenated_logs)
        self.assertEqual(results.keys(), ['Array2D'])
        result = results['Array2D']
        self.assertTrue(isinstance(result, PerformanceTestResult))
        self.assertEqual(result.min, 350815)
        self.assertEqual(result.max, 376131)
        self.assertEqual(result.median, 358817)
        self.assertAlmostEquals(result.sd, 8443.37, places=2)
        self.assertAlmostEquals(result.mean, 361463.25, places=2)
        self.assertEqual(result.num_samples, 8)
        samples = result.samples
        self.assertTrue(isinstance(samples, PerformanceTestSamples))
        self.assertEqual(samples.count, 8)

    def test_excludes_outliers_from_samples(self):
        verbose_log = """Running DropFirstAnySeqCntRangeLazy for 10 samples.
    Measuring with scale 2.
    Sample 0,455
    Measuring with scale 2.
    Sample 1,203
    Measuring with scale 2.
    Sample 2,205
    Measuring with scale 2.
    Sample 3,207
    Measuring with scale 2.
    Sample 4,208
    Measuring with scale 2.
    Sample 5,206
    Measuring with scale 2.
    Sample 6,205
    Measuring with scale 2.
    Sample 7,206
    Measuring with scale 2.
    Sample 8,208
    Measuring with scale 2.
    Sample 9,184
65,DropFirstAnySeqCntRangeLazy,10,184,455,228,79,206
"""
        parser = LogParser()
        result = parser.parse_results(verbose_log.split('\n'))[0]
        self.assertEqual(result.num_samples, 10)
        self.assertEqual(result.samples.count, 8)
        self.assertEqual(len(result.samples.outliers), 2)


class TestTestComparator(OldAndNewLog):
    def test_init(self):
        def names(tests):
            return [t.name for t in tests]

        tc = TestComparator(self.old_results, self.new_results, 0.05)
        self.assertEqual(names(tc.unchanged), ['AngryPhonebook', 'Array2D'])
        self.assertEqual(names(tc.increased), ['ByteSwap', 'ArrayAppend'])
        self.assertEqual(names(tc.decreased), ['BitCount'])
        self.assertEqual(names(tc.added), ['TwoSum'])
        self.assertEqual(names(tc.removed), ['AnyHashableWithAClass'])
        # other way around
        tc = TestComparator(self.new_results, self.old_results, 0.05)
        self.assertEqual(names(tc.unchanged), ['AngryPhonebook', 'Array2D'])
        self.assertEqual(names(tc.increased), ['BitCount'])
        self.assertEqual(names(tc.decreased), ['ByteSwap', 'ArrayAppend'])
        self.assertEqual(names(tc.added), ['AnyHashableWithAClass'])
        self.assertEqual(names(tc.removed), ['TwoSum'])
        # delta_threshold determines the sorting into change groups;
        # report only change above 100% (ByteSwap's runtime went to 0):
        tc = TestComparator(self.old_results, self.new_results, 1)
        self.assertEqual(
            names(tc.unchanged),
            ['AngryPhonebook', 'Array2D', 'ArrayAppend', 'BitCount']
        )
        self.assertEqual(names(tc.increased), ['ByteSwap'])
        self.assertEqual(tc.decreased, [])


class TestReportFormatter(OldAndNewLog):
    def setUp(self):
        super(TestReportFormatter, self).setUp()
        self.tc = TestComparator(self.old_results, self.new_results, 0.05)
        self.rf = ReportFormatter(self.tc, changes_only=False)
        self.markdown = self.rf.markdown()
        self.git = self.rf.git()
        self.html = self.rf.html()

    def assert_markdown_contains(self, texts):
        self.assert_report_contains(texts, self.markdown)

    def assert_git_contains(self, texts):
        self.assert_report_contains(texts, self.git)

    def assert_html_contains(self, texts):
        self.assert_report_contains(texts, self.html)

    def test_values(self):
        self.assertEqual(
            ReportFormatter.values(PerformanceTestResult(
                '1,AngryPhonebook,20,10664,12933,11035,576,10884'.split(','))),
            ('AngryPhonebook', '10664', '12933', '11035', '—')
        )
        self.assertEqual(
            ReportFormatter.values(PerformanceTestResult(
                '1,AngryPhonebook,1,12045,12045,12045,0,12045,10510336'
                .split(','))),
            ('AngryPhonebook', '12045', '12045', '12045', '10510336')
        )

        r1 = PerformanceTestResult(
            '1,AngryPhonebook,1,12325,12325,12325,0,12325,10510336'.split(','))
        r2 = PerformanceTestResult(
            '1,AngryPhonebook,1,11616,11616,11616,0,11616,10502144'.split(','))
        self.assertEqual(
            ReportFormatter.values(ResultComparison(r1, r2)),
            ('AngryPhonebook', '12325', '11616', '-5.8%', '1.06x')
        )
        self.assertEqual(
            ReportFormatter.values(ResultComparison(r2, r1)),
            ('AngryPhonebook', '11616', '12325', '+6.1%', '0.94x')
        )
        r2.max = r1.min + 1
        self.assertEqual(
            ReportFormatter.values(ResultComparison(r1, r2))[4],
            '1.06x (?)'  # is_dubious
        )

    def test_justified_columns(self):
        """Table columns are all formated with same width, defined by the
        longest value.
        """
        self.assert_markdown_contains([
            'AnyHashableWithAClass | 247027 | 319065 | 259056  | 10250445',
            'Array2D               | 335831 | 335831 | +0.0%   | 1.00x'])
        self.assert_git_contains([
            'AnyHashableWithAClass   247027   319065   259056    10250445',
            'Array2D                 335831   335831   +0.0%     1.00x'])

    def test_column_headers(self):
        """Report contains table headers for ResultComparisons and changed
        PerformanceTestResults.
        """
        performance_test_result = self.tc.added[0]
        self.assertEqual(
            ReportFormatter.header_for(performance_test_result),
            ('TEST', 'MIN', 'MAX', 'MEAN', 'MAX_RSS')
        )
        comparison_result = self.tc.increased[0]
        self.assertEqual(
            ReportFormatter.header_for(comparison_result),
            ('TEST', 'OLD', 'NEW', 'DELTA', 'RATIO')
        )
        self.assert_markdown_contains([
            'TEST                  | OLD    | NEW    | DELTA   | RATIO',
            '---                   | ---    | ---    | ---     | ---    ',
            'TEST                  | MIN    | MAX    | MEAN    | MAX_RSS'])
        self.assert_git_contains([
            'TEST                    OLD      NEW      DELTA     RATIO',
            'TEST                    MIN      MAX      MEAN      MAX_RSS'])
        self.assert_html_contains([
            """
                <th align='left'>OLD</th>
                <th align='left'>NEW</th>
                <th align='left'>DELTA</th>
                <th align='left'>RATIO</th>""",
            """
                <th align='left'>MIN</th>
                <th align='left'>MAX</th>
                <th align='left'>MEAN</th>
                <th align='left'>MAX_RSS</th>"""])

    def test_emphasize_speedup(self):
        """Emphasize speedup values for regressions and improvements"""
        # tests in No Changes don't have emphasized speedup
        self.assert_markdown_contains([
            'BitCount              | 3      | 9      | +199.9% | **0.33x**',
            'ByteSwap              | 4      | 0      | -100.0% | **4001.00x**',
            'AngryPhonebook        | 10458  | 10458  | +0.0%   | 1.00x ',
            'ArrayAppend           | 23641  | 20000  | -15.4%  | **1.18x (?)**'
        ])
        self.assert_git_contains([
            'BitCount                3        9        +199.9%   **0.33x**',
            'ByteSwap                4        0        -100.0%   **4001.00x**',
            'AngryPhonebook          10458    10458    +0.0%     1.00x',
            'ArrayAppend             23641    20000    -15.4%    **1.18x (?)**'
        ])
        self.assert_html_contains([
            """
        <tr>
                <td align='left'>BitCount</td>
                <td align='left'>3</td>
                <td align='left'>9</td>
                <td align='left'>+199.9%</td>
                <td align='left'><font color='red'>0.33x</font></td>
        </tr>""",
            """
        <tr>
                <td align='left'>ByteSwap</td>
                <td align='left'>4</td>
                <td align='left'>0</td>
                <td align='left'>-100.0%</td>
                <td align='left'><font color='green'>4001.00x</font></td>
        </tr>""",
            """
        <tr>
                <td align='left'>AngryPhonebook</td>
                <td align='left'>10458</td>
                <td align='left'>10458</td>
                <td align='left'>+0.0%</td>
                <td align='left'><font color='black'>1.00x</font></td>
        </tr>"""
        ])

    def test_sections(self):
        """Report is divided into sections with summaries."""
        self.assert_markdown_contains([
            """<details open>
  <summary>Regression (1)</summary>""",
            """<details >
  <summary>Improvement (2)</summary>""",
            """<details >
  <summary>No Changes (2)</summary>""",
            """<details open>
  <summary>Added (1)</summary>""",
            """<details open>
  <summary>Removed (1)</summary>"""])
        self.assert_git_contains([
            'Regression (1): \n',
            'Improvement (2): \n',
            'No Changes (2): \n',
            'Added (1): \n',
            'Removed (1): \n'])
        self.assert_html_contains([
            "<th align='left'>Regression (1)</th>",
            "<th align='left'>Improvement (2)</th>",
            "<th align='left'>No Changes (2)</th>",
            "<th align='left'>Added (1)</th>",
            "<th align='left'>Removed (1)</th>"])

    def test_report_only_changes(self):
        """Leave out tests without significant change."""
        rf = ReportFormatter(self.tc, changes_only=True)
        markdown, git, html = rf.markdown(), rf.git(), rf.html()
        self.assertNotIn('No Changes', markdown)
        self.assertNotIn('AngryPhonebook', markdown)
        self.assertNotIn('No Changes', git)
        self.assertNotIn('AngryPhonebook', git)
        self.assertNotIn('No Changes', html)
        self.assertNotIn('AngryPhonebook', html)


class Test_parse_args(unittest.TestCase):
    required = ['--old-file', 'old.log', '--new-file', 'new.log']

    def test_required_input_arguments(self):
        with captured_output() as (_, err):
            self.assertRaises(SystemExit, parse_args, [])
        self.assertIn('usage: compare_perf_tests.py', err.getvalue())

        args = parse_args(self.required)
        self.assertEqual(args.old_file, 'old.log')
        self.assertEqual(args.new_file, 'new.log')

    def test_format_argument(self):
        self.assertEqual(parse_args(self.required).format, 'markdown')
        self.assertEqual(
            parse_args(self.required + ['--format', 'markdown']).format,
            'markdown')
        self.assertEqual(
            parse_args(self.required + ['--format', 'git']).format, 'git')
        self.assertEqual(
            parse_args(self.required + ['--format', 'html']).format, 'html')

        with captured_output() as (_, err):
            self.assertRaises(SystemExit, parse_args,
                              self.required + ['--format', 'bogus'])
        self.assertIn("error: argument --format: invalid choice: 'bogus' "
                      "(choose from 'markdown', 'git', 'html')",
                      err.getvalue())

    def test_delta_threshold_argument(self):
        # default value
        args = parse_args(self.required)
        self.assertEqual(args.delta_threshold, 0.05)
        # float parsing
        args = parse_args(self.required + ['--delta-threshold', '0.1'])
        self.assertEqual(args.delta_threshold, 0.1)
        args = parse_args(self.required + ['--delta-threshold', '1'])
        self.assertEqual(args.delta_threshold, 1.0)
        args = parse_args(self.required + ['--delta-threshold', '.2'])
        self.assertEqual(args.delta_threshold, 0.2)

        with captured_output() as (_, err):
            self.assertRaises(SystemExit, parse_args,
                              self.required + ['--delta-threshold', '2,2'])
        self.assertIn(" error: argument --delta-threshold: invalid float "
                      "value: '2,2'",
                      err.getvalue())

    def test_output_argument(self):
        self.assertEqual(parse_args(self.required).output, None)
        self.assertEqual(parse_args(self.required +
                                    ['--output', 'report.log']).output,
                         'report.log')

    def test_changes_only_argument(self):
        self.assertFalse(parse_args(self.required).changes_only)
        self.assertTrue(parse_args(self.required +
                                   ['--changes-only']).changes_only)


class Test_compare_perf_tests_main(OldAndNewLog, FileSystemIntegration):
    """Integration test that invokes the whole comparison script."""
    markdown = [
        '<summary>Regression (1)</summary>',
        'TEST                  | OLD    | NEW    | DELTA   | RATIO',
        'BitCount              | 3      | 9      | +199.9% | **0.33x**',
    ]
    git = [
        'Regression (1):',
        'TEST                    OLD      NEW      DELTA     RATIO',
        'BitCount                3        9        +199.9%   **0.33x**',
    ]
    html = ['<html>', "<td align='left'>BitCount</td>"]

    def setUp(self):
        super(Test_compare_perf_tests_main, self).setUp()
        self.old_log = self.write_temp_file('old.log', self.old_log_content)
        self.new_log = self.write_temp_file('new.log', self.new_log_content)

    def execute_main_with_format(self, report_format, test_output=False):
        report_file = self.test_dir + 'report.log'
        args = ['compare_perf_tests.py',
                '--old-file', self.old_log,
                '--new-file', self.new_log,
                '--format', report_format]

        sys.argv = (args if not test_output else
                    args + ['--output', report_file])

        with captured_output() as (out, _):
            main()
        report_out = out.getvalue()

        if test_output:
            with open(report_file, 'r') as f:
                report = f.read()
            # because print adds newline, add one here, too:
            report_file = str(report + '\n')
        else:
            report_file = None

        return report_out, report_file

    def test_markdown(self):
        """Writes Markdown formatted report to stdout"""
        report_out, _ = self.execute_main_with_format('markdown')
        self.assert_report_contains(self.markdown, report_out)

    def test_markdown_output(self):
        """Writes Markdown formatted report to stdout and `--output` file."""
        report_out, report_file = (
            self.execute_main_with_format('markdown', test_output=True))
        self.assertEqual(report_out, report_file)
        self.assert_report_contains(self.markdown, report_file)

    def test_git(self):
        """Writes Git formatted report to stdout."""
        report_out, _ = self.execute_main_with_format('git')
        self.assert_report_contains(self.git, report_out)

    def test_git_output(self):
        """Writes Git formatted report to stdout and `--output` file."""
        report_out, report_file = (
            self.execute_main_with_format('git', test_output=True))
        self.assertEqual(report_out, report_file)
        self.assert_report_contains(self.git, report_file)

    def test_html(self):
        """Writes HTML formatted report to stdout."""
        report_out, _ = self.execute_main_with_format('html')
        self.assert_report_contains(self.html, report_out)

    def test_html_output(self):
        """Writes HTML formatted report to stdout and `--output` file."""
        report_out, report_file = (
            self.execute_main_with_format('html', test_output=True))
        self.assertEqual(report_out, report_file)
        self.assert_report_contains(self.html, report_file)


if __name__ == '__main__':
    unittest.main()<|MERGE_RESOLUTION|>--- conflicted
+++ resolved
@@ -452,12 +452,8 @@
         parser = LogParser()
         results = parser.parse_results(log.splitlines())
         self.assertTrue(isinstance(results[0], PerformanceTestResult))
-<<<<<<< HEAD
-        self.assertEquals(results[0].name,
+        self.assertEqual(results[0].name,
                           'Flatten.Array.Tuple4.lazy.for-in.Reserve')
-=======
-        self.assertEqual(results[0].name, 'BitCount')
->>>>>>> 520b801b
 
     def test_parse_results_tab_delimited(self):
         log = '34\tBitCount\t20\t3\t4\t4\t0\t4'
