--- conflicted
+++ resolved
@@ -97,11 +97,9 @@
   BenchmarkInfo(name: "NSArray.bridged.repeatedBufferAccess",
                   runFunction: run_BridgedNSArrayRepeatedBufferAccess, tags: t,
                   setUpFunction: setup_bridgedArrays),
-<<<<<<< HEAD
   BenchmarkInfo(name: "NSDictionary.bridged.enumerate",
                   runFunction: run_BridgedNSDictionaryEnumerate, tags: t,
                   setUpFunction: setup_bridgedDictionaries),
-=======
   BenchmarkInfo(name: "NSString.bridged.byteCount.ascii.ascii",
                   runFunction: run_BridgedNSStringLengthASCII_ASCII, tags: ts,
                   setUpFunction: setup_bridgedStrings),
@@ -120,7 +118,6 @@
   BenchmarkInfo(name: "NSString.bridged.byteCount.utf8.utf16",
                   runFunction: run_BridgedNSStringLengthUTF8_UTF16, tags: ts,
                   setUpFunction: setup_bridgedStrings),
->>>>>>> 43d8b13c
 ]
 
 #if _runtime(_ObjC)
@@ -837,7 +834,6 @@
   #endif
 }
 
-<<<<<<< HEAD
 public func setup_bridgedDictionaries() {
   var numDict = Dictionary<Int, Int>()
   for i in 0 ..< 100 {
@@ -846,8 +842,6 @@
   bridgedDictionaryOfNumbersToNumbers = numDict as NSDictionary
 }
 
-
-=======
 public func setup_bridgedStrings() {
   #if _runtime(_ObjC)
   let str = Array(repeating: "The quick brown fox jumps over the lazy dog.", count: 100).joined()
@@ -857,7 +851,6 @@
   #endif
 }
 
->>>>>>> 43d8b13c
 @inline(never)
 public func run_BridgedNSArrayObjectAtIndex(_ n: Int) {
   #if _runtime(_ObjC)
