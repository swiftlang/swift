//===--- ClosureSpecialization.swift ---------------------------===//
//
// This source file is part of the Swift.org open source project
//
// Copyright (c) 2014 - 2024 Apple Inc. and the Swift project authors
// Licensed under Apache License v2.0 with Runtime Library Exception
//
// See https://swift.org/LICENSE.txt for license information
// See https://swift.org/CONTRIBUTORS.txt for the list of Swift project authors
//
//===-----------------------------------------------------------------------===//

/// This file contains the closure-specialization optimizations for general and differentiable Swift.

/// General Closure Specialization
/// ------------------------------------
/// TODO: Add description when the functionality is added.

/// AutoDiff Closure Specialization
/// -------------------------------
/// This optimization performs closure specialization tailored for the patterns seen in Swift Autodiff. In principle,
/// the optimization does the same thing as the existing closure specialization pass. However, it is tailored to the
/// patterns of Swift Autodiff.
///
/// The compiler performs reverse-mode differentiation on functions marked with `@differentiable(reverse)`. In doing so,
/// it generates corresponding VJP and Pullback functions, which perform the forward and reverse pass respectively. You
/// can think of VJPs as functions that "differentiate" an original function and Pullbacks as the calculated
/// "derivative" of the original function.
///
/// VJPs always return a tuple of 2 values -- the original result and the Pullback. Pullbacks are essentially a chain
/// of closures, where the closure-contexts are implicitly used as the so-called "tape" during the reverse
/// differentiation process. It is this chain of closures contained within the Pullbacks that this optimization aims
/// to optimize via closure specialization.
///
/// The code patterns that this optimization targets, look similar to the one below:
/// ``` swift
///
/// // Since `foo` is marked with the `differentiable(reverse)` attribute the compiler
/// // will generate corresponding VJP and Pullback functions in SIL. Let's assume that
/// // these functions are called `vjp_foo` and `pb_foo` respectively.
/// @differentiable(reverse)
/// func foo(_ x: Float) -> Float {
///   return sin(x)
/// }
///
/// //============== Before closure specialization ==============//
/// // VJP of `foo`. Returns the original result and the Pullback of `foo`.
/// sil @vjp_foo: $(Float) -> (originalResult: Float, pullback: (Float) -> Float) {
/// bb0(%0: $Float):
///   // __Inlined__ `vjp_sin`: It is important for all intermediate VJPs to have
///   // been inlined in `vjp_foo`, otherwise `vjp_foo` will not be able to determine
///   // that `pb_foo` is closing over other closures and no specialization will happen.
///                                                                               \
///   %originalResult = apply @sin(%0): $(Float) -> Float                          \__ Inlined `vjp_sin`
///   %partially_applied_pb_sin = partial_apply pb_sin(%0): $(Float) -> Float      /
///                                                                               /
///
///   %pb_foo = function_ref @pb_foo: $@convention(thin) (Float, (Float) -> Float) -> Float
///   %partially_applied_pb_foo = partial_apply %pb_foo(%partially_applied_pb_sin): $(Float, (Float) -> Float) -> Float
///
///   return (%originalResult, %partially_applied_pb_foo)
/// }
///
/// // Pullback of `foo`.
/// //
/// // It receives what are called as intermediate closures that represent
/// // the calculations that the Pullback needs to perform to calculate a function's
/// // derivative.
/// //
/// // The intermediate closures may themselves contain intermediate closures and
/// // that is why the Pullback for a function differentiated at the "top" level
/// // may end up being a "chain" of closures.
/// sil @pb_foo: $(Float, (Float) -> Float) -> Float {
/// bb0(%0: $Float, %pb_sin: $(Float) -> Float):
///   %derivative_of_sin = apply %pb_sin(%0): $(Float) -> Float
///   return %derivative_of_sin: Float
/// }
///
/// //============== After closure specialization ==============//
/// sil @vjp_foo: $(Float) -> (originalResult: Float, pullback: (Float) -> Float) {
/// bb0(%0: $Float):
///   %originalResult = apply @sin(%0): $(Float) -> Float
///
///   // Before the optimization, pullback of `foo` used to take a closure for computing
///   // pullback of `sin`. Now, the specialized pullback of `foo` takes the arguments that
///   // pullback of `sin` used to close over and pullback of `sin` is instead copied over
///   // inside pullback of `foo`.
///   %specialized_pb_foo = function_ref @specialized_pb_foo: $@convention(thin) (Float, Float) -> Float
///   %partially_applied_pb_foo = partial_apply %specialized_pb_foo(%0): $(Float, Float) -> Float
///
///   return (%originalResult, %partially_applied_pb_foo)
/// }
///
/// sil @specialized_pb_foo: $(Float, Float) -> Float {
/// bb0(%0: $Float, %1: $Float):
///   %2 = partial_apply @pb_sin(%1): $(Float) -> Float
///   %3 = apply %2(): $() -> Float
///   return %3: $Float
/// }
/// ```

import AST
import SIL
import SILBridging

private let verbose = false

private func log(prefix: Bool = true, _ message: @autoclosure () -> String) {
  if verbose {
    debugLog(prefix: prefix, message())
  }
}

// =========== Entry point =========== //
let generalClosureSpecialization = FunctionPass(
  name: "experimental-swift-based-closure-specialization"
) {
  (function: Function, context: FunctionPassContext) in
  // TODO: Implement general closure specialization optimization
  print("NOT IMPLEMENTED")
}

let autodiffClosureSpecialization = FunctionPass(name: "autodiff-closure-specialization") {
  (function: Function, context: FunctionPassContext) in

  guard !function.isDefinedExternally,
    function.isAutodiffVJP
  else {
    return
  }

  var remainingSpecializationRounds = 5

  repeat {
    guard let pullbackClosureInfo = getPullbackClosureInfo(in: function, context) else {
      break
    }

    var (specializedFunction, alreadyExists) = getOrCreateSpecializedFunction(
      basedOn: pullbackClosureInfo, context)

    if !alreadyExists {
      context.notifyNewFunction(
        function: specializedFunction, derivedFrom: pullbackClosureInfo.pullbackFn)
    }

    rewriteApplyInstruction(
      using: specializedFunction, pullbackClosureInfo: pullbackClosureInfo, context)

    var deadClosures = InstructionWorklist(context)
    pullbackClosureInfo.closureArgDescriptors
      .map { $0.closure }
      .forEach { deadClosures.pushIfNotVisited($0) }

    defer {
      deadClosures.deinitialize()
    }

    while let deadClosure = deadClosures.pop() {
      let isDeleted = context.tryDeleteDeadClosure(closure: deadClosure as! SingleValueInstruction)
      if isDeleted {
        context.notifyInvalidatedStackNesting()
      }
    }

    if context.needFixStackNesting {
      context.fixStackNesting(in: function)
    }

    remainingSpecializationRounds -= 1
  } while remainingSpecializationRounds > 0
}

// =========== Top-level functions ========== //

private let specializationLevelLimit = 2

private func getPullbackClosureInfo(in caller: Function, _ context: FunctionPassContext)
  -> PullbackClosureInfo?
{
  /// __Root__ closures created via `partial_apply` or `thin_to_thick_function` may be converted and reabstracted
  /// before finally being used at an apply site. We do not want to handle these intermediate closures separately
  /// as they are handled and cloned into the specialized function as part of the root closures. Therefore, we keep
  /// track of these intermediate closures in a set.
  ///
  /// This set is populated via the `markConvertedAndReabstractedClosuresAsUsed` function which is called when we're
  /// handling the different uses of our root closures.
  ///
  /// Below SIL example illustrates the above point.
  /// ```
  /// // The below set of a "root" closure and its reabstractions/conversions
  /// // will be handled as a unit and the entire set will be copied over
  /// // in the specialized version of `takesClosure` if we determine that we
  /// // can specialize `takesClosure` against its closure argument.
  ///                                                                                                          __
  /// %someFunction = function_ref @someFunction: $@convention(thin) (Int, Int) -> Int                            \
  /// %rootClosure = partial_apply [callee_guaranteed] %someFunction (%someInt): $(Int, Int) -> Int                \
  /// %thunk = function_ref @reabstractionThunk : $@convention(thin) (@callee_guaranteed (Int) -> Int) -> @out Int /
  /// %reabstractedClosure = partial_apply [callee_guaranteed] %thunk(%rootClosure) :                             /
  ///                        $@convention(thin) (@callee_guaranteed (Int) -> Int) -> @out Int                  __/
  ///
  /// %takesClosure = function_ref @takesClosure : $@convention(thin) (@owned @callee_guaranteed (Int) -> @out Int) -> Int
  /// %result = partial_apply %takesClosure(%reabstractedClosure) : $@convention(thin) (@owned @callee_guaranteed () -> @out Int) -> Int
  /// ret %result
  /// ```
  var convertedAndReabstractedClosures = InstructionSet(context)

  defer {
    convertedAndReabstractedClosures.deinitialize()
  }

  var pullbackClosureInfoOpt = PullbackClosureInfo?(nil)

  for inst in caller.instructions {
    if !convertedAndReabstractedClosures.contains(inst),
      let rootClosure = inst.asSupportedClosure
    {
      updatePullbackClosureInfo(
        for: rootClosure, in: &pullbackClosureInfoOpt,
        convertedAndReabstractedClosures: &convertedAndReabstractedClosures, context)
    }
  }

  return pullbackClosureInfoOpt
}

private func getOrCreateSpecializedFunction(
  basedOn pullbackClosureInfo: PullbackClosureInfo, _ context: FunctionPassContext
)
  -> (function: Function, alreadyExists: Bool)
{
  let specializedFunctionName = pullbackClosureInfo.specializedCalleeName(context)
  if let specializedFunction = context.lookupFunction(name: specializedFunctionName) {
    return (specializedFunction, true)
  }

  let pullbackFn = pullbackClosureInfo.pullbackFn
<<<<<<< HEAD
  let specializedParameters = pullbackFn.convention.getSpecializedParameters(basedOn: pullbackClosureInfo)

  let specializedFunction =
    context.createSpecializedFunctionDeclaration(from: pullbackFn, withName: specializedFunctionName,
                                                 withParams: specializedParameters,
                                                 makeThin: true, makeBare: true)

  context.buildSpecializedFunction(specializedFunction: specializedFunction,
                                   buildFn: { (emptySpecializedFunction, functionPassContext) in
                                      var closureSpecCloner = Cloner(cloneToEmptyFunction: emptySpecializedFunction, functionPassContext)
                                      defer { closureSpecCloner.deinitialize() }
                                      closureSpecCloner.cloneAndSpecializeFunctionBody(using: pullbackClosureInfo)
                                   })
=======
  let specializedParameters = pullbackFn.convention.getSpecializedParameters(
    basedOn: pullbackClosureInfo)

  let specializedFunction =
    context.createSpecializedFunctionDeclaration(
      from: pullbackFn, withName: specializedFunctionName,
      withParams: specializedParameters,
      makeThin: true, makeBare: true)

  context.buildSpecializedFunction(
    specializedFunction: specializedFunction,
    buildFn: { (emptySpecializedFunction, functionPassContext) in
      let closureSpecCloner = SpecializationCloner(
        emptySpecializedFunction: emptySpecializedFunction, functionPassContext)
      closureSpecCloner.cloneAndSpecializeFunctionBody(using: pullbackClosureInfo)
    })
>>>>>>> 66dc1cc2

  return (specializedFunction, false)
}

<<<<<<< HEAD
private func rewriteApplyInstruction(using specializedCallee: Function, pullbackClosureInfo: PullbackClosureInfo,
                                     _ context: FunctionPassContext) {
=======
private func rewriteApplyInstruction(
  using specializedCallee: Function, pullbackClosureInfo: PullbackClosureInfo,
  _ context: FunctionPassContext
) {
>>>>>>> 66dc1cc2
  let newApplyArgs = pullbackClosureInfo.getArgumentsForSpecializedApply(of: specializedCallee)

  for newApplyArg in newApplyArgs {
    if case let .PreviouslyCaptured(capturedArg, needsRetain, parentClosureArgIndex) = newApplyArg,
<<<<<<< HEAD
       needsRetain
=======
      needsRetain
>>>>>>> 66dc1cc2
    {
      let closureArgDesc = pullbackClosureInfo.closureArgDesc(at: parentClosureArgIndex)!
      var builder = Builder(before: closureArgDesc.closure, context)

      // TODO: Support only OSSA instructions once the OSSA elimination pass is moved after all function optimization
      // passes.
      if pullbackClosureInfo.paiOfPullback.parentBlock != closureArgDesc.closure.parentBlock {
        // Emit the retain and release that keeps the argument live across the callee using the closure.
        builder.createRetainValue(operand: capturedArg)

        for instr in closureArgDesc.lifetimeFrontier {
          builder = Builder(before: instr, context)
          builder.createReleaseValue(operand: capturedArg)
        }

        // Emit the retain that matches the captured argument by the partial_apply in the callee that is consumed by
        // the partial_apply.
        builder = Builder(before: pullbackClosureInfo.paiOfPullback, context)
        builder.createRetainValue(operand: capturedArg)
      } else {
        builder.createRetainValue(operand: capturedArg)
      }
    }
  }

  // Rewrite apply instruction
  var builder = Builder(before: pullbackClosureInfo.paiOfPullback, context)
  let oldPartialApply = pullbackClosureInfo.paiOfPullback
  let funcRef = builder.createFunctionRef(specializedCallee)
  let capturedArgs = Array(newApplyArgs.map { $0.value })

<<<<<<< HEAD
  let newPartialApply = builder.createPartialApply(function: funcRef, substitutionMap: SubstitutionMap(),
                                                   capturedArguments: capturedArgs, calleeConvention: oldPartialApply.calleeConvention,
                                                   hasUnknownResultIsolation: oldPartialApply.hasUnknownResultIsolation,
                                                   isOnStack: oldPartialApply.isOnStack)
=======
  let newPartialApply = builder.createPartialApply(
    function: funcRef, substitutionMap: SubstitutionMap(),
    capturedArguments: capturedArgs, calleeConvention: oldPartialApply.calleeConvention,
    hasUnknownResultIsolation: oldPartialApply.hasUnknownResultIsolation,
    isOnStack: oldPartialApply.isOnStack)
>>>>>>> 66dc1cc2

  builder = Builder(before: pullbackClosureInfo.paiOfPullback.next!, context)
  // TODO: Support only OSSA instructions once the OSSA elimination pass is moved after all function optimization
  // passes.
  for closureArgDesc in pullbackClosureInfo.closureArgDescriptors {
    if closureArgDesc.isClosureConsumed,
      !closureArgDesc.isPartialApplyOnStack,
      !closureArgDesc.parameterInfo.isTrivialNoescapeClosure
    {
      builder.createReleaseValue(operand: closureArgDesc.closure)
    }
  }

  oldPartialApply.replace(with: newPartialApply, context)
}

// ===================== Utility functions and extensions ===================== //

private func updatePullbackClosureInfo(
  for rootClosure: SingleValueInstruction, in pullbackClosureInfoOpt: inout PullbackClosureInfo?,
  convertedAndReabstractedClosures: inout InstructionSet, _ context: FunctionPassContext
) {
  var rootClosurePossibleLiveRange = InstructionRange(begin: rootClosure, context)
  defer {
    rootClosurePossibleLiveRange.deinitialize()
  }

  var rootClosureApplies = OperandWorklist(context)
  defer {
    rootClosureApplies.deinitialize()
  }

  // A "root" closure undergoing conversions and/or reabstractions has additional restrictions placed upon it, in order
  // for a pullback to be specialized against it. We handle conversion/reabstraction uses before we handle apply uses
  // to gather the parameters required to evaluate these restrictions or to skip pullback's uses of "unsupported"
  // closures altogether.
  //
  // There are currently 2 restrictions that are evaluated prior to specializing a pullback against a converted and/or
  // reabstracted closure -
  // 1. A reabstracted root closure can only be specialized against, if the reabstracted closure is ultimately passed
  //    trivially (as a noescape+thick function) as captured argument of pullback's partial_apply.
  //
  // 2. A root closure may be a partial_apply [stack], in which case we need to make sure that all mark_dependence
  //    bases for it will be available in the specialized callee in case the pullback is specialized against this root
  //    closure.

  let (foundUnexpectedUse, haveUsedReabstraction) =
<<<<<<< HEAD
    handleNonApplies(for: rootClosure, rootClosureApplies: &rootClosureApplies,
                     rootClosurePossibleLiveRange: &rootClosurePossibleLiveRange, context);

=======
    handleNonApplies(
      for: rootClosure, rootClosureApplies: &rootClosureApplies,
      rootClosurePossibleLiveRange: &rootClosurePossibleLiveRange, context)
>>>>>>> 66dc1cc2

  if foundUnexpectedUse {
    return
  }

  let intermediateClosureArgDescriptorData =
<<<<<<< HEAD
    handleApplies(for: rootClosure, pullbackClosureInfoOpt: &pullbackClosureInfoOpt, rootClosureApplies: &rootClosureApplies,
                  rootClosurePossibleLiveRange: &rootClosurePossibleLiveRange,
                  convertedAndReabstractedClosures: &convertedAndReabstractedClosures,
                  haveUsedReabstraction: haveUsedReabstraction, context)
=======
    handleApplies(
      for: rootClosure, pullbackClosureInfoOpt: &pullbackClosureInfoOpt,
      rootClosureApplies: &rootClosureApplies,
      rootClosurePossibleLiveRange: &rootClosurePossibleLiveRange,
      convertedAndReabstractedClosures: &convertedAndReabstractedClosures,
      haveUsedReabstraction: haveUsedReabstraction, context)
>>>>>>> 66dc1cc2

  if pullbackClosureInfoOpt == nil {
    return
  }

  finalizePullbackClosureInfo(
    for: rootClosure, in: &pullbackClosureInfoOpt,
    rootClosurePossibleLiveRange: rootClosurePossibleLiveRange,
    intermediateClosureArgDescriptorData: intermediateClosureArgDescriptorData, context)
}

/// Handles all non-apply direct and transitive uses of `rootClosure`.
///
/// Returns:
/// haveUsedReabstraction - whether the root closure is reabstracted via a thunk
/// foundUnexpectedUse - whether the root closure is directly or transitively used in an instruction that we don't know
///                      how to handle. If true, then `rootClosure` should not be specialized against.
<<<<<<< HEAD
private func handleNonApplies(for rootClosure: SingleValueInstruction,
                              rootClosureApplies: inout OperandWorklist,
                              rootClosurePossibleLiveRange: inout InstructionRange,
                              _ context: FunctionPassContext)
=======
private func handleNonApplies(
  for rootClosure: SingleValueInstruction,
  rootClosureApplies: inout OperandWorklist,
  rootClosurePossibleLiveRange: inout InstructionRange,
  _ context: FunctionPassContext
)
>>>>>>> 66dc1cc2
  -> (foundUnexpectedUse: Bool, haveUsedReabstraction: Bool)
{
  var foundUnexpectedUse = false
  var haveUsedReabstraction = false

  /// The root closure or an intermediate closure created by reabstracting the root closure may be a `partial_apply
  /// [stack]` and we need to make sure that all `mark_dependence` bases for this `onStack` closure will be available in
  /// the specialized callee, in case the pullback is specialized against this root closure.
  ///
  /// `possibleMarkDependenceBases` keeps track of all potential values that may be used as bases for creating
  /// `mark_dependence`s for our `onStack` root/reabstracted closures. For root closures these values are non-trivial
  /// closure captures (which are always available as function arguments in the specialized callee). For reabstracted
  /// closures these values may be the root closure or its conversions (below is a short SIL example representing this
  /// case).
  /// ```
  /// %someFunction = function_ref @someFunction : $@convention(thin) (Int) -> Int
  /// %rootClosure = partial_apply [callee_guaranteed] %someFunction(%someInt) : $@convention(thin) (Int) -> Int
  /// %noescapeRootClosure = convert_escape_to_noescape %rootClosure : $@callee_guaranteed () -> Int to $@noescape @callee_guaranteed () -> Int
  /// %thunk = function_ref @reabstractionThunk : $@convention(thin) (@noescape @callee_guaranteed () -> Int) -> @out Int
  /// %thunkedRootClosure = partial_apply [callee_guaranteed] [on_stack] %thunk(%noescapeRootClosure) : $@convention(thin) (@noescape @callee_guaranteed () -> Int) -> @out Int
  /// %dependency = mark_dependence %thunkedRootClosure : $@noescape @callee_guaranteed () -> @out Int on %noescapeClosure : $@noescape @callee_guaranteed () -> Int
  /// %takesClosure = function_ref @takesClosure : $@convention(thin) (@owned @noescape @callee_guaranteed () -> @out Int)
  /// %ret = apply %takesClosure(%dependency) : $@convention(thin) (@owned @noescape @callee_guaranteed () -> @out Int)
  /// ```
  ///
  /// Any value outside of the aforementioned values is not going to be available in the specialized callee and a
  /// `mark_dependence` of the root closure on such a value means that we cannot specialize the pullback against it.
  var possibleMarkDependenceBases = ValueSet(context)
  defer {
    possibleMarkDependenceBases.deinitialize()
  }

  var rootClosureConversionsAndReabstractions = OperandWorklist(context)
  rootClosureConversionsAndReabstractions.pushIfNotVisited(contentsOf: rootClosure.uses)
  defer {
    rootClosureConversionsAndReabstractions.deinitialize()
  }

  if let pai = rootClosure as? PartialApplyInst {
    for arg in pai.arguments {
      possibleMarkDependenceBases.insert(arg)
    }
  }

  while let use = rootClosureConversionsAndReabstractions.pop() {
    switch use.instruction {
    case let cfi as ConvertFunctionInst:
      rootClosureConversionsAndReabstractions.pushIfNotVisited(contentsOf: cfi.uses)
      possibleMarkDependenceBases.insert(cfi)
      rootClosurePossibleLiveRange.insert(use.instruction)

    case let cvt as ConvertEscapeToNoEscapeInst:
      rootClosureConversionsAndReabstractions.pushIfNotVisited(contentsOf: cvt.uses)
      possibleMarkDependenceBases.insert(cvt)
      rootClosurePossibleLiveRange.insert(use.instruction)

    case let pai as PartialApplyInst:
      if !pai.isPullbackInResultOfAutodiffVJP,
<<<<<<< HEAD
          pai.isSupportedClosure,
          pai.isPartialApplyOfThunk,
          // Argument must be a closure
          pai.arguments[0].type.isThickFunction
=======
        pai.isSupportedClosure,
        pai.isPartialApplyOfThunk,
        // Argument must be a closure
        pai.arguments[0].type.isThickFunction
>>>>>>> 66dc1cc2
      {
        rootClosureConversionsAndReabstractions.pushIfNotVisited(contentsOf: pai.uses)
        possibleMarkDependenceBases.insert(pai)
        rootClosurePossibleLiveRange.insert(use.instruction)
        haveUsedReabstraction = true
      } else if pai.isPullbackInResultOfAutodiffVJP {
        rootClosureApplies.pushIfNotVisited(use)
      }

    case let mv as MoveValueInst:
      rootClosureConversionsAndReabstractions.pushIfNotVisited(contentsOf: mv.uses)
      possibleMarkDependenceBases.insert(mv)
      rootClosurePossibleLiveRange.insert(use.instruction)

    case let mdi as MarkDependenceInst:
      if possibleMarkDependenceBases.contains(mdi.base),
<<<<<<< HEAD
          mdi.value == use.value,
          mdi.value.type.isNoEscapeFunction,
          mdi.value.type.isThickFunction
=======
        mdi.value == use.value,
        mdi.value.type.isNoEscapeFunction,
        mdi.value.type.isThickFunction
>>>>>>> 66dc1cc2
      {
        rootClosureConversionsAndReabstractions.pushIfNotVisited(contentsOf: mdi.uses)
        rootClosurePossibleLiveRange.insert(use.instruction)
      }

    case is CopyValueInst,
      is DestroyValueInst,
      is RetainValueInst,
      is ReleaseValueInst,
      is StrongRetainInst,
      is StrongReleaseInst:
      rootClosurePossibleLiveRange.insert(use.instruction)

    case let ti as TupleInst:
      if ti.parentFunction.isAutodiffVJP,
        let returnInst = ti.parentFunction.returnInstruction,
        ti == returnInst.returnedValue
      {
        // This is the pullback closure returned from an Autodiff VJP and we don't need to handle it.
      } else {
        fallthrough
      }

    default:
      foundUnexpectedUse = true
      log("Found unexpected direct or transitive user of root closure: \(use.instruction)")
      return (foundUnexpectedUse, haveUsedReabstraction)
    }
  }

  return (foundUnexpectedUse, haveUsedReabstraction)
}

<<<<<<< HEAD
private typealias IntermediateClosureArgDescriptorDatum = (applySite: SingleValueInstruction, closureArgIndex: Int, paramInfo: ParameterInfo)

private func handleApplies(for rootClosure: SingleValueInstruction, pullbackClosureInfoOpt: inout PullbackClosureInfo?,
                           rootClosureApplies: inout OperandWorklist,
                           rootClosurePossibleLiveRange: inout InstructionRange,
                           convertedAndReabstractedClosures: inout InstructionSet, haveUsedReabstraction: Bool,
                           _ context: FunctionPassContext) -> [IntermediateClosureArgDescriptorDatum]
{
=======
private typealias IntermediateClosureArgDescriptorDatum = (
  applySite: SingleValueInstruction, closureArgIndex: Int, paramInfo: ParameterInfo
)

private func handleApplies(
  for rootClosure: SingleValueInstruction, pullbackClosureInfoOpt: inout PullbackClosureInfo?,
  rootClosureApplies: inout OperandWorklist,
  rootClosurePossibleLiveRange: inout InstructionRange,
  convertedAndReabstractedClosures: inout InstructionSet, haveUsedReabstraction: Bool,
  _ context: FunctionPassContext
) -> [IntermediateClosureArgDescriptorDatum] {
>>>>>>> 66dc1cc2
  var intermediateClosureArgDescriptorData: [IntermediateClosureArgDescriptorDatum] = []

  while let use = rootClosureApplies.pop() {
    rootClosurePossibleLiveRange.insert(use.instruction)

    // TODO [extend to general swift]: Handle full apply sites
    guard let pai = use.instruction as? PartialApplyInst else {
      continue
    }

    // TODO: Handling generic closures may be possible but is not yet implemented
    if pai.hasSubstitutions || !pai.calleeIsDynamicFunctionRef
      || !pai.isPullbackInResultOfAutodiffVJP
    {
      continue
    }

    guard let callee = pai.referencedFunction else {
      continue
    }

    if callee.isDefinedExternally {
      continue
    }

    // Don't specialize non-fragile (read as non-serialized) callees if the caller is fragile; the specialized callee
    // will have shared linkage, and thus cannot be referenced from the fragile caller.
    let caller = rootClosure.parentFunction
    if caller.isSerialized && !callee.isSerialized {
      continue
    }

    // If the callee uses a dynamic Self, we cannot specialize it, since the resulting specialization might no longer
    // have 'self' as the last parameter.
    //
    // TODO: We could fix this by inserting new arguments more carefully, or changing how we model dynamic Self
    // altogether.
    if callee.mayBindDynamicSelf {
      continue
    }

    // Proceed if the closure is passed as an argument (and not called). If it is called we have nothing to do.
    //
    // `closureArgumentIndex` is the index of the closure in the callee's argument list.
    guard let closureArgumentIndex = pai.calleeArgumentIndex(of: use) else {
      continue
    }

    // Ok, we know that we can perform the optimization but not whether or not the optimization is profitable. Check if
    // the closure is actually called in the callee (or in a function called by the callee).
    if !isClosureApplied(in: callee, closureArgIndex: closureArgumentIndex) {
      continue
    }

    let onlyHaveThinToThickClosure =
      rootClosure is ThinToThickFunctionInst && !haveUsedReabstraction

    guard let closureParamInfo = pai.operandConventions[parameter: use.index] else {
      fatalError("While handling apply uses, parameter info not found for operand: \(use)!")
    }

    // If we are going to need to release the copied over closure, we must make sure that we understand all the exit
    // blocks, i.e., they terminate with an instruction that clearly indicates whether to release the copied over
    // closure or leak it.
    if closureParamInfo.convention.isGuaranteed,
      !onlyHaveThinToThickClosure,
      !callee.blocks.allSatisfy({ $0.isReachableExitBlock || $0.terminator is UnreachableInst })
    {
      continue
    }

    // Functions with a readnone, readonly or releasenone effect and a nontrivial context cannot be specialized.
    // Inserting a release in such a function results in miscompilation after other optimizations. For now, the
    // specialization is disabled.
    //
    // TODO: A @noescape closure should never be converted to an @owned argument regardless of the function's effect
    // attribute.
    if !callee.effectAllowsSpecialization && !onlyHaveThinToThickClosure {
      continue
    }

    // Avoid an infinite specialization loop caused by repeated runs of ClosureSpecializer and CapturePropagation.
    // CapturePropagation propagates constant function-literals. Such function specializations can then be optimized
    // again by the ClosureSpecializer and so on. This happens if a closure argument is called _and_ referenced in
    // another closure, which is passed to a recursive call. E.g.
    //
    // func foo(_ c: @escaping () -> ()) {
    //  c() foo({ c() })
    // }
    //
    // A limit of 2 is good enough and will not be exceed in "regular" optimization scenarios.
<<<<<<< HEAD
    let closureCallee = rootClosure is PartialApplyInst
                        ? (rootClosure as! PartialApplyInst).referencedFunction!
                        : (rootClosure as! ThinToThickFunctionInst).referencedFunction!
=======
    let closureCallee =
      rootClosure is PartialApplyInst
      ? (rootClosure as! PartialApplyInst).referencedFunction!
      : (rootClosure as! ThinToThickFunctionInst).referencedFunction!
>>>>>>> 66dc1cc2

    if closureCallee.specializationLevel > specializationLevelLimit {
      continue
    }

    if haveUsedReabstraction {
<<<<<<< HEAD
      markConvertedAndReabstractedClosuresAsUsed(rootClosure: rootClosure, convertedAndReabstractedClosure: use.value,
                                                 convertedAndReabstractedClosures: &convertedAndReabstractedClosures)
=======
      markConvertedAndReabstractedClosuresAsUsed(
        rootClosure: rootClosure, convertedAndReabstractedClosure: use.value,
        convertedAndReabstractedClosures: &convertedAndReabstractedClosures)
>>>>>>> 66dc1cc2
    }

    if pullbackClosureInfoOpt == nil {
      pullbackClosureInfoOpt = PullbackClosureInfo(paiOfPullback: pai)
    } else {
      assert(pullbackClosureInfoOpt!.paiOfPullback == pai)
    }

    intermediateClosureArgDescriptorData
      .append((applySite: pai, closureArgIndex: closureArgumentIndex, paramInfo: closureParamInfo))
  }

  return intermediateClosureArgDescriptorData
}

/// Finalizes the pullback closure info for a given root closure by adding a corresponding `ClosureArgDescriptor`
private func finalizePullbackClosureInfo(
  for rootClosure: SingleValueInstruction, in pullbackClosureInfoOpt: inout PullbackClosureInfo?,
  rootClosurePossibleLiveRange: InstructionRange,
  intermediateClosureArgDescriptorData: [IntermediateClosureArgDescriptorDatum],
  _ context: FunctionPassContext
) {
  assert(pullbackClosureInfoOpt != nil)

  let closureInfo = ClosureInfo(
    closure: rootClosure, lifetimeFrontier: Array(rootClosurePossibleLiveRange.ends))

  for (applySite, closureArgumentIndex, parameterInfo) in intermediateClosureArgDescriptorData {
    if pullbackClosureInfoOpt!.paiOfPullback != applySite {
      fatalError(
        "ClosureArgDescriptor's applySite field is not equal to pullback's partial_apply; got \(applySite)!"
      )
    }
<<<<<<< HEAD
    let closureArgDesc = ClosureArgDescriptor(closureInfo: closureInfo, closureArgumentIndex: closureArgumentIndex,
                                              parameterInfo: parameterInfo)
=======
    let closureArgDesc = ClosureArgDescriptor(
      closureInfo: closureInfo, closureArgumentIndex: closureArgumentIndex,
      parameterInfo: parameterInfo)
>>>>>>> 66dc1cc2
    pullbackClosureInfoOpt!.appendClosureArgDescriptor(closureArgDesc)
  }
}

private func isClosureApplied(in callee: Function, closureArgIndex index: Int) -> Bool {
  func inner(_ callee: Function, _ index: Int, _ handledFuncs: inout Set<Function>) -> Bool {
    let closureArg = callee.argument(at: index)

    for use in closureArg.uses {
      if let fai = use.instruction as? ApplySite {
        if fai.callee == closureArg {
          return true
        }

        if let faiCallee = fai.referencedFunction,
          !faiCallee.blocks.isEmpty,
          handledFuncs.insert(faiCallee).inserted,
          handledFuncs.count <= recursionBudget
        {
          if inner(faiCallee, fai.calleeArgumentIndex(of: use)!, &handledFuncs) {
            return true
          }
        }
      }
    }

    return false
  }

  // Limit the number of recursive calls to not go into exponential behavior in corner cases.
  let recursionBudget = 8
  var handledFuncs: Set<Function> = []
  return inner(callee, index, &handledFuncs)
}

/// Marks any converted/reabstracted closures, corresponding to a given root closure as used. We do not want to
/// look at such closures separately as during function specialization they will be handled as part of the root closure.
<<<<<<< HEAD
private func markConvertedAndReabstractedClosuresAsUsed(rootClosure: Value, convertedAndReabstractedClosure: Value,
                                                        convertedAndReabstractedClosures: inout InstructionSet)
{
=======
private func markConvertedAndReabstractedClosuresAsUsed(
  rootClosure: Value, convertedAndReabstractedClosure: Value,
  convertedAndReabstractedClosures: inout InstructionSet
) {
>>>>>>> 66dc1cc2
  if convertedAndReabstractedClosure != rootClosure {
    switch convertedAndReabstractedClosure {
    case let pai as PartialApplyInst:
      convertedAndReabstractedClosures.insert(pai)
      return
<<<<<<< HEAD
        markConvertedAndReabstractedClosuresAsUsed(rootClosure: rootClosure,
                                                   convertedAndReabstractedClosure: pai.arguments[0],
                                                   convertedAndReabstractedClosures: &convertedAndReabstractedClosures)
    case let cvt as ConvertFunctionInst:
      convertedAndReabstractedClosures.insert(cvt)
      return
        markConvertedAndReabstractedClosuresAsUsed(rootClosure: rootClosure,
                                                   convertedAndReabstractedClosure: cvt.fromFunction,
                                                   convertedAndReabstractedClosures: &convertedAndReabstractedClosures)
    case let cvt as ConvertEscapeToNoEscapeInst:
      convertedAndReabstractedClosures.insert(cvt)
      return
        markConvertedAndReabstractedClosuresAsUsed(rootClosure: rootClosure,
                                                   convertedAndReabstractedClosure: cvt.fromFunction,
                                                   convertedAndReabstractedClosures: &convertedAndReabstractedClosures)
    case let mdi as MarkDependenceInst:
      convertedAndReabstractedClosures.insert(mdi)
      return
        markConvertedAndReabstractedClosuresAsUsed(rootClosure: rootClosure, convertedAndReabstractedClosure: mdi.value,
                                                   convertedAndReabstractedClosures: &convertedAndReabstractedClosures)
=======
        markConvertedAndReabstractedClosuresAsUsed(
          rootClosure: rootClosure,
          convertedAndReabstractedClosure: pai.arguments[0],
          convertedAndReabstractedClosures: &convertedAndReabstractedClosures)
    case let cvt as ConvertFunctionInst:
      convertedAndReabstractedClosures.insert(cvt)
      return
        markConvertedAndReabstractedClosuresAsUsed(
          rootClosure: rootClosure,
          convertedAndReabstractedClosure: cvt.fromFunction,
          convertedAndReabstractedClosures: &convertedAndReabstractedClosures)
    case let cvt as ConvertEscapeToNoEscapeInst:
      convertedAndReabstractedClosures.insert(cvt)
      return
        markConvertedAndReabstractedClosuresAsUsed(
          rootClosure: rootClosure,
          convertedAndReabstractedClosure: cvt.fromFunction,
          convertedAndReabstractedClosures: &convertedAndReabstractedClosures)
    case let mdi as MarkDependenceInst:
      convertedAndReabstractedClosures.insert(mdi)
      return
        markConvertedAndReabstractedClosuresAsUsed(
          rootClosure: rootClosure, convertedAndReabstractedClosure: mdi.value,
          convertedAndReabstractedClosures: &convertedAndReabstractedClosures)
>>>>>>> 66dc1cc2
    default:
      log("Parent function of pullbackClosureInfo: \(rootClosure.parentFunction)")
      log("Root closure: \(rootClosure)")
      log("Converted/reabstracted closure: \(convertedAndReabstractedClosure)")
      fatalError(
        "While marking converted/reabstracted closures as used, found unexpected instruction: \(convertedAndReabstractedClosure)"
      )
    }
  }
}

<<<<<<< HEAD
private extension Cloner where Context == FunctionPassContext {
  func cloneAndSpecializeFunctionBody(using pullbackClosureInfo: PullbackClosureInfo) {
=======
extension SpecializationCloner {
  fileprivate func cloneAndSpecializeFunctionBody(using pullbackClosureInfo: PullbackClosureInfo) {
>>>>>>> 66dc1cc2
    self.cloneEntryBlockArgsWithoutOrigClosures(usingOrigCalleeAt: pullbackClosureInfo)

    let (allSpecializedEntryBlockArgs, closureArgIndexToAllClonedReleasableClosures) =
      cloneAllClosures(at: pullbackClosureInfo)

    self.cloneFunctionBody(
      from: pullbackClosureInfo.pullbackFn, entryBlockArguments: allSpecializedEntryBlockArgs)

    self.insertCleanupCodeForClonedReleasableClosures(
      from: pullbackClosureInfo,
      closureArgIndexToAllClonedReleasableClosures: closureArgIndexToAllClonedReleasableClosures)
  }

  private func cloneEntryBlockArgsWithoutOrigClosures(
    usingOrigCalleeAt pullbackClosureInfo: PullbackClosureInfo
  ) {
    let originalEntryBlock = pullbackClosureInfo.pullbackFn.entryBlock
    let clonedFunction = self.targetFunction
    let clonedEntryBlock = self.getOrCreateEntryBlock()

    originalEntryBlock.arguments
      .enumerated()
      .filter { index, _ in !pullbackClosureInfo.hasClosureArg(at: index) }
      .forEach { _, arg in
        let clonedEntryBlockArgType = arg.type.getLoweredType(in: clonedFunction)
        let clonedEntryBlockArg = clonedEntryBlock.addFunctionArgument(
          type: clonedEntryBlockArgType, self.context)
        clonedEntryBlockArg.copyFlags(from: arg as! FunctionArgument, self.context)
      }
  }

  /// Clones all closures, originally passed to the callee at the given pullbackClosureInfo, into the specialized function.
  ///
  /// Returns the following -
  /// - allSpecializedEntryBlockArgs: Complete list of entry block arguments for the specialized function. This includes
  ///   the original arguments to the function (minus the closure arguments) and the arguments representing the values
  ///   originally captured by the skipped closure arguments.
  ///
  /// - closureArgIndexToAllClonedReleasableClosures: Mapping from a closure's argument index at `pullbackClosureInfo` to the list
  ///   of corresponding releasable closures cloned into the specialized function. We have a "list" because we clone
  ///   "closure chains", which consist of a "root" closure and its conversions/reabstractions. This map is used to
  ///   generate cleanup code for the cloned closures in the specialized function.
  private func cloneAllClosures(at pullbackClosureInfo: PullbackClosureInfo)
<<<<<<< HEAD
    -> (allSpecializedEntryBlockArgs: [Value],
        closureArgIndexToAllClonedReleasableClosures: [Int: [SingleValueInstruction]])
=======
    -> (
      allSpecializedEntryBlockArgs: [Value],
      closureArgIndexToAllClonedReleasableClosures: [Int: [SingleValueInstruction]]
    )
>>>>>>> 66dc1cc2
  {
    func entryBlockArgsWithOrigClosuresSkipped() -> [Value?] {
      let clonedEntryBlock = self.getOrCreateEntryBlock()
      var clonedNonClosureEntryBlockArgs = clonedEntryBlock.arguments.makeIterator()

      return pullbackClosureInfo.pullbackFn
        .entryBlock
        .arguments
        .enumerated()
        .reduce(into: []) { result, origArgTuple in
          let (index, _) = origArgTuple
          if !pullbackClosureInfo.hasClosureArg(at: index) {
            result.append(clonedNonClosureEntryBlockArgs.next())
          } else {
            result.append(Optional.none)
          }
        }
    }

    var entryBlockArgs: [Value?] = entryBlockArgsWithOrigClosuresSkipped()
    var closureArgIndexToAllClonedReleasableClosures: [Int: [SingleValueInstruction]] = [:]

    for closureArgDesc in pullbackClosureInfo.closureArgDescriptors {
      let (finalClonedReabstractedClosure, allClonedReleasableClosures) =
        self.cloneClosureChain(representedBy: closureArgDesc, at: pullbackClosureInfo)

      entryBlockArgs[closureArgDesc.closureArgIndex] = finalClonedReabstractedClosure
      closureArgIndexToAllClonedReleasableClosures[closureArgDesc.closureArgIndex] =
        allClonedReleasableClosures
    }

    return (entryBlockArgs.map { $0! }, closureArgIndexToAllClonedReleasableClosures)
  }

<<<<<<< HEAD
  private func cloneClosureChain(representedBy closureArgDesc: ClosureArgDescriptor, at pullbackClosureInfo: PullbackClosureInfo)
    -> (finalClonedReabstractedClosure: SingleValueInstruction, allClonedReleasableClosures: [SingleValueInstruction])
  {
    let (origToClonedValueMap, capturedArgRange) = self.addEntryBlockArgs(forValuesCapturedBy: closureArgDesc)
    let clonedFunction = self.targetFunction
    let clonedEntryBlock = self.getOrCreateEntryBlock()
=======
  private func cloneClosureChain(
    representedBy closureArgDesc: ClosureArgDescriptor, at pullbackClosureInfo: PullbackClosureInfo
  )
    -> (
      finalClonedReabstractedClosure: SingleValueInstruction,
      allClonedReleasableClosures: [SingleValueInstruction]
    )
  {
    let (origToClonedValueMap, capturedArgRange) = self.addEntryBlockArgs(
      forValuesCapturedBy: closureArgDesc)
    let clonedFunction = self.cloned
    let clonedEntryBlock = self.entryBlock
>>>>>>> 66dc1cc2
    let clonedClosureArgs = Array(clonedEntryBlock.arguments[capturedArgRange])

    let builder =
      clonedEntryBlock.instructions.isEmpty
      ? Builder(atStartOf: clonedFunction, self.context)
      : Builder(
        atEndOf: clonedEntryBlock, location: clonedEntryBlock.instructions.last!.location,
        self.context)

    let clonedRootClosure = builder.cloneRootClosure(
      representedBy: closureArgDesc, capturedArguments: clonedClosureArgs)

    let finalClonedReabstractedClosure =
      builder.cloneRootClosureReabstractions(
        rootClosure: closureArgDesc.closure, clonedRootClosure: clonedRootClosure,
        reabstractedClosure: pullbackClosureInfo.appliedArgForClosure(
          at: closureArgDesc.closureArgIndex)!,
        origToClonedValueMap: origToClonedValueMap,
        self.context)

    let allClonedReleasableClosures = [finalClonedReabstractedClosure]
    return (finalClonedReabstractedClosure, allClonedReleasableClosures)
  }

  private func addEntryBlockArgs(forValuesCapturedBy closureArgDesc: ClosureArgDescriptor)
    -> (origToClonedValueMap: [HashableValue: Value], capturedArgRange: Range<Int>)
  {
    var origToClonedValueMap: [HashableValue: Value] = [:]
    let clonedFunction = self.targetFunction
    let clonedEntryBlock = self.getOrCreateEntryBlock()

    let capturedArgRangeStart = clonedEntryBlock.arguments.count

    for arg in closureArgDesc.arguments {
<<<<<<< HEAD
      let capturedArg = clonedEntryBlock.addFunctionArgument(type: arg.type.getLoweredType(in: clonedFunction),
                                                              self.context)
=======
      let capturedArg = clonedEntryBlock.addFunctionArgument(
        type: arg.type.getLoweredType(in: clonedFunction),
        self.context)
>>>>>>> 66dc1cc2
      origToClonedValueMap[arg] = capturedArg
    }

    let capturedArgRangeEnd = clonedEntryBlock.arguments.count
<<<<<<< HEAD
    let capturedArgRange = capturedArgRangeStart == capturedArgRangeEnd
                           ? 0..<0
                           : capturedArgRangeStart..<capturedArgRangeEnd
=======
    let capturedArgRange =
      capturedArgRangeStart == capturedArgRangeEnd
      ? 0..<0
      : capturedArgRangeStart..<capturedArgRangeEnd
>>>>>>> 66dc1cc2

    return (origToClonedValueMap, capturedArgRange)
  }

<<<<<<< HEAD
  private func insertCleanupCodeForClonedReleasableClosures(from pullbackClosureInfo: PullbackClosureInfo,
                                                            closureArgIndexToAllClonedReleasableClosures: [Int: [SingleValueInstruction]])
  {
=======
  private func insertCleanupCodeForClonedReleasableClosures(
    from pullbackClosureInfo: PullbackClosureInfo,
    closureArgIndexToAllClonedReleasableClosures: [Int: [SingleValueInstruction]]
  ) {
>>>>>>> 66dc1cc2
    for closureArgDesc in pullbackClosureInfo.closureArgDescriptors {
      let allClonedReleasableClosures = closureArgIndexToAllClonedReleasableClosures[
        closureArgDesc.closureArgIndex]!

      // Insert a `destroy_value`, for all releasable closures, in all reachable exit BBs if the closure was passed as a
      // guaranteed parameter or its type was noescape+thick. This is b/c the closure was passed at +0 originally and we
      // need to balance the initial increment of the newly created closure(s).
      if closureArgDesc.isClosureGuaranteed
        || closureArgDesc.parameterInfo.isTrivialNoescapeClosure,
        !allClonedReleasableClosures.isEmpty
      {
        for exitBlock in pullbackClosureInfo.reachableExitBBsInCallee {
          let clonedExitBlock = self.getClonedBlock(for: exitBlock)

          let terminator =
            clonedExitBlock.terminator is UnreachableInst
            ? clonedExitBlock.terminator.previous!
            : clonedExitBlock.terminator

          let builder = Builder(before: terminator, self.context)

          for closure in allClonedReleasableClosures {
            if let pai = closure as? PartialApplyInst {
              builder.destroyPartialApply(pai: pai, self.context)
            }
          }
        }
      }
    }

<<<<<<< HEAD
    if (self.context.needFixStackNesting) {
      self.context.fixStackNesting(in: targetFunction)
=======
    if self.context.needFixStackNesting {
      self.context.fixStackNesting(in: self.cloned)
>>>>>>> 66dc1cc2
    }
  }
}

extension [HashableValue: Value] {
  fileprivate subscript(key: Value) -> Value? {
    get {
      self[key.hashable]
    }
    set {
      self[key.hashable] = newValue
    }
  }
}

extension PullbackClosureInfo {
  fileprivate enum NewApplyArg {
    case Original(Value)
    // TODO: This can be simplified in OSSA. We can just do a copy_value for everything - except for addresses???
    case PreviouslyCaptured(
      value: Value, needsRetain: Bool, parentClosureArgIndex: Int)

    var value: Value {
      switch self {
      case let .Original(originalArg):
        return originalArg
      case let .PreviouslyCaptured(capturedArg, _, _):
        return capturedArg
      }
    }
  }

  fileprivate func getArgumentsForSpecializedApply(of specializedCallee: Function) -> [NewApplyArg]
  {
    var newApplyArgs: [NewApplyArg] = []

    // Original arguments
    for (applySiteIndex, arg) in self.paiOfPullback.arguments.enumerated() {
      let calleeArgIndex = self.paiOfPullback.unappliedArgumentCount + applySiteIndex
      if !self.hasClosureArg(at: calleeArgIndex) {
        newApplyArgs.append(.Original(arg))
      }
    }

    // Previously captured arguments
    for closureArgDesc in self.closureArgDescriptors {
      for (applySiteIndex, capturedArg) in closureArgDesc.arguments.enumerated() {
<<<<<<< HEAD
        let needsRetain = closureArgDesc.isCapturedArgNonTrivialObjectType(applySiteIndex: applySiteIndex,
                                                                           specializedCallee: specializedCallee)

        newApplyArgs.append(.PreviouslyCaptured(value: capturedArg, needsRetain: needsRetain,
                                                parentClosureArgIndex: closureArgDesc.closureArgIndex))
=======
        let needsRetain = closureArgDesc.isCapturedArgNonTrivialObjectType(
          applySiteIndex: applySiteIndex,
          specializedCallee: specializedCallee)

        newApplyArgs.append(
          .PreviouslyCaptured(
            value: capturedArg, needsRetain: needsRetain,
            parentClosureArgIndex: closureArgDesc.closureArgIndex))
>>>>>>> 66dc1cc2
      }
    }

    return newApplyArgs
  }
}

extension ClosureArgDescriptor {
  fileprivate func isCapturedArgNonTrivialObjectType(
    applySiteIndex: Int, specializedCallee: Function
  ) -> Bool {
    precondition(
      self.closure is PartialApplyInst, "ClosureArgDescriptor is not for a partial_apply closure!")

    let capturedArg = self.arguments[applySiteIndex]
    let pai = self.closure as! PartialApplyInst
    let capturedArgIndexInCallee = applySiteIndex + pai.unappliedArgumentCount
    let capturedArgConvention = self.callee.argumentConventions[capturedArgIndexInCallee]

<<<<<<< HEAD
    return !capturedArg.type.isTrivial(in: specializedCallee) &&
           !capturedArgConvention.isAllowedIndirectConvForClosureSpec
  }
}

private extension Builder {
  func cloneRootClosure(representedBy closureArgDesc: ClosureArgDescriptor, capturedArguments: [Value])
=======
    return !capturedArg.type.isTrivial(in: specializedCallee)
      && !capturedArgConvention.isAllowedIndirectConvForClosureSpec
  }
}

extension Builder {
  fileprivate func cloneRootClosure(
    representedBy closureArgDesc: ClosureArgDescriptor, capturedArguments: [Value]
  )
>>>>>>> 66dc1cc2
    -> SingleValueInstruction
  {
    let function = self.createFunctionRef(closureArgDesc.callee)

    if let pai = closureArgDesc.closure as? PartialApplyInst {
<<<<<<< HEAD
      return self.createPartialApply(function: function, substitutionMap: SubstitutionMap(),
                                     capturedArguments: capturedArguments, calleeConvention: pai.calleeConvention,
                                     hasUnknownResultIsolation: pai.hasUnknownResultIsolation,
                                     isOnStack: pai.isOnStack)
=======
      return self.createPartialApply(
        function: function, substitutionMap: SubstitutionMap(),
        capturedArguments: capturedArguments, calleeConvention: pai.calleeConvention,
        hasUnknownResultIsolation: pai.hasUnknownResultIsolation,
        isOnStack: pai.isOnStack)
>>>>>>> 66dc1cc2
    } else {
      return self.createThinToThickFunction(
        thinFunction: function, resultType: closureArgDesc.closure.type)
    }
  }

<<<<<<< HEAD
  func cloneRootClosureReabstractions(rootClosure: Value, clonedRootClosure: Value, reabstractedClosure: Value,
                                      origToClonedValueMap: [HashableValue: Value], _ context: FunctionPassContext)
    -> SingleValueInstruction
  {
    func inner(_ rootClosure: Value, _ clonedRootClosure: Value, _ reabstractedClosure: Value,
               _ origToClonedValueMap: inout [HashableValue: Value]) -> Value {
      switch reabstractedClosure {
        case let reabstractedClosure where reabstractedClosure == rootClosure:
          origToClonedValueMap[reabstractedClosure] = clonedRootClosure
          return clonedRootClosure
        
        case let cvt as ConvertFunctionInst:
          let toBeReabstracted = inner(rootClosure, clonedRootClosure, cvt.fromFunction,
                                       &origToClonedValueMap)
          let reabstracted = self.createConvertFunction(originalFunction: toBeReabstracted, resultType: cvt.type,
                                                        withoutActuallyEscaping: cvt.withoutActuallyEscaping)
          origToClonedValueMap[cvt] = reabstracted
          return reabstracted
        
        case let cvt as ConvertEscapeToNoEscapeInst:
          let toBeReabstracted = inner(rootClosure, clonedRootClosure, cvt.fromFunction,
                                       &origToClonedValueMap)
          let reabstracted = self.createConvertEscapeToNoEscape(originalFunction: toBeReabstracted, resultType: cvt.type,
                                                                isLifetimeGuaranteed: true)
          origToClonedValueMap[cvt] = reabstracted
          return reabstracted

        case let pai as PartialApplyInst:
          let toBeReabstracted = inner(rootClosure, clonedRootClosure, pai.arguments[0],
                                       &origToClonedValueMap)
          
          guard let function = pai.referencedFunction else {
            log("Parent function of pullbackClosureInfo: \(rootClosure.parentFunction)")
            log("Root closure: \(rootClosure)")
            log("Unsupported reabstraction closure: \(pai)")
            fatalError("Encountered unsupported reabstraction (via partial_apply) of root closure!")
          }

          let fri = self.createFunctionRef(function)
          let reabstracted = self.createPartialApply(function: fri, substitutionMap: SubstitutionMap(),
                                                     capturedArguments: [toBeReabstracted],
                                                     calleeConvention: pai.calleeConvention,
                                                     hasUnknownResultIsolation: pai.hasUnknownResultIsolation,
                                                     isOnStack: pai.isOnStack)
          origToClonedValueMap[pai] = reabstracted
          return reabstracted
        
        case let mdi as MarkDependenceInst:
          let toBeReabstracted = inner(rootClosure, clonedRootClosure, mdi.value, &origToClonedValueMap)
          let base = origToClonedValueMap[mdi.base]!
          let reabstracted = self.createMarkDependence(value: toBeReabstracted, base: base, kind: .Escaping)
          origToClonedValueMap[mdi] = reabstracted
          return reabstracted
        
        default:
=======
  fileprivate func cloneRootClosureReabstractions(
    rootClosure: Value, clonedRootClosure: Value, reabstractedClosure: Value,
    origToClonedValueMap: [HashableValue: Value], _ context: FunctionPassContext
  )
    -> SingleValueInstruction
  {
    func inner(
      _ rootClosure: Value, _ clonedRootClosure: Value, _ reabstractedClosure: Value,
      _ origToClonedValueMap: inout [HashableValue: Value]
    ) -> Value {
      switch reabstractedClosure {
      case let reabstractedClosure where reabstractedClosure == rootClosure:
        origToClonedValueMap[reabstractedClosure] = clonedRootClosure
        return clonedRootClosure

      case let cvt as ConvertFunctionInst:
        let toBeReabstracted = inner(
          rootClosure, clonedRootClosure, cvt.fromFunction,
          &origToClonedValueMap)
        let reabstracted = self.createConvertFunction(
          originalFunction: toBeReabstracted, resultType: cvt.type,
          withoutActuallyEscaping: cvt.withoutActuallyEscaping)
        origToClonedValueMap[cvt] = reabstracted
        return reabstracted

      case let cvt as ConvertEscapeToNoEscapeInst:
        let toBeReabstracted = inner(
          rootClosure, clonedRootClosure, cvt.fromFunction,
          &origToClonedValueMap)
        let reabstracted = self.createConvertEscapeToNoEscape(
          originalFunction: toBeReabstracted, resultType: cvt.type,
          isLifetimeGuaranteed: true)
        origToClonedValueMap[cvt] = reabstracted
        return reabstracted

      case let pai as PartialApplyInst:
        let toBeReabstracted = inner(
          rootClosure, clonedRootClosure, pai.arguments[0],
          &origToClonedValueMap)

        guard let function = pai.referencedFunction else {
>>>>>>> 66dc1cc2
          log("Parent function of pullbackClosureInfo: \(rootClosure.parentFunction)")
          log("Root closure: \(rootClosure)")
          log("Unsupported reabstraction closure: \(pai)")
          fatalError("Encountered unsupported reabstraction (via partial_apply) of root closure!")
        }

        let fri = self.createFunctionRef(function)
        let reabstracted = self.createPartialApply(
          function: fri, substitutionMap: SubstitutionMap(),
          capturedArguments: [toBeReabstracted],
          calleeConvention: pai.calleeConvention,
          hasUnknownResultIsolation: pai.hasUnknownResultIsolation,
          isOnStack: pai.isOnStack)
        origToClonedValueMap[pai] = reabstracted
        return reabstracted

      case let mdi as MarkDependenceInst:
        let toBeReabstracted = inner(
          rootClosure, clonedRootClosure, mdi.value, &origToClonedValueMap)
        let base = origToClonedValueMap[mdi.base]!
        let reabstracted = self.createMarkDependence(
          value: toBeReabstracted, base: base, kind: .Escaping)
        origToClonedValueMap[mdi] = reabstracted
        return reabstracted

      default:
        log("Parent function of pullbackClosureInfo: \(rootClosure.parentFunction)")
        log("Root closure: \(rootClosure)")
        log("Converted/reabstracted closure: \(reabstractedClosure)")
        fatalError("Encountered unsupported reabstraction of root closure: \(reabstractedClosure)")
      }
    }

    var origToClonedValueMap = origToClonedValueMap
<<<<<<< HEAD
    let finalClonedReabstractedClosure = inner(rootClosure, clonedRootClosure, reabstractedClosure,
                                               &origToClonedValueMap)
    return (finalClonedReabstractedClosure as! SingleValueInstruction)
  }

  func destroyPartialApply(pai: PartialApplyInst, _ context: FunctionPassContext){
=======
    let finalClonedReabstractedClosure = inner(
      rootClosure, clonedRootClosure, reabstractedClosure,
      &origToClonedValueMap)
    return (finalClonedReabstractedClosure as! SingleValueInstruction)
  }

  fileprivate func destroyPartialApply(pai: PartialApplyInst, _ context: FunctionPassContext) {
>>>>>>> 66dc1cc2
    // TODO: Support only OSSA instructions once the OSSA elimination pass is moved after all function optimization
    // passes.

    if pai.isOnStack {
      // for arg in pai.arguments {
      //   self.createDestroyValue(operand: arg)
      // }
      // self.createDestroyValue(operand: pai)

      if pai.parentFunction.hasOwnership {
        // Under OSSA, the closure acts as an owned value whose lifetime is a borrow scope for the captures, so we need to
        // end the borrow scope before ending the lifetimes of the captures themselves.
        self.createDestroyValue(operand: pai)
        self.destroyCapturedArgs(for: pai)
      } else {
        self.destroyCapturedArgs(for: pai)
        self.createDeallocStack(pai)
        context.notifyInvalidatedStackNesting()
      }
    } else {
      if pai.parentFunction.hasOwnership {
        self.createDestroyValue(operand: pai)
      } else {
        self.createReleaseValue(operand: pai)
      }
    }
  }
}

extension FunctionConvention {
  fileprivate func getSpecializedParameters(basedOn pullbackClosureInfo: PullbackClosureInfo)
    -> [ParameterInfo]
  {
    let pullbackFn = pullbackClosureInfo.pullbackFn
    var specializedParamInfoList: [ParameterInfo] = []

    // Start by adding all original parameters except for the closure parameters.
    let firstParamIndex = pullbackFn.argumentConventions.firstParameterIndex
    for (index, paramInfo) in pullbackFn.convention.parameters.enumerated() {
      let argIndex = index + firstParamIndex
      if !pullbackClosureInfo.hasClosureArg(at: argIndex) {
        specializedParamInfoList.append(paramInfo)
      }
    }

    // Now, append parameters captured by each of the original closure parameter.
    //
    // Captured parameters are always appended to the function signature. If the argument type of the captured
    // parameter in the callee is:
    // - direct and trivial, pass the new parameter as Direct_Unowned.
    // - direct and non-trivial, pass the new parameter as Direct_Owned.
    // - indirect, pass the new parameter using the same parameter convention as in
    //   the original closure.
    for closureArgDesc in pullbackClosureInfo.closureArgDescriptors {
      if let closure = closureArgDesc.closure as? PartialApplyInst {
        let closureCallee = closureArgDesc.callee
        let closureCalleeConvention = closureCallee.convention
        let unappliedArgumentCount =
          closure.unappliedArgumentCount - closureCalleeConvention.indirectSILResultCount

        let prevCapturedParameters =
          closureCalleeConvention
          .parameters[unappliedArgumentCount...]
          .enumerated()
          .map { index, paramInfo in
            let argIndexOfParam =
              closureCallee.argumentConventions.firstParameterIndex + unappliedArgumentCount + index
            let argType = closureCallee.argumentTypes[argIndexOfParam]
            return paramInfo.withSpecializedConvention(
              isArgTypeTrivial: argType.isTrivial(in: closureCallee))
          }

        specializedParamInfoList.append(contentsOf: prevCapturedParameters)
      }
    }

    return specializedParamInfoList
  }
}

extension ParameterInfo {
  fileprivate func withSpecializedConvention(isArgTypeTrivial: Bool) -> Self {
    let specializedParamConvention =
      self.convention.isAllowedIndirectConvForClosureSpec
      ? self.convention
      : isArgTypeTrivial ? ArgumentConvention.directUnowned : ArgumentConvention.directOwned

<<<<<<< HEAD
    return ParameterInfo(type: self.type, convention: specializedParamConvention, options: self.options,
                         hasLoweredAddresses: self.hasLoweredAddresses)
=======
    return ParameterInfo(
      type: self.type, convention: specializedParamConvention, options: self.options,
      hasLoweredAddresses: self.hasLoweredAddresses)
>>>>>>> 66dc1cc2
  }

  fileprivate var isTrivialNoescapeClosure: Bool {
    SILFunctionType_isTrivialNoescape(type.bridged)
  }
}

extension ArgumentConvention {
  fileprivate var isAllowedIndirectConvForClosureSpec: Bool {
    switch self {
    case .indirectInout, .indirectInoutAliasable:
      return true
    default:
      return false
    }
  }
}

extension PartialApplyInst {
  /// True, if the closure obtained from this partial_apply is the
  /// pullback returned from an autodiff VJP
  fileprivate var isPullbackInResultOfAutodiffVJP: Bool {
    if self.parentFunction.isAutodiffVJP,
      let use = self.uses.singleUse,
      let tupleInst = use.instruction as? TupleInst,
      let returnInst = self.parentFunction.returnInstruction,
      tupleInst == returnInst.returnedValue
    {
      return true
    }

    return false
  }

<<<<<<< HEAD
  var isPartialApplyOfThunk: Bool {
    if self.numArguments == 1,
       let fun = self.referencedFunction,
       fun.thunkKind == .reabstractionThunk || fun.thunkKind == .thunk,
       self.arguments[0].type.isLoweredFunction,
       self.arguments[0].type.isReferenceCounted(in: self.parentFunction) || self.callee.type.isThickFunction
=======
  fileprivate var isPartialApplyOfThunk: Bool {
    if self.numArguments == 1,
      let fun = self.referencedFunction,
      fun.thunkKind == .reabstractionThunk || fun.thunkKind == .thunk,
      self.arguments[0].type.isLoweredFunction,
      self.arguments[0].type.isReferenceCounted(in: self.parentFunction)
        || self.callee.type.isThickFunction
>>>>>>> 66dc1cc2
    {
      return true
    }

    return false
  }

  fileprivate var hasOnlyInoutIndirectArguments: Bool {
    self.argumentOperands
      .filter { !$0.value.type.isObject }
      .allSatisfy { self.convention(of: $0)!.isInout }
  }
}

extension Instruction {
  fileprivate var asSupportedClosure: SingleValueInstruction? {
    switch self {
    case let tttf as ThinToThickFunctionInst where tttf.callee is FunctionRefInst:
      return tttf
    // TODO: figure out what to do with non-inout indirect arguments
    // https://forums.swift.org/t/non-inout-indirect-types-not-supported-in-closure-specialization-optimization/70826
    case let pai as PartialApplyInst
    where pai.callee is FunctionRefInst && pai.hasOnlyInoutIndirectArguments:
      return pai
    default:
      return nil
    }
  }

  fileprivate var isSupportedClosure: Bool {
    asSupportedClosure != nil
  }
}

extension ApplySite {
  fileprivate var calleeIsDynamicFunctionRef: Bool {
    return !(callee is DynamicFunctionRefInst || callee is PreviousDynamicFunctionRefInst)
  }
}

extension Function {
  fileprivate var effectAllowsSpecialization: Bool {
    switch self.effectAttribute {
    case .readNone, .readOnly, .releaseNone: return false
    default: return true
    }
  }
}

// ===================== Utility Types ===================== //
private struct OrderedDict<Key: Hashable, Value> {
  private var valueIndexDict: [Key: Int] = [:]
  private var entryList: [(Key, Value)] = []

  subscript(key: Key) -> Value? {
    if let index = valueIndexDict[key] {
      return entryList[index].1
    }
    return nil
  }

  mutating func insert(key: Key, value: Value) {
    if valueIndexDict[key] == nil {
      valueIndexDict[key] = entryList.count
      entryList.append((key, value))
    }
  }

  mutating func update(key: Key, value: Value) {
    if let index = valueIndexDict[key] {
      entryList[index].1 = value
    }
  }

  var keys: LazyMapSequence<[(Key, Value)], Key> {
    entryList.lazy.map { $0.0 }
  }

  var values: LazyMapSequence<[(Key, Value)], Value> {
    entryList.lazy.map { $0.1 }
  }
}

/// Represents all the information required to represent a closure in isolation, i.e., outside of a pullback's partial_apply context
/// where the closure may be getting captured as an argument.
///
/// Composed with other information inside a `ClosureArgDescriptor` to represent a closure as a captured argument of a pullback's partial_apply.
private struct ClosureInfo {
  let closure: SingleValueInstruction
  let lifetimeFrontier: [Instruction]

  init(closure: SingleValueInstruction, lifetimeFrontier: [Instruction]) {
    self.closure = closure
    self.lifetimeFrontier = lifetimeFrontier
  }

}

/// Represents a closure as a captured argument of a pullback's partial_apply.
private struct ClosureArgDescriptor {
  let closureInfo: ClosureInfo
  /// The index of the closure in the pullback's partial_apply argument list.
  let closureArgumentIndex: Int
  let parameterInfo: ParameterInfo

  var closure: SingleValueInstruction {
    closureInfo.closure
  }
  var lifetimeFrontier: [Instruction] {
    closureInfo.lifetimeFrontier
  }

  var isPartialApplyOnStack: Bool {
    if let pai = closure as? PartialApplyInst {
      return pai.isOnStack
    }
    return false
  }

  var callee: Function {
    if let pai = closure as? PartialApplyInst {
      return pai.referencedFunction!
    } else {
      return (closure as! ThinToThickFunctionInst).referencedFunction!
    }
  }

  var location: Location {
    closure.location
  }

  var closureArgIndex: Int {
    closureArgumentIndex
  }

  var closureParamInfo: ParameterInfo {
    parameterInfo
  }

  var numArguments: Int {
    if let pai = closure as? PartialApplyInst {
      return pai.numArguments
    } else {
      return 0
    }
  }

  var arguments: LazyMapSequence<OperandArray, Value> {
    if let pai = closure as? PartialApplyInst {
      return pai.arguments
    }

    return OperandArray.empty.lazy.map { $0.value } as LazyMapSequence<OperandArray, Value>
  }

  var isClosureGuaranteed: Bool {
    closureParamInfo.convention.isGuaranteed
  }

  var isClosureConsumed: Bool {
    closureParamInfo.convention.isConsumed
  }
}

/// Represents a partial_apply of pullback capturing one or more closure arguments.
private struct PullbackClosureInfo {
  let paiOfPullback: PartialApplyInst
  var closureArgDescriptors: [ClosureArgDescriptor] = []

  init(paiOfPullback: PartialApplyInst) {
    self.paiOfPullback = paiOfPullback
  }

  mutating func appendClosureArgDescriptor(_ descriptor: ClosureArgDescriptor) {
    self.closureArgDescriptors.append(descriptor)
  }

  var pullbackFn: Function {
    paiOfPullback.referencedFunction!
  }

  var reachableExitBBsInCallee: [BasicBlock] {
    pullbackFn.blocks.filter { $0.isReachableExitBlock }
  }

  func hasClosureArg(at index: Int) -> Bool {
    closureArgDescriptors.contains { $0.closureArgumentIndex == index }
  }

  func closureArgDesc(at index: Int) -> ClosureArgDescriptor? {
    closureArgDescriptors.first { $0.closureArgumentIndex == index }
  }

  func appliedArgForClosure(at index: Int) -> Value? {
    if let closureArgDesc = closureArgDesc(at: index) {
      return paiOfPullback.arguments[
        closureArgDesc.closureArgIndex - paiOfPullback.unappliedArgumentCount]
    }

    return nil
  }

  func specializedCalleeName(_ context: FunctionPassContext) -> String {
<<<<<<< HEAD
    let closureArgs = Array(self.closureArgDescriptors.map {
      (argumentIndex: $0.closureArgIndex, argumentValue: $0.closure)
    })
    return context.mangle(withClosureArguments: closureArgs, from: pullbackFn)
=======
    let closureArgs = Array(self.closureArgDescriptors.map { $0.closure })
    let closureIndices = Array(self.closureArgDescriptors.map { $0.closureArgIndex })

    return context.mangle(
      withClosureArguments: closureArgs, closureArgIndices: closureIndices,
      from: pullbackFn)
>>>>>>> 66dc1cc2
  }
}

// ===================== Unit tests ===================== //

let getPullbackClosureInfoTest = FunctionTest(
  "autodiff_closure_specialize_get_pullback_closure_info"
) { function, arguments, context in
  print("Specializing closures in function: \(function.name)")
  print("===============================================")
  let pullbackClosureInfo = getPullbackClosureInfo(in: function, context)!
  print("PartialApply of pullback: \(pullbackClosureInfo.paiOfPullback)")
  print("Passed in closures: ")
  for index in pullbackClosureInfo.closureArgDescriptors.indices {
    var closureArgDescriptor = pullbackClosureInfo.closureArgDescriptors[index]
    print("\(index+1). \(closureArgDescriptor.closureInfo.closure)")
  }
  print("\n")
}

let specializedFunctionSignatureAndBodyTest = FunctionTest(
  "autodiff_closure_specialize_specialized_function_signature_and_body"
) { function, arguments, context in

  let pullbackClosureInfo = getPullbackClosureInfo(in: function, context)!

  let (specializedFunction, _) = getOrCreateSpecializedFunction(
    basedOn: pullbackClosureInfo, context)
  print("Generated specialized function: \(specializedFunction.name)")
  print("\(specializedFunction)\n")
}

let rewrittenCallerBodyTest = FunctionTest("autodiff_closure_specialize_rewritten_caller_body") {
  function, arguments, context in
  let pullbackClosureInfo = getPullbackClosureInfo(in: function, context)!

  let (specializedFunction, _) = getOrCreateSpecializedFunction(
    basedOn: pullbackClosureInfo, context)
  rewriteApplyInstruction(
    using: specializedFunction, pullbackClosureInfo: pullbackClosureInfo, context)

  print("Rewritten caller body for: \(function.name):")
  print("\(function)\n")
}<|MERGE_RESOLUTION|>--- conflicted
+++ resolved
@@ -235,21 +235,6 @@
   }
 
   let pullbackFn = pullbackClosureInfo.pullbackFn
-<<<<<<< HEAD
-  let specializedParameters = pullbackFn.convention.getSpecializedParameters(basedOn: pullbackClosureInfo)
-
-  let specializedFunction =
-    context.createSpecializedFunctionDeclaration(from: pullbackFn, withName: specializedFunctionName,
-                                                 withParams: specializedParameters,
-                                                 makeThin: true, makeBare: true)
-
-  context.buildSpecializedFunction(specializedFunction: specializedFunction,
-                                   buildFn: { (emptySpecializedFunction, functionPassContext) in
-                                      var closureSpecCloner = Cloner(cloneToEmptyFunction: emptySpecializedFunction, functionPassContext)
-                                      defer { closureSpecCloner.deinitialize() }
-                                      closureSpecCloner.cloneAndSpecializeFunctionBody(using: pullbackClosureInfo)
-                                   })
-=======
   let specializedParameters = pullbackFn.convention.getSpecializedParameters(
     basedOn: pullbackClosureInfo)
 
@@ -266,29 +251,19 @@
         emptySpecializedFunction: emptySpecializedFunction, functionPassContext)
       closureSpecCloner.cloneAndSpecializeFunctionBody(using: pullbackClosureInfo)
     })
->>>>>>> 66dc1cc2
 
   return (specializedFunction, false)
 }
 
-<<<<<<< HEAD
-private func rewriteApplyInstruction(using specializedCallee: Function, pullbackClosureInfo: PullbackClosureInfo,
-                                     _ context: FunctionPassContext) {
-=======
 private func rewriteApplyInstruction(
   using specializedCallee: Function, pullbackClosureInfo: PullbackClosureInfo,
   _ context: FunctionPassContext
 ) {
->>>>>>> 66dc1cc2
   let newApplyArgs = pullbackClosureInfo.getArgumentsForSpecializedApply(of: specializedCallee)
 
   for newApplyArg in newApplyArgs {
     if case let .PreviouslyCaptured(capturedArg, needsRetain, parentClosureArgIndex) = newApplyArg,
-<<<<<<< HEAD
-       needsRetain
-=======
       needsRetain
->>>>>>> 66dc1cc2
     {
       let closureArgDesc = pullbackClosureInfo.closureArgDesc(at: parentClosureArgIndex)!
       var builder = Builder(before: closureArgDesc.closure, context)
@@ -320,18 +295,11 @@
   let funcRef = builder.createFunctionRef(specializedCallee)
   let capturedArgs = Array(newApplyArgs.map { $0.value })
 
-<<<<<<< HEAD
-  let newPartialApply = builder.createPartialApply(function: funcRef, substitutionMap: SubstitutionMap(),
-                                                   capturedArguments: capturedArgs, calleeConvention: oldPartialApply.calleeConvention,
-                                                   hasUnknownResultIsolation: oldPartialApply.hasUnknownResultIsolation,
-                                                   isOnStack: oldPartialApply.isOnStack)
-=======
   let newPartialApply = builder.createPartialApply(
     function: funcRef, substitutionMap: SubstitutionMap(),
     capturedArguments: capturedArgs, calleeConvention: oldPartialApply.calleeConvention,
     hasUnknownResultIsolation: oldPartialApply.hasUnknownResultIsolation,
     isOnStack: oldPartialApply.isOnStack)
->>>>>>> 66dc1cc2
 
   builder = Builder(before: pullbackClosureInfo.paiOfPullback.next!, context)
   // TODO: Support only OSSA instructions once the OSSA elimination pass is moved after all function optimization
@@ -379,34 +347,21 @@
   //    closure.
 
   let (foundUnexpectedUse, haveUsedReabstraction) =
-<<<<<<< HEAD
-    handleNonApplies(for: rootClosure, rootClosureApplies: &rootClosureApplies,
-                     rootClosurePossibleLiveRange: &rootClosurePossibleLiveRange, context);
-
-=======
     handleNonApplies(
       for: rootClosure, rootClosureApplies: &rootClosureApplies,
       rootClosurePossibleLiveRange: &rootClosurePossibleLiveRange, context)
->>>>>>> 66dc1cc2
 
   if foundUnexpectedUse {
     return
   }
 
   let intermediateClosureArgDescriptorData =
-<<<<<<< HEAD
-    handleApplies(for: rootClosure, pullbackClosureInfoOpt: &pullbackClosureInfoOpt, rootClosureApplies: &rootClosureApplies,
-                  rootClosurePossibleLiveRange: &rootClosurePossibleLiveRange,
-                  convertedAndReabstractedClosures: &convertedAndReabstractedClosures,
-                  haveUsedReabstraction: haveUsedReabstraction, context)
-=======
     handleApplies(
       for: rootClosure, pullbackClosureInfoOpt: &pullbackClosureInfoOpt,
       rootClosureApplies: &rootClosureApplies,
       rootClosurePossibleLiveRange: &rootClosurePossibleLiveRange,
       convertedAndReabstractedClosures: &convertedAndReabstractedClosures,
       haveUsedReabstraction: haveUsedReabstraction, context)
->>>>>>> 66dc1cc2
 
   if pullbackClosureInfoOpt == nil {
     return
@@ -424,19 +379,12 @@
 /// haveUsedReabstraction - whether the root closure is reabstracted via a thunk
 /// foundUnexpectedUse - whether the root closure is directly or transitively used in an instruction that we don't know
 ///                      how to handle. If true, then `rootClosure` should not be specialized against.
-<<<<<<< HEAD
-private func handleNonApplies(for rootClosure: SingleValueInstruction,
-                              rootClosureApplies: inout OperandWorklist,
-                              rootClosurePossibleLiveRange: inout InstructionRange,
-                              _ context: FunctionPassContext)
-=======
 private func handleNonApplies(
   for rootClosure: SingleValueInstruction,
   rootClosureApplies: inout OperandWorklist,
   rootClosurePossibleLiveRange: inout InstructionRange,
   _ context: FunctionPassContext
 )
->>>>>>> 66dc1cc2
   -> (foundUnexpectedUse: Bool, haveUsedReabstraction: Bool)
 {
   var foundUnexpectedUse = false
@@ -495,17 +443,10 @@
 
     case let pai as PartialApplyInst:
       if !pai.isPullbackInResultOfAutodiffVJP,
-<<<<<<< HEAD
-          pai.isSupportedClosure,
-          pai.isPartialApplyOfThunk,
-          // Argument must be a closure
-          pai.arguments[0].type.isThickFunction
-=======
         pai.isSupportedClosure,
         pai.isPartialApplyOfThunk,
         // Argument must be a closure
         pai.arguments[0].type.isThickFunction
->>>>>>> 66dc1cc2
       {
         rootClosureConversionsAndReabstractions.pushIfNotVisited(contentsOf: pai.uses)
         possibleMarkDependenceBases.insert(pai)
@@ -522,15 +463,9 @@
 
     case let mdi as MarkDependenceInst:
       if possibleMarkDependenceBases.contains(mdi.base),
-<<<<<<< HEAD
-          mdi.value == use.value,
-          mdi.value.type.isNoEscapeFunction,
-          mdi.value.type.isThickFunction
-=======
         mdi.value == use.value,
         mdi.value.type.isNoEscapeFunction,
         mdi.value.type.isThickFunction
->>>>>>> 66dc1cc2
       {
         rootClosureConversionsAndReabstractions.pushIfNotVisited(contentsOf: mdi.uses)
         rootClosurePossibleLiveRange.insert(use.instruction)
@@ -564,16 +499,6 @@
   return (foundUnexpectedUse, haveUsedReabstraction)
 }
 
-<<<<<<< HEAD
-private typealias IntermediateClosureArgDescriptorDatum = (applySite: SingleValueInstruction, closureArgIndex: Int, paramInfo: ParameterInfo)
-
-private func handleApplies(for rootClosure: SingleValueInstruction, pullbackClosureInfoOpt: inout PullbackClosureInfo?,
-                           rootClosureApplies: inout OperandWorklist,
-                           rootClosurePossibleLiveRange: inout InstructionRange,
-                           convertedAndReabstractedClosures: inout InstructionSet, haveUsedReabstraction: Bool,
-                           _ context: FunctionPassContext) -> [IntermediateClosureArgDescriptorDatum]
-{
-=======
 private typealias IntermediateClosureArgDescriptorDatum = (
   applySite: SingleValueInstruction, closureArgIndex: Int, paramInfo: ParameterInfo
 )
@@ -585,7 +510,6 @@
   convertedAndReabstractedClosures: inout InstructionSet, haveUsedReabstraction: Bool,
   _ context: FunctionPassContext
 ) -> [IntermediateClosureArgDescriptorDatum] {
->>>>>>> 66dc1cc2
   var intermediateClosureArgDescriptorData: [IntermediateClosureArgDescriptorDatum] = []
 
   while let use = rootClosureApplies.pop() {
@@ -677,30 +601,19 @@
     // }
     //
     // A limit of 2 is good enough and will not be exceed in "regular" optimization scenarios.
-<<<<<<< HEAD
-    let closureCallee = rootClosure is PartialApplyInst
-                        ? (rootClosure as! PartialApplyInst).referencedFunction!
-                        : (rootClosure as! ThinToThickFunctionInst).referencedFunction!
-=======
     let closureCallee =
       rootClosure is PartialApplyInst
       ? (rootClosure as! PartialApplyInst).referencedFunction!
       : (rootClosure as! ThinToThickFunctionInst).referencedFunction!
->>>>>>> 66dc1cc2
 
     if closureCallee.specializationLevel > specializationLevelLimit {
       continue
     }
 
     if haveUsedReabstraction {
-<<<<<<< HEAD
-      markConvertedAndReabstractedClosuresAsUsed(rootClosure: rootClosure, convertedAndReabstractedClosure: use.value,
-                                                 convertedAndReabstractedClosures: &convertedAndReabstractedClosures)
-=======
       markConvertedAndReabstractedClosuresAsUsed(
         rootClosure: rootClosure, convertedAndReabstractedClosure: use.value,
         convertedAndReabstractedClosures: &convertedAndReabstractedClosures)
->>>>>>> 66dc1cc2
     }
 
     if pullbackClosureInfoOpt == nil {
@@ -734,14 +647,9 @@
         "ClosureArgDescriptor's applySite field is not equal to pullback's partial_apply; got \(applySite)!"
       )
     }
-<<<<<<< HEAD
-    let closureArgDesc = ClosureArgDescriptor(closureInfo: closureInfo, closureArgumentIndex: closureArgumentIndex,
-                                              parameterInfo: parameterInfo)
-=======
     let closureArgDesc = ClosureArgDescriptor(
       closureInfo: closureInfo, closureArgumentIndex: closureArgumentIndex,
       parameterInfo: parameterInfo)
->>>>>>> 66dc1cc2
     pullbackClosureInfoOpt!.appendClosureArgDescriptor(closureArgDesc)
   }
 }
@@ -779,43 +687,15 @@
 
 /// Marks any converted/reabstracted closures, corresponding to a given root closure as used. We do not want to
 /// look at such closures separately as during function specialization they will be handled as part of the root closure.
-<<<<<<< HEAD
-private func markConvertedAndReabstractedClosuresAsUsed(rootClosure: Value, convertedAndReabstractedClosure: Value,
-                                                        convertedAndReabstractedClosures: inout InstructionSet)
-{
-=======
 private func markConvertedAndReabstractedClosuresAsUsed(
   rootClosure: Value, convertedAndReabstractedClosure: Value,
   convertedAndReabstractedClosures: inout InstructionSet
 ) {
->>>>>>> 66dc1cc2
   if convertedAndReabstractedClosure != rootClosure {
     switch convertedAndReabstractedClosure {
     case let pai as PartialApplyInst:
       convertedAndReabstractedClosures.insert(pai)
       return
-<<<<<<< HEAD
-        markConvertedAndReabstractedClosuresAsUsed(rootClosure: rootClosure,
-                                                   convertedAndReabstractedClosure: pai.arguments[0],
-                                                   convertedAndReabstractedClosures: &convertedAndReabstractedClosures)
-    case let cvt as ConvertFunctionInst:
-      convertedAndReabstractedClosures.insert(cvt)
-      return
-        markConvertedAndReabstractedClosuresAsUsed(rootClosure: rootClosure,
-                                                   convertedAndReabstractedClosure: cvt.fromFunction,
-                                                   convertedAndReabstractedClosures: &convertedAndReabstractedClosures)
-    case let cvt as ConvertEscapeToNoEscapeInst:
-      convertedAndReabstractedClosures.insert(cvt)
-      return
-        markConvertedAndReabstractedClosuresAsUsed(rootClosure: rootClosure,
-                                                   convertedAndReabstractedClosure: cvt.fromFunction,
-                                                   convertedAndReabstractedClosures: &convertedAndReabstractedClosures)
-    case let mdi as MarkDependenceInst:
-      convertedAndReabstractedClosures.insert(mdi)
-      return
-        markConvertedAndReabstractedClosuresAsUsed(rootClosure: rootClosure, convertedAndReabstractedClosure: mdi.value,
-                                                   convertedAndReabstractedClosures: &convertedAndReabstractedClosures)
-=======
         markConvertedAndReabstractedClosuresAsUsed(
           rootClosure: rootClosure,
           convertedAndReabstractedClosure: pai.arguments[0],
@@ -840,7 +720,6 @@
         markConvertedAndReabstractedClosuresAsUsed(
           rootClosure: rootClosure, convertedAndReabstractedClosure: mdi.value,
           convertedAndReabstractedClosures: &convertedAndReabstractedClosures)
->>>>>>> 66dc1cc2
     default:
       log("Parent function of pullbackClosureInfo: \(rootClosure.parentFunction)")
       log("Root closure: \(rootClosure)")
@@ -852,13 +731,8 @@
   }
 }
 
-<<<<<<< HEAD
-private extension Cloner where Context == FunctionPassContext {
-  func cloneAndSpecializeFunctionBody(using pullbackClosureInfo: PullbackClosureInfo) {
-=======
 extension SpecializationCloner {
   fileprivate func cloneAndSpecializeFunctionBody(using pullbackClosureInfo: PullbackClosureInfo) {
->>>>>>> 66dc1cc2
     self.cloneEntryBlockArgsWithoutOrigClosures(usingOrigCalleeAt: pullbackClosureInfo)
 
     let (allSpecializedEntryBlockArgs, closureArgIndexToAllClonedReleasableClosures) =
@@ -902,15 +776,10 @@
   ///   "closure chains", which consist of a "root" closure and its conversions/reabstractions. This map is used to
   ///   generate cleanup code for the cloned closures in the specialized function.
   private func cloneAllClosures(at pullbackClosureInfo: PullbackClosureInfo)
-<<<<<<< HEAD
-    -> (allSpecializedEntryBlockArgs: [Value],
-        closureArgIndexToAllClonedReleasableClosures: [Int: [SingleValueInstruction]])
-=======
     -> (
       allSpecializedEntryBlockArgs: [Value],
       closureArgIndexToAllClonedReleasableClosures: [Int: [SingleValueInstruction]]
     )
->>>>>>> 66dc1cc2
   {
     func entryBlockArgsWithOrigClosuresSkipped() -> [Value?] {
       let clonedEntryBlock = self.getOrCreateEntryBlock()
@@ -945,14 +814,6 @@
     return (entryBlockArgs.map { $0! }, closureArgIndexToAllClonedReleasableClosures)
   }
 
-<<<<<<< HEAD
-  private func cloneClosureChain(representedBy closureArgDesc: ClosureArgDescriptor, at pullbackClosureInfo: PullbackClosureInfo)
-    -> (finalClonedReabstractedClosure: SingleValueInstruction, allClonedReleasableClosures: [SingleValueInstruction])
-  {
-    let (origToClonedValueMap, capturedArgRange) = self.addEntryBlockArgs(forValuesCapturedBy: closureArgDesc)
-    let clonedFunction = self.targetFunction
-    let clonedEntryBlock = self.getOrCreateEntryBlock()
-=======
   private func cloneClosureChain(
     representedBy closureArgDesc: ClosureArgDescriptor, at pullbackClosureInfo: PullbackClosureInfo
   )
@@ -965,7 +826,6 @@
       forValuesCapturedBy: closureArgDesc)
     let clonedFunction = self.cloned
     let clonedEntryBlock = self.entryBlock
->>>>>>> 66dc1cc2
     let clonedClosureArgs = Array(clonedEntryBlock.arguments[capturedArgRange])
 
     let builder =
@@ -1000,42 +860,25 @@
     let capturedArgRangeStart = clonedEntryBlock.arguments.count
 
     for arg in closureArgDesc.arguments {
-<<<<<<< HEAD
-      let capturedArg = clonedEntryBlock.addFunctionArgument(type: arg.type.getLoweredType(in: clonedFunction),
-                                                              self.context)
-=======
       let capturedArg = clonedEntryBlock.addFunctionArgument(
         type: arg.type.getLoweredType(in: clonedFunction),
         self.context)
->>>>>>> 66dc1cc2
       origToClonedValueMap[arg] = capturedArg
     }
 
     let capturedArgRangeEnd = clonedEntryBlock.arguments.count
-<<<<<<< HEAD
-    let capturedArgRange = capturedArgRangeStart == capturedArgRangeEnd
-                           ? 0..<0
-                           : capturedArgRangeStart..<capturedArgRangeEnd
-=======
     let capturedArgRange =
       capturedArgRangeStart == capturedArgRangeEnd
       ? 0..<0
       : capturedArgRangeStart..<capturedArgRangeEnd
->>>>>>> 66dc1cc2
 
     return (origToClonedValueMap, capturedArgRange)
   }
 
-<<<<<<< HEAD
-  private func insertCleanupCodeForClonedReleasableClosures(from pullbackClosureInfo: PullbackClosureInfo,
-                                                            closureArgIndexToAllClonedReleasableClosures: [Int: [SingleValueInstruction]])
-  {
-=======
   private func insertCleanupCodeForClonedReleasableClosures(
     from pullbackClosureInfo: PullbackClosureInfo,
     closureArgIndexToAllClonedReleasableClosures: [Int: [SingleValueInstruction]]
   ) {
->>>>>>> 66dc1cc2
     for closureArgDesc in pullbackClosureInfo.closureArgDescriptors {
       let allClonedReleasableClosures = closureArgIndexToAllClonedReleasableClosures[
         closureArgDesc.closureArgIndex]!
@@ -1066,13 +909,8 @@
       }
     }
 
-<<<<<<< HEAD
-    if (self.context.needFixStackNesting) {
-      self.context.fixStackNesting(in: targetFunction)
-=======
     if self.context.needFixStackNesting {
       self.context.fixStackNesting(in: self.cloned)
->>>>>>> 66dc1cc2
     }
   }
 }
@@ -1120,13 +958,6 @@
     // Previously captured arguments
     for closureArgDesc in self.closureArgDescriptors {
       for (applySiteIndex, capturedArg) in closureArgDesc.arguments.enumerated() {
-<<<<<<< HEAD
-        let needsRetain = closureArgDesc.isCapturedArgNonTrivialObjectType(applySiteIndex: applySiteIndex,
-                                                                           specializedCallee: specializedCallee)
-
-        newApplyArgs.append(.PreviouslyCaptured(value: capturedArg, needsRetain: needsRetain,
-                                                parentClosureArgIndex: closureArgDesc.closureArgIndex))
-=======
         let needsRetain = closureArgDesc.isCapturedArgNonTrivialObjectType(
           applySiteIndex: applySiteIndex,
           specializedCallee: specializedCallee)
@@ -1135,7 +966,6 @@
           .PreviouslyCaptured(
             value: capturedArg, needsRetain: needsRetain,
             parentClosureArgIndex: closureArgDesc.closureArgIndex))
->>>>>>> 66dc1cc2
       }
     }
 
@@ -1155,15 +985,6 @@
     let capturedArgIndexInCallee = applySiteIndex + pai.unappliedArgumentCount
     let capturedArgConvention = self.callee.argumentConventions[capturedArgIndexInCallee]
 
-<<<<<<< HEAD
-    return !capturedArg.type.isTrivial(in: specializedCallee) &&
-           !capturedArgConvention.isAllowedIndirectConvForClosureSpec
-  }
-}
-
-private extension Builder {
-  func cloneRootClosure(representedBy closureArgDesc: ClosureArgDescriptor, capturedArguments: [Value])
-=======
     return !capturedArg.type.isTrivial(in: specializedCallee)
       && !capturedArgConvention.isAllowedIndirectConvForClosureSpec
   }
@@ -1173,87 +994,22 @@
   fileprivate func cloneRootClosure(
     representedBy closureArgDesc: ClosureArgDescriptor, capturedArguments: [Value]
   )
->>>>>>> 66dc1cc2
     -> SingleValueInstruction
   {
     let function = self.createFunctionRef(closureArgDesc.callee)
 
     if let pai = closureArgDesc.closure as? PartialApplyInst {
-<<<<<<< HEAD
-      return self.createPartialApply(function: function, substitutionMap: SubstitutionMap(),
-                                     capturedArguments: capturedArguments, calleeConvention: pai.calleeConvention,
-                                     hasUnknownResultIsolation: pai.hasUnknownResultIsolation,
-                                     isOnStack: pai.isOnStack)
-=======
       return self.createPartialApply(
         function: function, substitutionMap: SubstitutionMap(),
         capturedArguments: capturedArguments, calleeConvention: pai.calleeConvention,
         hasUnknownResultIsolation: pai.hasUnknownResultIsolation,
         isOnStack: pai.isOnStack)
->>>>>>> 66dc1cc2
     } else {
       return self.createThinToThickFunction(
         thinFunction: function, resultType: closureArgDesc.closure.type)
     }
   }
 
-<<<<<<< HEAD
-  func cloneRootClosureReabstractions(rootClosure: Value, clonedRootClosure: Value, reabstractedClosure: Value,
-                                      origToClonedValueMap: [HashableValue: Value], _ context: FunctionPassContext)
-    -> SingleValueInstruction
-  {
-    func inner(_ rootClosure: Value, _ clonedRootClosure: Value, _ reabstractedClosure: Value,
-               _ origToClonedValueMap: inout [HashableValue: Value]) -> Value {
-      switch reabstractedClosure {
-        case let reabstractedClosure where reabstractedClosure == rootClosure:
-          origToClonedValueMap[reabstractedClosure] = clonedRootClosure
-          return clonedRootClosure
-        
-        case let cvt as ConvertFunctionInst:
-          let toBeReabstracted = inner(rootClosure, clonedRootClosure, cvt.fromFunction,
-                                       &origToClonedValueMap)
-          let reabstracted = self.createConvertFunction(originalFunction: toBeReabstracted, resultType: cvt.type,
-                                                        withoutActuallyEscaping: cvt.withoutActuallyEscaping)
-          origToClonedValueMap[cvt] = reabstracted
-          return reabstracted
-        
-        case let cvt as ConvertEscapeToNoEscapeInst:
-          let toBeReabstracted = inner(rootClosure, clonedRootClosure, cvt.fromFunction,
-                                       &origToClonedValueMap)
-          let reabstracted = self.createConvertEscapeToNoEscape(originalFunction: toBeReabstracted, resultType: cvt.type,
-                                                                isLifetimeGuaranteed: true)
-          origToClonedValueMap[cvt] = reabstracted
-          return reabstracted
-
-        case let pai as PartialApplyInst:
-          let toBeReabstracted = inner(rootClosure, clonedRootClosure, pai.arguments[0],
-                                       &origToClonedValueMap)
-          
-          guard let function = pai.referencedFunction else {
-            log("Parent function of pullbackClosureInfo: \(rootClosure.parentFunction)")
-            log("Root closure: \(rootClosure)")
-            log("Unsupported reabstraction closure: \(pai)")
-            fatalError("Encountered unsupported reabstraction (via partial_apply) of root closure!")
-          }
-
-          let fri = self.createFunctionRef(function)
-          let reabstracted = self.createPartialApply(function: fri, substitutionMap: SubstitutionMap(),
-                                                     capturedArguments: [toBeReabstracted],
-                                                     calleeConvention: pai.calleeConvention,
-                                                     hasUnknownResultIsolation: pai.hasUnknownResultIsolation,
-                                                     isOnStack: pai.isOnStack)
-          origToClonedValueMap[pai] = reabstracted
-          return reabstracted
-        
-        case let mdi as MarkDependenceInst:
-          let toBeReabstracted = inner(rootClosure, clonedRootClosure, mdi.value, &origToClonedValueMap)
-          let base = origToClonedValueMap[mdi.base]!
-          let reabstracted = self.createMarkDependence(value: toBeReabstracted, base: base, kind: .Escaping)
-          origToClonedValueMap[mdi] = reabstracted
-          return reabstracted
-        
-        default:
-=======
   fileprivate func cloneRootClosureReabstractions(
     rootClosure: Value, clonedRootClosure: Value, reabstractedClosure: Value,
     origToClonedValueMap: [HashableValue: Value], _ context: FunctionPassContext
@@ -1295,7 +1051,6 @@
           &origToClonedValueMap)
 
         guard let function = pai.referencedFunction else {
->>>>>>> 66dc1cc2
           log("Parent function of pullbackClosureInfo: \(rootClosure.parentFunction)")
           log("Root closure: \(rootClosure)")
           log("Unsupported reabstraction closure: \(pai)")
@@ -1330,14 +1085,6 @@
     }
 
     var origToClonedValueMap = origToClonedValueMap
-<<<<<<< HEAD
-    let finalClonedReabstractedClosure = inner(rootClosure, clonedRootClosure, reabstractedClosure,
-                                               &origToClonedValueMap)
-    return (finalClonedReabstractedClosure as! SingleValueInstruction)
-  }
-
-  func destroyPartialApply(pai: PartialApplyInst, _ context: FunctionPassContext){
-=======
     let finalClonedReabstractedClosure = inner(
       rootClosure, clonedRootClosure, reabstractedClosure,
       &origToClonedValueMap)
@@ -1345,7 +1092,6 @@
   }
 
   fileprivate func destroyPartialApply(pai: PartialApplyInst, _ context: FunctionPassContext) {
->>>>>>> 66dc1cc2
     // TODO: Support only OSSA instructions once the OSSA elimination pass is moved after all function optimization
     // passes.
 
@@ -1433,14 +1179,9 @@
       ? self.convention
       : isArgTypeTrivial ? ArgumentConvention.directUnowned : ArgumentConvention.directOwned
 
-<<<<<<< HEAD
-    return ParameterInfo(type: self.type, convention: specializedParamConvention, options: self.options,
-                         hasLoweredAddresses: self.hasLoweredAddresses)
-=======
     return ParameterInfo(
       type: self.type, convention: specializedParamConvention, options: self.options,
       hasLoweredAddresses: self.hasLoweredAddresses)
->>>>>>> 66dc1cc2
   }
 
   fileprivate var isTrivialNoescapeClosure: Bool {
@@ -1475,14 +1216,6 @@
     return false
   }
 
-<<<<<<< HEAD
-  var isPartialApplyOfThunk: Bool {
-    if self.numArguments == 1,
-       let fun = self.referencedFunction,
-       fun.thunkKind == .reabstractionThunk || fun.thunkKind == .thunk,
-       self.arguments[0].type.isLoweredFunction,
-       self.arguments[0].type.isReferenceCounted(in: self.parentFunction) || self.callee.type.isThickFunction
-=======
   fileprivate var isPartialApplyOfThunk: Bool {
     if self.numArguments == 1,
       let fun = self.referencedFunction,
@@ -1490,7 +1223,6 @@
       self.arguments[0].type.isLoweredFunction,
       self.arguments[0].type.isReferenceCounted(in: self.parentFunction)
         || self.callee.type.isThickFunction
->>>>>>> 66dc1cc2
     {
       return true
     }
@@ -1694,19 +1426,12 @@
   }
 
   func specializedCalleeName(_ context: FunctionPassContext) -> String {
-<<<<<<< HEAD
-    let closureArgs = Array(self.closureArgDescriptors.map {
-      (argumentIndex: $0.closureArgIndex, argumentValue: $0.closure)
-    })
-    return context.mangle(withClosureArguments: closureArgs, from: pullbackFn)
-=======
     let closureArgs = Array(self.closureArgDescriptors.map { $0.closure })
     let closureIndices = Array(self.closureArgDescriptors.map { $0.closureArgIndex })
 
     return context.mangle(
       withClosureArguments: closureArgs, closureArgIndices: closureIndices,
       from: pullbackFn)
->>>>>>> 66dc1cc2
   }
 }
 
