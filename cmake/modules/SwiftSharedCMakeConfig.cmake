--- conflicted
+++ resolved
@@ -197,11 +197,7 @@
   include_directories("${CMARK_MAIN_INCLUDE_DIR}"
                       "${CMARK_BUILD_INCLUDE_DIR}")
 
-<<<<<<< HEAD
-  include(${CMARK_LIBRARY_DIR}/CMarkExports.cmake)
-=======
   include(${${product}_PATH_TO_CMARK_BUILD}/src/CMarkExports.cmake)
->>>>>>> 671dd20b
 endmacro()
 
 # Common cmake project config for standalone builds.
