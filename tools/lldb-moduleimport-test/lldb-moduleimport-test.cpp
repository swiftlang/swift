--- conflicted
+++ resolved
@@ -105,13 +105,8 @@
       case swift::PluginSearchOption::Kind::LoadPluginExecutable:
         optStr = "-load-plugin-executable";
         break;
-<<<<<<< HEAD
-      case swift::PluginSearchOption::Kind::LoadPlugin:
-        optStr = "-load-plugin";
-=======
       case swift::PluginSearchOption::Kind::ResolvedPluginConfig:
         optStr = "-load-resolved-plugin";
->>>>>>> 22741dba
         break;
       }
       llvm::outs() << "    " << optStr << " " << opt.second << "\n";
