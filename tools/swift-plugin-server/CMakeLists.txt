--- conflicted
+++ resolved
@@ -1,5 +1,4 @@
 if (SWIFT_BUILD_SWIFT_SYNTAX)
-<<<<<<< HEAD
   # override the remote SwiftSystem and ArgParser dependencies in WasmKit
   FetchContent_Declare(SwiftSystem SOURCE_DIR "${PROJECT_SOURCE_DIR}/../swift-system")
   FetchContent_Declare(ArgumentParser SOURCE_DIR "${PROJECT_SOURCE_DIR}/../swift-argument-parser")
@@ -7,21 +6,6 @@
   FetchContent_Declare(WasmKit SOURCE_DIR "${PROJECT_SOURCE_DIR}/../wasmkit")
   FetchContent_MakeAvailable(WasmKit)
 
-  # _swiftCSwiftPluginServer is just a C support library for swift-plugin-server
-  # Don't bother to create '.a' for that.
-  add_swift_host_library(_swiftCSwiftPluginServer STATIC
-    Sources/CSwiftPluginServer/PluginServer.cpp
-    LLVM_LINK_COMPONENTS support
-  )
-  target_link_libraries(_swiftCSwiftPluginServer PRIVATE
-    swiftDemangling
-  )
-  target_include_directories(_swiftCSwiftPluginServer PUBLIC
-    Sources/CSwiftPluginServer/include
-  )
-
-=======
->>>>>>> 6559ed6b
   add_pure_swift_host_tool(swift-plugin-server
     Sources/swift-plugin-server/swift-plugin-server.swift
     SWIFT_COMPONENT
