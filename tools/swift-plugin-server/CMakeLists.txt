--- conflicted
+++ resolved
@@ -18,11 +18,8 @@
     SWIFT_DEPENDENCIES
       SwiftCompilerPluginMessageHandling
       SwiftLibraryPluginProvider
-<<<<<<< HEAD
       WasmKitWASI
-=======
     PACKAGE_NAME Toolchain
->>>>>>> dacdb8fa
   )
 
   set(CMAKE_LIBRARY_OUTPUT_DIRECTORY "${SWIFT_HOST_LIBRARIES_DEST_DIR}")
