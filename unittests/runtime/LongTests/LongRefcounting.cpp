--- conflicted
+++ resolved
@@ -47,12 +47,7 @@
   { }
 };
 
-<<<<<<< HEAD
-
-static void deinitTestObject(HeapObject *_object) {
-=======
-static SWIFT_CC(swift) void destroyTestObject(SWIFT_CONTEXT HeapObject *_object) {
->>>>>>> e4f23a3d
+static SWIFT_CC(swift) void deinitTestObject(SWIFT_CONTEXT HeapObject *_object) {
   auto object = static_cast<TestObject*>(_object);
   assert(object->Addr && "object already deallocated");
 
