# Swift for TensorFlow

| OS | CI platform | x86_64 | GPU |
|---|:---:|:---:|:---:|
| **macOS** | Google Kokoro | ![Build Status](https://storage.googleapis.com/tensorflow-kokoro-build-badges/macos-swift-tf-release.svg) | - |
| **Ubuntu 16.04** | Swift.org CI | [![Build Status](https://ci-external.swift.org/job/oss-swift-RA-linux-ubuntu-16.04-tensorflow/lastCompletedBuild/badge/icon)](https://ci-external.swift.org/job/oss-swift-RA-linux-ubuntu-16.04-tensorflow) | [![Build Status](https://ci-external.swift.org/job/oss-swift-RA-linux-ubuntu-16.04-tensorflow-gpu/lastCompletedBuild/badge/icon)](https://ci-external.swift.org/job/oss-swift-RA-linux-ubuntu-16.04-tensorflow-gpu) |

| | **Architecture** | **Master** | **Package** |
|---|:---:|:---:|:---:|
| **macOS**        | x86_64 |[![Build Status](https://ci.swift.org/job/oss-swift-incremental-RA-osx/lastCompletedBuild/badge/icon)](https://ci.swift.org/job/oss-swift-incremental-RA-osx)|[![Build Status](https://ci.swift.org/job/oss-swift-package-osx/lastCompletedBuild/badge/icon)](https://ci.swift.org/job/oss-swift-package-osx)|
| **Ubuntu 16.04** | x86_64 | [![Build Status](https://ci.swift.org/job/oss-swift-incremental-RA-linux-ubuntu-16_04/lastCompletedBuild/badge/icon)](https://ci.swift.org/job/oss-swift-incremental-RA-linux-ubuntu-16_04)|[![Build Status](https://ci.swift.org/job/oss-swift-package-linux-ubuntu-16_04/lastCompletedBuild/badge/icon)](https://ci.swift.org/job/oss-swift-package-linux-ubuntu-16_04)|
| **Ubuntu 18.04** | x86_64 | [![Build Status](https://ci.swift.org/job/oss-swift-incremental-RA-linux-ubuntu-18_04/lastCompletedBuild/badge/icon)](https://ci.swift.org/job/oss-swift-incremental-RA-linux-ubuntu-18_04)|[![Build Status](https://ci.swift.org/job/oss-swift-package-linux-ubuntu-18_04/lastCompletedBuild/badge/icon)](https://ci.swift.org/job/oss-swift-package-linux-ubuntu-18_04)|
| **Ubuntu 20.04** | x86_64 | [![Build Status](https://ci.swift.org/job/oss-swift-package-ubuntu-20_04/lastCompletedBuild/badge/icon)](https://ci.swift.org/job/oss-swift-package-ubuntu-20_04)|[![Build Status](https://ci.swift.org/job/oss-swift-package-ubuntu-20_04/lastCompletedBuild/badge/icon)](https://ci.swift.org/job/oss-swift-package-ubuntu-20_04)|
| **CentOS 8** | x86_64 | [![Build Status](https://ci.swift.org/job/oss-swift-package-centos-8/lastCompletedBuild/badge/icon)](https://ci.swift.org/job/oss-swift-package-centos-8)|[![Build Status](https://ci.swift.org/job/oss-swift-package-centos-8/lastCompletedBuild/badge/icon)](https://ci.swift.org/job/oss-swift-package-centos-8)|
| **Amazon Linux 2** | x86_64 | [![Build Status](https://ci.swift.org/job/oss-swift-package-amazon-linux-2/lastCompletedBuild/badge/icon)](https://ci.swift.org/job/oss-swift-package-amazon-linux-2)|[![Build Status](https://ci.swift.org/job/oss-swift-package-amazon-linux-2/lastCompletedBuild/badge/icon)](https://ci.swift.org/job/oss-swift-package-amazon-linux-2)|

**Swift Community-Hosted CI Platforms**

| **OS** | **Architecture** | **Build** |
|---|:---:|:---:|
|**[Ubuntu 16.04 ](https://github.com/apple/swift-community-hosted-continuous-integration/blob/master/nodes/ppc64le_ubuntu_16_04.json)** | PPC64LE |[![Build Status](https://ci-external.swift.org/job/oss-swift-5.1-RA-linux-ubuntu-16.04-ppc64le/lastCompletedBuild/badge/icon)](https://ci-external.swift.org/job/oss-swift-5.1-RA-linux-ubuntu-16.04-ppc64le)|
|**[Ubuntu 18.04](https://github.com/apple/swift-community-hosted-continuous-integration/blob/master/nodes/aarch64_ubuntu_18.04_docker.json)** | AArch64 |[![Build Status](https://ci-external.swift.org/job/oss-swift-RA-ubuntu-18.04-aarch64/lastCompletedBuild/badge/icon)](https://ci-external.swift.org/job/oss-swift-RA-ubuntu-18.04-aarch64)|
|**[Ubuntu 20.04](https://github.com/apple/swift-community-hosted-continuous-integration/blob/master/nodes/aarch64_ubuntu_20.04_docker.json)** | AArch64 |[![Build Status](https://ci-external.swift.org/job/oss-swift-RA-ubuntu-20.04-aarch64/lastCompletedBuild/badge/icon)](https://ci-external.swift.org/job/oss-swift-RA-ubuntu-20.04-aarch64)|
|**[CentOS 8 ](https://github.com/apple/swift-community-hosted-continuous-integration/blob/master/nodes/aarch64_centos_8_docker.json)** | AArch64 |[![Build Status](https://ci-external.swift.org/job/oss-swift-RA-centos8-aarch64/lastCompletedBuild/badge/icon)](https://ci-external.swift.org/job/oss-swift-RA-centos8-aarch64)|
|**[Amazon Linux 2](https://github.com/apple/swift-community-hosted-continuous-integration/blob/master/nodes/aarch64_amazon_linux_2_docker.json)** | AArch64 |[![Build Status](https://ci-external.swift.org/job/oss-swift-RA-amazon-linux-2-aarch64/lastCompletedBuild/badge/icon)](https://ci-external.swift.org/job/oss-swift-RA-amazon-linux-2-aarch64)|
|**[Android](https://github.com/apple/swift-community-hosted-continuous-integration/blob/master/nodes/x86_64_ubuntu_16_04_LTS_android.json)** | ARMv7 |[![Build Status](https://ci-external.swift.org/job/oss-swift-RA-linux-ubuntu-16.04-android/lastCompletedBuild/badge/icon)](https://ci-external.swift.org/job/oss-swift-RA-linux-ubuntu-16.04-android)|
|**[Android](https://github.com/apple/swift-community-hosted-continuous-integration/blob/master/nodes/x86_64_ubuntu_16_04_LTS_android.json)** | AArch64 |[![Build Status](https://ci-external.swift.org/job/oss-swift-RA-linux-ubuntu-16.04-android-arm64/lastCompletedBuild/badge/icon)](https://ci-external.swift.org/job/oss-swift-RA-linux-ubuntu-16.04-android-arm64)|
|**[Windows 2019 (VS 2017)](https://github.com/apple/swift-community-hosted-continuous-integration/blob/master/nodes/x86_64_windows_2019.json)** | x86_64 | [![Build Status](https://ci-external.swift.org/job/oss-swift-windows-x86_64/lastCompletedBuild/badge/icon)](https://ci-external.swift.org/job/oss-swift-windows-x86_64)|
|**[Windows 2019 (VS 2019)](https://github.com/apple/swift-community-hosted-continuous-integration/blob/master/nodes/x86_64_windows_2019_VS2019.json)** | x86_64 | [![Build Status](https://ci-external.swift.org/job/oss-swift-windows-x86_64-vs2019/lastCompletedBuild/badge/icon)](https://ci-external.swift.org/job/oss-swift-windows-x86_64-vs2019)|

**Swift TensorFlow Community-Hosted CI Platforms**

| **OS** | **Architecture** | **Build** |
|---|:---:|:---:|
|**[Ubuntu 16.04](https://github.com/apple/swift-community-hosted-continuous-integration/blob/master/nodes/x86_64_ubuntu_16_04_tensorflow.json)** | x86_64 |[![Build Status](https://ci-external.swift.org/job/oss-swift-RA-linux-ubuntu-16.04-tensorflow/lastCompletedBuild/badge/icon)](https://ci-external.swift.org/job/oss-swift-RA-linux-ubuntu-16.04-tensorflow)|
|**[macOS 10.13](https://github.com/apple/swift-community-hosted-continuous-integration/blob/master/nodes/x86_64_macos_high_sierra_tensorflow.json)** | x86_64 |[![Build Status](https://ci-external.swift.org/job/oss-swift-RA-macOS-tensorflow/lastCompletedBuild/badge/icon)](https://ci-external.swift.org/job/oss-swift-RA-macOS-tensorflow)|
|**[Ubuntu 16.04 (GPU)](https://github.com/apple/swift-community-hosted-continuous-integration/blob/master/nodes/x86_64_ubuntu_16_04_tensorflow_gpu.json)** | x86_64 |[![Build Status](https://ci-external.swift.org/job/oss-swift-RA-linux-ubuntu-16.04-tensorflow-gpu/lastCompletedBuild/badge/icon)](https://ci-external.swift.org/job/oss-swift-RA-linux-ubuntu-16.04-tensorflow-gpu)|

<!-- SWIFT_ENABLE_TENSORFLOW -->

Swift for TensorFlow is a new programming language for TensorFlow. It is a copy of the compiler for the [Swift Programming Language](https://swift.org) that adds first-class compiler and language support for machine learning.

This repository covers the compiler and standard libraries. Please visit the [documentation repository](https://github.com/tensorflow/swift) for more information about the project, including a project overview, technical details, and guidelines for contributing. To use Swift for TensorFlow out of the box, follow the [installation instructions](https://github.com/tensorflow/swift/blob/master/Installation.md). To build from source, follow the instructions below.
<!-- SWIFT_ENABLE_TENSORFLOW END -->

## Welcome to Swift

Swift is a high-performance system programming language.  It has a clean
and modern syntax, offers seamless access to existing C and Objective-C code
and frameworks, and is memory safe by default.

Although inspired by Objective-C and many other languages, Swift is not itself a
C-derived language. As a complete and independent language, Swift packages core
features like flow control, data structures, and functions, with high-level
constructs like objects, protocols, closures, and generics. Swift embraces
modules, eliminating the need for headers and the code duplication they entail.

To learn more about the programming language, visit [swift.org](https://swift.org/documentation/).

- [Contributing to Swift](#contributing-to-swift)
- [Getting Started](#getting-started)
  - [Swift Toolchains](#swift-toolchains)
  - [Build Failures](#build-failures)
- [Learning More](#learning-more)

## Contributing to Swift

Contributions to Swift are welcomed and encouraged! Please see the
[Contributing to Swift guide](https://swift.org/contributing/).

To be a truly great community, [Swift.org](https://swift.org/) needs to welcome
developers from all walks of life, with different backgrounds, and with a wide
range of experience. A diverse and friendly community will have more great
ideas, more unique perspectives, and produce more great code. We will work
diligently to make the Swift community welcoming to everyone.

To give clarity of what is expected of our members, Swift has adopted the
code of conduct defined by the Contributor Covenant. This document is used
across many open source communities, and we think it articulates our values
well. For more, see the [Code of Conduct](https://swift.org/community/#code-of-conduct).

## Getting Started

If you are interested in:
- Contributing fixes and features to the compiler: See our
  [How to Submit Your First Pull Request guide](/docs/HowToGuides/FirstPullRequest.md).
- Building the compiler as a one-off: See our [Getting Started guide][].
- Building a toolchain as a one-off: Follow the [Getting Started guide][]
  up until the "Building the project" section. After that, follow the
  instructions in the [Swift Toolchains](#swift-toolchains) section below.

<<<<<<< HEAD
[Getting Started guide]: /docs/HowToGuides/GettingStarted.md
=======
Once you are able to build things successfully and have a compile-test-debug
loop going, check out the [development tips](docs/DevelopmentTips.md) for
better productivity while working on the compiler.

You can also skim [docs/README.md](/docs/README.md) to understand what
high-level documentation is available.

### System Requirements

macOS and Ubuntu Linux LTS 18.04 are the current supported host development
operating systems.

Please make sure you use Python 2.x. Python 3.x is not supported currently.

#### macOS

To build for macOS, you need [Xcode 12 beta 3](https://developer.apple.com/xcode/resources/).
The required version of Xcode changes frequently, and is often a beta release.
Check this document for the current required version.

Swift's build tooling is meant to support spaces in the paths passed to them,
but using spaces sometimes tickles bugs in Swift's build scripts or the tools
they rely on. For example, [SR-13441](https://bugs.swift.org/browse/SR-13441)
is caused by a space in the Xcode path used on macOS. If you see Swift's build
tooling misbehave due to a space in a path, please
[report the bug on the Swift bug tracker](https://swift.org/contributing/#reporting-bugs)
and then change the path to work around it.

You will also need [CMake](https://cmake.org) and [Ninja](https://ninja-build.org),
and [Bazel](https://www.bazel.build), which can be installed via a package manager:

**[Homebrew](https://brew.sh/)**

    brew install cmake ninja
    
You can also use [homebrew-bundle](https://github.com/Homebrew/homebrew-bundle)
from the root of this repository's working directory to install all of these
dependencies:

    brew bundle

**[MacPorts](https://macports.org)**

    sudo port install cmake ninja

Additionally, [Bazel](https://www.bazel.build) is required to build with TensorFlow support. Instructions to download Bazel directly can be found [below](#bazel). You can find instructions for installing CMake, and Ninja directly [below](#build-dependencies) as well.

#### Linux

For Ubuntu, you'll need the following development dependencies:

```
sudo apt-get install    \
  clang                 \
  cmake                 \
  git                   \
  icu-devtools          \
  libcurl4-openssl-dev  \
  libedit-dev           \
  libicu-dev            \
  libncurses5-dev       \
  libpython-dev         \
  libsqlite3-dev        \
  libxml2-dev           \
  ninja-build           \
  pkg-config            \
  python                \
  python-six            \
  rsync                 \
  swig                  \
  systemtap-sdt-dev     \
  tzdata                \
  uuid-dev
```

**Note:** LLDB currently requires at least `swig-1.3.40` but will successfully build
with version 2 shipped with Ubuntu.

**Note:** For Ubuntu 20.04, use `libpython2-dev` in place of the libpython-dev package above.

### Getting Sources for Swift and Related Projects

First, create a directory for all of the Swift sources:

    mkdir swift-source
    cd swift-source

**Note:** This is important since update-checkout (see below) checks out
repositories next to the Swift source directory. This means that if one clones
Swift and has other unrelated repositories, update-checkout may not clone those
repositories and will update them instead. Be aware that `update-checkout`
currently does not support paths with non-ASCII characters. If such characters
are present in the path to `swift-source`, `update-checkout` will fail.

**TensorFlow Support:** To build with TensorFlow support, the `tensorflow`
scheme must be specified when cloning sources. The `tensorflow` scheme pins
specific versions of every Swift companion directory and is updated with every
upstream merge from the master branch.

**Via HTTPS**  For those checking out sources as read-only, HTTPS works best:

    git clone https://github.com/apple/swift.git -b tensorflow
    ./swift/utils/update-checkout --clone --scheme tensorflow
    cd swift

**Via SSH**  For those who plan on regularly making direct commits,
cloning over SSH may provide a better experience (which requires
[uploading SSH keys to GitHub](https://help.github.com/articles/adding-a-new-ssh-key-to-your-github-account/)):

    git clone git@github.com:apple/swift.git -b tensorflow
    ./swift/utils/update-checkout --clone-with-ssh --scheme tensorflow
    cd swift

### Building Swift

The `build-script` is a high-level build automation script that supports basic
options such as building a Swift-compatible LLDB, building the Swift Package
Manager, building for various platforms, running tests after builds, and more.

There are two primary build systems to use: Xcode and Ninja. The Xcode build
system allows you to work in Xcode, but Ninja is a bit faster and supports
more environments.

First, make sure that you're in the swift directory:

    cd swift

To build using Ninja, run:

    swift/utils/build-script --release-debuginfo

When developing Swift, it helps to build what you're working on in a debug
configuration while building the rest of the project with optimizations. Below
are some examples of using debug variants:

    swift/utils/build-script --release-debuginfo --debug-swift # Swift frontend built in debug
    swift/utils/build-script --release-debuginfo --debug-swift-stdlib # Standard library built in debug
    swift/utils/build-script --release-debuginfo --debug-swift --force-optimized-typechecker # Swift frontend sans type checker built in debug

Limiting the amount of debug code in the compiler has a very large impact on
Swift compile times, and in turn the test execution time. If you want to build
the entire project in debug, you can run:

    swift/utils/build-script  --debug

For documentation of all available arguments, as well as additional usage
information, see the inline help:

    utils/build-script -h

### Build systems

#### Xcode

To build using Xcode, specify the `--xcode` argument on any of the above commands.
Xcode can be used to edit the Swift source code, but it is not currently
fully supported as a build environment for SDKs other than macOS. The generated
Xcode project does not integrate with the test runner, but the tests can be run
with the 'check-swift' target.

#### Build Products

All of the build products are placed in `swift-source/build/${TOOL}-${MODE}/${PRODUCT}-${PLATFORM}/`.
If macOS Swift with Ninja in DebugAssert mode was built, all of the products
would be in `swift-source/build/Ninja-DebugAssert/swift-macosx-x86_64/`. It
helps to save this directory as an environment variable for future use.

    export SWIFT_BUILD_DIR="~/swift-source/build/Ninja-DebugAssert/swift-macosx-x86_64"

#### Ninja

Once the first build has completed, Ninja can perform fast incremental builds of
various products. These incremental builds are a big timesaver when developing
and debugging.

    cd ${SWIFT_BUILD_DIR}
    ninja swift-frontend

This will build the Swift compiler, but will not rebuild the standard library or
any other target. Building the `swift-stdlib` target as an additional layer of
testing from time to time is also a good idea. To build just the standard
library, run:

    ninja swift-stdlib

It is always a good idea to do a full build after using `update-checkout`.

#### Using Xcode

To open the Swift project in Xcode, open `${SWIFT_BUILD_DIR}/Swift.xcodeproj`.
It will auto-create a *lot* of schemes for all of the available targets. A
common debug flow would involve:

 - Select the 'swift-frontend' scheme.
 - Pull up the scheme editor (⌘⇧<).
 - Select the 'Arguments' tab and click the '+'.
 - Add the command line options.
 - Close the scheme editor.
 - Build and run.

Another option is to change the scheme to "Wait for executable to be launched",
then run the build product in Terminal.
>>>>>>> ce562774

### Swift For TensorFlow Toolchains

#### Building

Swift for TensorFlow toolchains are created using the script
[build-toolchain-tensorflow](https://github.com/apple/swift/blob/tensorflow/utils/build-toolchain-tensorflow).
This script is used by swift.org's CI to produce snapshots and can allow for one to
locally reproduce such builds for development or distribution purposes. A typical 
invocation looks like the following:

```
  $ ./swift/utils/build-toolchain-tensorflow $BUNDLE_PREFIX
```

where ``$BUNDLE_PREFIX`` is a string that will be prepended to the build
date to give the bundle identifier of the toolchain's ``Info.plist``. For
instance, if ``$BUNDLE_PREFIX`` was ``com.example``, the toolchain
produced will have the bundle identifier ``com.example.YYYYMMDD``. It
will be created in the directory you run the script with a filename
 of the form: ``swift-tensorflow-LOCAL-YYYY-MM-DD-a-osx.tar.gz``.

Beyond building the toolchain, ``build-toolchain-tensorflow`` also supports the
following (non-exhaustive) set of useful options:

- ``--dry-run``: Perform a dry run build. This is off by default.
- ``--test``: Test the toolchain after it has been compiled. This is off by default.
- ``--pkg`` (macOS only): Build a toolchain installer package (`.pkg`). This is off by default.

More options may be added over time. Please pass ``--help`` to
``build-toolchain-tensorflow`` to see the full set of options.

#### Installing into Xcode

On macOS if one wants to install such a toolchain into Xcode:

1. Untar and copy the toolchain to one of `/Library/Developer/Toolchains/` or
   `~/Library/Developer/Toolchains/`. E.x.:

```
  $ sudo tar -xzf swift-LOCAL-YYYY-MM-DD-a-osx.tar.gz -C /
  $ tar -xzf swift-LOCAL-YYYY-MM-DD-a-osx.tar.gz -C ~/
```

The script also generates an archive containing debug symbols which
can be installed over the main archive allowing symbolication of any
compiler crashes.

```
  $ sudo tar -xzf swift-LOCAL-YYYY-MM-DD-a-osx-symbols.tar.gz -C /
  $ tar -xzf swift-LOCAL-YYYY-MM-DD-a-osx-symbols.tar.gz -C ~/
```

2. Specify the local toolchain for Xcode's use via `Xcode->Toolchains`.

### Build Failures

Try the suggestions in
[Troubleshooting build issues](/docs/HowToGuides/GettingStarted.md#troubleshooting-build-issues).

Make sure you are using the
[correct release](/docs/HowToGuides/GettingStared.md#installing-dependencies)
of Xcode.

If you have changed Xcode versions but still encounter errors that appear to
be related to the Xcode version, try passing `--clean` to `build-script`.

When a new version of Xcode is released, you can update your build without
recompiling the entire project by passing the `--reconfigure` option.

## Learning More

Be sure to look at the [documentation index](/docs/README.md) for a bird's eye
view of the available documentation. In particular, the documents titled
[Debugging the Swift Compiler](docs/DebuggingTheCompiler.md) and
[Continuous Integration for Swift](docs/ContinuousIntegration.md) are very
<<<<<<< HEAD
helpful to understand before submitting your first PR.
=======
helpful to understand before submitting your first PR.

### Building Documentation

To read the compiler documentation, start by installing the
[Sphinx](http://sphinx-doc.org) documentation generator tool by running the
command:

    easy_install -U "Sphinx < 2.0"

Once complete, you can build the Swift documentation by changing directory into
[docs](https://github.com/apple/swift/tree/master/docs) and typing `make`. This
compiles the `.rst` files in the [docs](https://github.com/apple/swift/tree/master/docs)
directory into HTML in the `docs/_build/html` directory.

Many of the docs are out of date, but you can see some historical design
documents in the `docs` directory.

Another source of documentation is the standard library itself, located in
`stdlib`. Much of the language is actually implemented in the library
(including `Int`), and the standard library gives some examples of what can be
expressed today.

## Build Dependencies

### CMake
[CMake](https://cmake.org) is the core infrastructure used to configure builds of
Swift and its companion projects; at least version 3.16.5 is required.

On macOS, you can download the [CMake Binary Distribution](https://cmake.org/download),
bundled as an application, copy it to `/Applications`, and add the embedded
command line tools to your `PATH`:

    export PATH=/Applications/CMake.app/Contents/bin:$PATH

On Linux, if you have not already installed Swift's [development
dependencies](#linux), you can download and install the CMake
package separately using the following command:

    sudo apt-get install cmake


### Ninja
[Ninja](https://ninja-build.org) is the current recommended build system
for building Swift and is the default configuration generated by CMake. [Pre-built
packages](https://github.com/ninja-build/ninja/wiki/Pre-built-Ninja-packages)
are available for macOS and Linux distributions. You can also clone Ninja
next to the other projects and it will be bootstrapped automatically:

**Via HTTPS**

    git clone https://github.com/ninja-build/ninja.git && cd ninja
    git checkout release
    cat README

**Via SSH**

    git clone git@github.com:ninja-build/ninja.git && cd ninja
    git checkout release
    cat README

### Bazel
[Bazel](https://bazel.build) is the build tool used to build TensorFlow. Installing Bazel is necessary for building Swift with TensorFlow support.

The Bazel website has detailed installation instructions for
[macOS](https://docs.bazel.build/versions/master/install-os-x.html) and
[Ubuntu](https://docs.bazel.build/versions/master/install-ubuntu.html).
When picking the version to download in step 2, select version 2.0.0 which can be found in the release notes [here (v2.0.0)](https://github.com/bazelbuild/bazel/releases/tag/2.0.0).
>>>>>>> ce562774
<|MERGE_RESOLUTION|>--- conflicted
+++ resolved
@@ -89,212 +89,7 @@
   up until the "Building the project" section. After that, follow the
   instructions in the [Swift Toolchains](#swift-toolchains) section below.
 
-<<<<<<< HEAD
 [Getting Started guide]: /docs/HowToGuides/GettingStarted.md
-=======
-Once you are able to build things successfully and have a compile-test-debug
-loop going, check out the [development tips](docs/DevelopmentTips.md) for
-better productivity while working on the compiler.
-
-You can also skim [docs/README.md](/docs/README.md) to understand what
-high-level documentation is available.
-
-### System Requirements
-
-macOS and Ubuntu Linux LTS 18.04 are the current supported host development
-operating systems.
-
-Please make sure you use Python 2.x. Python 3.x is not supported currently.
-
-#### macOS
-
-To build for macOS, you need [Xcode 12 beta 3](https://developer.apple.com/xcode/resources/).
-The required version of Xcode changes frequently, and is often a beta release.
-Check this document for the current required version.
-
-Swift's build tooling is meant to support spaces in the paths passed to them,
-but using spaces sometimes tickles bugs in Swift's build scripts or the tools
-they rely on. For example, [SR-13441](https://bugs.swift.org/browse/SR-13441)
-is caused by a space in the Xcode path used on macOS. If you see Swift's build
-tooling misbehave due to a space in a path, please
-[report the bug on the Swift bug tracker](https://swift.org/contributing/#reporting-bugs)
-and then change the path to work around it.
-
-You will also need [CMake](https://cmake.org) and [Ninja](https://ninja-build.org),
-and [Bazel](https://www.bazel.build), which can be installed via a package manager:
-
-**[Homebrew](https://brew.sh/)**
-
-    brew install cmake ninja
-    
-You can also use [homebrew-bundle](https://github.com/Homebrew/homebrew-bundle)
-from the root of this repository's working directory to install all of these
-dependencies:
-
-    brew bundle
-
-**[MacPorts](https://macports.org)**
-
-    sudo port install cmake ninja
-
-Additionally, [Bazel](https://www.bazel.build) is required to build with TensorFlow support. Instructions to download Bazel directly can be found [below](#bazel). You can find instructions for installing CMake, and Ninja directly [below](#build-dependencies) as well.
-
-#### Linux
-
-For Ubuntu, you'll need the following development dependencies:
-
-```
-sudo apt-get install    \
-  clang                 \
-  cmake                 \
-  git                   \
-  icu-devtools          \
-  libcurl4-openssl-dev  \
-  libedit-dev           \
-  libicu-dev            \
-  libncurses5-dev       \
-  libpython-dev         \
-  libsqlite3-dev        \
-  libxml2-dev           \
-  ninja-build           \
-  pkg-config            \
-  python                \
-  python-six            \
-  rsync                 \
-  swig                  \
-  systemtap-sdt-dev     \
-  tzdata                \
-  uuid-dev
-```
-
-**Note:** LLDB currently requires at least `swig-1.3.40` but will successfully build
-with version 2 shipped with Ubuntu.
-
-**Note:** For Ubuntu 20.04, use `libpython2-dev` in place of the libpython-dev package above.
-
-### Getting Sources for Swift and Related Projects
-
-First, create a directory for all of the Swift sources:
-
-    mkdir swift-source
-    cd swift-source
-
-**Note:** This is important since update-checkout (see below) checks out
-repositories next to the Swift source directory. This means that if one clones
-Swift and has other unrelated repositories, update-checkout may not clone those
-repositories and will update them instead. Be aware that `update-checkout`
-currently does not support paths with non-ASCII characters. If such characters
-are present in the path to `swift-source`, `update-checkout` will fail.
-
-**TensorFlow Support:** To build with TensorFlow support, the `tensorflow`
-scheme must be specified when cloning sources. The `tensorflow` scheme pins
-specific versions of every Swift companion directory and is updated with every
-upstream merge from the master branch.
-
-**Via HTTPS**  For those checking out sources as read-only, HTTPS works best:
-
-    git clone https://github.com/apple/swift.git -b tensorflow
-    ./swift/utils/update-checkout --clone --scheme tensorflow
-    cd swift
-
-**Via SSH**  For those who plan on regularly making direct commits,
-cloning over SSH may provide a better experience (which requires
-[uploading SSH keys to GitHub](https://help.github.com/articles/adding-a-new-ssh-key-to-your-github-account/)):
-
-    git clone git@github.com:apple/swift.git -b tensorflow
-    ./swift/utils/update-checkout --clone-with-ssh --scheme tensorflow
-    cd swift
-
-### Building Swift
-
-The `build-script` is a high-level build automation script that supports basic
-options such as building a Swift-compatible LLDB, building the Swift Package
-Manager, building for various platforms, running tests after builds, and more.
-
-There are two primary build systems to use: Xcode and Ninja. The Xcode build
-system allows you to work in Xcode, but Ninja is a bit faster and supports
-more environments.
-
-First, make sure that you're in the swift directory:
-
-    cd swift
-
-To build using Ninja, run:
-
-    swift/utils/build-script --release-debuginfo
-
-When developing Swift, it helps to build what you're working on in a debug
-configuration while building the rest of the project with optimizations. Below
-are some examples of using debug variants:
-
-    swift/utils/build-script --release-debuginfo --debug-swift # Swift frontend built in debug
-    swift/utils/build-script --release-debuginfo --debug-swift-stdlib # Standard library built in debug
-    swift/utils/build-script --release-debuginfo --debug-swift --force-optimized-typechecker # Swift frontend sans type checker built in debug
-
-Limiting the amount of debug code in the compiler has a very large impact on
-Swift compile times, and in turn the test execution time. If you want to build
-the entire project in debug, you can run:
-
-    swift/utils/build-script  --debug
-
-For documentation of all available arguments, as well as additional usage
-information, see the inline help:
-
-    utils/build-script -h
-
-### Build systems
-
-#### Xcode
-
-To build using Xcode, specify the `--xcode` argument on any of the above commands.
-Xcode can be used to edit the Swift source code, but it is not currently
-fully supported as a build environment for SDKs other than macOS. The generated
-Xcode project does not integrate with the test runner, but the tests can be run
-with the 'check-swift' target.
-
-#### Build Products
-
-All of the build products are placed in `swift-source/build/${TOOL}-${MODE}/${PRODUCT}-${PLATFORM}/`.
-If macOS Swift with Ninja in DebugAssert mode was built, all of the products
-would be in `swift-source/build/Ninja-DebugAssert/swift-macosx-x86_64/`. It
-helps to save this directory as an environment variable for future use.
-
-    export SWIFT_BUILD_DIR="~/swift-source/build/Ninja-DebugAssert/swift-macosx-x86_64"
-
-#### Ninja
-
-Once the first build has completed, Ninja can perform fast incremental builds of
-various products. These incremental builds are a big timesaver when developing
-and debugging.
-
-    cd ${SWIFT_BUILD_DIR}
-    ninja swift-frontend
-
-This will build the Swift compiler, but will not rebuild the standard library or
-any other target. Building the `swift-stdlib` target as an additional layer of
-testing from time to time is also a good idea. To build just the standard
-library, run:
-
-    ninja swift-stdlib
-
-It is always a good idea to do a full build after using `update-checkout`.
-
-#### Using Xcode
-
-To open the Swift project in Xcode, open `${SWIFT_BUILD_DIR}/Swift.xcodeproj`.
-It will auto-create a *lot* of schemes for all of the available targets. A
-common debug flow would involve:
-
- - Select the 'swift-frontend' scheme.
- - Pull up the scheme editor (⌘⇧<).
- - Select the 'Arguments' tab and click the '+'.
- - Add the command line options.
- - Close the scheme editor.
- - Build and run.
-
-Another option is to change the scheme to "Wait for executable to be launched",
-then run the build product in Terminal.
->>>>>>> ce562774
 
 ### Swift For TensorFlow Toolchains
 
@@ -371,75 +166,4 @@
 view of the available documentation. In particular, the documents titled
 [Debugging the Swift Compiler](docs/DebuggingTheCompiler.md) and
 [Continuous Integration for Swift](docs/ContinuousIntegration.md) are very
-<<<<<<< HEAD
-helpful to understand before submitting your first PR.
-=======
-helpful to understand before submitting your first PR.
-
-### Building Documentation
-
-To read the compiler documentation, start by installing the
-[Sphinx](http://sphinx-doc.org) documentation generator tool by running the
-command:
-
-    easy_install -U "Sphinx < 2.0"
-
-Once complete, you can build the Swift documentation by changing directory into
-[docs](https://github.com/apple/swift/tree/master/docs) and typing `make`. This
-compiles the `.rst` files in the [docs](https://github.com/apple/swift/tree/master/docs)
-directory into HTML in the `docs/_build/html` directory.
-
-Many of the docs are out of date, but you can see some historical design
-documents in the `docs` directory.
-
-Another source of documentation is the standard library itself, located in
-`stdlib`. Much of the language is actually implemented in the library
-(including `Int`), and the standard library gives some examples of what can be
-expressed today.
-
-## Build Dependencies
-
-### CMake
-[CMake](https://cmake.org) is the core infrastructure used to configure builds of
-Swift and its companion projects; at least version 3.16.5 is required.
-
-On macOS, you can download the [CMake Binary Distribution](https://cmake.org/download),
-bundled as an application, copy it to `/Applications`, and add the embedded
-command line tools to your `PATH`:
-
-    export PATH=/Applications/CMake.app/Contents/bin:$PATH
-
-On Linux, if you have not already installed Swift's [development
-dependencies](#linux), you can download and install the CMake
-package separately using the following command:
-
-    sudo apt-get install cmake
-
-
-### Ninja
-[Ninja](https://ninja-build.org) is the current recommended build system
-for building Swift and is the default configuration generated by CMake. [Pre-built
-packages](https://github.com/ninja-build/ninja/wiki/Pre-built-Ninja-packages)
-are available for macOS and Linux distributions. You can also clone Ninja
-next to the other projects and it will be bootstrapped automatically:
-
-**Via HTTPS**
-
-    git clone https://github.com/ninja-build/ninja.git && cd ninja
-    git checkout release
-    cat README
-
-**Via SSH**
-
-    git clone git@github.com:ninja-build/ninja.git && cd ninja
-    git checkout release
-    cat README
-
-### Bazel
-[Bazel](https://bazel.build) is the build tool used to build TensorFlow. Installing Bazel is necessary for building Swift with TensorFlow support.
-
-The Bazel website has detailed installation instructions for
-[macOS](https://docs.bazel.build/versions/master/install-os-x.html) and
-[Ubuntu](https://docs.bazel.build/versions/master/install-ubuntu.html).
-When picking the version to download in step 2, select version 2.0.0 which can be found in the release notes [here (v2.0.0)](https://github.com/bazelbuild/bazel/releases/tag/2.0.0).
->>>>>>> ce562774
+helpful to understand before submitting your first PR.