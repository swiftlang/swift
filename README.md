--- conflicted
+++ resolved
@@ -1,4 +1,3 @@
-<<<<<<< HEAD
 # SwiftWasm 
 
 ## Compile your Swift code to WebAssembly
@@ -19,13 +18,10 @@
 
 <hr>
 <br/>
-<img src="https://swift.org/assets/images/swift.svg" alt="Swift logo" height="70" >
-=======
 <picture>
   <source media="(prefers-color-scheme: dark)" srcset="https://www.swift.org/assets/images/swift~dark.svg">
   <img src="https://www.swift.org/assets/images/swift.svg" alt="Swift logo" height="70">
 </picture>
->>>>>>> d0597352
 
 # Swift Programming Language
 
