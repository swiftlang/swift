<img src="https://swift.org/assets/images/swift.svg" alt="Swift logo" height="70" >
# Swift Programming Language

|| **Swift** | **Package** |
|---|---|---|
|**macOS**         |[![Build Status](https://ci.swift.org/job/oss-swift-incremental-RA-osx/badge/icon)](https://ci.swift.org/job/oss-swift-incremental-RA-osx)|[![Build Status](https://ci.swift.org/job/oss-swift-package-osx/badge/icon)](https://ci.swift.org/job/oss-swift-package-osx)|
|**Ubuntu 14.04** |[![Build Status](https://ci.swift.org/job/oss-swift-incremental-RA-linux-ubuntu-14_04/badge/icon)](https://ci.swift.org/job/oss-swift-incremental-RA-linux-ubuntu-14_04)|[![Build Status](https://ci.swift.org/job/oss-swift-package-linux-ubuntu-14_04/badge/icon)](https://ci.swift.org/job/oss-swift-package-linux-ubuntu-14_04)|
|**Ubuntu 15.10** |[![Build Status](https://ci.swift.org/job/oss-swift-incremental-RA-linux-ubuntu-15_10/badge/icon)](https://ci.swift.org/job/oss-swift-incremental-RA-linux-ubuntu-15_10)|[![Build Status](https://ci.swift.org/job/oss-swift-package-linux-ubuntu-15_10/badge/icon)](https://ci.swift.org/job/oss-swift-package-linux-ubuntu-15_10)|

**Welcome to Swift!**

Swift is a high-performance system programming language.  It has a clean
and modern syntax, offers seamless access to existing C and Objective-C code
and frameworks, and is memory safe by default.

Although inspired by Objective-C and many other languages, Swift is not itself a
C-derived language. As a complete and independent language, Swift packages core
features like flow control, data structures, and functions, with high-level
constructs like objects, protocols, closures, and generics. Swift embraces
modules, eliminating the need for headers and the code duplication they entail.


## Documentation

To read the documentation, start by installing the
[Sphinx](http://sphinx-doc.org) documentation generator tool by running the command:

`easy_install -U Sphinx`

Once complete, you can build the Swift documentation by changing directory into
[docs](https://github.com/apple/swift/tree/master/docs) and typing `make`. This compiles the `.rst` files in the [docs](https://github.com/apple/swift/tree/master/docs) directory
into HTML in the `docs/_build/html` directory.

Many of the docs are out of date, but you can see some historical design
documents in the `docs` directory.

Another source of documentation is the standard library itself, located in
`stdlib`. Much of the language is actually implemented in the library
(including `Int`), and the standard library gives some examples of what can be
expressed today.


## Getting Started

These instructions give the most direct path to a working Swift
development environment. Options for doing things differently are
discussed below.


### System Requirements

macOS, Ubuntu Linux LTS, and the latest Ubuntu Linux release are the current
supported host development operating systems.

For macOS, you need [the latest Xcode](https://developer.apple.com/xcode/downloads/).

For Ubuntu, you'll need the following development dependencies:

<<<<<<< HEAD
    sudo apt-get install git cmake ninja-build clang python uuid-dev libicu-dev icu-devtools libbsd-dev libedit-dev libxml2-dev libsqlite3-dev swig libpython-dev libncurses5-dev pkg-config libblocksruntime-dev libcurl4-gnutls-dev postfix
=======
    sudo apt-get install git cmake ninja-build clang python uuid-dev libicu-dev icu-devtools libbsd-dev libedit-dev libxml2-dev libsqlite3-dev swig libpython-dev libncurses5-dev pkg-config libblocksruntime-dev libcurl4-openssl-dev
>>>>>>> ddbef34e

**Note:** LLDB currently requires at least `swig-1.3.40` but will successfully build
with version 2 shipped with Ubuntu.

If you are building on Ubuntu 14.04 LTS, you'll need to upgrade your clang
compiler for C++14 support and create a symlink:

    sudo apt-get install clang-3.6
    sudo update-alternatives --install /usr/bin/clang clang /usr/bin/clang-3.6 100
    sudo update-alternatives --install /usr/bin/clang++ clang++ /usr/bin/clang++-3.6 100

If you are building in a Virtual Machine, then make sure to setup memory to be at least 2GB and Disk space to be at least 20GB

### Getting Sources for Swift and Related Projects

First create a directory for all of the Swift sources:

    mkdir swift-source
    cd swift-source

**Note:** This is important since update-checkout (see below) checks out
repositories next to the Swift source directory. This means that if one clones
Swift and has other unrelated repositories, update-checkout may not clone those
repositories and will update them instead.

**Via HTTPS**  For those checking out sources as read-only, HTTPS works best:

    git clone https://github.com/apple/swift.git
    ./swift/utils/update-checkout --clone

**Via SSH**  For those who plan on regularly making direct commits,
cloning over SSH may provide a better experience (which requires
uploading SSH keys to GitHub):

    git clone git@github.com:apple/swift.git
    ./swift/utils/update-checkout --clone-with-ssh

#### CMake
[CMake](http://cmake.org) is the core infrastructure used to configure builds of
Swift and its companion projects; at least version 3.4.3 is required. Your
favorite Linux distribution likely already has a CMake package you can install.
On macOS, you can download the [CMake Binary Distribution](https://cmake.org/download),
bundled as an application, copy it to `/Applications`, and add the embedded
command line tools to your `PATH`:

    export PATH=/Applications/CMake.app/Contents/bin:$PATH

To install cmake 3.4.3 from source in Linux:

```
sudo apt-get install build-essential
wget http://www.cmake.org/files/v3.4/cmake-3.4.3.tar.gz
tar xf cmake-3.4.3.tar.gz
cd cmake-3.4.3
./configure
make
sudo apt-get install checkinstall
sudo checkinstall
```

To keep Macbook from sleeping while running the build script, run:

    pmset noidle

#### Ninja
[Ninja](https://ninja-build.org) is the current recommended build system
for building Swift and is the default configuration generated by CMake. If
you're on macOS or don't install it as part of your Linux distribution, clone
it next to the other projects and it will be bootstrapped automatically:

##### Build from source
**Via HTTPS**

    git clone https://github.com/ninja-build/ninja.git && cd ninja
    git checkout release
    cat README

**Via SSH**

    git clone git@github.com:ninja-build/ninja.git && cd ninja
    git checkout release
    cat README

#### Install via third-party packaging tool (macOS only)

**[Homebrew](http://brew.sh/)**

    brew install cmake ninja

**[MacPorts](https://macports.org)**

    sudo port install cmake ninja

### Building Swift

The `build-script` is a high-level build automation script that supports basic
options such as building a Swift-compatible LLDB, building the Swift Package
Manager, building for iOS, running tests after builds, and more. It also
supports presets, which you can define for common combinations of build options.

To find out more:

    utils/build-script -h

Note: Arguments after "--" above are forwarded to `build-script-impl`, which is
the ultimate shell script that invokes the actual build and test commands.

A basic command to build Swift with optimizations and run basic tests with
Ninja:

    utils/build-script -r -t

If you get error about SwiftGlibc is missing:

    Download and unzip the swift 3.0 package from https://swift.org/download
    find -name "glibc.modulemap"
    cp /path/to/glibc.modulemap ./build/Ninja-DebugAssert/swift-linux-x86_64/lib/swift/linux/x86_64
            
## Developing Swift in Xcode

`build-script` can also generate Xcode projects:

    utils/build-script -x

The Xcode IDE can be used to edit the Swift source code, but it is not currently
fully supported as a build environment for SDKs other than macOS. If you need to
work with other SDKs, you'll need to create a second build using Ninja.

## Testing Swift

See [docs/Testing.rst](docs/Testing.rst).

## Contributing to Swift

Contributions to Swift are welcomed and encouraged! Please see the [Contributing to Swift guide](https://swift.org/contributing/).

To be a truly great community, [Swift.org](https://swift.org/) needs to welcome developers from all
walks of life, with different backgrounds, and with a wide range of experience.
A diverse and friendly community will have more great ideas, more unique
perspectives, and produce more great code. We will work diligently to make the
Swift community welcoming to everyone.

To give clarity of what is expected of our members, Swift has adopted the
code of conduct defined by the Contributor Covenant. This document is used
across many open source communities, and we think it articulates our values
well. For more, see the [Code of Conduct](https://swift.org/community/#code-of-conduct).

## See also

* [Foundation](../swift-corelibs-foundation/README.md)
* [Grand Central Dispatch](../swift-corelibs-libdispatch/README.md)
* [XCTest](../swift-corelibs-xctest/README.md)
* [Package Manager](../swiftpm/README.md)<|MERGE_RESOLUTION|>--- conflicted
+++ resolved
@@ -56,11 +56,7 @@
 
 For Ubuntu, you'll need the following development dependencies:
 
-<<<<<<< HEAD
-    sudo apt-get install git cmake ninja-build clang python uuid-dev libicu-dev icu-devtools libbsd-dev libedit-dev libxml2-dev libsqlite3-dev swig libpython-dev libncurses5-dev pkg-config libblocksruntime-dev libcurl4-gnutls-dev postfix
-=======
-    sudo apt-get install git cmake ninja-build clang python uuid-dev libicu-dev icu-devtools libbsd-dev libedit-dev libxml2-dev libsqlite3-dev swig libpython-dev libncurses5-dev pkg-config libblocksruntime-dev libcurl4-openssl-dev
->>>>>>> ddbef34e
+    sudo apt-get install git cmake ninja-build clang python uuid-dev libicu-dev icu-devtools libbsd-dev libedit-dev libxml2-dev libsqlite3-dev swig libpython-dev libncurses5-dev pkg-config libblocksruntime-dev libcurl4-openssl-dev postfix
 
 **Note:** LLDB currently requires at least `swig-1.3.40` but will successfully build
 with version 2 shipped with Ubuntu.
