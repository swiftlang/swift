--- conflicted
+++ resolved
@@ -1,10 +1,5 @@
-<<<<<<< HEAD
-<img src="https://swift.org/assets/images/swift.svg" alt="Swift logo" height="70" >
-# Swift Programming Language
-=======
+
 # Swift for TensorFlow
->>>>>>> 28fa554a
-
 | OS | CI platform | x86_64 | GPU |
 |---|:---:|:---:|:---:|
 | **macOS** | Google Kokoro | ![Build Status](https://storage.googleapis.com/tensorflow-kokoro-build-badges/macos-swift-tf-release.svg) | - |
