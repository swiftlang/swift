--- conflicted
+++ resolved
@@ -97,15 +97,9 @@
 
 #### Building
 
-<<<<<<< HEAD
 Swift for TensorFlow toolchains are created using the script
 [build-toolchain-tensorflow](https://github.com/apple/swift/blob/tensorflow/utils/build-toolchain-tensorflow).
 This script is used by swift.org's CI to produce snapshots and can allow for one to
-=======
-Swift toolchains are created using the script
-[build-toolchain](https://github.com/apple/swift/blob/main/utils/build-toolchain). This
-script is used by swift.org's CI to produce snapshots and can allow for one to
->>>>>>> e6da0c2e
 locally reproduce such builds for development or distribution purposes. A typical 
 invocation looks like the following:
 
