//===--- IndexRecord.cpp --------------------------------------------------===//
//
// This source file is part of the Swift.org open source project
//
// Copyright (c) 2014 - 2016 Apple Inc. and the Swift project authors
// Licensed under Apache License v2.0 with Runtime Library Exception
//
// See http://swift.org/LICENSE.txt for license information
// See http://swift.org/CONTRIBUTORS.txt for the list of Swift project authors
//
//===----------------------------------------------------------------------===//

#include "swift/Index/IndexRecord.h"
#include "swift/AST/ASTContext.h"
#include "swift/AST/ASTPrinter.h"
#include "swift/AST/Decl.h"
#include "swift/AST/DiagnosticsFrontend.h"
#include "swift/AST/Expr.h"
#include "swift/AST/Module.h"
#include "swift/AST/ModuleLoader.h"
#include "swift/AST/ParameterList.h"
#include "swift/AST/Pattern.h"
#include "swift/AST/SourceFile.h"
#include "swift/AST/Stmt.h"
#include "swift/AST/Types.h"
#include "swift/Basic/Assertions.h"
#include "swift/Basic/PathRemapper.h"
#include "swift/ClangImporter/ClangModule.h"
#include "swift/IDE/ModuleInterfacePrinting.h"
#include "swift/Index/Index.h"
#include "clang/Basic/FileManager.h"
#include "clang/Frontend/CompilerInstance.h"
#include "clang/Index/IndexRecordWriter.h"
#include "clang/Index/IndexUnitWriter.h"
#include "clang/Index/IndexingAction.h"
#include "clang/Lex/Preprocessor.h"
#include "clang/Serialization/ASTReader.h"
#include "llvm/Support/BLAKE3.h"
#include "llvm/Support/Error.h"
#include "llvm/Support/HashBuilder.h"
#include "llvm/Support/Path.h"

using namespace swift;
using namespace swift::index;
using clang::index::IndexUnitWriter;
using clang::index::IndexRecordWriter;
using clang::index::SymbolRole;
using clang::index::SymbolRoleSet;

//===----------------------------------------------------------------------===//
// Index data collection and record writing
//===----------------------------------------------------------------------===//

namespace {

using HashBuilderTy =
    llvm::HashBuilder<llvm::TruncatedBLAKE3<8>, llvm::endianness::little>;

class SymbolTracker {
public:
  struct SymbolRelation {
    size_t symbolIndex;
    SymbolRoleSet roles;

    SymbolRelation(size_t symbolIndex, SymbolRoleSet roles)
        : symbolIndex(symbolIndex), roles(roles) {}

    void hash(HashBuilderTy &HashBuilder) {
      HashBuilder.add(symbolIndex);
      HashBuilder.add(roles);
    }
  };

  struct SymbolOccurrence {
    size_t symbolIndex;
    SymbolRoleSet roles;
    unsigned line;
    unsigned column;
    SmallVector<SymbolRelation, 3> related;

    SymbolOccurrence(size_t symbolIndex, SymbolRoleSet roles, unsigned line,
                     unsigned column, SmallVector<SymbolRelation, 3> related)
        : symbolIndex(symbolIndex), roles(roles), line(line), column(column),
          related(std::move(related)) {}

    void hash(HashBuilderTy &HashBuilder) {
      HashBuilder.add(symbolIndex);
      HashBuilder.add(roles);
      HashBuilder.add(line);
      HashBuilder.add(column);
      for (auto &relation : related) {
        relation.hash(HashBuilder);
      }
    }
  };

  struct Symbol {
    StringRef name;
    StringRef USR;
    StringRef group;

    SymbolInfo symInfo;
    unsigned isTestCandidate : 1;

    Symbol(StringRef name, StringRef usr, StringRef group, SymbolInfo symInfo,
           bool isTestCandidate)
        : name(name), USR(usr), group(group), symInfo(std::move(symInfo)),
          isTestCandidate(isTestCandidate) {}

    void hash(HashBuilderTy &HashBuilder) {
      HashBuilder.add(name);
      HashBuilder.add(USR);
      HashBuilder.add(group);
      HashBuilder.add(symInfo.Kind);
      HashBuilder.add(symInfo.SubKind);
      HashBuilder.add(symInfo.Properties);
      HashBuilder.add(isTestCandidate);
    }
  };

  Symbol *getSymbol(size_t index) {
    assert(index < symbols.size());
    return &symbols[index];
  }

  ArrayRef<SymbolOccurrence> getOccurrences() {
    if (!sorted) {
      std::stable_sort(occurrences.begin(), occurrences.end(),
          [](const SymbolOccurrence &a, const SymbolOccurrence& b) {
        if (a.line < b.line)
          return true;
        if (b.line < a.line)
          return false;
        return a.column < b.column;
      });
      sorted = true;
    }
    return occurrences;
  }

  size_t addSymbol(const IndexRelation &indexSym) {
    auto pair = USRToSymbol.insert(std::make_pair(indexSym.USR.data(),
                                                  symbols.size()));
    if (pair.second) {
      symbols.emplace_back(indexSym.name, indexSym.USR, indexSym.group,
                           indexSym.symInfo, 0);
      symbols.back().hash(HashBuilder);
    }

    return pair.first->second;
  }

  void addOccurrence(const IndexSymbol &indexOccur) {
    sorted = false;

    SmallVector<SymbolRelation, 3> relations;
    for(IndexRelation indexRel: indexOccur.Relations) {
      relations.emplace_back(addSymbol(indexRel), indexRel.roles);
    }

    occurrences.emplace_back(addSymbol(indexOccur), indexOccur.roles,
                             indexOccur.line, indexOccur.column,
                             std::move(relations));
    occurrences.back().hash(HashBuilder);
  }

  uint64_t hashRecord() {
    std::array<uint8_t, 8> recordHashArr = HashBuilder.final();
    uint64_t recordHash = 0;
    std::memcpy(&recordHash, recordHashArr.data(), recordHashArr.size());
    return recordHash;
  }

private:
  llvm::DenseMap<const char *, size_t> USRToSymbol;
  std::vector<Symbol> symbols;
  std::vector<SymbolOccurrence> occurrences;
  bool sorted = false;
  HashBuilderTy HashBuilder;
};

class IndexRecordingConsumer : public IndexDataConsumer {
  SymbolTracker record;
  // Keep a USR map to uniquely identify Decls.
  // FIXME: if we just passed the original Decl * through we could use that,
  // which would also let us avoid producing the USR/Name/etc. for decls unless
  // we actually need it (once per Decl instead of once per occurrence).
  std::vector<IndexSymbol> symbolStack;

  bool includeLocals;

  std::function<void(SymbolTracker &)> onFinish;

public:
  IndexRecordingConsumer(bool includeLocals,
                         std::function<void(SymbolTracker &)> onFinish)
      : includeLocals(includeLocals), onFinish(std::move(onFinish)) {}

  void failed(StringRef error) override {
    // FIXME: expose errors?
  }

  bool startDependency(StringRef name, StringRef path, bool isClangModule, bool isSystem) override {
    return true;
  }
  bool finishDependency(bool isClangModule) override { return true; }
  Action startSourceEntity(const IndexSymbol &symbol) override {
    symbolStack.push_back(symbol);
    return Action::Continue;
  }
  bool finishSourceEntity(SymbolInfo sym, SymbolRoleSet roles) override {
    IndexSymbol symbol = std::move(symbolStack.back());
    symbolStack.pop_back();
    assert(!symbol.USR.empty());
    record.addOccurrence(symbol);
    return true;
  }

  void finish() override { onFinish(record); }

  bool indexLocals() override { return includeLocals; }
};

class StdlibGroupsIndexRecordingConsumer : public IndexDataConsumer {
  llvm::StringMap<std::unique_ptr<SymbolTracker>> TrackerByGroup;
  // Keep a USR map to uniquely identify Decls.
  // FIXME: if we just passed the original Decl * through we could use that,
  // which would also let us avoid producing the USR/Name/etc. for decls unless
  // we actually need it (once per Decl instead of once per occurrence).
  std::vector<IndexSymbol> symbolStack;

  std::function<bool(StringRef groupName, SymbolTracker &)> onFinish;

public:
  StdlibGroupsIndexRecordingConsumer(std::function<bool(StringRef groupName, SymbolTracker &)> onFinish)
      : onFinish(std::move(onFinish)) {}

  void failed(StringRef error) override {
    // FIXME: expose errors?
  }

  bool startDependency(StringRef name, StringRef path, bool isClangModule, bool isSystem) override {
    return true;
  }
  bool finishDependency(bool isClangModule) override { return true; }
  Action startSourceEntity(const IndexSymbol &symbol) override {
    symbolStack.push_back(symbol);
    return Action::Continue;
  }
  bool finishSourceEntity(SymbolInfo sym, SymbolRoleSet roles) override {
    IndexSymbol symbol = std::move(symbolStack.back());
    symbolStack.pop_back();
    assert(!symbol.USR.empty());
    StringRef groupName = findGroupForSymbol(symbol);
    auto &tracker = TrackerByGroup[groupName];
    if (!tracker) {
      tracker = std::make_unique<SymbolTracker>();
    }
    tracker->addOccurrence(symbol);
    return true;
  }

  void finish() override {
    SmallVector<std::pair<StringRef, SymbolTracker *>, 0> SortedGroups;
    for (auto &entry : TrackerByGroup) {
      SortedGroups.emplace_back(entry.first(), entry.second.get());
    }
    llvm::sort(SortedGroups, llvm::less_first());

    for (auto &pair : SortedGroups) {
      StringRef groupName = pair.first;
      SymbolTracker *tracker = pair.second;
      bool cont = onFinish(groupName, *tracker);
      if (!cont)
        break;
    }
  }

private:
  StringRef findGroupForSymbol(const IndexSymbol &sym);

};
} // end anonymous namespace

static StringRef findGroupNameForDecl(const Decl *D) {
  if (!D || isa<ModuleDecl>(D) || isa<TopLevelCodeDecl>(D))
    return StringRef();

  auto groupNameOpt = D->getGroupName();
  if (groupNameOpt)
    return *groupNameOpt;

  return findGroupNameForDecl(D->getDeclContext()->getInnermostDeclarationDeclContext());
}

StringRef StdlibGroupsIndexRecordingConsumer::findGroupForSymbol(const IndexSymbol &sym) {
  bool isDeclOrDef = sym.roles & ((SymbolRoleSet)SymbolRole::Declaration | (SymbolRoleSet)SymbolRole::Definition);
  if (isDeclOrDef) {
    if (!sym.group.empty())
      return sym.group;
    return findGroupNameForDecl(sym.decl);
  }

  for (auto &rel : sym.Relations) {
    if (!rel.group.empty())
      return rel.group;
    if (rel.decl)
      return findGroupNameForDecl(rel.decl);
  }
  llvm_unreachable("did not find group name for reference");
}

static bool writeRecord(SymbolTracker &record, std::string Filename,
                        std::string indexStorePath, DiagnosticEngine *diags,
                        std::string &outRecordFile) {
  IndexRecordWriter recordWriter(indexStorePath);
  std::string error;
  auto result = recordWriter.beginRecord(
      Filename, record.hashRecord(), error, &outRecordFile);
  switch (result) {
  case IndexRecordWriter::Result::Failure:
    diags->diagnose(SourceLoc(), diag::error_write_index_record, error);
    return true;
  case IndexRecordWriter::Result::AlreadyExists:
    return false;
  case IndexRecordWriter::Result::Success:
    break;
  }

  for (auto &occurrence : record.getOccurrences()) {
    SmallVector<clang::index::writer::SymbolRelation, 3> relations;
    for(SymbolTracker::SymbolRelation symbolRelation: occurrence.related) {
      relations.push_back({record.getSymbol(symbolRelation.symbolIndex), symbolRelation.roles});
    }

    recordWriter.addOccurrence(
        record.getSymbol(occurrence.symbolIndex), occurrence.roles,
        occurrence.line, occurrence.column, relations);
  }

  result = recordWriter.endRecord(error,
      [&](clang::index::writer::OpaqueDecl opaqueSymbol,
          SmallVectorImpl<char> &scratch) {
    auto *symbol = static_cast<const SymbolTracker::Symbol *>(opaqueSymbol);
    clang::index::writer::Symbol result;
    result.SymInfo = symbol->symInfo;
    result.Name = symbol->name;
    result.USR = symbol->USR;
    result.CodeGenName = ""; // FIXME
    return result;
  });

  if (result == IndexRecordWriter::Result::Failure) {
    diags->diagnose(SourceLoc(), diag::error_write_index_record, error);
    return true;
  }

  return false;
}

static std::unique_ptr<IndexRecordingConsumer>
makeRecordingConsumer(std::string Filename, std::string indexStorePath,
                      bool includeLocals, DiagnosticEngine *diags,
                      std::string *outRecordFile,
                      bool *outFailed) {
  return std::make_unique<IndexRecordingConsumer>(includeLocals,
                                                  [=](SymbolTracker &record) {
    *outFailed = writeRecord(record, Filename, indexStorePath, diags,
                             *outRecordFile);
  });
}

static bool
recordSourceFile(SourceFile *SF, StringRef indexStorePath,
                 bool includeLocals, DiagnosticEngine &diags,
                 llvm::function_ref<void(StringRef, StringRef)> callback) {
  std::string recordFile;
  bool failed = false;
  auto consumer =
      makeRecordingConsumer(SF->getFilename().str(), indexStorePath.str(),
                            includeLocals, &diags, &recordFile, &failed);
  indexSourceFile(SF, *consumer);

  if (!failed && !recordFile.empty())
    callback(recordFile, SF->getFilename());
  return failed;
}

//===----------------------------------------------------------------------===//
// Index unit file writing
//===----------------------------------------------------------------------===//

// Used to get std::string pointers to pass as writer::OpaqueModule.
namespace {
class StringScratchSpace {
  std::vector<std::unique_ptr<std::string>> StrsCreated;

public:
  const std::string *createString(StringRef str) {
    StrsCreated.emplace_back(std::make_unique<std::string>(str));
    return StrsCreated.back().get();
  }
};
}

static clang::index::writer::ModuleInfo
getModuleInfoFromOpaqueModule(clang::index::writer::OpaqueModule mod,
                              SmallVectorImpl<char> &Scratch) {
  clang::index::writer::ModuleInfo info;
  info.Name = *static_cast<const std::string*>(mod);
  return info;
}

static bool
emitDataForSwiftSerializedModule(ModuleDecl *module,
                                 StringRef indexStorePath,
                                 bool indexClangModules,
                                 bool indexSystemModules,
                                 bool skipStdlib,
                                 bool includeLocals,
                                 bool explicitModulebuild,
                                 StringRef targetTriple,
                                 const clang::CompilerInstance &clangCI,
                                 DiagnosticEngine &diags,
                                 IndexUnitWriter &parentUnitWriter,
                                 const PathRemapper &pathRemapper,
                                 SourceFile *initialFile);

<<<<<<< HEAD
static void
appendSymbolicInterfaceToIndexStorePath(SmallVectorImpl<char> &resultingPath) {
  llvm::sys::path::append(resultingPath, "interfaces");
}

static llvm::Error initSymbolicInterfaceStorePath(StringRef storePath) {
  SmallString<128> subPath = storePath;
  appendSymbolicInterfaceToIndexStorePath(subPath);
  std::error_code ec = llvm::sys::fs::create_directories(subPath);
  if (ec)
    return llvm::errorCodeToError(ec);
  return llvm::Error::success();
}

static void appendSymbolicInterfaceClangModuleFilename(
    StringRef filePath, SmallVectorImpl<char> &resultingPath) {
  llvm::sys::path::append(resultingPath, llvm::sys::path::filename(filePath));
  StringRef extension = ".symbolicswiftinterface";
  resultingPath.append(extension.begin(), extension.end());
}

// FIXME (Alex): Share code with IndexUnitWriter in LLVM after refactoring it.
static llvm::Expected<bool>
isFileUpToDateForOutputFile(StringRef filePath, StringRef timeCompareFilePath) {
  auto makeError = [](StringRef path, std::error_code ec) -> llvm::Error {
    std::string error;
    llvm::raw_string_ostream(error)
        << "could not access path '" << path << "': " << ec.message();
    return llvm::createStringError(ec, error.c_str());
  };
  llvm::sys::fs::file_status unitStat;
  if (std::error_code ec = llvm::sys::fs::status(filePath, unitStat)) {
    if (ec != std::errc::no_such_file_or_directory && ec != llvm::errc::delete_pending)
      return makeError(filePath, ec);
    return false;
  }

  if (timeCompareFilePath.empty())
    return true;

  llvm::sys::fs::file_status compareStat;
  if (std::error_code ec =
          llvm::sys::fs::status(timeCompareFilePath, compareStat)) {
    if (ec != std::errc::no_such_file_or_directory && ec != llvm::errc::delete_pending)
      return makeError(timeCompareFilePath, ec);
    return true;
  }

  // Return true (unit is up-to-date) if the file to compare is older than the
  // unit file.
  return compareStat.getLastModificationTime() <=
         unitStat.getLastModificationTime();
}

/// Emit the symbolic swift interface file for an imported Clang module into the
/// index store directory.
///
/// The swift interface file is emitted only when it doesn't exist yet, or when
/// the PCM for the Clang module has been updated.
///
/// System modules without the 'cplusplus' requirement are not emitted.
static void emitSymbolicInterfaceForClangModule(
    ClangModuleUnit *clangModUnit, ModuleDecl *M,
    const clang::Module *clangModule, StringRef indexStorePath,
    const clang::CompilerInstance &clangCI, DiagnosticEngine &diags) {
  if (!M->getASTContext().LangOpts.EnableCXXInterop)
    return;
  // Skip system modules without an explicit 'cplusplus' requirement.
  bool isSystem = clangModUnit->isSystemModule();
  if (isSystem && !importer::requiresCPlusPlus(clangModule))
    return;

  // Make sure the `interfaces` directory is created.
  if (auto err = initSymbolicInterfaceStorePath(indexStorePath)) {
    llvm::handleAllErrors(std::move(err), [&](const llvm::ECError &ec) {
      diags.diagnose(SourceLoc(), diag::error_create_symbolic_interfaces_dir,
                     ec.convertToErrorCode().message());
    });
    return;
  }

  auto moduleRef = clangModule->getASTFile();
  if (!moduleRef)
    return;

  // Determine the output name for the symbolic interface file.
  clang::serialization::ModuleFile *ModFile =
      clangCI.getASTReader()->getModuleManager().lookup(*moduleRef);
  assert(ModFile && "no module file loaded for module ?");
  SmallString<128> interfaceOutputPath = indexStorePath;
  appendSymbolicInterfaceToIndexStorePath(interfaceOutputPath);
  appendSymbolicInterfaceClangModuleFilename(ModFile->FileName,
                                             interfaceOutputPath);

  // Check if the symbolic interface file is already up to date.
  std::string error;
  auto upToDate =
      isFileUpToDateForOutputFile(interfaceOutputPath, ModFile->FileName);
  if (!upToDate) {
    llvm::handleAllErrors(
        upToDate.takeError(), [&](const llvm::StringError &ec) {
          diags.diagnose(SourceLoc(),
                         diag::error_symbolic_interfaces_failed_status_check,
                         ec.getMessage());
        });
    return;
  }
  if (M->getASTContext().LangOpts.EnableIndexingSystemModuleRemarks) {
    diags.diagnose(SourceLoc(), diag::remark_emitting_symbolic_interface_module,
                   interfaceOutputPath, *upToDate);
  }
  if (*upToDate)
    return;

  // Output the interface to a temporary file first.
  SmallString<128> tempOutputPath = interfaceOutputPath;
  tempOutputPath += "-%%%%%%%%";
  int tempFD;
  if (llvm::sys::fs::createUniqueFile(tempOutputPath.str(), tempFD,
                                      tempOutputPath)) {
    llvm::raw_string_ostream errOS(error);
    errOS << "failed to create temporary file: " << tempOutputPath;
    diags.diagnose(SourceLoc(), diag::error_write_symbolic_interface,
                   errOS.str());
    return;
  }

  llvm::raw_fd_ostream os(tempFD, /*shouldClose=*/true);
  StreamPrinter printer(os);
  ide::printSymbolicSwiftClangModuleInterface(M, printer, clangModule);
  os.close();

  if (os.has_error()) {
    llvm::raw_string_ostream errOS(error);
    errOS << "failed to write '" << tempOutputPath
          << "': " << os.error().message();
    diags.diagnose(SourceLoc(), diag::error_write_symbolic_interface,
                   errOS.str());
    os.clear_error();
    llvm::sys::fs::remove(tempOutputPath);
    return;
  }

  // Move the resulting output to the destination symbolic interface file.
  std::error_code ec = llvm::sys::fs::rename(
      /*from=*/tempOutputPath, /*to=*/interfaceOutputPath);
  if (ec) {
    llvm::raw_string_ostream errOS(error);
    errOS << "failed to rename '" << tempOutputPath << "' to '"
          << interfaceOutputPath << "': " << ec.message();
    diags.diagnose(SourceLoc(), diag::error_write_symbolic_interface,
                   errOS.str());
    llvm::sys::fs::remove(tempOutputPath);
    return;
  }
}

static void emitTransitiveClangSymbolicInterfacesForSwiftModuleImports(
    ArrayRef<ImportedModule> imports, StringRef indexStorePath,
    const clang::CompilerInstance &clangCI, DiagnosticEngine &diags) {
  auto &fileMgr = clangCI.getFileManager();
  for (auto &import : imports) {
    ModuleDecl *mod = import.importedModule;
    if (mod->isOnoneSupportModule())
      continue; // ignore the Onone support library.
    if (mod->isSwiftShimsModule())
      continue;

    for (auto *FU : mod->getFiles()) {
      switch (FU->getKind()) {
      default:
        break;
      case FileUnitKind::SerializedAST:
      case FileUnitKind::DWARFModule:
      case FileUnitKind::ClangModule: {
        auto *LFU = cast<LoadedFile>(FU);
        if (fileMgr.getOptionalFileRef(LFU->getFilename())) {
          if (FU->getKind() == FileUnitKind::ClangModule) {
            auto clangModUnit = cast<ClangModuleUnit>(LFU);
            if (auto clangMod = clangModUnit->getUnderlyingClangModule()) {
              // Emit the symbolic interface file in addition to index data.
              emitSymbolicInterfaceForClangModule(
                  clangModUnit, mod, clangMod, indexStorePath, clangCI, diags);
            }
          }
          // FIXME: We should keep recursing here into other Swift modules.
        }
      }
      }
    }
  }
}

=======
>>>>>>> 921d6d8d
static void addModuleDependencies(ArrayRef<ImportedModule> imports,
                                  StringRef indexStorePath,
                                  bool indexClangModules,
                                  bool indexSystemModules,
                                  bool skipStdlib,
                                  bool includeLocals,
                                  bool explicitModuleBuild,
                                  StringRef targetTriple,
                                  const clang::CompilerInstance &clangCI,
                                  DiagnosticEngine &diags,
                                  IndexUnitWriter &unitWriter,
                                  StringScratchSpace &moduleNameScratch,
                                  const PathRemapper &pathRemapper,
                                  SourceFile *initialFile = nullptr) {
  auto &fileMgr = clangCI.getFileManager();

  for (auto &import : imports) {
    ModuleDecl *mod = import.importedModule;
    if (mod->isOnoneSupportModule())
      continue; // ignore the Onone support library.
    if (mod->isSwiftShimsModule())
      continue;

    for (auto *FU : mod->getFiles()) {
      switch (FU->getKind()) {
      case FileUnitKind::Source:
      case FileUnitKind::Builtin:
      case FileUnitKind::Synthesized:
        break;
      case FileUnitKind::SerializedAST:
      case FileUnitKind::DWARFModule:
      case FileUnitKind::ClangModule: {
        auto *LFU = cast<LoadedFile>(FU);

        // This should really be returned from emitting index data, rather
        // than guessing which is used for the output file here.
        StringRef modulePath;
        if (FU->getKind() == FileUnitKind::ClangModule) {
          modulePath = LFU->getFilename();
        } else {
          modulePath = LFU->getSourceFilename();
        }

        auto F = fileMgr.getFileRef(modulePath);
        if (!F) {
          // Ignore error and continue.
          llvm::consumeError(F.takeError());
          break;
        }

        // Use module real name for unit writer in case module aliasing
        // is used. For example, if a file being indexed has `import Foo`
        // and `-module-alias Foo=Bar` is passed, treat Foo as an alias
        // and Bar as the real module name as its dependency.
        StringRef moduleName = mod->getRealName().str();
        bool withoutUnitName = true;
        if (FU->getKind() == FileUnitKind::ClangModule) {
          auto clangModUnit = cast<ClangModuleUnit>(LFU);
          bool shouldIndexModule =
              indexClangModules &&
              (!mod->isNonUserModule() || indexSystemModules);
          withoutUnitName = !shouldIndexModule;
          if (auto clangMod = clangModUnit->getUnderlyingClangModule()) {
            moduleName = clangMod->getTopLevelModuleName();
            // FIXME: clang's -Rremarks do not seem to go through Swift's
            // diagnostic emitter.
            if (shouldIndexModule)
              clang::index::emitIndexDataForModuleFile(clangMod,
                                                       clangCI, unitWriter);
          }
        } else {
          // Serialized AST file.
          // Only index distributed system modules, and the stdlib.
          // We don't officially support binary swift modules, so normally
          // the index data for user modules would get generated while
          // building them.
          if (mod->isNonUserModule() && indexSystemModules &&
              (!skipStdlib || !mod->isStdlibModule())) {
            emitDataForSwiftSerializedModule(mod, indexStorePath,
                                             indexClangModules,
                                             indexSystemModules, skipStdlib,
                                             includeLocals,
                                             explicitModuleBuild,
                                             targetTriple,
                                             clangCI, diags,
                                             unitWriter,
                                             pathRemapper,
                                             initialFile);
            withoutUnitName = false;
          }

          // If this is a cross-import overlay, make sure we use the name of
          // the underlying module instead.
          if (auto *declaring = mod->getDeclaringModuleIfCrossImportOverlay())
            moduleName = declaring->getNameStr();


          // Emit symbolic interface files for any re-exported Clang modules
          // from this Swift module.
          if (mod->getASTContext().LangOpts.EnableCXXInterop) {
            SmallVector<ImportedModule, 4> imports;
            mod->getImportedModules(imports,
                                    ModuleDecl::ImportFilterKind::Exported);
          }
        }
        clang::index::writer::OpaqueModule opaqMod =
            moduleNameScratch.createString(moduleName);
        unitWriter.addASTFileDependency(*F, mod->isNonUserModule(), opaqMod,
                                        withoutUnitName);

        break;
      }
      }
    }
  }
}

/// \returns true if an error occurred.
static bool
emitDataForSwiftSerializedModule(ModuleDecl *module,
                                 StringRef indexStorePath,
                                 bool indexClangModules,
                                 bool indexSystemModules,
                                 bool skipStdlib,
                                 bool includeLocals,
                                 bool explicitModuleBuild,
                                 StringRef targetTriple,
                                 const clang::CompilerInstance &clangCI,
                                 DiagnosticEngine &diags,
                                 IndexUnitWriter &parentUnitWriter,
                                 const PathRemapper &pathRemapper,
                                 SourceFile *initialFile) {
  StringRef filename = module->getModuleSourceFilename();
  std::string moduleName = module->getNameStr().str();
  auto &ctx = module->getASTContext();

  // If this is a cross-import overlay, make sure we use the name of the
  // underlying module instead.
  if (ModuleDecl *declaring = module->getDeclaringModuleIfCrossImportOverlay())
    moduleName = declaring->getNameStr().str();

  std::string error;
  auto isUptodateOpt = parentUnitWriter.isUnitUpToDateForOutputFile(
      /*FilePath=*/filename,
      /*TimeCompareFilePath=*/filename, error);
  if (!isUptodateOpt.has_value()) {
    diags.diagnose(SourceLoc(), diag::error_index_failed_status_check, error);
    return true;
  }
  if (*isUptodateOpt)
    return false;

  // Reload resilient modules from swiftinterface to avoid indexing
  // internal details.
  bool skipIndexingModule = false;
  // Note, we are unable to reload from interface on an explicit module build
  if (!explicitModuleBuild &&
      module->getResilienceStrategy() == ResilienceStrategy::Resilient &&
      !module->isBuiltFromInterface() &&
      !module->isStdlibModule()) {
    llvm::SaveAndRestore<bool> S(ctx.IgnoreAdjacentModules, true);

    ImportPath::Module::Builder builder(module->getName());
    auto reloadedModule = ctx.getModule(builder.get(),
                                        /*AllowMemoryCached=*/false);

    if (reloadedModule) {
      module = reloadedModule;
    } else {
      // If we can't rebuild from the swiftinterface, don't index this module.
      skipIndexingModule = true;
    }
  }

  // If this module is blocklisted from us using its textual interface,
  // then under Implicitly-Built modules it will not get indexed, since
  // indexing will not be able to spawn swiftinterface compilation.
  // With explicitly-built modules, none of the dependency modules get built
  // from interface during indexing, which means we directly index input
  // binary modules.
  //
  // For now, for functional parity with Implicit Module Builds, disable indexing
  // of modules during Explicit Module Builds which would not get indexed during
  // Implicit Module Builds.
  if (explicitModuleBuild &&
      ctx.blockListConfig.hasBlockListAction(moduleName,
                                             BlockListKeyKind::ModuleName,
                                             BlockListAction::ShouldUseBinaryModule))
    skipIndexingModule = true;

  if (module->getASTContext().LangOpts.EnableIndexingSystemModuleRemarks) {
    diags.diagnose(SourceLoc(),
                   diag::remark_indexing_system_module,
                   filename, skipIndexingModule);
  }

  // Pairs of (recordFile, groupName).
  std::vector<std::pair<std::string, std::string>> records;

  if (skipIndexingModule) {
    // Don't add anything to records but keep going so we still mark the module
    // as indexed to avoid rebuilds of broken swiftinterfaces.
  } else if (!module->isStdlibModule()) {
    std::string recordFile;
    bool failed = false;
    auto consumer = makeRecordingConsumer(filename.str(), indexStorePath.str(),
                                          includeLocals, &diags, &recordFile, &failed);
    indexModule(module, *consumer);

    if (failed)
      return true;

    records.emplace_back(recordFile, moduleName);
  } else {
    // Record stdlib groups as if they were submodules.

    auto makeSubmoduleNameFromGroupName = [](StringRef groupName, SmallString<128> &buf) {
      buf += "Swift";
      if (groupName.empty())
        return;
      buf += '.';
      for (char ch : groupName) {
        if (ch == '/')
          buf += '.';
        else
          buf += ch;
      }
    };
    auto appendGroupNameForFilename = [](StringRef groupName, SmallString<256> &buf) {
      if (groupName.empty())
        return;
      buf += '_';
      for (char ch : groupName) {
        if (ch == '/' || ch ==' ')
          buf += '_';
        else
          buf += ch;
      }
    };

    bool failed = false;
    StdlibGroupsIndexRecordingConsumer groupIndexConsumer([&](StringRef groupName, SymbolTracker &tracker) -> bool {
      SmallString<128> moduleName;
      makeSubmoduleNameFromGroupName(groupName, moduleName);
      SmallString<256> fileNameWithGroup = filename;
      appendGroupNameForFilename(groupName, fileNameWithGroup);

      std::string outRecordFile;
      failed =
          failed || writeRecord(tracker, std::string(fileNameWithGroup.str()),
                                indexStorePath.str(), &diags, outRecordFile);
      if (failed)
        return false;
      records.emplace_back(outRecordFile, moduleName.str().str());
      return true;
    });
    indexModule(module, groupIndexConsumer);
    if (failed)
      return true;
  }

  auto &fileMgr = clangCI.getFileManager();
  bool isSystem = module->isNonUserModule();
  // FIXME: Get real values for the following.
  StringRef swiftVersion;
  StringRef sysrootPath = clangCI.getHeaderSearchOpts().Sysroot;
  // For indexing serialized modules 'debug compilation' is irrelevant, so
  // set it to true by default.
  bool isDebugCompilation = true;
  auto clangRemapper = pathRemapper.asClangPathRemapper();

  IndexUnitWriter unitWriter(
      fileMgr, indexStorePath, "swift", swiftVersion, filename, moduleName,
      /*MainFile=*/{}, isSystem, /*IsModuleUnit=*/true, isDebugCompilation,
      targetTriple, sysrootPath, clangRemapper, getModuleInfoFromOpaqueModule);

  if (auto FE = fileMgr.getFileRef(filename)) {
    for (auto &pair : records) {
      std::string &recordFile = pair.first;
      std::string &groupName = pair.second;
      if (recordFile.empty())
        continue;
      clang::index::writer::OpaqueModule mod = &groupName;
      unitWriter.addRecordFile(recordFile, *FE, isSystem, mod);
    }
  }

  SmallVector<ImportedModule, 8> imports;
  module->getImportedModules(imports, {ModuleDecl::ImportFilterKind::Exported,
                                       ModuleDecl::ImportFilterKind::Default});
  StringScratchSpace moduleNameScratch;
  addModuleDependencies(imports, indexStorePath, indexClangModules,
                        indexSystemModules, skipStdlib, includeLocals,
                        explicitModuleBuild,
                        targetTriple, clangCI, diags, unitWriter,
                        moduleNameScratch, pathRemapper, initialFile);

  if (unitWriter.write(error)) {
    diags.diagnose(SourceLoc(), diag::error_write_index_unit, error);
    return true;
  }

  return false;
}

static bool
recordSourceFileUnit(SourceFile *primarySourceFile, StringRef indexUnitToken,
                     StringRef indexStorePath, bool indexClangModules,
                     bool indexSystemModules, bool skipStdlib,
                     bool includeLocals, bool isDebugCompilation,
                     bool isExplicitModuleBuild, StringRef targetTriple,
                     ArrayRef<clang::FileEntryRef> fileDependencies,
                     const clang::CompilerInstance &clangCI,
                     const PathRemapper &pathRemapper,
                     DiagnosticEngine &diags) {
  auto &fileMgr = clangCI.getFileManager();
  auto *module = primarySourceFile->getParentModule();
  bool isSystem = module->isNonUserModule();
  auto clangRemapper = pathRemapper.asClangPathRemapper();

  auto mainFile = fileMgr.getFileRef(primarySourceFile->getFilename());
  if (!mainFile)
    return false;

  // FIXME: Get real values for the following.
  StringRef swiftVersion;
  StringRef sysrootPath = clangCI.getHeaderSearchOpts().Sysroot;
  IndexUnitWriter unitWriter(
      fileMgr, indexStorePath, "swift", swiftVersion, indexUnitToken,
      module->getNameStr(), *mainFile, isSystem,
      /*isModuleUnit=*/false, isDebugCompilation, targetTriple, sysrootPath,
      clangRemapper, getModuleInfoFromOpaqueModule);

  // Module dependencies.
  SmallVector<ImportedModule, 8> imports;
  primarySourceFile->getImportedModules(imports,
                                        ModuleDecl::getImportFilterLocal());
  StringScratchSpace moduleNameScratch;
  addModuleDependencies(imports, indexStorePath, indexClangModules,
                        indexSystemModules, skipStdlib, includeLocals,
                        isExplicitModuleBuild, targetTriple, clangCI, diags,
                        unitWriter, moduleNameScratch, pathRemapper,
                        primarySourceFile);

  // File dependencies.
  for (auto F : fileDependencies)
    unitWriter.addFileDependency(F, /*FIXME:isSystem=*/false, /*Module=*/nullptr);

  recordSourceFile(primarySourceFile, indexStorePath, includeLocals, diags,
                   [&](StringRef recordFile, StringRef filename) {
                     if (auto file = fileMgr.getFileRef(filename)) {
                       unitWriter.addRecordFile(
                           recordFile, *file,
                           module->isNonUserModule(), /*Module=*/nullptr);
                     }
                   });

  std::string error;
  if (unitWriter.write(error)) {
    diags.diagnose(SourceLoc(), diag::error_write_index_unit, error);
    return true;
  }

  return false;
}

// Not currently used, see related comments in the call sites.
#if 0
static void
collectFileDependencies(llvm::SetVector<const clang::FileEntry *> &result,
                        const DependencyTracker &dependencyTracker,
                        ModuleDecl *module, clang::FileManager &fileMgr) {
  for (auto *F : module->getFiles()) {
    if (auto *SF = dyn_cast<SourceFile>(F)) {
      if (auto *dep = fileMgr.getFile(SF->getFilename())) {
        result.insert(dep);
      }
    }
  }
  for (StringRef filename : dependencyTracker.getDependencies()) {
    if (auto *F = fileMgr.getFile(filename))
      result.insert(F);
  }
}
#endif

//===----------------------------------------------------------------------===//
// Indexing entry points
//===----------------------------------------------------------------------===//

bool index::indexAndRecord(SourceFile *primarySourceFile,
                           StringRef indexUnitToken,
                           StringRef indexStorePath,
                           bool indexClangModules,
                           bool indexSystemModules,
                           bool skipStdlib,
                           bool includeLocals,
                           bool isDebugCompilation,
                           bool isExplicitModuleBuild,
                           StringRef targetTriple,
                           const DependencyTracker &dependencyTracker,
                           const PathRemapper &pathRemapper) {
  auto &astContext = primarySourceFile->getASTContext();
  auto &clangCI = astContext.getClangModuleLoader()->getClangInstance();
  auto &diags = astContext.Diags;

  std::string error;
  if (IndexUnitWriter::initIndexDirectory(indexStorePath, error)) {
    diags.diagnose(SourceLoc(), diag::error_create_index_dir, error);
    return true;
  }

  return recordSourceFileUnit(primarySourceFile, indexUnitToken,
                              indexStorePath, indexClangModules,
                              indexSystemModules, skipStdlib, includeLocals,
                              isDebugCompilation, isExplicitModuleBuild,
                              targetTriple, {},
                              clangCI, pathRemapper, diags);
}

bool index::indexAndRecord(ModuleDecl *module,
                           ArrayRef<std::string> indexUnitTokens,
                           StringRef moduleUnitToken,
                           StringRef indexStorePath,
                           bool indexClangModules,
                           bool indexSystemModules,
                           bool skipStdlib,
                           bool includeLocals,
                           bool isDebugCompilation,
                           bool isExplicitModuleBuild,
                           StringRef targetTriple,
                           const DependencyTracker &dependencyTracker,
                           const PathRemapper &pathRemapper) {
  auto &astContext = module->getASTContext();
  auto &clangCI = astContext.getClangModuleLoader()->getClangInstance();
  auto &diags = astContext.Diags;

  std::string error;
  if (IndexUnitWriter::initIndexDirectory(indexStorePath, error)) {
    diags.diagnose(SourceLoc(), diag::error_create_index_dir, error);
    return true;
  }

  // Write a unit for each source file.
  unsigned unitIndex = 0;
  for (auto *F : module->getFiles()) {
    if (auto *SF = dyn_cast<SourceFile>(F)) {
      if (unitIndex == indexUnitTokens.size()) {
        diags.diagnose(SourceLoc(), diag::error_index_inputs_more_than_outputs);
        return true;
      }
      if (recordSourceFileUnit(SF, indexUnitTokens[unitIndex],
                               indexStorePath, indexClangModules,
                               indexSystemModules, skipStdlib, includeLocals,
                               isDebugCompilation, isExplicitModuleBuild,
                               targetTriple, {},
                               clangCI, pathRemapper, diags))
        return true;
      unitIndex += 1;
    }
  }

  // In the case where inputs are swift modules, like in the merge-module step,
  // ignore the inputs; associated unit files for the modules' source inputs
  // should have been generated at swift module creation time.

  return false;
}<|MERGE_RESOLUTION|>--- conflicted
+++ resolved
@@ -426,202 +426,6 @@
                                  const PathRemapper &pathRemapper,
                                  SourceFile *initialFile);
 
-<<<<<<< HEAD
-static void
-appendSymbolicInterfaceToIndexStorePath(SmallVectorImpl<char> &resultingPath) {
-  llvm::sys::path::append(resultingPath, "interfaces");
-}
-
-static llvm::Error initSymbolicInterfaceStorePath(StringRef storePath) {
-  SmallString<128> subPath = storePath;
-  appendSymbolicInterfaceToIndexStorePath(subPath);
-  std::error_code ec = llvm::sys::fs::create_directories(subPath);
-  if (ec)
-    return llvm::errorCodeToError(ec);
-  return llvm::Error::success();
-}
-
-static void appendSymbolicInterfaceClangModuleFilename(
-    StringRef filePath, SmallVectorImpl<char> &resultingPath) {
-  llvm::sys::path::append(resultingPath, llvm::sys::path::filename(filePath));
-  StringRef extension = ".symbolicswiftinterface";
-  resultingPath.append(extension.begin(), extension.end());
-}
-
-// FIXME (Alex): Share code with IndexUnitWriter in LLVM after refactoring it.
-static llvm::Expected<bool>
-isFileUpToDateForOutputFile(StringRef filePath, StringRef timeCompareFilePath) {
-  auto makeError = [](StringRef path, std::error_code ec) -> llvm::Error {
-    std::string error;
-    llvm::raw_string_ostream(error)
-        << "could not access path '" << path << "': " << ec.message();
-    return llvm::createStringError(ec, error.c_str());
-  };
-  llvm::sys::fs::file_status unitStat;
-  if (std::error_code ec = llvm::sys::fs::status(filePath, unitStat)) {
-    if (ec != std::errc::no_such_file_or_directory && ec != llvm::errc::delete_pending)
-      return makeError(filePath, ec);
-    return false;
-  }
-
-  if (timeCompareFilePath.empty())
-    return true;
-
-  llvm::sys::fs::file_status compareStat;
-  if (std::error_code ec =
-          llvm::sys::fs::status(timeCompareFilePath, compareStat)) {
-    if (ec != std::errc::no_such_file_or_directory && ec != llvm::errc::delete_pending)
-      return makeError(timeCompareFilePath, ec);
-    return true;
-  }
-
-  // Return true (unit is up-to-date) if the file to compare is older than the
-  // unit file.
-  return compareStat.getLastModificationTime() <=
-         unitStat.getLastModificationTime();
-}
-
-/// Emit the symbolic swift interface file for an imported Clang module into the
-/// index store directory.
-///
-/// The swift interface file is emitted only when it doesn't exist yet, or when
-/// the PCM for the Clang module has been updated.
-///
-/// System modules without the 'cplusplus' requirement are not emitted.
-static void emitSymbolicInterfaceForClangModule(
-    ClangModuleUnit *clangModUnit, ModuleDecl *M,
-    const clang::Module *clangModule, StringRef indexStorePath,
-    const clang::CompilerInstance &clangCI, DiagnosticEngine &diags) {
-  if (!M->getASTContext().LangOpts.EnableCXXInterop)
-    return;
-  // Skip system modules without an explicit 'cplusplus' requirement.
-  bool isSystem = clangModUnit->isSystemModule();
-  if (isSystem && !importer::requiresCPlusPlus(clangModule))
-    return;
-
-  // Make sure the `interfaces` directory is created.
-  if (auto err = initSymbolicInterfaceStorePath(indexStorePath)) {
-    llvm::handleAllErrors(std::move(err), [&](const llvm::ECError &ec) {
-      diags.diagnose(SourceLoc(), diag::error_create_symbolic_interfaces_dir,
-                     ec.convertToErrorCode().message());
-    });
-    return;
-  }
-
-  auto moduleRef = clangModule->getASTFile();
-  if (!moduleRef)
-    return;
-
-  // Determine the output name for the symbolic interface file.
-  clang::serialization::ModuleFile *ModFile =
-      clangCI.getASTReader()->getModuleManager().lookup(*moduleRef);
-  assert(ModFile && "no module file loaded for module ?");
-  SmallString<128> interfaceOutputPath = indexStorePath;
-  appendSymbolicInterfaceToIndexStorePath(interfaceOutputPath);
-  appendSymbolicInterfaceClangModuleFilename(ModFile->FileName,
-                                             interfaceOutputPath);
-
-  // Check if the symbolic interface file is already up to date.
-  std::string error;
-  auto upToDate =
-      isFileUpToDateForOutputFile(interfaceOutputPath, ModFile->FileName);
-  if (!upToDate) {
-    llvm::handleAllErrors(
-        upToDate.takeError(), [&](const llvm::StringError &ec) {
-          diags.diagnose(SourceLoc(),
-                         diag::error_symbolic_interfaces_failed_status_check,
-                         ec.getMessage());
-        });
-    return;
-  }
-  if (M->getASTContext().LangOpts.EnableIndexingSystemModuleRemarks) {
-    diags.diagnose(SourceLoc(), diag::remark_emitting_symbolic_interface_module,
-                   interfaceOutputPath, *upToDate);
-  }
-  if (*upToDate)
-    return;
-
-  // Output the interface to a temporary file first.
-  SmallString<128> tempOutputPath = interfaceOutputPath;
-  tempOutputPath += "-%%%%%%%%";
-  int tempFD;
-  if (llvm::sys::fs::createUniqueFile(tempOutputPath.str(), tempFD,
-                                      tempOutputPath)) {
-    llvm::raw_string_ostream errOS(error);
-    errOS << "failed to create temporary file: " << tempOutputPath;
-    diags.diagnose(SourceLoc(), diag::error_write_symbolic_interface,
-                   errOS.str());
-    return;
-  }
-
-  llvm::raw_fd_ostream os(tempFD, /*shouldClose=*/true);
-  StreamPrinter printer(os);
-  ide::printSymbolicSwiftClangModuleInterface(M, printer, clangModule);
-  os.close();
-
-  if (os.has_error()) {
-    llvm::raw_string_ostream errOS(error);
-    errOS << "failed to write '" << tempOutputPath
-          << "': " << os.error().message();
-    diags.diagnose(SourceLoc(), diag::error_write_symbolic_interface,
-                   errOS.str());
-    os.clear_error();
-    llvm::sys::fs::remove(tempOutputPath);
-    return;
-  }
-
-  // Move the resulting output to the destination symbolic interface file.
-  std::error_code ec = llvm::sys::fs::rename(
-      /*from=*/tempOutputPath, /*to=*/interfaceOutputPath);
-  if (ec) {
-    llvm::raw_string_ostream errOS(error);
-    errOS << "failed to rename '" << tempOutputPath << "' to '"
-          << interfaceOutputPath << "': " << ec.message();
-    diags.diagnose(SourceLoc(), diag::error_write_symbolic_interface,
-                   errOS.str());
-    llvm::sys::fs::remove(tempOutputPath);
-    return;
-  }
-}
-
-static void emitTransitiveClangSymbolicInterfacesForSwiftModuleImports(
-    ArrayRef<ImportedModule> imports, StringRef indexStorePath,
-    const clang::CompilerInstance &clangCI, DiagnosticEngine &diags) {
-  auto &fileMgr = clangCI.getFileManager();
-  for (auto &import : imports) {
-    ModuleDecl *mod = import.importedModule;
-    if (mod->isOnoneSupportModule())
-      continue; // ignore the Onone support library.
-    if (mod->isSwiftShimsModule())
-      continue;
-
-    for (auto *FU : mod->getFiles()) {
-      switch (FU->getKind()) {
-      default:
-        break;
-      case FileUnitKind::SerializedAST:
-      case FileUnitKind::DWARFModule:
-      case FileUnitKind::ClangModule: {
-        auto *LFU = cast<LoadedFile>(FU);
-        if (fileMgr.getOptionalFileRef(LFU->getFilename())) {
-          if (FU->getKind() == FileUnitKind::ClangModule) {
-            auto clangModUnit = cast<ClangModuleUnit>(LFU);
-            if (auto clangMod = clangModUnit->getUnderlyingClangModule()) {
-              // Emit the symbolic interface file in addition to index data.
-              emitSymbolicInterfaceForClangModule(
-                  clangModUnit, mod, clangMod, indexStorePath, clangCI, diags);
-            }
-          }
-          // FIXME: We should keep recursing here into other Swift modules.
-        }
-      }
-      }
-    }
-  }
-}
-
-=======
->>>>>>> 921d6d8d
 static void addModuleDependencies(ArrayRef<ImportedModule> imports,
                                   StringRef indexStorePath,
                                   bool indexClangModules,
