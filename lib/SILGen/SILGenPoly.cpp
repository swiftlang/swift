--- conflicted
+++ resolved
@@ -3280,22 +3280,10 @@
       SGF, loc, managedOriginal, inputOrigTypeNotDiff, inputSubstTypeNotDiff,
       outputOrigTypeNotDiff, outputSubstTypeNotDiff, expectedTLNotDiff);
 
+
   auto createAssocFnThunk = [&](AutoDiffAssociatedFunctionKind kind)
       -> ManagedValue {
-<<<<<<< HEAD
-    // `autodiff_function_extract` is consuming; copy `fn` before passing as
-    // operand.
-    SILValue assocFn = SGF.B.createAutoDiffFunctionExtract(
-=======
-    auto assocFnInputOrigType = getAssocFnPattern(inputOrigTypeNotDiff, kind);
-    auto assocFnInputSubstType = getAssocFnTy(inputSubstTypeNotDiff, kind);
-    auto assocFnOutputOrigType = getAssocFnPattern(outputOrigTypeNotDiff,
-                                                   kind);
-    auto assocFnOutputSubstType = getAssocFnTy(outputSubstTypeNotDiff, kind);
-    auto &assocFnExpectedTL = SGF.getTypeLowering(assocFnOutputOrigType,
-                                                  assocFnOutputSubstType);
     SILValue assocFn = SGF.B.createDifferentiableFunctionExtract(
->>>>>>> fc1b2780
         loc, kind, /*differentiationOrder*/ 1, borrowedFnValue.getValue());
     assocFn = SGF.B.emitCopyValueOperation(loc, assocFn);
     auto managedAssocFn = SGF.emitManagedRValueWithCleanup(assocFn);
