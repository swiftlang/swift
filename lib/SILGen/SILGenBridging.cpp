--- conflicted
+++ resolved
@@ -1418,11 +1418,7 @@
       arg = copy;
     }
     // Convert the argument to +1 if necessary.
-<<<<<<< HEAD
-    else if (!SILArgumentConvention(inputs[i].getConvention()).isOwnedConvention()) {
-=======
     else if (!inputs[i].isConsumedInCallee()) {
->>>>>>> 77d71e85
       arg = emitObjCUnconsumedArgument(SGF, loc, arg);
     }
 
