--- conflicted
+++ resolved
@@ -96,17 +96,6 @@
         // ->
         // (store [assign/init] %tuple to %addr)
         if (peepholeTupleDestructorOperand(t)) {
-<<<<<<< HEAD
-          continue;
-        }
-
-        // (tuple_addr_constructor [assign/init] %addr,
-        //                         (destructure_tuple %tuple))
-        // ->
-        // (store [assign/init] %tuple to %addr)
-        if (peepholeTupleDestructorOperand(inst)) {
-=======
->>>>>>> 70d6257e
           continue;
         }
 
