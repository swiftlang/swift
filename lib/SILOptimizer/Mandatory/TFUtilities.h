//===--- TFUtilities.h - TensorFlow lowering utilities ----------*- C++ -*-===//
//
// This source file is part of the Swift.org open source project
//
// Copyright (c) 2014 - 2017 Apple Inc. and the Swift project authors
// Licensed under Apache License v2.0 with Runtime Library Exception
//
// See https://swift.org/LICENSE.txt for license information
// See https://swift.org/CONTRIBUTORS.txt for the list of Swift project authors
//
//===----------------------------------------------------------------------===//
//
// This defines the shared code that implements the various TensorFlow related
// lowerings and other transformations.
//
//===----------------------------------------------------------------------===//

#ifndef SWIFT_SILOPTIMIZER_TENSORFLOW_H
#define SWIFT_SILOPTIMIZER_TENSORFLOW_H

#include "TFDeviceSupport.h"
#include "swift/AST/TensorFlow.h"
#include "swift/SIL/SILBuilder.h"
#include "swift/SIL/SILFunction.h"
#ifdef SWIFT_ENABLE_TENSORFLOW
#include "tensorflow/c/c_api.h"
#endif

namespace swift {
namespace tf {

// TODO: reformat the code below to remove indentation.

/// If the -tf-dump-intermediates flag has been passed, return a pointer to
/// the stream that we should print debug dump information to.  Otherwise,
/// return null.  This is used for integration unit tests and debugging.
llvm::raw_ostream *getTFDumpIntermediateStream();

/// If the specified decl has a single stored field, return it.  Otherwise
/// return null.
VarDecl *getFieldIfContainsSingleField(NominalTypeDecl *decl);

/// Return true if the specified type is the well-known TensorHandle<T> type.
bool isTensorHandle(SILType ty);
  
/// Return true if the specified type is the well-known opaque handle type such
/// as VariantHandle and ResourceHandle.
bool isOpaqueHandle(SILType ty);

/// Determine whether the specified type is one of our well-known types, and
/// if so, which one it is.
TFValueKind classifyTensorFlowValue(SILType ty);

/// Return true if the specified type is TensorHandle<T>, ResourceHandle, or
/// VariantHandle.
bool isTensorFlowValue(SILType ty);

/// This function maps a Swift type (either a language type like Float or an
/// LLVM Builtin type like Builtin.f32) into the TensorFlow TF_DataType value.
unsigned convertSwiftTypeToTF(Type ty);

/// `ty` must be a valid TensorFlow element type "T", like Builtin.Int32. Turn
/// it into a TensorHandle<T> type.
SILType convertElementTypeToTensorValueType(Type ty, const ASTContext &ctx);

/// If the specified type is a TensorFlow value type, return it.  Otherwise, it
/// must be a primitive type T.  In that case, wrap it to form TensorHandle<T>.
SILType convertElementTypeToTensorValueType(SILType ty);

/// Return true if the specified type is a valid tensor element type.  For
/// example, int128 and pointers are not.
///
/// TODO: This should eventually consider information about the target
/// deployment.
inline bool isValidTensorFlowElementType(Type ty) {
  return convertSwiftTypeToTF(ty) != 0;
}

/// Looks up a function by `name` in the context of `typeDecl`, `proto` and
/// `module`, and returns that function.
SILFunction *findSILFunctionForRequiredProtocolMember(NominalTypeDecl *typeDecl,
                                                      ProtocolDecl *proto,
                                                      DeclName name,
                                                      ModuleDecl *module,
                                                      SILModule &silModule);

/// Given an element type like `Float` and a generic signature with a single
/// type parameter, returns a substitution map suitable for calling a builtin
/// or function with such a substitution.
SubstitutionMap getSingleSubstitutionMapForElementTypeAndSignature(
    Type ty, GenericSignature *genericSig);

/// Given an element type like `Float`, returns a substitution map suitable
/// for calling a builtin or function with this single-entry substitution.
SubstitutionMap getSingleSubstitutionMapForElementType(Type ty,
                                                       ASTContext &ctx);

/// Holds information about a TensorFlow operation as represented in SIL
/// as Builtin instructions.
struct SILTensorOpInfo {
  /// The instruction being analyzed.
  BuiltinInst *inst;

  /// This is the name for the entire builtin that we'll partition out.
  StringRef builtinName;

  /// This is the TensorFlow name for the op.
  StringRef opName;

  /// One of these records exists for every operand that the BuiltinInst has,
  /// classifying the operand into a couple of buckets.  The most coarse grain
  /// classification is "input" vs "attribute": the inputs come first,
  /// followed by the attributes.  However, we need to be able to model the
  /// fact that some input arguments are aggregated together into a single
  /// input that is an array of tensors.  An integer attribute may be either
  /// a Tensor value or an integer-encoded DType, etc.
  enum class OperandClass {
    /// This marks the following sorts of things:
    /// 1) A normal tensor input: the value is a TensorHandle.
    /// 2) An normal attribute (without modifier).
    /// 3) A tensor or shape attribute (need a modifier for proper lowering).
    /// 4) An array attribute (needed for parsing tfop, and dropped before graph
    ///    lowering).
    Input,

    Normal, // No modifier.
    Tensor, // This array or scalar should be turned into a TF_Tensor.
    Shape,  // This array of integers is a shape specifier.
<<<<<<< HEAD

    Array,        // This marks a normal array value, the value is a metatype.
    ArrayElement, // This is a continuation element of an attribute array.

    // This is the start of a shape array.  The value is the # elements.
    ShapeArray,

    // An operand specifying the address where an indirect output should be
    // stored.  This occurs when the tfop exists in a context where its output
    // is address-only.  Deabstraction eliminates Out operands before forming
    // GraphOps, by rewriting the tfop to return the value directly.  This
    // rewriting is possible because tfop outputs must always be loadable in
    // deabstraction scopes.
    Out,
=======
    Array,  // This marks a normal array value, the value is a metatype.
>>>>>>> 81350663
  };

  /// Return the string suffix for the specified attribute modifier.
  static const char *getOperandClassSuffix(OperandClass opClass);

  /// Return the operand class of the specified string form like "tensor"
  static llvm::Optional<OperandClass> getOperandClass(StringRef suffix);

  /// These are the names of any attribute operands at the end of the list.
  SmallVector<std::pair<StringRef, OperandClass>, 4> operandClasses;

  /// Return true if the specified operand is an input (not an attribute).
  bool isInput(unsigned operandNumber) const {
    return operandClasses[operandNumber].second == OperandClass::Input;
  }

  /// Returns the full name that this builtin would have if its operands
  /// changed to the passed-in values.
  std::string getBuiltinNameWithNewOperands(
      const SmallVectorImpl<std::pair<StringRef, OperandClass>> &newOperandClasses) const {
    std::string name = "__tfop_" + opName.str();
    for (auto newOperandClass : newOperandClasses) {
      name += ",";
      name += newOperandClass.first;
      name += getOperandClassSuffix(newOperandClass.second);
    }
    return name;
  }

  /// Analyze the specified SIL instruction and return a SILTensorOpInfo
  /// result if the instruction is a valid tensor operation.  This is the
  /// way that SILTensorOpInfo's are created.
  static Optional<SILTensorOpInfo> decode(SILInstruction *inst);

private:
  SILTensorOpInfo(BuiltinInst *inst) : inst(inst) {}
  bool decodeBuiltin();
};

/// Holds information about a TensorFlow operation as represented in SIL
/// as GraphOperationInst.
struct GraphOperationInfo {
  /// The instruction being analyzed.
  GraphOperationInst *inst;

  explicit GraphOperationInfo(GraphOperationInst *inst) : inst(inst) {}

  /// Return the device attribute associated with `inst`, which is required to
  /// exist.
  StringRef getDeviceString() const;

  /// Return the device type for this instruction.
  DeviceType getDeviceType() const {
    return getOpDeviceType(getDeviceString());
  }

  enum InputMarker {
    /// Scalar input, used by tfc.scalarToTensor only.
    IM_Scalar,
    /// Normal tensor, variant or resource input.
    IM_Normal,
    /// Marker for the start of an input list, has no corresponding operand.
    IM_InputList,
    /// Element of an input list.
    IM_InputListElt,
  };

  /// Return a comma and letter identifier whose letter corresponds to the
  /// specified InputMarker.
  static const char *getInputMarker(InputMarker kind) {
    switch (kind) {
    case IM_Scalar:
      return ",s";
    case IM_Normal:
      return ",i";
    case IM_InputList:
      return ",L";
    case IM_InputListElt:
      return ",e";
    }
  }

  /// Decode the name of a graph_op into its TensorFlow op name and a list of
  /// information about the operands.
  StringRef decodeName(SmallVectorImpl<InputMarker> &inputInfo);

  /// Given an attribute name like foo$tensor, decode the name and the class.
  /// If there is no modifier specified, this defaults to
  /// OperandClass::Normal.
  static std::pair<StringRef, SILTensorOpInfo::OperandClass>
  decodeAttributeName(Identifier name);

  /// Get an int-typed attribute at `attrIdx`, which must have `attrName`.
  int64_t getIntAttr(unsigned attrIdx, StringRef attrName) const;

  /// Get a string-typed attribute at `attrIdx`, which must have `attrName`.
  std::string getStringAttr(unsigned attrIdx, StringRef attrName) const;

  void assertWithDump(bool cond, const char *assertMsg) const;
};

/// `inst` must have a single result, and return that result value.
static inline SILValue getSingleValueResult(GraphOperationInst *inst) {
  assert(inst->getNumResults() == 1);
  return inst->getResults()[0];
}

//===--------------------------------------------------------------------===//
// Source location helpers
//===--------------------------------------------------------------------===//

/// The SIL location for operations we process are usually deep in the bowels
/// of the tensor library code, which are all implementation details to the
/// user.  As such, walk the inlining location of the specified node to return
/// the first location *outside* of the tensor implementation goop.
SILDebugLocation skipInternalLocations(SILDebugLocation loc);

/// Skip over all the internal implementation details to get the source
///  location in user code.
inline SILLocation getUserSourceLocation(SILDebugLocation loc) {
  return skipInternalLocations(loc).getLocation();
}

/// Get the user's source location for the specified value.  If it is an
/// instruction, we can apply various heuristics to improve the precision of
/// the returned location information.
SILLocation getUserSourceLocation(SILValue value);
SILLocation getUserSourceLocation(SILInstruction *inst);

//===--------------------------------------------------------------------===//
// Other stuff
//===--------------------------------------------------------------------===//

/// Create a "Const" tensor operation containing the specified scalars, with
/// the specified shape and elementType (setting dtype).  The resultType is
/// the TensorHandle type to produce, and targetDevice is the device set for
/// the operation.
GraphOperationInst *createConstTensor(Type elementType, SymbolicValue scalars,
                                      SymbolicValue shape, SILType resultType,
                                      SILLocation loc, DeviceType targetDevice,
                                      SILBuilder &B);

/// Create a tf_tensor_to_i1 instruction with the given value as argument.
GraphOperationInst *createTensorToInt1Inst(SILValue value, SILBuilder &builder,
                                           SILLocation location,
                                           GraphFunctionDeviceInfo &deviceInfo);

/// This struct provides a an efficient implementation of a predicate that
/// determines whether a type is or contains a TensorHandle that will be
/// exposed after deabstraction.  This is a class instead of a simple
/// function because we memoize state to avoid rechecking types over and
/// over again.
class TensorFunctionClassifier {
  TypeContainsTensorFlowValue tctfc;

public:
  TensorFunctionClassifier() {}

  /// Return true if the specified function is the top-level context that
  /// tensor partitioning should be applied to.  This returns false (for
  /// example) for inlined functions that take and return tensors, since we
  /// know that they are either unreachable or will be inlined into any
  /// clients that use them.
  bool shouldBePartitioned(SILFunction *fn);

  /// Return true if the specified function type has TensorFlow values in its
  /// argument or result list (and do so recursively, if `fnType` has an
  /// argument or result that is itself function-typed), even if they are
  /// abstracted by structs or tuples.
  bool containsTensorFlowValue(CanSILFunctionType fnType);

  /// Return true if the specified type contains a TensorFlow value type that
  /// will be exposed after deabstraction.
  /// If `checkHigherOrderFunctions`, also check for a function-typed `ty`, if
  /// its parameter or result contains any TensorFlow value type.
  bool containsTensorFlowValue(Type ty, bool checkHigherOrderFunctions) {
    return tctfc.containsTensorFlowValue(ty, checkHigherOrderFunctions);
  }

  /// Return true if the specified type contains a TensorFlow value type that
  /// will be exposed after deabstraction.
  /// If `checkHigherOrderFunctions`, also check for a function-typed `ty`, if
  /// its parameter or result contains any TensorFlow value type.
  bool containsTensorFlowValue(SILType ty, bool checkHigherOrderFunctions) {
    return containsTensorFlowValue(ty.getASTType(), checkHigherOrderFunctions);
  }
};

/// Represent the TF graph of a graph function named `graphFnName`, which
/// corresponds to the SIL host function `silHostFnName`. `graph` can contain
/// more functions beyond `graphFnName`, if that function calls into other
/// graph functions (e.g. if it has functional If/While ops).
struct LoweredGraphFunction {
  LoweredGraphFunction(const std::string &silHostFnName,
                       const std::string &graphFnName)
      : silHostFnName(silHostFnName), graphFnName(graphFnName) {}

  LoweredGraphFunction(LoweredGraphFunction &&) = delete;

  /// Used as the buffer to back a StringRef-typed map key value elsewhere.
  std::string silHostFnName;

  std::string graphFnName;
};

/// Each object lowers a set of accelerator functions into a single TF graph.
class TFGraphLowering {
  llvm::DenseMap<StringRef, std::unique_ptr<LoweredGraphFunction>>
      &graphFunctions;
  std::unique_ptr<TF_Graph, decltype(&TF_DeleteGraph)> graph;
  TF_Operation *metadataNodeForTPU = nullptr;

  /// This is a counter we use to give each cross-device send/receive
  /// operation a unique ID.
  int nextTensorTransferId = 0;

public:
  TFGraphLowering(
      llvm::DenseMap<StringRef, std::unique_ptr<LoweredGraphFunction>>
          &graphFunctions);

  /// Lower the accelerator-only function `fn` (which was formed by the
  /// partitioner) into a TensorFlow graph function, and add an entry to
  /// `graphFunctions`, keyed on `hostFnName`. This way another graph
  /// function foo() can call/use this function, if the corresponding SIL
  /// code of foo() calls/uses `hostFnName`.
  bool lowerTFFunction(StringRef hostFnName, SILFunction *fn,
                       const GraphFunctionDeviceInfo &deviceInfo);

  /// Similar to the function above, except it handles a
  /// non-accelerator-only function, which can be lowered to graph functions
  /// on a set of TF devices.
  ///
  /// When deviceInfo.usedDeviceTypes has N>1 devices, in addition to
  /// generating a graph function whose name is
  /// LoweredGraphFunction::graphFnName (referred to as `entryFnBaseName`),
  /// also generate another N-1 nodes named `entryFnBaseName_helper_{i}`,
  /// with i ranging from 0 to N-2. These N nodes correspond to the N
  /// per-device graph functions, and must be called by the runtime in a
  /// single SessionRun() call. Those N-1 helper functions take no input or
  /// output tensors, and are executed for their side-effects of
  /// sending/receiving tensors with the function of `entryFnBaseName`.
  bool lowerTFGraph(StringRef hostFnName, SILFunction *fn,
                    const GraphFunctionDeviceInfo &deviceInfo);

  /// Serialize `graph` into a binary protobuf into `bytes`.
  /// Return true on error, with an error diagnostic already emitted at
  /// `errorLoc`.
  bool serializeGraphProtoBuf(ASTContext &ctx, SILLocation errorLoc,
                              std::vector<char> &bytes);

  /// Return the graph for debug printing.
  TF_Graph *getGraphDebug() { return graph.get(); }

private:
  /// This is a helper function to unify the implementation of
  /// lowerTFFunction() and lowerTFGraph(). The former calls this method with
  /// `isAcceleratorOnly` set to true, and the latter false. See their doc
  /// comments on the semantics.
  ///
  ///  `graphFnNameForCaller` provides for the caller with a name to call this
  /// lowered graph function. If `isAcceleratorOnly` is true, it is the graph
  /// function name for a TF graph node to call; otherwise, it is a function
  /// name for the host runtime to call.
  bool lowerTFGraphOrFunction(StringRef hostFnName, SILFunction *fn,
                              const std::string &graphFnNameForCaller,
                              bool isAcceleratorOnly,
                              const GraphFunctionDeviceInfo &deviceInfo);
};

} // end namespace tf
} // end namespace swift
#endif<|MERGE_RESOLUTION|>--- conflicted
+++ resolved
@@ -126,13 +126,8 @@
     Normal, // No modifier.
     Tensor, // This array or scalar should be turned into a TF_Tensor.
     Shape,  // This array of integers is a shape specifier.
-<<<<<<< HEAD
-
-    Array,        // This marks a normal array value, the value is a metatype.
-    ArrayElement, // This is a continuation element of an attribute array.
-
-    // This is the start of a shape array.  The value is the # elements.
-    ShapeArray,
+
+    Array,  // This marks a normal array value, the value is a metatype.
 
     // An operand specifying the address where an indirect output should be
     // stored.  This occurs when the tfop exists in a context where its output
@@ -141,9 +136,6 @@
     // rewriting is possible because tfop outputs must always be loadable in
     // deabstraction scopes.
     Out,
-=======
-    Array,  // This marks a normal array value, the value is a metatype.
->>>>>>> 81350663
   };
 
   /// Return the string suffix for the specified attribute modifier.
