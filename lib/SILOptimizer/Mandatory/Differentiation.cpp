--- conflicted
+++ resolved
@@ -3993,21 +3993,7 @@
   /// The differential info.
   LinearMapInfo differentialInfo;
 
-<<<<<<< HEAD
   bool errorOccurred = false;
-=======
-  /// Mapping from pullback struct field declarations to pullback struct
-  /// elements destructured from the linear map basic block argument. In the
-  /// beginning of each pullback basic block, the block's pullback struct is
-  /// destructured into individual elements stored here.
-  DenseMap<VarDecl *, SILValue> pullbackStructElements;
-
-  /// Mapping from original basic blocks and successor basic blocks to
-  /// corresponding pullback trampoline basic blocks. Trampoline basic blocks
-  /// take additional arguments in addition to the predecessor enum argument.
-  DenseMap<std::pair<SILBasicBlock *, SILBasicBlock *>, SILBasicBlock *>
-      pullbackTrampolineBBMap;
->>>>>>> 5dd9c50d
 
   ///
   /// Differential generation related fields.
@@ -4039,7 +4025,6 @@
   /// An auxiliary differential local allocation builder.
   SILBuilder diffLocalAllocBuilder;
 
-<<<<<<< HEAD
   //--------------------------------------------------------------------------//
   // Getters
   //--------------------------------------------------------------------------//
@@ -4225,7 +4210,7 @@
     auto *buffer = diffBuilder.createAllocStack(loc, silType);
     emitZeroIndirect(type, buffer, loc);
     auto *loaded = diffBuilder.createLoad(
-        loc, buffer, getBufferLOQ(type, getDifferential()));
+        loc, buffer, LoadOwnershipQualifier::Unqualified);
     diffBuilder.createDeallocStack(loc, buffer);
     return loaded;
   }
@@ -4955,6 +4940,12 @@
   /// Mapping from pullback basic blocks to pullback struct arguments.
   DenseMap<SILBasicBlock *, SILArgument *> pullbackStructArguments;
 
+  /// Mapping from pullback struct field declarations to pullback struct
+  /// elements destructured from the linear map basic block argument. In the
+  /// beginning of each pullback basic block, the block's pullback struct is
+  /// destructured into individual elements stored here.
+  DenseMap<VarDecl *, SILValue> pullbackStructElements;
+
   /// Mapping from original basic blocks and successor basic blocks to
   /// corresponding pullback trampoline basic blocks. Trampoline basic blocks
   /// take additional arguments in addition to the predecessor enum argument.
@@ -4995,8 +4986,6 @@
 
   bool errorOccurred = false;
 
-=======
->>>>>>> 5dd9c50d
   ADContext &getContext() const { return vjpEmitter.context; }
   SILModule &getModule() const { return getContext().getModule(); }
   ASTContext &getASTContext() const { return getPullback().getASTContext(); }
@@ -5011,17 +5000,6 @@
   const DifferentiableActivityInfo &getActivityInfo() const {
     return vjpEmitter.activityInfo;
   }
-<<<<<<< HEAD
-  SILArgument *getPullbackBlockPullbackStructArgument(SILBasicBlock *origBB) {
-#ifndef NDEBUG
-    auto *pbStruct = pullbackStructArguments[origBB]->getType()
-        .getStructOrBoundGenericStruct();
-    assert(pbStruct == getPullbackInfo().getLinearMapStruct(origBB));
-#endif
-    return pullbackStructArguments[origBB];
-  }
-=======
->>>>>>> 5dd9c50d
 
 public:
   explicit PullbackEmitter(VJPEmitter &vjpEmitter)
@@ -7296,7 +7274,17 @@
       createEntryArguments(jvp);
       SILBuilder builder(entry);
       auto loc = jvp->getLocation();
-<<<<<<< HEAD
+
+      // Destroy all owned arguments.
+      for (auto *arg : entry->getArguments()) {
+        if (arg->getOwnershipKind() == ValueOwnershipKind::Owned) {
+          if (arg->getType().isObject())
+            builder.emitDestroyValueOperation(loc, arg);
+          else
+            builder.emitDestroyAddr(loc, arg);
+        }
+      }
+
       // Add a fatal error in case this function is called by the user.
       auto fatalErrrorJvpType = SILFunctionType::get(
           /*genericSig*/ nullptr,
@@ -7316,21 +7304,6 @@
           builder.createFunctionRef(loc, fatalErrrorJvpFunc);
       builder.createApply(loc, jvpErrorFuncRef, SubstitutionMap(), {});
       builder.createUnreachable(loc);
-=======
-      // Destroy all owned arguments.
-      for (auto *arg : entry->getArguments()) {
-        if (arg->getOwnershipKind() == ValueOwnershipKind::Owned) {
-          if (arg->getType().isObject())
-            builder.emitDestroyValueOperation(loc, arg);
-          else
-            builder.emitDestroyAddr(loc, arg);
-        }
-      }
-      // Return an `undef`.
-      builder.createReturn(loc, SILUndef::get(
-          jvp->mapTypeIntoContext(diffConv.getSILResultType()),
-          *jvp));
->>>>>>> 5dd9c50d
       LLVM_DEBUG(getADDebugStream() << "Generated empty JVP for "
                  << original->getName() << ":\n" << *jvp);
     }
