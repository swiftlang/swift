--- conflicted
+++ resolved
@@ -1115,120 +1115,6 @@
 
 
 namespace {
-<<<<<<< HEAD
-/// Represents the differentiation activity associated with a SIL value.
-enum class ActivityFlags : unsigned {
-  /// The value depends on a function parameter.
-  Varied = 1 << 1,
-  /// The value contributes to a result.
-  Useful = 1 << 2,
-  /// The value is both varied and useful.
-  Active = Varied | Useful,
-};
-
-using Activity = OptionSet<ActivityFlags>;
-
-/// Result of activity analysis on a function. Accepts queries for whether a
-/// value is "varied", "useful" or "active" against certain differentiation
-/// indices.
-class DifferentiableActivityInfo {
-private:
-  DifferentiableActivityCollection &parent;
-
-  /// The derivative generic signature.
-  GenericSignature derivativeGenericSignature;
-
-  /// Input values, i.e. parameters (both direct and indirect).
-  SmallVector<SILValue, 4> inputValues;
-  /// Output values, i.e. individual values (not the final tuple) being returned
-  /// by the `return` instruction.
-  SmallVector<SILValue, 4> outputValues;
-
-  /// The set of varied variables, indexed by the corresponding independent
-  /// value (input) index.
-  SmallVector<SmallDenseSet<SILValue>, 4> variedValueSets;
-  /// The set of useful variables, indexed by the corresponding dependent value
-  /// (output) index.
-  SmallVector<SmallDenseSet<SILValue>, 4> usefulValueSets;
-
-  /// The original function.
-  SILFunction &getFunction();
-
-  /// Returns true if the given SILValue has a tangent space.
-  bool hasTangentSpace(SILValue value) {
-    auto type = value->getType().getASTType();
-    // Remap archetypes in the derivative generic signature, if it exists.
-    if (derivativeGenericSignature && type->hasArchetype()) {
-      type = derivativeGenericSignature->getCanonicalTypeInContext(
-          type->mapTypeOutOfContext());
-    }
-    // Look up conformance in the current module.
-    auto lookupConformance =
-        LookUpConformanceInModule(getFunction().getModule().getSwiftModule());
-    return type->getAutoDiffAssociatedTangentSpace(
-        lookupConformance).hasValue();
-  }
-
-  /// Perform analysis and populate variedness and usefulness sets.
-  void analyze(DominanceInfo *di, PostDominanceInfo *pdi);
-
-  /// Marks the given value as varied and propagates variedness to users.
-  void setVariedAndPropagateToUsers(SILValue value,
-                                    unsigned independentVariableIndex);
-  /// Propagates variedness from the given operand to its user's results.
-  void propagateVaried(Operand *operand, unsigned independentVariableIndex);
-  /// Marks the given value as varied and recursively propagates variedness
-  /// inwards (to operands) through projections. Skips `@noDerivative` struct
-  /// field projections.
-  void propagateVariedInwardsThroughProjections(
-      SILValue value, unsigned independentVariableIndex);
-
-  /// Marks the given value as useful for the given dependent variable index.
-  void setUseful(SILValue value, unsigned dependentVariableIndex);
-  /// Marks the given value as useful and recursively propagates usefulness to:
-  /// - Defining instruction operands, if the value has a defining instruction.
-  /// - Incoming values, if the value is a basic block argument.
-  void setUsefulAndPropagateToOperands(SILValue value,
-                                       unsigned dependentVariableIndex);
-  /// Propagates usefulnesss to the operands of the given instruction.
-  void propagateUseful(SILInstruction *inst, unsigned dependentVariableIndex);
-  /// Marks the given address as useful and recursively propagates usefulness
-  /// inwards (to operands) through projections. Skips `@noDerivative` struct
-  /// field projections.
-  void propagateUsefulThroughAddress(SILValue value,
-                                     unsigned dependentVariableIndex);
-  /// If the given value is an `array.uninitialized_intrinsic` application,
-  /// selectively propagate usefulness through its `RawPointer` result.
-  void setUsefulThroughArrayInitialization(SILValue value,
-                                           unsigned dependentVariableIndex);
-
-public:
-  explicit DifferentiableActivityInfo(
-      DifferentiableActivityCollection &parent,
-      GenericSignature derivativeGenericSignature);
-
-  /// Returns true if the given value is varied for the given independent
-  /// variable index.
-  bool isVaried(SILValue value, unsigned independentVariableIndex) const;
-
-  /// Returns true if the given value is varied for any of the given parameter
-  /// (independent variable) indices.
-  bool isVaried(SILValue value, IndexSubset *parameterIndices) const;
-
-  /// Returns true if the given value is useful for the given dependent variable
-  /// index.
-  bool isUseful(SILValue value, unsigned dependentVariableIndex) const;
-
-  /// Returns true if the given value is active for the given
-  /// `SILAutoDiffIndices` (parameter indices and result index).
-  bool isActive(SILValue value, SILAutoDiffIndices indices) const;
-
-  /// Returns the activity of the given value for the given `SILAutoDiffIndices`
-  /// (parameter indices and result index).
-  Activity getActivity(SILValue value, SILAutoDiffIndices indices) const;
-};
-=======
->>>>>>> 53047d95
 
 /// For an `apply` instruction with active results, compute:
 /// - The results of the `apply` instruction, in type order.
@@ -1562,404 +1448,8 @@
 
 } // end anonymous namespace
 
-<<<<<<< HEAD
-std::unique_ptr<DifferentiableActivityCollection>
-DifferentiableActivityAnalysis::newFunctionAnalysis(SILFunction *f) {
-  assert(dominanceAnalysis && "Expect a valid dominance anaysis");
-  assert(postDominanceAnalysis && "Expect a valid post-dominance anaysis");
-  return llvm::make_unique<DifferentiableActivityCollection>(
-      *f, dominanceAnalysis->get(f), postDominanceAnalysis->get(f));
-}
-
-void DifferentiableActivityAnalysis::initialize(SILPassManager *pm) {
-  dominanceAnalysis = pm->getAnalysis<DominanceAnalysis>();
-  postDominanceAnalysis = pm->getAnalysis<PostDominanceAnalysis>();
-}
-
-SILAnalysis *swift::createDifferentiableActivityAnalysis(SILModule *m) {
-  return new DifferentiableActivityAnalysis();
-}
-
-DifferentiableActivityCollection::DifferentiableActivityCollection(
-    SILFunction &f, DominanceInfo *di, PostDominanceInfo *pdi)
-    : function(f), domInfo(di), postDomInfo(pdi) {}
-
-DifferentiableActivityInfo::DifferentiableActivityInfo(
-    DifferentiableActivityCollection &parent, GenericSignature derivGenSig)
-    : parent(parent), derivativeGenericSignature(derivGenSig) {
-  analyze(parent.domInfo, parent.postDomInfo);
-}
-
-SILFunction &DifferentiableActivityInfo::getFunction() {
-  return parent.function;
-}
-
-void DifferentiableActivityInfo::analyze(DominanceInfo *di,
-                                         PostDominanceInfo *pdi) {
-  auto &function = getFunction();
-  LLVM_DEBUG(getADDebugStream()
-             << "Running activity analysis on @" << function.getName() << '\n');
-  // Inputs are just function's arguments, count `n`.
-  auto paramArgs = function.getArgumentsWithoutIndirectResults();
-  for (auto value : paramArgs)
-    inputValues.push_back(value);
-  LLVM_DEBUG({
-    auto &s = getADDebugStream();
-    s << "Inputs in @" << function.getName() << ":\n";
-    for (auto val : inputValues)
-      s << val << '\n';
-  });
-  // Outputs are indirect result buffers and return values, count `m`.
-  collectAllFormalResultsInTypeOrder(function, outputValues);
-  LLVM_DEBUG({
-    auto &s = getADDebugStream();
-    s << "Outputs in @" << function.getName() << ":\n";
-    for (auto val : outputValues)
-      s << val << '\n';
-  });
-
-  // Propagate variedness starting from the inputs.
-  assert(variedValueSets.empty());
-  for (auto inputAndIdx : enumerate(inputValues)) {
-    auto input = inputAndIdx.value();
-    unsigned i = inputAndIdx.index();
-    variedValueSets.push_back({});
-    setVariedAndPropagateToUsers(input, i);
-  }
-
-  // Mark differentiable outputs as useful.
-  assert(usefulValueSets.empty());
-  for (auto outputAndIdx : enumerate(outputValues)) {
-    auto output = outputAndIdx.value();
-    unsigned i = outputAndIdx.index();
-    usefulValueSets.push_back({});
-    setUsefulAndPropagateToOperands(output, i);
-  }
-}
-
-void DifferentiableActivityInfo::setVariedAndPropagateToUsers(
-    SILValue value, unsigned independentVariableIndex) {
-  // Skip already-varied values to prevent infinite recursion.
-  if (isVaried(value, independentVariableIndex))
-    return;
-  // Set the value as varied.
-  variedValueSets[independentVariableIndex].insert(value);
-  // Propagate variedness to users.
-  for (auto *use : value->getUses())
-    propagateVaried(use, independentVariableIndex);
-}
-
-void DifferentiableActivityInfo::propagateVaried(
-    Operand *operand, unsigned independentVariableIndex) {
-  auto *inst = operand->getUser();
-  // Propagate variedness for the given operand.
-  // General rule: mark results as varied and recursively propagate variedness
-  // to users of results.
-  auto i = independentVariableIndex;
-  // Handle `apply`.
-  if (auto *ai = dyn_cast<ApplyInst>(inst)) {
-    // If callee is non-varying, skip.
-    if (isWithoutDerivative(ai->getCallee()))
-      return;
-    // If operand is varied, set all direct/indirect results and inout arguments
-    // as varied.
-    if (isVaried(operand->get(), i)) {
-      for (auto indRes : ai->getIndirectSILResults())
-        propagateVariedInwardsThroughProjections(indRes, i);
-      for (auto inoutArg : ai->getInoutArguments())
-        propagateVariedInwardsThroughProjections(inoutArg, i);
-      forEachApplyDirectResult(ai, [&](SILValue directResult) {
-        setVariedAndPropagateToUsers(directResult, i);
-      });
-    }
-  }
-  // Handle store-like instructions:
-  //   `store`, `store_borrow`, `copy_addr`, `unconditional_checked_cast`
-#define PROPAGATE_VARIED_THROUGH_STORE(INST) \
-  else if (auto *si = dyn_cast<INST##Inst>(inst)) { \
-    if (isVaried(si->getSrc(), i)) \
-      propagateVariedInwardsThroughProjections(si->getDest(), i); \
-  }
-  PROPAGATE_VARIED_THROUGH_STORE(Store)
-  PROPAGATE_VARIED_THROUGH_STORE(StoreBorrow)
-  PROPAGATE_VARIED_THROUGH_STORE(CopyAddr)
-  PROPAGATE_VARIED_THROUGH_STORE(UnconditionalCheckedCastAddr)
-#undef PROPAGATE_VARIED_THROUGH_STORE
-  // Handle `tuple_element_addr`.
-  else if (auto *teai = dyn_cast<TupleElementAddrInst>(inst)) {
-    if (isVaried(teai->getOperand(), i)) {
-      // Propagate variedness only if the `tuple_element_addr` result has a
-      // tangent space. Otherwise, the result does not need a derivative.
-      if (hasTangentSpace(teai))
-        setVariedAndPropagateToUsers(teai, i);
-    }
-  }
-  // Handle `struct_extract` and `struct_element_addr` instructions.
-  // - If the field is marked `@noDerivative`, do not set the result as
-  //   varied because it does not need a derivative.
-  // - Otherwise, propagate variedness from operand to result as usual.
-#define PROPAGATE_VARIED_FOR_STRUCT_EXTRACTION(INST) \
-  else if (auto *sei = dyn_cast<INST##Inst>(inst)) { \
-    if (isVaried(sei->getOperand(), i) && \
-        !sei->getField()->getAttrs().hasAttribute<NoDerivativeAttr>()) \
-      setVariedAndPropagateToUsers(sei, i); \
-  }
-  PROPAGATE_VARIED_FOR_STRUCT_EXTRACTION(StructExtract)
-  PROPAGATE_VARIED_FOR_STRUCT_EXTRACTION(StructElementAddr)
-#undef PROPAGATE_VARIED_FOR_STRUCT_EXTRACTION
-  // Handle `br`.
-  else if (auto *bi = dyn_cast<BranchInst>(inst)) {
-    if (isVaried(operand->get(), i))
-      setVariedAndPropagateToUsers(bi->getArgForOperand(operand), i);
-  }
-  // Handle `cond_br`.
-  else if (auto *cbi = dyn_cast<CondBranchInst>(inst)) {
-    if (isVaried(operand->get(), i))
-      if (auto *destBBArg = cbi->getArgForOperand(operand))
-        setVariedAndPropagateToUsers(destBBArg, i);
-  }
-  // Handle `switch_enum`.
-  else if (auto *sei = dyn_cast<SwitchEnumInst>(inst)) {
-    if (isVaried(sei->getOperand(), i))
-      for (auto *succBB : sei->getSuccessorBlocks())
-        for (auto *arg : succBB->getArguments())
-          setVariedAndPropagateToUsers(arg, i);
-  }
-  // Handle everything else.
-  else {
-    for (auto &op : inst->getAllOperands()) {
-      if (isVaried(op.get(), i))
-        for (auto result : inst->getResults())
-          setVariedAndPropagateToUsers(result, i);
-    }
-  }
-}
-
-void DifferentiableActivityInfo::propagateVariedInwardsThroughProjections(
-    SILValue value, unsigned independentVariableIndex) {
-  // Skip `@noDerivative` struct projections.
-#define SKIP_NODERIVATIVE(INST) \
-  if (auto *sei = dyn_cast<INST##Inst>(value)) \
-    if (sei->getField()->getAttrs().hasAttribute<NoDerivativeAttr>()) \
-      return;
-  SKIP_NODERIVATIVE(StructExtract)
-  SKIP_NODERIVATIVE(StructElementAddr)
-#undef SKIP_NODERIVATIVE
-  // Set value as varied and propagate to users.
-  setVariedAndPropagateToUsers(value, independentVariableIndex);
-  auto *inst = value->getDefiningInstruction();
-  if (!inst || isa<ApplyInst>(inst))
-    return;
-  // Standard propagation.
-  for (auto &op : inst->getAllOperands())
-    propagateVariedInwardsThroughProjections(
-        op.get(), independentVariableIndex);
-}
-
-void DifferentiableActivityInfo::setUseful(SILValue value,
-                                           unsigned dependentVariableIndex) {
-  usefulValueSets[dependentVariableIndex].insert(value);
-  setUsefulThroughArrayInitialization(value, dependentVariableIndex);
-}
-
-void DifferentiableActivityInfo::setUsefulAndPropagateToOperands(
-    SILValue value, unsigned dependentVariableIndex) {
-  // Skip already-useful values to prevent infinite recursion.
-  if (isUseful(value, dependentVariableIndex))
-    return;
-  if (value->getType().isAddress()) {
-    propagateUsefulThroughAddress(value, dependentVariableIndex);
-    return;
-  }
-  setUseful(value, dependentVariableIndex);
-  // If the given value is a basic block argument, propagate usefulness to
-  // incoming values.
-  if (auto *bbArg = dyn_cast<SILPhiArgument>(value)) {
-    SmallVector<SILValue, 4> incomingValues;
-    bbArg->getSingleTerminatorOperands(incomingValues);
-    for (auto incomingValue : incomingValues)
-      setUsefulAndPropagateToOperands(incomingValue, dependentVariableIndex);
-    return;
-  }
-  auto *inst = value->getDefiningInstruction();
-  if (!inst)
-    return;
-  propagateUseful(inst, dependentVariableIndex);
-}
-
-void DifferentiableActivityInfo::propagateUseful(
-    SILInstruction *inst, unsigned dependentVariableIndex) {
-  // Propagate usefulness for the given instruction: mark operands as useful and
-  // recursively propagate usefulness to defining instructions of operands.
-  auto i = dependentVariableIndex;
-  // Handle indirect results in `apply`.
-  if (auto *ai = dyn_cast<ApplyInst>(inst)) {
-    if (isWithoutDerivative(ai->getCallee()))
-      return;
-    for (auto arg : ai->getArgumentsWithoutIndirectResults())
-      setUsefulAndPropagateToOperands(arg, i);
-  }
-  // Handle store-like instructions:
-  //   `store`, `store_borrow`, `copy_addr`, `unconditional_checked_cast`
-#define PROPAGATE_USEFUL_THROUGH_STORE(INST) \
-  else if (auto *si = dyn_cast<INST##Inst>(inst)) { \
-    setUsefulAndPropagateToOperands(si->getSrc(), i); \
-  }
-  PROPAGATE_USEFUL_THROUGH_STORE(Store)
-  PROPAGATE_USEFUL_THROUGH_STORE(StoreBorrow)
-  PROPAGATE_USEFUL_THROUGH_STORE(CopyAddr)
-  PROPAGATE_USEFUL_THROUGH_STORE(UnconditionalCheckedCastAddr)
-#undef PROPAGATE_USEFUL_THROUGH_STORE
-  // Handle struct element extraction, skipping `@noDerivative` fields:
-  //   `struct_extract`, `struct_element_addr`.
-#define PROPAGATE_USEFUL_THROUGH_STRUCT_EXTRACTION(INST) \
-  else if (auto *sei = dyn_cast<INST##Inst>(inst)) { \
-    if (!sei->getField()->getAttrs().hasAttribute<NoDerivativeAttr>()) \
-      setUsefulAndPropagateToOperands(sei->getOperand(), i); \
-  }
-  PROPAGATE_USEFUL_THROUGH_STRUCT_EXTRACTION(StructExtract)
-  PROPAGATE_USEFUL_THROUGH_STRUCT_EXTRACTION(StructElementAddr)
-#undef PROPAGATE_USEFUL_THROUGH_STRUCT_EXTRACTION
-  // Handle everything else.
-  else {
-    for (auto &op : inst->getAllOperands())
-      setUsefulAndPropagateToOperands(op.get(), i);
-  }
-}
-
-void DifferentiableActivityInfo::propagateUsefulThroughAddress(
-    SILValue value, unsigned dependentVariableIndex) {
-  assert(value->getType().isAddress());
-  // Skip already-useful values to prevent infinite recursion.
-  if (isUseful(value, dependentVariableIndex))
-    return;
-  setUseful(value, dependentVariableIndex);
-  if (auto *inst = value->getDefiningInstruction())
-    propagateUseful(inst, dependentVariableIndex);
-  // Recursively propagate usefulness through users that are projections or
-  // `begin_access` instructions.
-  for (auto use : value->getUses()) {
-    // Propagate usefulness through user's operands.
-    propagateUseful(use->getUser(), dependentVariableIndex);
-    for (auto res : use->getUser()->getResults()) {
-#define SKIP_NODERIVATIVE(INST)                                                \
-      if (auto *sei = dyn_cast<INST##Inst>(res))                               \
-        if (sei->getField()->getAttrs().hasAttribute<NoDerivativeAttr>())      \
-          continue;
-      SKIP_NODERIVATIVE(StructExtract)
-      SKIP_NODERIVATIVE(StructElementAddr)
-#undef SKIP_NODERIVATIVE
-      if (Projection::isAddressProjection(res) || isa<BeginAccessInst>(res))
-        propagateUsefulThroughAddress(res, dependentVariableIndex);
-    }
-  }
-}
-
-void DifferentiableActivityInfo::setUsefulThroughArrayInitialization(
-    SILValue value, unsigned dependentVariableIndex) {
-  // Array initializer syntax is lowered to an intrinsic and one or more
-  // stores to a `RawPointer` returned by the intrinsic.
-  auto *uai = getAllocateUninitializedArrayIntrinsic(value);
-  if (!uai) return;
-  for (auto use : value->getUses()) {
-    auto *dti = dyn_cast<DestructureTupleInst>(use->getUser());
-    if (!dti) continue;
-    // The second tuple field of the return value is the `RawPointer`.
-    for (auto use : dti->getResult(1)->getUses()) {
-      // The `RawPointer` passes through a `pointer_to_address`. That
-      // instruction's first use is a `store` whose source is useful; its
-      // subsequent uses are `index_addr`s whose only use is a useful `store`.
-      auto *ptai = dyn_cast<PointerToAddressInst>(use->getUser());
-      assert(ptai && "Expected `pointer_to_address` user for uninitialized "
-                     "array intrinsic");
-      // Propagate usefulness through array element addresses.
-      // - Find `store` and `copy_addr` instructions with array element
-      //   address destinations.
-      // - For each instruction, set destination (array element address) as
-      //   useful and propagate usefulness through source.
-      //
-      // Note: `propagateUseful(use->getUser(), ...)` is intentionally not used
-      // because it marks more values than necessary as useful, including:
-      // - The `RawPointer` result of the intrinsic.
-      // - The `pointer_to_address` user of the `RawPointer`.
-      // - `index_addr` and `integer_literal` instructions for indexing the
-      //   `RawPointer`.
-      for (auto use : ptai->getUses()) {
-        auto *user = use->getUser();
-        if (auto *si = dyn_cast<StoreInst>(user)) {
-          setUseful(si->getDest(), dependentVariableIndex);
-          setUsefulAndPropagateToOperands(si->getSrc(), dependentVariableIndex);
-        } else if (auto *cai = dyn_cast<CopyAddrInst>(user)) {
-          setUseful(cai->getDest(), dependentVariableIndex);
-          setUsefulAndPropagateToOperands(cai->getSrc(),
-                                          dependentVariableIndex);
-        } else if (auto *iai = dyn_cast<IndexAddrInst>(user)) {
-          for (auto use : iai->getUses()) {
-            auto *user = use->getUser();
-            if (auto si = dyn_cast<StoreInst>(user)) {
-              setUseful(si->getDest(), dependentVariableIndex);
-              setUsefulAndPropagateToOperands(si->getSrc(),
-                                              dependentVariableIndex);
-            } else if (auto *cai = dyn_cast<CopyAddrInst>(user)) {
-              setUseful(cai->getDest(), dependentVariableIndex);
-              setUsefulAndPropagateToOperands(cai->getSrc(),
-                                              dependentVariableIndex);
-            }
-          }
-        }
-      }
-    }
-  }
-}
-
-bool DifferentiableActivityInfo::isVaried(
-    SILValue value, unsigned independentVariableIndex) const {
-  assert(independentVariableIndex < variedValueSets.size() &&
-         "Independent variable index out of range");
-  auto &set = variedValueSets[independentVariableIndex];
-  return set.count(value);
-}
-
-bool DifferentiableActivityInfo::isVaried(
-    SILValue value, IndexSubset *independentVariableIndices) const {
-  assert(independentVariableIndices);
-  for (auto i : independentVariableIndices->getIndices()) {
-    if (isVaried(value, i)) {
-      return true;
-    }
-  }
-  return false;
-}
-
-bool DifferentiableActivityInfo::isUseful(
-    SILValue value, unsigned dependentVariableIndex) const {
-  assert(dependentVariableIndex < usefulValueSets.size() &&
-         "Dependent variable index out of range");
-  auto &set = usefulValueSets[dependentVariableIndex];
-  return set.count(value);
-}
-
-bool DifferentiableActivityInfo::isActive(SILValue value,
-                                          SILAutoDiffIndices indices) const {
-  return isVaried(value, indices.parameters) && isUseful(value, indices.source);
-}
-
-Activity
-DifferentiableActivityInfo::getActivity(SILValue value,
-                                        SILAutoDiffIndices indices) const {
-  Activity activity;
-  if (isVaried(value, indices.parameters))
-    activity |= ActivityFlags::Varied;
-  if (isUseful(value, indices.source))
-    activity |= ActivityFlags::Useful;
-  return activity;
-}
-
-static void dumpActivityInfo(SILValue value, SILAutoDiffIndices indices,
-=======
 static void dumpActivityInfo(SILValue value,
                              const SILAutoDiffIndices &indices,
->>>>>>> 53047d95
                              const DifferentiableActivityInfo &activityInfo,
                              llvm::raw_ostream &s = llvm::dbgs()) {
   s << '[';
