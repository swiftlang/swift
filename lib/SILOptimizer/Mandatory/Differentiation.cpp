--- conflicted
+++ resolved
@@ -3089,13 +3089,8 @@
     auto *succEnum = linearMapInfo.getLinearMapEnum(succBB);
     auto enumLoweredTy = getNominalDeclLoweredType(succEnum);
     auto *enumEltDecl =
-<<<<<<< HEAD
         linearMapInfo.lookUpLinearMapEnumElement(predBB, succBB);
-    auto enumEltType = remapType(
-=======
-        pullbackInfo.lookUpPredecessorEnumElement(predBB, succBB);
     auto enumEltType = getOpType(
->>>>>>> c1dfcde1
         enumLoweredTy.getEnumElementType(enumEltDecl, getModule()));
     // If the enum element type does not have a box type (i.e. the enum case is
     // not indirect), then directly create an enum.
@@ -3497,203 +3492,6 @@
 };
 } // end anonymous namespace
 
-<<<<<<< HEAD
-=======
-namespace {
-class JVPEmitter final
-    : public TypeSubstCloner<JVPEmitter, SILOptFunctionBuilder> {
-private:
-  /// The global context.
-  ADContext &context;
-
-  /// The original function.
-  SILFunction *const original;
-
-  /// The `[differentiable]` attribute.
-  SILDifferentiableAttr *const attr;
-
-  /// The JVP function.
-  SILFunction *const jvp;
-
-  /// The differential function.
-  SILFunction *differential;
-
-  /// The differentiation invoker.
-  DifferentiationInvoker invoker;
-
-  bool errorOccurred = false;
-
-  ASTContext &getASTContext() const { return jvp->getASTContext(); }
-  SILModule &getModule() const { return jvp->getModule(); }
-  const SILAutoDiffIndices &getIndices() const { return attr->getIndices(); }
-
-  static SubstitutionMap getSubstitutionMap(SILFunction *original,
-                                            SILFunction *jvp) {
-    auto substMap = original->getForwardingSubstitutionMap();
-    if (auto *jvpGenEnv = jvp->getGenericEnvironment()) {
-      auto jvpSubstMap = jvpGenEnv->getForwardingSubstitutionMap();
-      substMap = SubstitutionMap::get(
-          jvpGenEnv->getGenericSignature(), QuerySubstitutionMap{jvpSubstMap},
-          LookUpConformanceInSubstitutionMap(jvpSubstMap));
-    }
-    return substMap;
-  }
-
-public:
-  explicit JVPEmitter(ADContext &context, SILFunction *original,
-                      SILDifferentiableAttr *attr, SILFunction *jvp,
-                      DifferentiationInvoker invoker)
-      : TypeSubstCloner(*jvp, *original, getSubstitutionMap(original, jvp)),
-        context(context), original(original), attr(attr), jvp(jvp),
-        invoker(invoker) {
-    // Create empty differential function.
-    differential = createEmptyDifferential();
-    context.getGeneratedFunctions().push_back(differential);
-  }
-
-  SILFunction *createEmptyDifferential() {
-    auto &module = context.getModule();
-    auto origTy = original->getLoweredFunctionType();
-    auto lookupConformance = LookUpConformanceInModule(module.getSwiftModule());
-
-    // RAII that pushes the original function's generic signature to
-    // `module.Types` so that the calls `module.Types.getTypeLowering()` below
-    // will know the original function's generic parameter types.
-    Lowering::GenericContextScope genericContextScope(
-        module.Types, origTy->getGenericSignature());
-
-    SmallVector<SILParameterInfo, 8> diffParams;
-    SmallVector<SILResultInfo, 8> diffResults;
-    auto origParams = origTy->getParameters();
-    auto indices = attr->getIndices();
-
-    // Add differential result for the seed.
-    auto origResInfo = origTy->getResults()[indices.source];
-    diffResults.push_back(
-        SILResultInfo(origResInfo.getType()
-            ->getAutoDiffAssociatedTangentSpace(lookupConformance)
-            ->getCanonicalType(), origResInfo.getConvention()));
-
-    // Add pullback results for the requested wrt parameters.
-    for (auto i : indices.parameters->getIndices()) {
-      auto origParam = origParams[i];
-      diffParams.push_back(
-          SILParameterInfo(origParam.getType()
-              ->getAutoDiffAssociatedTangentSpace(lookupConformance)
-              ->getCanonicalType(), origParam.getConvention()));
-    }
-
-    auto diffName = original->getASTContext()
-        .getIdentifier("AD__" + original->getName().str() + "__differential_" +
-                       indices.mangle())
-        .str();
-    auto diffGenericSig = getAssociatedFunctionGenericSignature(attr, original);
-    auto *diffGenericEnv = diffGenericSig
-        ? diffGenericSig->createGenericEnvironment()
-        : nullptr;
-    auto diffType = SILFunctionType::get(
-        diffGenericSig, origTy->getExtInfo(), origTy->getCoroutineKind(),
-        origTy->getCalleeConvention(), diffParams, {}, diffResults, None,
-        original->getASTContext());
-
-    SILOptFunctionBuilder fb(context.getTransform());
-    // The generated tangent linkage is set to Hidden because generated tangent
-    // are never called cross-module.
-    auto linkage = SILLinkage::Hidden;
-    auto *differential = fb.createFunction(
-        linkage, diffName, diffType, diffGenericEnv, original->getLocation(),
-        original->isBare(), IsNotTransparent, original->isSerialized(),
-        original->isDynamicallyReplaceable());
-    differential->setOwnershipEliminated();
-    differential->setDebugScope(
-        new (module) SILDebugScope(original->getLocation(), differential));
-    // Create empty body of differential.
-    auto diffConv = differential->getConventions();
-    auto *entry = differential->createBasicBlock();
-    createEntryArguments(differential);
-    // Return undef.
-    SILBuilder builder(entry);
-    auto loc = differential->getLocation();
-    builder.createReturn(loc, SILUndef::get(
-        differential->mapTypeIntoContext(diffConv.getSILResultType()),
-        *differential));
-    return differential;
-  }
-
-  /// Run JVP generation. Returns true on error.
-  bool run();
-
-  void postProcess(SILInstruction *orig, SILInstruction *cloned) {
-    if (errorOccurred)
-      return;
-    SILClonerWithScopes::postProcess(orig, cloned);
-  }
-
-  /// General visitor for all instructions. If any error is emitted by previous
-  /// visits, bail out.
-  void visit(SILInstruction *inst) {
-    if (errorOccurred)
-      return;
-    TypeSubstCloner::visit(inst);
-  }
-
-  void visitSILInstruction(SILInstruction *inst) {
-    context.emitNondifferentiabilityError(inst, invoker,
-        diag::autodiff_expression_not_differentiable_note);
-    errorOccurred = true;
-  }
-
-private:
-  /// Get the lowered SIL type of the given nominal type declaration.
-  SILType getNominalDeclLoweredType(NominalTypeDecl *nominal) {
-    auto nomType = getOpASTType(
-        nominal->getDeclaredInterfaceType()->getCanonicalType());
-    auto nomSILType = context.getTypeConverter().getLoweredType(
-        nomType, ResilienceExpansion::Minimal);
-    return nomSILType;
-  }
-
-public:
-  void visitReturnInst(ReturnInst *ri) {
-    auto loc = ri->getOperand().getLoc();
-    auto *origExit = ri->getParent();
-    auto &builder = getBuilder();
-
-    // Get the JVP value corresponding to the original functions's return value.
-    auto *origRetInst = cast<ReturnInst>(origExit->getTerminator());
-    auto origResult = getOpValue(origRetInst->getOperand());
-    SmallVector<SILValue, 8> origResults;
-    extractAllElements(origResult, builder, origResults);
-
-    // Return a tuple of the original result and an undef, which at some point
-    // will be the differential.
-    SmallVector<SILValue, 8> directResults;
-    directResults.append(origResults.begin(), origResults.end());
-
-    // Get differential result type.
-    auto jvpResultArray = jvp->getLoweredFunctionType()->getResults();
-    auto funcType = jvpResultArray.back().getType();
-    auto silFuncCanType = funcType->castTo<SILFunctionType>()
-        ->getCanonicalType();
-
-    directResults.push_back(
-        SILUndef::get(jvp->mapTypeIntoContext(
-            SILType::getPrimitiveObjectType(silFuncCanType)), *jvp));
-    builder.createReturn(
-        ri->getLoc(), joinElements(directResults, builder, loc));
-  }
-
-  void visitAutoDiffFunctionInst(AutoDiffFunctionInst *adfi) {
-    // Clone `autodiff_function` from original to JVP, then add the cloned
-    // instruction to the `autodiff_function` worklist.
-    SILClonerWithScopes::visitAutoDiffFunctionInst(adfi);
-    auto *newADFI = cast<AutoDiffFunctionInst>(getOpValue(adfi));
-    context.getAutoDiffFunctionInsts().push_back(newADFI);
-  }
-};
-} // end anonymous namespace
-
->>>>>>> c1dfcde1
 //===----------------------------------------------------------------------===//
 // AdjointValue - a symbolic representation for adjoint values that allows
 // for efficient differentiation of aggregates.
@@ -5590,7 +5388,7 @@
 class AdjointValue;
 
 class JVPEmitter final
-: public TypeSubstCloner<JVPEmitter, SILOptFunctionBuilder> {
+    : public TypeSubstCloner<JVPEmitter, SILOptFunctionBuilder> {
 private:
   /// The global context.
   ADContext &context;
