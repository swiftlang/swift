--- conflicted
+++ resolved
@@ -393,11 +393,8 @@
   void print(llvm::raw_ostream &os) const;
 };
 
-<<<<<<< HEAD
-=======
 class DifferentiableActivityInfo;
 
->>>>>>> 9ad05969
 /// Information about the VJP/JVP function produced during VJP/JVP generation,
 /// e.g. mappings from original values to corresponding values in the
 /// pullback/differential struct.
@@ -415,12 +412,9 @@
   /// The original function.
   SILFunction *const original;
 
-<<<<<<< HEAD
-=======
   /// Activitiy info of the original function.
   const DifferentiableActivityInfo &activityInfo;
 
->>>>>>> 9ad05969
   /// Mapping from original basic blocks to linear map structs.
   DenseMap<SILBasicBlock *, StructDecl *> linearMapStructs;
 
@@ -662,8 +656,6 @@
       s << '\n';
     });
     return linearMapStruct;
-<<<<<<< HEAD
-=======
   }
 
   /// Add a linear map to the linear map struct.
@@ -697,7 +689,6 @@
     auto *linearMapDecl = addVarDecl(linMapStruct, linearMapName, astFnTy);
     linearMapValueMap.insert({inst, linearMapDecl});
     return linearMapDecl;
->>>>>>> 9ad05969
   }
 
   void prepareLinearMapStructDeclarations(
@@ -714,13 +705,9 @@
   explicit LinearMapInfo(ADContext &context,
                          AutoDiffAssociatedFunctionKind kind,
                          SILFunction *original, SILFunction *assocFn,
-<<<<<<< HEAD
-                         const SILAutoDiffIndices &indices);
-=======
                          const SILAutoDiffIndices &indices,
                          const DifferentiableActivityInfo &activityInfo,
                          SILBuilder &builder);
->>>>>>> 9ad05969
 
   /// Returns the linear map struct associated with the given original block.
   StructDecl *getLinearMapStruct(SILBasicBlock *origBB) const {
@@ -765,7 +752,6 @@
   /// fields.
   DenseMap<StructDecl *, VarDecl *> &getLinearMapStructEnumFields() {
     return linearMapStructEnumFields;
-<<<<<<< HEAD
   }
 
   /// Returns the branching trace enum field for the linear map struct of the
@@ -773,48 +759,6 @@
   VarDecl *lookUpLinearMapStructEnumField(SILBasicBlock *origBB) {
     auto *linearMapStruct = getLinearMapStruct(origBB);
     return linearMapStructEnumFields.lookup(linearMapStruct);
-  }
-
-  /// Add a linear map to the linear map struct.
-  VarDecl *addLinearMapDecl(SILInstruction *inst, SILType linearMapType) {
-    // IRGen requires decls to have AST types (not `SILFunctionType`), so we
-    // convert the `SILFunctionType` of the linear map to a `FunctionType` with
-    // the same parameters and results.
-    auto silFnTy = linearMapType.castTo<SILFunctionType>();
-    SmallVector<AnyFunctionType::Param, 8> params;
-    for (auto &param : silFnTy->getParameters())
-      params.push_back(AnyFunctionType::Param(param.getType()));
-    AnyFunctionType *astFnTy;
-    if (auto genSig = silFnTy->getGenericSignature())
-      astFnTy = GenericFunctionType::get(
-          genSig, params, silFnTy->getAllResultsType().getASTType());
-    else
-      astFnTy = FunctionType::get(
-          params, silFnTy->getAllResultsType().getASTType());
-
-    auto *origBB = inst->getParent();
-    auto *linMapStruct = getLinearMapStruct(origBB);
-    std::string linearMapName;
-    switch (kind) {
-    case swift::AutoDiffAssociatedFunctionKind::JVP:
-      linearMapName = "differential_" + llvm::itostr(linearMapValueMap.size());
-      break;
-    case swift::AutoDiffAssociatedFunctionKind::VJP:
-      linearMapName = "pullback_" + llvm::itostr(linearMapValueMap.size());
-      break;
-    }
-    auto *linearMapDecl = addVarDecl(linMapStruct, linearMapName, astFnTy);
-    linearMapValueMap.insert({inst, linearMapDecl});
-    return linearMapDecl;
-=======
-  }
-
-  /// Returns the branching trace enum field for the linear map struct of the
-  /// given original block.
-  VarDecl *lookUpLinearMapStructEnumField(SILBasicBlock *origBB) {
-    auto *linearMapStruct = getLinearMapStruct(origBB);
-    return linearMapStructEnumFields.lookup(linearMapStruct);
->>>>>>> 9ad05969
   }
 
   /// Finds the linear map declaration in the pullback struct for an `apply` or
@@ -1349,44 +1293,6 @@
   }
 }
 
-<<<<<<< HEAD
-LinearMapInfo::LinearMapInfo(ADContext &context,
-                             AutoDiffAssociatedFunctionKind kind,
-                             SILFunction *original, SILFunction *assocFn,
-                             const SILAutoDiffIndices &indices)
-    : kind(kind), original(original), typeConverter(context.getTypeConverter())
-{
-  auto &astCtx = original->getASTContext();
-  auto *loopAnalysis = context.getPassManager().getAnalysis<SILLoopAnalysis>();
-  auto *loopInfo = loopAnalysis->get(original);
-  // Get the associated function generic signature.
-  CanGenericSignature assocFnGenSig = nullptr;
-  if (auto *assocFnGenEnv = assocFn->getGenericEnvironment())
-    assocFnGenSig = assocFnGenEnv->getGenericSignature()->getCanonicalSignature();
-  // Create branching trace enum and pullback struct for each original block.
-  for (auto &origBB : *original) {
-    auto *linearMapStruct = createLinearMapStruct(&origBB, indices, assocFnGenSig);
-    linearMapStructs.insert({&origBB, linearMapStruct});
-  }
-  for (auto &origBB : *original) {
-    auto *linearMapStruct = getLinearMapStruct(&origBB);
-    auto *traceEnum =
-        createBranchingTraceDecl(&origBB, indices, assocFnGenSig);
-    // If original block is in a loop, mark branching trace enum as indirect.
-    if (loopInfo->getLoopFor(&origBB))
-      traceEnum->getAttrs().add(new (astCtx) IndirectAttr(/*Implicit*/ true));
-    branchingTraceDecls.insert({&origBB, traceEnum});
-    if (origBB.isEntry())
-      continue;
-    auto *traceEnumField =
-        addVarDecl(linearMapStruct, astCtx.getIdentifier("predecessor").str(),
-                   traceEnum->getDeclaredInterfaceType());
-    linearMapStructEnumFields.insert({linearMapStruct, traceEnumField});
-  }
-}
-
-=======
->>>>>>> 9ad05969
 //===----------------------------------------------------------------------===//
 // Activity Analysis
 //===----------------------------------------------------------------------===//
@@ -3166,12 +3072,6 @@
   /// The pullback function.
   SILFunction *pullback;
 
-<<<<<<< HEAD
-  /// The linear map info.
-  LinearMapInfo linearMapInfo;
-
-=======
->>>>>>> 9ad05969
   /// The differentiation invoker.
   DifferentiationInvoker invoker;
 
@@ -3228,11 +3128,6 @@
                       DifferentiationInvoker invoker)
       : TypeSubstCloner(*vjp, *original, getSubstitutionMap(original, vjp)),
         context(context), original(original), attr(attr), vjp(vjp),
-<<<<<<< HEAD
-        linearMapInfo(context, AutoDiffAssociatedFunctionKind::VJP, original,
-                      vjp, attr->getIndices()),
-=======
->>>>>>> 9ad05969
         invoker(invoker), activityInfo(getActivityInfo(
                               context, original, attr->getIndices(), vjp)),
         linearMapInfo(context, AutoDiffAssociatedFunctionKind::VJP, original,
@@ -3810,11 +3705,7 @@
 
     // Checkpoint the pullback.
     auto *pullbackDecl =
-<<<<<<< HEAD
-        linearMapInfo.addLinearMapDecl(ai, getOpType(pullback->getType()));
-=======
         linearMapInfo.lookUpLinearMapDecl(ai);
->>>>>>> 9ad05969
 
     // If actual pullback type does not match lowered pullback type, reabstract
     // the pullback using a thunk.
@@ -4046,14 +3937,14 @@
 
   llvm::BumpPtrAllocator allocator;
 
+  /// Info from activity analysis on the original function.
+  const DifferentiableActivityInfo &activityInfo;
+
+  /// The differential info.
+  LinearMapInfo differentialInfo;
+
   /// The differentiation invoker.
   DifferentiationInvoker invoker;
-
-  /// Info from activity analysis on the original function.
-  const DifferentiableActivityInfo &activityInfo;
-
-  /// The differential info.
-  LinearMapInfo differentialInfo;
 
   bool errorOccurred = false;
 
@@ -4112,8 +4003,12 @@
   static SubstitutionMap getSubstitutionMap(SILFunction *original,
                                             SILFunction *jvp) {
     auto substMap = original->getForwardingSubstitutionMap();
-    if (auto *jvpGenEnv = jvp->getGenericEnvironment())
-      substMap = substMap.subst(jvpGenEnv->getForwardingSubstitutionMap());
+    if (auto *jvpGenEnv = jvp->getGenericEnvironment()) {
+      auto jvpSubstMap = jvpGenEnv->getForwardingSubstitutionMap();
+      substMap = SubstitutionMap::get(
+          jvpGenEnv->getGenericSignature(), QuerySubstitutionMap{jvpSubstMap},
+          LookUpConformanceInSubstitutionMap(jvpSubstMap));
+    }
     return substMap;
   }
 
@@ -4173,12 +4068,12 @@
     assert(termInst->getFunction() == original);
     auto loc = termInst->getFunction()->getLocation();
     auto *origBB = termInst->getParent();
-    auto *jvpBB = BBMap[origBB];
+    auto *vjpBB = BBMap[origBB];
     auto *diffStruct = differentialInfo.getLinearMapStruct(origBB);
     auto structLoweredTy = getNominalDeclLoweredType(diffStruct);
     auto bbDifferentialValues = differentialValues[origBB];
     if (!origBB->isEntry()) {
-      auto *enumArg = jvpBB->getArguments().back();
+      auto *enumArg = vjpBB->getArguments().back();
       bbDifferentialValues.insert(bbDifferentialValues.begin(), enumArg);
     }
     return getBuilder().createStruct(loc, structLoweredTy,
@@ -4189,12 +4084,13 @@
                               const SILAutoDiffIndices &indices) {
     // Anything with an active result should be differentiated.
     if (llvm::any_of(inst->getResults(), [&](SILValue val) {
-      return activityInfo.isActive(val, indices);
-    }))
+          return activityInfo.isActive(val, indices);
+        }))
       return true;
     // Anything with an an active argument should be differentiated
     // (i.e. `return %0`).
-    if (llvm::any_of(inst->getAllOperands(), [&](Operand &val) {
+    if (dyn_cast<ReturnInst>(inst) &&
+        llvm::any_of(inst->getAllOperands(), [&](Operand &val) {
       return activityInfo.isActive(val.get(), indices);
     }))
       return true;
@@ -4226,7 +4122,7 @@
   //--------------------------------------------------------------------------//
 
   AdjointValue makeZeroTangentValue(SILType type) {
-    return AdjointValue::createZero(allocator, remapType(type));
+    return AdjointValue::createZero(allocator, remapTypeInDifferential(type));
   }
 
   AdjointValue makeConcreteTangentValue(SILValue value) {
@@ -4316,6 +4212,53 @@
     assert(insertion.second); (void)insertion;
   }
 
+  SILValue getTangentProjection(SILBasicBlock *origBB,
+                                SILValue originalProjection) {
+    auto diffBuilder = getDifferentialBuilder();
+
+    // Handle `struct_element_addr`.
+    if (auto *seai = dyn_cast<StructElementAddrInst>(originalProjection)) {
+      auto adjSource = getTangentBuffer(origBB, seai->getOperand());
+      auto *tangentVectorDecl =
+          adjSource->getType().getStructOrBoundGenericStruct();
+      auto tanFieldLookup =
+          tangentVectorDecl->lookupDirect(seai->getField()->getName());
+      assert(tanFieldLookup.size() == 1);
+      auto *tanField = cast<VarDecl>(tanFieldLookup.front());
+      return diffBuilder.createStructElementAddr(
+          seai->getLoc(), adjSource, tanField);
+    }
+
+    // Handle `tuple_element_addr`.
+    if (auto *teai = dyn_cast<TupleElementAddrInst>(originalProjection)) {
+      auto source = teai->getOperand();
+      auto adjSource = getTangentBuffer(origBB, source);
+      // If the adjoint buffer of the source does not have a tuple type, then
+      // it must represent a "single element tuple type". Return it directly.
+      if (!adjSource->getType().is<TupleType>())
+        return adjSource;
+      auto origTupleTy = source->getType().castTo<TupleType>();
+      unsigned adjIndex = 0;
+      for (unsigned i : range(teai->getFieldNo())) {
+        if (getTangentSpace(
+                origTupleTy->getElement(i).getType()->getCanonicalType()))
+          ++adjIndex;
+      }
+      return diffBuilder.createTupleElementAddr(
+          teai->getLoc(), adjSource, adjIndex);
+    }
+
+    // Handle `begin_access`.
+    if (auto *bai = dyn_cast<BeginAccessInst>(originalProjection)) {
+      auto adjBase = getTangentBuffer(origBB, bai->getOperand());
+      if (errorOccurred)
+        return (bufferMap[{origBB, originalProjection}] = SILValue());
+      // Return the base buffer's tangent buffer.
+      return adjBase;
+    }
+    return SILValue();
+  }
+
   SILValue &getTangentBuffer(SILBasicBlock *origBB, SILValue originalBuffer) {
     auto diffBuilder = getDifferentialBuilder();
     assert(originalBuffer->getType().isAddress());
@@ -4325,6 +4268,23 @@
     if (!insertion.second) // not inserted
       return insertion.first->getSecond();
 
+    // Diagnose `struct_element_addr` instructions to `@noDerivative` fields.
+    if (auto *seai = dyn_cast<StructElementAddrInst>(originalBuffer)) {
+      if (seai->getField()->getAttrs().hasAttribute<NoDerivativeAttr>()) {
+        context.emitNondifferentiabilityError(
+            originalBuffer, invoker,
+            diag::autodiff_noderivative_stored_property);
+        errorOccurred = true;
+        return (bufferMap[{origBB, originalBuffer}] = SILValue());
+      }
+    }
+
+    // If the original buffer is a projection, return a corresponding projection
+    // into the adjoint buffer.
+    if (auto adjProj = getTangentProjection(origBB, originalBuffer)) {
+      return (bufferMap[{origBB, originalBuffer}] = adjProj);
+    }
+
     // Set insertion point for local allocation builder: before the last local
     // allocation, or at the start of the tangent function's entry if no local
     // allocations exist yet.
@@ -4352,8 +4312,47 @@
   }
 
   //--------------------------------------------------------------------------//
-  // Type transformer
+  // Differential type calculations
   //--------------------------------------------------------------------------//
+
+  /// Get the result of the `apply` instructions.
+  SILValue getApplyResult(ApplyInst *ai, unsigned source) {
+    SmallVector<SILValue, 8> dirResults;
+    collectAllExtractedElements(ai, dirResults);
+    SmallVector<SILValue, 8> allResults;
+    collectAllActualResultsInTypeOrder(
+        ai, dirResults, ai->getIndirectSILResults(), allResults);
+    return allResults[source];
+  }
+
+  /// Substitutes all replacement types of the given substitution map using the
+  /// adjoint function's substitution map.
+  SubstitutionMap remapSubstitutionMapInDifferential(SubstitutionMap substMap) {
+    return substMap.subst(getDifferential().getForwardingSubstitutionMap());
+#if 0
+    auto *diffGenEnv = getDifferential().getGenericEnvironment();
+    if (!diffGenEnv)
+      return substMap;
+    auto diffSubstMap = diffGenEnv->getForwardingSubstitutionMap();
+    return SubstitutionMap::get(
+        diffGenEnv->getGenericSignature(), QuerySubstitutionMap{diffSubstMap},
+        LookUpConformanceInSubstitutionMap(diffSubstMap));
+#endif
+  }
+
+  /// Remap any archetypes into the differential function's context.
+  Type remapASTTypeInDifferential(Type ty) {
+    if (ty->hasArchetype())
+      return getDifferential().mapTypeIntoContext(ty->mapTypeOutOfContext());
+    return getDifferential().mapTypeIntoContext(ty);
+  }
+
+  /// Remap any archetypes into the differential function's context.
+  SILType remapTypeInDifferential(SILType ty) {
+    if (ty.hasArchetype())
+      return getDifferential().mapTypeIntoContext(ty.mapTypeOutOfContext());
+    return getDifferential().mapTypeIntoContext(ty);
+  }
 
   Optional<VectorSpace> getTangentSpace(CanType type) {
     return type->getAutoDiffAssociatedTangentSpace(
@@ -4362,14 +4361,22 @@
 
   /// Assuming the given type conforms to `Differentiable` after remapping,
   /// returns the associated tangent space type.
+  CanType getRemappedTangentASTType(Type type) {
+    auto remappedType = remapASTTypeInDifferential(type)->getCanonicalType();
+    return getTangentSpace(remappedType)->getCanonicalType();
+  }
+
+  /// Assuming the given type conforms to `Differentiable` after remapping,
+  /// returns the associated tangent space SIL type.
   SILType getRemappedTangentType(SILType type) {
     return SILType::getPrimitiveType(
-        getTangentSpace(remapType(type).getASTType())->getCanonicalType(),
+        getTangentSpace(remapTypeInDifferential(type).getASTType())
+            ->getCanonicalType(),
         type.getCategory());
   }
 
   //--------------------------------------------------------------------------//
-  // Tngent value mapping
+  // Tangent value mapping
   //--------------------------------------------------------------------------//
 
   /// Get the tangent for an original value. The given value must be in the
@@ -4406,29 +4413,52 @@
   // Tangent emission helpers
   //--------------------------------------------------------------------------//
 
-  void emitTangentForReturnInst(ReturnInst *ri) {
-    auto loc = ri->getOperand().getLoc();
+  /// Helper that emits the final return instruction in a basic block of the differential function. This is
+  /// needed for when there are indrect outputs.
+  void emitReturnInstForDifferential() {
+    auto &differential = getDifferential();
+    auto diffLoc = differential.getLocation();
     auto diffBuilder = getDifferentialBuilder();
+
     // This vector will contain all the materialized return elements.
     SmallVector<SILValue, 8> retElts;
-    // This vector will contain all indirect parameter tangent buffers.
-    // TODO: Handle indirect results.
-    auto tanParam =
-        materializeTangent(getTangentValue(ri->getOperand()), loc);
+
+    SmallVector<SILValue, 2> results;
+    collectAllDirectResultsInTypeOrder(*original, results);
+
+    // Materializes the return element corresponding to the result
+    // `resultIndex` into the `retElts` vector.
+    auto addRetElt = [&](unsigned resultIndex) -> void {
+      auto origResult = results[resultIndex];
+      assert(origResult->getType().isObject() &&
+             "Should only be handling direct results for return inst");
+        auto diffVal = getTangentValue(origResult);
+        auto val = materializeTangent(diffVal, diffLoc); // PROBLEM
+        diffBuilder.createRetainValue(diffLoc, val, diffBuilder.getDefaultAtomicity());
+        retElts.push_back(val);
+    };
+    // Collect differentiation parameter adjoints.
+    for (auto i : range(results.size()))
+      addRetElt(i);
+
     diffBuilder.createReturn(
-        ri->getLoc(), tanParam);
-  }
-
-  void emitTangentForApplyInst(ApplyInst *ai, SILAutoDiffIndices indices) {
+        diffLoc, joinElements(retElts, diffBuilder, diffLoc));
+  }
+
+  void emitTangentForApplyInst(
+      ApplyInst *ai, SILAutoDiffIndices indices,
+      CanSILFunctionType originalDifferentialType) {
     auto *bb = ai->getParent();
     auto loc = ai->getLoc();
-    auto diffBuilder = getDifferentialBuilder();
+    auto &diffBuilder = getDifferentialBuilder();
 
     // Get the differential.
     auto *field = differentialInfo.lookUpLinearMapDecl(ai);
     assert(field);
     SILValue differential = diffBuilder.createStructExtract(
         loc, getDifferentialStructArgument(ai->getParent()), field);
+    auto differentialType = remapTypeInDifferential(differential->getType())
+        .castTo<SILFunctionType>();
 
     SmallVector<SILValue, 8> diffArgs;
     for (auto origArg : ai->getArguments()) {
@@ -4457,9 +4487,18 @@
       diffArgs.push_back(tanParam);
     }
 
-    // TODO: Reabstract the differential.
-    // See code from "If pullback was reabstracted in VJP, reabstract pullback
-    // in adjoint.".
+    // If callee pullback was reabstracted in JVP, reabstract callee pullback.
+    if (!differentialType->isEqual(originalDifferentialType)) {
+      SILOptFunctionBuilder fb(context.getTransform());
+      auto *thunk = getOrCreateReabstractionThunk(
+          fb, context.getModule(), loc, &getDifferential(),
+          differentialType, originalDifferentialType);
+      auto *thunkRef = diffBuilder.createFunctionRef(loc, thunk);
+      differential = diffBuilder.createPartialApply(
+         loc, thunkRef,
+         remapSubstitutionMapInDifferential(thunk->getForwardingSubstitutionMap()),
+         {differential}, differentialType->getCalleeConvention());
+    }
 
     // Call the differential.
     auto *differentialCall = diffBuilder.createApply(
@@ -4468,13 +4507,17 @@
     assert(differentialCall->getNumResults() == 1 &&
            "Expected differential to return one result");
 
-    // TODO: Generalize for indirect results, multiple results, etc
-    auto origResult = ai->getResult(indices.source);
-
-    // Extract all direct results from the differential.
+    // Get the original results of the `apply` instructions.
+    SmallVector<SILValue, 8> origDirResults;
+    collectAllExtractedElements(ai, origDirResults);
+    SmallVector<SILValue, 8> origAllResults;
+    collectAllActualResultsInTypeOrder(
+        ai, origDirResults, ai->getIndirectSILResults(), origAllResults);
+    auto origResult = origAllResults[indices.source];
+
+    // Get the differential results of the `apply` instructions.
     SmallVector<SILValue, 8> differentialDirResults;
-    extractAllElements(differentialCall, diffBuilder, differentialDirResults);
-    // Get all differential results in type-defined order.
+    collectAllExtractedElements(differentialCall, differentialDirResults);
     SmallVector<SILValue, 8> differentialAllResults;
     collectAllActualResultsInTypeOrder(
         differentialCall, differentialDirResults,
@@ -4482,41 +4525,438 @@
     auto differentialResult = differentialAllResults[indices.source];
 
     // Add tangent for original result.
+    // TODO: what about indirect results?
     assert(indices.source == 0 && "Expected result index to be first.");
-    setTangentValue(bb, origResult,
-                    makeConcreteTangentValue(differentialResult));
-
-    // TODO: handle indirect
-    // Add the tangent value of the result of the apply instruction.
-    //    auto tanVal = makeConcreteAdjointValue(
-    //        ValueWithCleanup(originalDirectResult,
-    //        makeCleanup(originalDirectResult, emitCleanup, {})));
-    //    for (auto dirRes : ai->getResults())
-    //      addTangentValue(bb, originalDirectResult, tanVal);
-    //    for (auto indRes : ai->getIndirectSILResults())
-    //      ;
+    if (origResult->getType().isObject())
+      setTangentValue(bb, origResult,
+                      makeConcreteTangentValue(differentialResult));
+  }
+
+  /// Handle `struct_extract` instruction.
+  ///   Original: y = struct_extract x, #field
+  ///    Tangent: tan[y] = struct_extract tan[x], tan[#field]]
+  ///                             ^~~~~~~
+  ///                 field in tangent space corresponding to #field
+  void emitTangentForStructExtractInst(StructExtractInst *sei) {
+    assert(!sei->getField()->getAttrs().hasAttribute<NoDerivativeAttr>() &&
+           "`struct_extract` with `@noDerivative` field should not be "
+           "differentiated; activity analysis should not marked as varied");
+
+    auto diffBuilder = getDifferentialBuilder();
+    auto structTy = remapTypeInDifferential(
+        sei->getOperand()->getType()).getASTType();
+    auto tangentVectorTy =
+        getTangentSpace(structTy)->getType()->getCanonicalType();
+    assert(!getModule().Types.getTypeLowering(
+        tangentVectorTy, ResilienceExpansion::Minimal)
+            .isAddressOnly());
+    auto *tangentVectorDecl =
+        tangentVectorTy->getStructOrBoundGenericStruct();
+    assert(tangentVectorDecl);
+
+    // Get the tangent of the field and create the extract inst in the SIL
+    // of the differential.
+    // Find the corresponding field in the tangent space.
+    VarDecl *tanField = nullptr;
+    // If the tangent space is the original struct, then field is the same.
+    if (tangentVectorDecl == sei->getStructDecl())
+      tanField = sei->getField();
+    // Otherwise, look up the field by name.
+    else {
+      auto tanFieldLookup =
+      tangentVectorDecl->lookupDirect(sei->getField()->getName());
+      if (tanFieldLookup.empty()) {
+        context.emitNondifferentiabilityError(
+            sei, invoker,
+            diag::autodiff_stored_property_no_corresponding_tangent,
+            sei->getStructDecl()->getNameStr(),
+            sei->getField()->getNameStr());
+        errorOccurred = true;
+        return;
+      }
+      tanField = cast<VarDecl>(tanFieldLookup.front());
+    }
+
+    // Get the Tangent of the operand (the struct)
+    auto tanOperand =
+        materializeTangent(getTangentValue(sei->getOperand()), sei->getLoc());
+
+    // Emit the instruction
+    auto tangentExtractInst =
+        diffBuilder.createStructExtract(sei->getLoc(), tanOperand, tanField);
+
+    // Add tangent for original result into value mapping.
+    auto tangentResult =  makeConcreteTangentValue(tangentExtractInst);
+    setTangentValue(sei->getParent(), sei, tangentResult);
+  }
+
+  /// Handle `load` instruction.
+  ///   Original: y = load x
+  ///    Tangent: tan[y] = load tan[x]
+  void emitTangentForLoadInst(LoadInst *li) {
+    auto *bb = li->getParent();
+    auto diffBuilder = getDifferentialBuilder();
+
+    auto tanValSrc = getTangentBuffer(bb, li->getOperand());
+    auto *tanValDest = diffBuilder.createLoad(li->getLoc(), tanValSrc,
+        getBufferLOQ(li->getType().getASTType(),
+        getDifferential()));
+    setTangentValue(bb, li, makeConcreteTangentValue(tanValDest));
+  }
+
+  /// Handle `store` instruction in the differential.
+  ///   Original: store x to y
+  ///    Tangent: store tan[x] to tan[y]
+  void emitTangentForStoreInst(StoreInst *si) {
+    auto *bb = si->getParent();
+    auto &diffBuilder = getDifferentialBuilder();
+    auto tanValSrc = materializeTangent(getTangentValue(si->getSrc()),
+                                        si->getLoc());
+    auto tanValDest = getTangentBuffer(bb, si->getDest());
+    diffBuilder.createStore(si->getLoc(), tanValSrc, tanValDest,
+                            getBufferSOQ(tanValDest->getType().getASTType(),
+                                         getDifferential()));
+  }
+
+  /// Handle `copy_addr` instruction.
+  ///   Original: copy_addr x to y
+  ///    Tangent: copy_addr tan[x] to tan[y]
+  void emitTangentForCopyAddrInst(CopyAddrInst *cai) {
+    auto *diffGenEnv = getDifferential().getGenericEnvironment();
+    auto diffGenSig = diffGenEnv
+        ? diffGenEnv->getGenericSignature()->getCanonicalSignature()
+        : nullptr;
+    Lowering::GenericContextScope genericContextScope(
+        context.getTypeConverter(), diffGenSig);
+
+    auto diffBuilder = getDifferentialBuilder();
+    auto loc = cai->getLoc();
+    auto *bb = cai->getParent();
+    auto &tanSrc = getTangentBuffer(bb, cai->getSrc());
+    auto tanDest = getTangentBuffer(bb, cai->getDest());
+    if (errorOccurred)
+      return;
+
+    diffBuilder.createCopyAddr(loc, tanSrc, tanDest, cai->isTakeOfSrc(),
+                               cai->isInitializationOfDest());
+
+//    // Begin access, set the corresponding tangent buffer, and end access.
+//    auto *readAccess = diffBuilder.createBeginAccess(
+//        cai->getLoc(), adjDest, SILAccessKind::Read,
+//        SILAccessEnforcement::Static, /*noNestedConflict*/ true,
+//        /*fromBuiltin*/ false);
+//    setTangentBuffer(bb, cai->getSrc(), readAccess);
+//    diffBuilder.createEndAccess(cai->getLoc(), readAccess, /*aborted*/ false);
+  }
+
+  /// Handle `begin_access` instruction.
+  ///   Original: y = begin_access x
+  ///    Tangent: nothing (differentiability checks)
+  void emitTangentForBeginAccessInst(BeginAccessInst *bai) {
+    // Check for non-differentiable writes.
+    if (bai->getAccessKind() == SILAccessKind::Modify) {
+      if (auto *gai = dyn_cast<GlobalAddrInst>(bai->getSource())) {
+        context.emitNondifferentiabilityError(bai, invoker,
+            diag::autodiff_cannot_differentiate_writes_to_global_variables);
+        errorOccurred = true;
+        return;
+      }
+      if (auto *pbi = dyn_cast<ProjectBoxInst>(bai->getSource())) {
+        context.emitNondifferentiabilityError(bai, invoker,
+            diag::autodiff_cannot_differentiate_writes_to_mutable_captures);
+        errorOccurred = true;
+        return;
+      }
+    }
+  }
+
+  /// Add the value mapping and emit the same instruction.
+  void emitTangentForAllocStackInst(AllocStackInst *asi) {
+    auto &diffBuilder = getDifferentialBuilder();
+    auto *mappedAllocStackInst =
+        diffBuilder.createAllocStack(
+            asi->getLoc(), getRemappedTangentType(asi->getElementType()));
+    bufferMap.try_emplace({asi->getParent(), asi},
+                          mappedAllocStackInst);
+  }
+
+  /// Emit the same instruction but on the tangent instead.
+  void emitTangentForDeallocStackInst(DeallocStackInst *dsi) {
+    auto &diffBuilder = getDifferentialBuilder();
+    auto tanBuffer = getTangentBuffer(dsi->getParent(), dsi->getOperand());
+    diffBuilder.createDeallocStack(dsi->getLoc(), tanBuffer);
+  }
+
+  void emitTangentForStructInst(StructInst *si) {
+    auto diffBuilder = getDifferentialBuilder();
+    auto *bb = si->getParent();
+    auto loc = si->getLoc();
+    SmallVector<SILValue, 4> tangentElements;
+    for (auto elem : si->getElements())
+      tangentElements.push_back(getTangentValue(elem).getConcreteValue());
+
+    auto tanExtract = diffBuilder.createStruct(loc, si->getType(),
+                                               tangentElements);
+
+    setTangentValue(bb, si, makeConcreteTangentValue(tanExtract));
+  }
+
+  void emitTangentForTupleInst(TupleInst *ti) {
+    auto *bb = ti->getParent();
+    auto loc = ti->getLoc();
+    auto diffBuilder = getDifferentialBuilder();
+
+    // Get the tangents of all the tuple elements.
+    SmallVector<SILValue, 8> tangentTupleElements;
+    for (auto elem : ti->getElements()) {
+      tangentTupleElements.push_back(
+          materializeTangent(getTangentValue(elem), loc));
+    }
+
+    // Emit the instruction and add the tangent mapping.
+    auto tanTuple = diffBuilder.createTuple(ti->getLoc(), tangentTupleElements);
+    setTangentValue(bb, ti, makeConcreteTangentValue(tanTuple));
+  }
+
+  void emitTangentForArrayInitializationInst(ApplyInst *ai) {
+    auto indices = getIndices();
+    auto *bb = ai->getParent();
+    auto loc = ai->getLoc();
+    auto &diffBuilder = getDifferentialBuilder();
+
+    assert(ai->getNumArguments() == 1);
+
+    // Step 1: Clone array size operand
+    // TODO: add cast assertion?
+    auto arraySizeOperand = cast<IntegerLiteralInst>(ai->getArgument(0));
+    auto integerLiteral = diffBuilder.createIntegerLiteral(
+        loc, arraySizeOperand->getType(), arraySizeOperand->getValue());
+    SmallVector<SILValue, 8> args;
+    args.push_back(integerLiteral);
+
+    // Step 2: Apply _allocateUninitializedArray<A>, but remapping the
+    // substitution map to use τ_0_0.TangentVector.
+//    auto remappedSubs = ai->getSubstitutionMap().subst(
+//        getDifferential().getForwardingSubstitutionMap());
+
+    // If the original `apply` instruction has a substitution map, then the
+    // applied function is specialized.
+    // In the differential, specialization is also necessary for parity. The
+    // original function operand is specialized with a remapped version of same
+    // substitution map using an argument-less `partial_apply`.
+    SILValue diffArrayInitFuncRef =
+        diffBuilder.createFunctionRefFor(loc, ai->getCalleeFunction());
+    auto remappedSubs = remapSubstitutionMapInDifferential(
+        ai->getSubstitutionMap());
+    if (!ai->getSubstitutionMap().empty()) {
+      diffArrayInitFuncRef = diffBuilder.createPartialApply(
+          ai->getLoc(), diffArrayInitFuncRef, remappedSubs, {},
+          ParameterConvention::Direct_Guaranteed);
+    }
+    auto *diffArrayInitInst =
+        diffBuilder.createApply(loc, diffArrayInitFuncRef, SubstitutionMap(), args);
+
+    // Step 3: Create the non-active `tuple_extract` instruction for the
+    // array pointer (second element in tuple).
+    auto *diffArray =
+        diffBuilder.createTupleExtract(loc, diffArrayInitInst, 0);
+    auto *diffRawPointerInst =
+        diffBuilder.createTupleExtract(loc, diffArrayInitInst, 1);
+
+    // Step 4: Get the `DifferentiableView` of the array.
+    SmallVector<SILValue, 8> diffArgs;
+    diffArgs.push_back(diffArray);
+    auto diffArrayViewType = getRemappedTangentType(ai->getType()).getASTType();
+    auto metatypeType = CanMetatypeType::get(
+        diffArrayViewType, MetatypeRepresentation::Thin);
+    auto metatype = diffBuilder.createMetatype(
+        loc, SILType::getPrimitiveObjectType(metatypeType));
+    diffArgs.push_back(metatype);
+    // Allocate memory for a `DifferentiableView` and add to the differential
+    // arguments for the creation of the returned `DifferentiableView`.
+    auto typeDecl = diffArrayViewType->getStructOrBoundGenericStruct();
+    auto candidates = typeDecl->lookupDirect(DeclBaseName::createConstructor());
+    // Remove any initializer with argument lables, leaving `init(_:)`.
+    llvm::erase_if(candidates, [](ValueDecl *v) {
+      return llvm::any_of(v->getFullName().getArgumentNames(), [](Identifier id) {
+        return !id.empty();
+      });
+    });
+    assert(candidates.size() == 1 &&
+           "Expected single `DifferentiableView` intializer");
+    auto initDecl = cast<ConstructorDecl>(candidates.front());
+    SILDeclRef initRef(initDecl, SILDeclRef::Kind::Allocator);
+
+    // Get a function reference to the `DifferentiableView` intializer.
+    SILOptFunctionBuilder fb(context.getTransform());
+    auto *initFn = fb.getOrCreateFunction(
+        ai->getLoc(), initRef, NotForDefinition);
+    SILValue diffViewInitFuncRef = diffBuilder.createFunctionRefFor(ai->getLoc(), initFn);
+
+    // Because the `DifferentiableView` intializer is generic, we need to
+    // create our own substitution map to replace the generic element type
+    // with a concrete type.
+    // Grab the concret element type.
+    auto elementType = getRemappedTangentASTType(
+        ai->getType().getAs<TupleType>()->getElement(0).getType()
+        ->getAs<BoundGenericStructType>()->getGenericArgs().front());
+    // Grab the `Differentiable` protocol conformance we will need the
+    // generic type to conform to.
+    auto swiftModule = getModule().getSwiftModule();
+    auto diffProto =
+        getASTContext().getProtocol(KnownProtocolKind::Differentiable);
+    auto diffConf = swiftModule->lookupConformance(
+        elementType, diffProto);
+    ArrayRef<ProtocolConformanceRef> conformances = {*diffConf};
+    // Get the `DifferentiableView` intializer's generic signature.
+    auto genericSig = diffViewInitFuncRef->getType().castTo<SILFunctionType>()
+        ->getGenericSignature();
+    // Create the substitution map and apply the generic initializer with it in
+    // order to get the concrete `DifferentiableView` which will have the same
+    // element type as the original `Array`.
+    auto subs = SubstitutionMap::get(
+        genericSig, {elementType}, conformances);
+    auto *diffViewInitInst =
+        diffBuilder.createApply(loc, diffViewInitFuncRef, subs,
+                                diffArgs);
+
+    // Add value map between `Array` init tuple and `DifferentiableView`.
+    setTangentValue(bb, ai, makeConcreteTangentValue(diffViewInitInst));
+
+    // Loop over all uses of the array initialization, making sure to handle
+    // any `tuple_extract` instructions. These instructions can either be
+    // for getting the array, or the `RawPointer`. We are only interested in
+    // adding additional instructions for the `RawPointer`, the second element
+    // in the array tuple as the array is already handled through it being
+    // chosen to be differentiated when using activity analysis.
+    for (auto aiUse : ai->getUses()) {
+      auto tei = dyn_cast<TupleExtractInst>(aiUse->getUser()->getResult(0));
+      // Only handle the `RawPointer` instructions.
+      if (!tei || tei->getFieldNo() != 1) continue;
+
+      // TODO: might not need a loop since there should be one use of `RawPointer`.
+      // Get the `pointer_to_address` instruction which is the instruction
+      // that wraps the `RawPointer` in order to do subsequent instructions
+      for (auto teiUse : tei->getUses()) {
+        // Add tangent map between the `pointer_to_address` result.
+        // TODO: add cast assertion?
+        auto pointerAddrInst = dyn_cast<PointerToAddressInst>(teiUse->getUser()->getResult(0));
+        assert(pointerAddrInst && "RawPointer only use should be a "
+                                  "'pointer_to_address' instruction");
+        auto originalResult =
+            pointerAddrInst->getResults()[indices.source];
+        auto tangentPointerAddrInst = diffBuilder.createPointerToAddress(
+            loc, diffRawPointerInst, pointerAddrInst->getType(),
+            pointerAddrInst->isStrict());
+        auto differentialResult = tangentPointerAddrInst
+            ->SILInstruction::getResults()[indices.source];
+        // Add tangent for original result.
+        // TODO: what about indirect results?
+        assert(indices.source == 0 && "Expected result index to be first.");
+        setTangentBuffer(bb, originalResult, differentialResult);
+
+        // Handle the uses of the array pointer which can be:
+        // - `StoreInst`
+        // - `CopyAddrInst`
+        // - `IndexAddrInst`
+//        for (auto pointerUse : teiUse->getUser()->getResult(0)->getUses()) {
+//          auto inst = pointerUse->getUser();
+//          if (auto si = dyn_cast<StoreInst>(inst)) {
+//            emitTangentForStoreInst(si);
+//          } else if (auto cai = dyn_cast<CopyAddrInst>(inst)) {
+//            llvm_unreachable("Can't handle 'copy_addr' instruction for "
+//                             "array yet");
+//          } else if (auto iai = dyn_cast<IndexAddrInst>(inst)) {
+//            llvm_unreachable("Can't handle 'index_addr' instruction for "
+//                             "array yet");
+//          }
+//        }
+      }
+    }
+
+  }
+
+  void emitTangentForTupleElementAddrInst(TupleElementAddrInst *teai) {
+    auto *bb = teai->getParent();
+    auto &diffBuilder = getDifferentialBuilder();
+    auto origTupleTy = teai->getOperand()->getType().castTo<TupleType>();
+    unsigned tanIndex = 0;
+    for (unsigned i : range(teai->getFieldNo())) {
+      if (getTangentSpace(
+              origTupleTy->getElement(i).getType()->getCanonicalType()))
+        ++tanIndex;
+    }
+    auto tanType = getRemappedTangentType(teai->getType());
+    auto tanSource = getTangentBuffer(bb, teai->getOperand());
+    SILValue tanBuffer;
+    // If the tangent buffer of the source does not have a tuple type, then
+    // it must represent a "single element tuple type". Use it directly.
+    if (!tanSource->getType().is<TupleType>()) {
+      tanBuffer = tanSource;
+    } else {
+      tanBuffer = diffBuilder.createTupleElementAddr(
+          teai->getLoc(), tanSource, tanIndex, tanType);
+    }
+    bufferMap.try_emplace({teai->getParent(), teai}, tanBuffer);
+  }
+
+  void emitTangentForTupleExtractInst(TupleExtractInst *teai) {
+    auto loc = teai->getLoc();
+    auto &diffBuilder = getDifferentialBuilder();
+    auto origTupleTy = teai->getOperand()->getType().castTo<TupleType>();
+    unsigned tanIndex = 0;
+    for (unsigned i : range(teai->getFieldNo())) {
+      if (getTangentSpace(
+              origTupleTy->getElement(i).getType()->getCanonicalType()))
+        ++tanIndex;
+    }
+    auto tanType = getRemappedTangentType(teai->getType());
+    auto tanSource = materializeTangent(
+        getTangentValue(teai->getOperand()), loc);
+    SILValue tanBuffer;
+    // If the tangent buffer of the source does not have a tuple type, then
+    // it must represent a "single element tuple type". Use it directly.
+    if (!tanSource->getType().is<TupleType>()) {
+      setTangentValue(teai->getParent(), teai,
+                      makeConcreteTangentValue(tanSource));
+    } else {
+      tanBuffer = diffBuilder.createTupleExtract(
+           loc, tanSource, tanIndex, tanType);
+      bufferMap.try_emplace({teai->getParent(), teai}, tanBuffer);
+    }
   }
 
   void startDifferentialGeneration() {
     // Create differential blocks and arguments.
     // TODO: Consider visiting original blocks in pre-order (dominance) order.
-    SmallVector<SILBasicBlock *, 8> preOrderDomOrder;
+    auto *diffGenEnv = getDifferential().getGenericEnvironment();
+    auto diffGenSig = diffGenEnv
+        ? diffGenEnv->getGenericSignature()->getCanonicalSignature()
+        : nullptr;
     auto &differential = getDifferential();
     auto *origEntry = original->getEntryBlock();
     for (auto &origBB : *original) {
       auto *diffBB = differential.createBasicBlock();
       diffBBMap.insert({&origBB, diffBB});
-      auto diffStructLoweredType =
-          remapType(differentialInfo.getLinearMapStructLoweredType(&origBB));
-      // If the BB is the original exit, then the differential block that we just
-      // created must be the differential function's entry. Create differential
-      // entry arguments and continue.
-      if (&origBB == origEntry) {
-        assert(diffBB->isEntry());
-        createEntryArguments(&differential);
-        auto *lastArg = diffBB->getArguments().back();
-        assert(lastArg->getType() == diffStructLoweredType);
-        differentialStructArguments[&origBB] = lastArg;
+      {
+        Lowering::GenericContextScope genericContextScope(
+            context.getTypeConverter(), diffGenSig);
+        auto diffStructLoweredType =
+            remapTypeInDifferential(
+                differentialInfo.getLinearMapStructLoweredType(&origBB));
+
+        // If the BB is the original entry, then the differential block that we
+        // just created must be the differential function's entry. Create
+        // differential entry arguments and continue.
+        if (&origBB == origEntry) {
+          assert(diffBB->isEntry());
+          createEntryArguments(&differential);
+          auto *lastArg = diffBB->getArguments().back();
+          assert(lastArg->getType() == diffStructLoweredType);
+          // auto remappedDiffStructType = differential.mapTypeIntoContext(lastArg->getType());
+          // assert(remappedDiffStructType == diffStructLoweredType);
+          differentialStructArguments[&origBB] = lastArg;
+        }
       }
 
       LLVM_DEBUG({
@@ -4530,15 +4970,16 @@
       });
     }
 
-    assert(diffBBMap.size() == 1 &&
-           "Can only currently handle single basic block functions");
+    assert(diffBBMap.size() == 1
+           && "Can only currently handle single basic block functions");
 
     // The differential function has type:
     // (arg0', ..., argn', exit_diffs) -> result'.
     auto &diffBuilder = getDifferentialBuilder();
     auto diffParamArgs =
         differential.getArgumentsWithoutIndirectResults().drop_back();
-    assert(diffParamArgs.size() == attr->getIndices().parameters->getCapacity());
+    assert(diffParamArgs.size() ==
+           attr->getIndices().parameters->getNumIndices());
     auto origParamArgs = original->getArgumentsWithoutIndirectResults();
 
     // Check if result is not varied.
@@ -4564,16 +5005,32 @@
     diffBuilder.setInsertionPoint(
         diffEntry, getNextDifferentialLocalAllocationInsertionPoint());
 
+    // Create a mapping of the parameters
     for (auto index : *getIndices().parameters) {
-      auto diffParam = diffParamArgs[index];
-      auto origParam = origParamArgs[index];
-      diffBuilder.createRetainValue(diffLoc, diffParam,
-                                    diffBuilder.getDefaultAtomicity());
-      setTangentValue(
-          origEntry, origParam, makeConcreteTangentValue(diffParam));
+      auto *diffParam = diffParamArgs[index];
+      auto *origParam = origParamArgs[index];
+      if (diffParam->getType().isAddress()) {
+        setTangentBuffer(origEntry, origParam, diffParam);
+      } else {
+        diffBuilder.createRetainValue(diffLoc, diffParam,
+                                      diffBuilder.getDefaultAtomicity());
+        setTangentValue(
+            origEntry, origParam, makeConcreteTangentValue(diffParam));
+      }
       LLVM_DEBUG(getADDebugStream()
                  << "Assigned parameter " << *diffParam
-                 << " as the tangent of original result " << origParam);
+                 << " as the tangent of original result " << *origParam);
+    }
+
+    // If there are indirect results, create a mapping
+    auto origIndResults = original->getIndirectResults();
+    auto diffIndResults = differential.getIndirectResults();
+    assert(origIndResults.size() == diffIndResults.size());
+
+    for (auto &origBB : *original) {
+      for (auto i : range(diffIndResults.size())) {
+        setTangentBuffer(&origBB, origIndResults[i], diffIndResults[i]);
+      }
     }
   }
 
@@ -4583,11 +5040,10 @@
                       DifferentiationInvoker invoker)
       : TypeSubstCloner(*jvp, *original, getSubstitutionMap(original, jvp)),
         context(context), original(original), attr(attr), jvp(jvp),
-        invoker(invoker), activityInfo(
-                              getActivityInfo(context, original,
-                                              attr->getIndices(), jvp)),
+        activityInfo(
+            getActivityInfo(context, original, attr->getIndices(), jvp)),
         differentialInfo(context, AutoDiffAssociatedFunctionKind::JVP, original,
-            jvp, attr->getIndices(), activityInfo, getBuilder()),
+            jvp, attr->getIndices(), activityInfo, getBuilder()), invoker(invoker),
         differentialAndBuilder(initializeDifferentialAndBuilder(
             context, original, attr, &differentialInfo)),
         diffLocalAllocBuilder(getDifferential()) {
@@ -4687,6 +5143,7 @@
     SmallVector<SILValue, 4> entryArgs(entry->getArguments().begin(),
                                        entry->getArguments().end());
     cloneFunctionBody(original, entry, entryArgs);
+    emitReturnInstForDifferential();
     // If errors occurred, back out.
     if (errorOccurred)
       return true;
@@ -4697,6 +5154,28 @@
     return errorOccurred;
   }
 
+  void visit(SILInstruction *inst) {
+    auto diffBuilder = getDifferentialBuilder();
+    if (errorOccurred)
+      return;
+    if (shouldBeDifferentiated(inst, getIndices())) {
+      LLVM_DEBUG(getADDebugStream() << "JVPEmitter visited:\n[ORIG]"
+                 << *inst);
+#ifndef NDEBUG
+      auto beforeInsertion = std::prev(diffBuilder.getInsertionPoint());
+#endif
+      SILInstructionVisitor::visit(inst); // TypeSubstCloner::visit(inst);
+      LLVM_DEBUG({
+        auto &s = llvm::dbgs() << "[DF] Emitted in Differential:\n";
+        auto afterInsertion = diffBuilder.getInsertionPoint();
+        for (auto it = ++beforeInsertion; it != afterInsertion; ++it)
+          s << *it;
+      });
+    } else {
+      SILInstructionVisitor::visit(inst); // TypeSubstCloner::visit(inst);
+    }
+  }
+
   void postProcess(SILInstruction *orig, SILInstruction *cloned) {
     if (errorOccurred)
       return;
@@ -4709,56 +5188,18 @@
     return jvpBB;
   }
 
-  /// General visitor for all instructions. If any error is emitted by previous
-  /// visits, bail out.
-  void visit(SILInstruction *inst) {
-    if (errorOccurred)
-      return;
-    TypeSubstCloner::visit(inst);
-  }
-
-  void visitSILInstruction(SILInstruction *inst) {
-    context.emitNondifferentiabilityError(inst, invoker,
-        diag::autodiff_expression_not_differentiable_note);
-    errorOccurred = true;
-  }
-
-  void visitReturnInst(ReturnInst *ri) {
-    auto loc = ri->getOperand().getLoc();
-    auto *origExit = ri->getParent();
-    auto &builder = getBuilder();
-    auto *diffStructVal = buildDifferentialValueStructValue(ri);
-
-    // Get the JVP value corresponding to the original functions's return value.
-    auto *origRetInst = cast<ReturnInst>(origExit->getTerminator());
-    auto origResult = getOpValue(origRetInst->getOperand());
-    SmallVector<SILValue, 8> origResults;
-    extractAllElements(origResult, builder, origResults);
-
-    // Get and partially apply the differential.
-    auto jvpGenericEnv = jvp->getGenericEnvironment();
-    auto jvpSubstMap = jvpGenericEnv
-        ? jvpGenericEnv->getForwardingSubstitutionMap()
-        : jvp->getForwardingSubstitutionMap();
-    auto *differentialRef = builder.createFunctionRef(loc, &getDifferential());
-    auto *differentialPartialApply = builder.createPartialApply(
-        loc, differentialRef, jvpSubstMap, {diffStructVal},
-        ParameterConvention::Direct_Guaranteed);
-
-    // Return a tuple of the original result and differential.
-    SmallVector<SILValue, 8> directResults;
-    directResults.append(origResults.begin(), origResults.end());
-    directResults.push_back(differentialPartialApply);
-    builder.createReturn(
-        ri->getLoc(), joinElements(directResults, builder, loc));
-
-    // Differential emission.
-    emitTangentForReturnInst(ri);
+  void visitArrayInitializationInst(ApplyInst *ai) {
+    TypeSubstCloner::visitApplyInst(ai);
+    emitTangentForArrayInitializationInst(ai);
   }
 
   // If an `apply` has active results or active inout parameters, replace it
   // with an `apply` of its JVP.
   void visitApplyInst(ApplyInst *ai) {
+    // Handle array uninitialized allocation intrinsic specially.
+    if (ai->hasSemantics("array.uninitialized_intrinsic"))
+      return visitArrayInitializationInst(ai);
+
     // Special handling logic only applies when `apply` has active results or
     // active arguments at an active parameter position. If not, just do
     // standard cloning.
@@ -4791,7 +5232,9 @@
     // If there's no active results, this function should not be differentiated.
     // Do standard cloning.
     if (!hasActiveResults || !hasActiveArguments) {
-      LLVM_DEBUG(getADDebugStream() << "No active results:\n" << *ai << '\n');
+      LLVM_DEBUG(getADDebugStream()
+                 << "No active results nor active arguments:\n"
+                 << *ai << '\n');
       TypeSubstCloner::visitApplyInst(ai);
       return;
     }
@@ -4920,14 +5363,6 @@
           /*differentiationOrder*/ 1, autoDiffFuncInst);
     }
 
-    // Record desired/actual JVP indices.
-    // Temporarily set original differential type to `None`.
-    // TODO: Don't construct `NestedApplyInfo` - use fields directly
-    NestedApplyInfo info{indices, /*originalDifferentialType*/ None};
-    auto insertion = context.getNestedApplyInfo().try_emplace(ai, info);
-    auto &nestedApplyInfo = insertion.first->getSecond();
-    nestedApplyInfo = info;
-
     // Call the JVP using the original parameters.
     SmallVector<SILValue, 8> jvpArgs;
     auto jvpFnTy = getOpType(jvpValue->getType()).castTo<SILFunctionType>();
@@ -4970,1514 +5405,8 @@
 
     // Add the differential function for when we create the struct we partially
     // apply to the differential we are generating.
-    auto diffFunc = jvpDirectResults.back();
-    differentialValues[ai->getParent()].push_back(diffFunc);
-
-    // Differential emission.
-    emitTangentForApplyInst(ai, indices);
-  }
-
-  void visitAutoDiffFunctionInst(AutoDiffFunctionInst *adfi) {
-    // Clone `autodiff_function` from original to JVP, then add the cloned
-    // instruction to the `autodiff_function` worklist.
-    TypeSubstCloner::visitAutoDiffFunctionInst(adfi);
-    auto *newADFI = cast<AutoDiffFunctionInst>(getOpValue(adfi));
-    context.getAutoDiffFunctionInsts().push_back(newADFI);
-  }
-};
-} // end anonymous namespace
-
-namespace {
-
-class JVPEmitter final
-    : public TypeSubstCloner<JVPEmitter, SILOptFunctionBuilder> {
-private:
-  /// The global context.
-  ADContext &context;
-
-  /// The original function.
-  SILFunction *const original;
-
-  /// The `[differentiable]` attribute.
-  SILDifferentiableAttr *const attr;
-
-  /// The JVP function.
-  SILFunction *const jvp;
-
-  llvm::BumpPtrAllocator allocator;
-
-  /// The differential info.
-  LinearMapInfo differentialInfo;
-
-  /// The differentiation invoker.
-  DifferentiationInvoker invoker;
-
-  bool errorOccurred = false;
-
-  /// Info from activity analysis on the original function.
-  const DifferentiableActivityInfo &activityInfo;
-
-  ///
-  /// Differential generation related fields.
-  ///
-
-  /// The builder for the differential function.
-  SILBuilder differentialAndBuilder;
-
-<<<<<<< HEAD
-  /// Mapping from differential basic blocks to differential struct arguments.
-  DenseMap<SILBasicBlock *, SILArgument *> differentialStructArguments;
-
-  /// Mapping from original basic blocks and original values to corresponding
-  /// tangent values.
-  DenseMap<SILValue, AdjointValue> tangentValueMap;
-
-  DenseMap<SILBasicBlock *, SILBasicBlock *> diffBBMap;
-
-  /// Stack buffers allocated for storing local tangent values.
-  SmallVector<SILValue, 8> differentialLocalAllocations;
-
-  /// Mapping from original blocks to differential values. Used to build differential
-  /// struct instances.
-  DenseMap<SILBasicBlock *, SmallVector<SILValue, 8>> differentialValues;
-
-  /// Mapping from original basic blocks and original buffers to corresponding
-  /// tangent buffers.
-  DenseMap<std::pair<SILBasicBlock *, SILValue>, SILValue> bufferMap;
-
-  /// An auxiliary differential local allocation builder.
-  SILBuilder diffLocalAllocBuilder;
-
-  //--------------------------------------------------------------------------//
-  // Getters
-  //--------------------------------------------------------------------------//
-
-  ASTContext &getASTContext() const { return jvp->getASTContext(); }
-  SILModule &getModule() const { return jvp->getModule(); }
-  const SILAutoDiffIndices &getIndices() const { return attr->getIndices(); }
-  SILFunction &getDifferential() { return differentialAndBuilder.getFunction(); }
-  SILBuilder &getDifferentialBuilder() { return differentialAndBuilder; }
-  SILArgument *getDifferentialStructArgument(SILBasicBlock *origBB) {
-#ifndef NDEBUG
-    auto *diffStruct = differentialStructArguments[origBB]->getType()
-        .getStructOrBoundGenericStruct();
-    assert(diffStruct == differentialInfo.getLinearMapStruct(origBB));
-#endif
-    return differentialStructArguments[origBB];
-  }
-
-  //--------------------------------------------------------------------------//
-  // Initialization helpers
-  //--------------------------------------------------------------------------//
-
-  static SubstitutionMap getSubstitutionMap(SILFunction *original,
-                                            SILFunction *jvp) {
-    auto substMap = original->getForwardingSubstitutionMap();
-    if (auto *jvpGenEnv = jvp->getGenericEnvironment()) {
-      auto jvpSubstMap = jvpGenEnv->getForwardingSubstitutionMap();
-      substMap = SubstitutionMap::get(
-          jvpGenEnv->getGenericSignature(), QuerySubstitutionMap{jvpSubstMap},
-          LookUpConformanceInSubstitutionMap(jvpSubstMap));
-    }
-    return substMap;
-  }
-
-  /// Returns the activity info about the SILValues in the original function.
-  static const DifferentiableActivityInfo &getActivityInfo(
-      ADContext &context, SILFunction *original,
-      const SILAutoDiffIndices &indices, SILFunction *jvp) {
-    // Get activity info of the original function.
-    auto &passManager = context.getPassManager();
-    auto *activityAnalysis =
-        passManager.getAnalysis<DifferentiableActivityAnalysis>();
-    auto &activityCollection = *activityAnalysis->get(original);
-    auto &activityInfo = activityCollection.getActivityInfo(
-        jvp->getLoweredFunctionType()->getGenericSignature());
-    LLVM_DEBUG(dumpActivityInfo(*original, indices, activityInfo,
-                                getADDebugStream()));
-    return activityInfo;
-  }
-
-  static SILBuilder initializeDifferentialAndBuilder(
-      ADContext &context, SILFunction *original, SILDifferentiableAttr *attr,
-      LinearMapInfo *linearMapInfo) {
-    auto *differential = createEmptyDifferential(
-        context, original, attr, linearMapInfo);
-    return SILBuilder(*differential);
-  }
-
-  //--------------------------------------------------------------------------//
-  // General utilities
-  //--------------------------------------------------------------------------//
-
-  SILBasicBlock::iterator getNextDifferentialLocalAllocationInsertionPoint() {
-    // If there are no local allocations, insert at the beginning of the tangent
-    // entry.
-    if (differentialLocalAllocations.empty())
-      return getDifferential().getEntryBlock()->begin();
-    // Otherwise, insert before the last local allocation. Inserting before
-    // rather than after ensures that allocation and zero initialization
-    // instructions are grouped together.
-    auto lastLocalAlloc = differentialLocalAllocations.back();
-    auto it = lastLocalAlloc->getDefiningInstruction()->getIterator();
-    return it;
-  }
-
-  /// Get the lowered SIL type of the given nominal type declaration.
-  SILType getNominalDeclLoweredType(NominalTypeDecl *nominal) {
-    auto nomType = getOpASTType(
-        nominal->getDeclaredInterfaceType()->getCanonicalType());
-    auto nomSILType = context.getTypeConverter().getLoweredType(
-        nomType, ResilienceExpansion::Minimal);
-    return nomSILType;
-  }
-
-  /// Build a differential struct value for the original block corresponding to
-  /// the given terminator.
-  StructInst *buildDifferentialValueStructValue(TermInst *termInst) {
-    assert(termInst->getFunction() == original);
-    auto loc = termInst->getFunction()->getLocation();
-    auto *origBB = termInst->getParent();
-    auto *vjpBB = BBMap[origBB];
-    auto *diffStruct = differentialInfo.getLinearMapStruct(origBB);
-    auto structLoweredTy = getNominalDeclLoweredType(diffStruct);
-    auto bbDifferentialValues = differentialValues[origBB];
-    if (!origBB->isEntry()) {
-      auto *enumArg = vjpBB->getArguments().back();
-      bbDifferentialValues.insert(bbDifferentialValues.begin(), enumArg);
-    }
-    return getBuilder().createStruct(loc, structLoweredTy,
-                                     bbDifferentialValues);
-  }
-
-  bool shouldBeDifferentiated(SILInstruction *inst,
-                              const SILAutoDiffIndices &indices) {
-    // Anything with an active result should be differentiated.
-    if (llvm::any_of(inst->getResults(), [&](SILValue val) {
-          return activityInfo.isActive(val, indices);
-        }))
-      return true;
-    // Anything with an an active argument should be differentiated
-    // (i.e. `return %0`).
-    if (dyn_cast<ReturnInst>(inst) &&
-        llvm::any_of(inst->getAllOperands(), [&](Operand &val) {
-      return activityInfo.isActive(val.get(), indices);
-    }))
-      return true;
-    if (auto *ai = dyn_cast<ApplyInst>(inst)) {
-      // Function applications with an active indirect result should be
-      // differentiated.
-      for (auto indRes : ai->getIndirectSILResults())
-        if (activityInfo.isActive(indRes, indices))
-          return true;
-      // Function applications with an inout argument should be differentiated.
-      auto paramInfos = ai->getSubstCalleeConv().getParameters();
-      for (auto i : swift::indices(paramInfos))
-        if (paramInfos[i].isIndirectInOut() &&
-            activityInfo.isActive(
-                ai->getArgumentsWithoutIndirectResults()[i], indices))
-          return true;
-    }
-    // Instructions that may write to memory and that have an active operand
-    // should be differentiated.
-    if (inst->mayWriteToMemory())
-      for (auto &op : inst->getAllOperands())
-        if (activityInfo.isActive(op.get(), indices))
-          return true;
-    return false;
-  }
-
-  //--------------------------------------------------------------------------//
-  // Tangent value factory methods
-  //--------------------------------------------------------------------------//
-
-  AdjointValue makeZeroTangentValue(SILType type) {
-    return AdjointValue::createZero(allocator, remapTypeInDifferential(type));
-  }
-
-  AdjointValue makeConcreteTangentValue(SILValue value) {
-    return AdjointValue::createConcrete(allocator, value);
-  }
-
-  //--------------------------------------------------------------------------//
-  // Tangent materialization
-  //--------------------------------------------------------------------------//
-
-  void emitZeroIndirect(CanType type, SILValue bufferAccess,
-                        SILLocation loc) {
-    auto builder = getDifferentialBuilder();
-    auto tangentSpace = getTangentSpace(type);
-    assert(tangentSpace && "No tangent space for this type");
-    switch (tangentSpace->getKind()) {
-    case VectorSpace::Kind::Vector:
-      emitZeroIntoBuffer(builder, type, bufferAccess, loc);
-      return;
-    case VectorSpace::Kind::Tuple: {
-      auto tupleType = tangentSpace->getTuple();
-      SmallVector<SILValue, 8> zeroElements;
-      for (unsigned i : range(tupleType->getNumElements())) {
-        auto eltAddr = builder.createTupleElementAddr(loc, bufferAccess, i);
-        emitZeroIndirect(tupleType->getElementType(i)->getCanonicalType(),
-                         eltAddr, loc);
-      }
-      return;
-    }
-    case VectorSpace::Kind::Function: {
-      llvm_unreachable(
-          "Unimplemented: Emit thunks for abstracting zero initialization");
-    }
-    }
-  }
-
-  SILValue emitZeroDirect(CanType type, SILLocation loc) {
-    auto diffBuilder = getDifferentialBuilder();
-    auto silType = getModule().Types.getLoweredLoadableType(
-        type, ResilienceExpansion::Minimal);
-    auto *buffer = diffBuilder.createAllocStack(loc, silType);
-    emitZeroIndirect(type, buffer, loc);
-    auto *loaded = diffBuilder.createLoad(
-        loc, buffer, getBufferLOQ(type, getDifferential()));
-    diffBuilder.createDeallocStack(loc, buffer);
-    return loaded;
-  }
-
-  SILValue materializeTangentDirect(
-      AdjointValue val, SILLocation loc) {
-    assert(val.getType().isObject());
-    LLVM_DEBUG(getADDebugStream() <<
-               "Materializing tangents for " << val << '\n');
-    switch (val.getKind()) {
-    case AdjointValueKind::Zero: {
-      auto zeroVal = emitZeroDirect(val.getSwiftType(), loc);
-      return zeroVal;
-    }
-    case AdjointValueKind::Aggregate:
-      llvm_unreachable(
-          "Tuples and structs are not supported in forward mode yet.");
-    case AdjointValueKind::Concrete:
-      return val.getConcreteValue();
-  }
-  }
-
-  SILValue materializeTangent(AdjointValue val, SILLocation loc) {
-    if (val.isConcrete()) {
-      LLVM_DEBUG(getADDebugStream()
-                 << "Materializing tangent: Value is concrete.\n");
-      return val.getConcreteValue();
-    }
-    LLVM_DEBUG(getADDebugStream() << "Materializing tangent: Value is "
-                                     "non-concrete. Materializing directly.\n");
-    return materializeTangentDirect(val, loc);
-  }
-
-  //--------------------------------------------------------------------------//
-  // Tangent buffer mapping
-  //--------------------------------------------------------------------------//
-
-  void setTangentBuffer(SILBasicBlock *origBB, SILValue originalBuffer,
-                        SILValue adjointBuffer) {
-    assert(originalBuffer->getType().isAddress());
-    auto insertion =
-        bufferMap.try_emplace({origBB, originalBuffer}, adjointBuffer);
-    assert(insertion.second); (void)insertion;
-  }
-
-  SILValue getTangentProjection(SILBasicBlock *origBB,
-                                SILValue originalProjection) {
-    auto diffBuilder = getDifferentialBuilder();
-
-    // Handle `struct_element_addr`.
-    if (auto *seai = dyn_cast<StructElementAddrInst>(originalProjection)) {
-      auto adjSource = getTangentBuffer(origBB, seai->getOperand());
-      auto *tangentVectorDecl =
-          adjSource->getType().getStructOrBoundGenericStruct();
-      auto tanFieldLookup =
-          tangentVectorDecl->lookupDirect(seai->getField()->getName());
-      assert(tanFieldLookup.size() == 1);
-      auto *tanField = cast<VarDecl>(tanFieldLookup.front());
-      return diffBuilder.createStructElementAddr(
-          seai->getLoc(), adjSource, tanField);
-    }
-
-    // Handle `tuple_element_addr`.
-    if (auto *teai = dyn_cast<TupleElementAddrInst>(originalProjection)) {
-      auto source = teai->getOperand();
-      auto adjSource = getTangentBuffer(origBB, source);
-      // If the adjoint buffer of the source does not have a tuple type, then
-      // it must represent a "single element tuple type". Return it directly.
-      if (!adjSource->getType().is<TupleType>())
-        return adjSource;
-      auto origTupleTy = source->getType().castTo<TupleType>();
-      unsigned adjIndex = 0;
-      for (unsigned i : range(teai->getFieldNo())) {
-        if (getTangentSpace(
-                origTupleTy->getElement(i).getType()->getCanonicalType()))
-          ++adjIndex;
-      }
-      return diffBuilder.createTupleElementAddr(
-          teai->getLoc(), adjSource, adjIndex);
-    }
-
-    // Handle `begin_access`.
-    if (auto *bai = dyn_cast<BeginAccessInst>(originalProjection)) {
-      auto adjBase = getTangentBuffer(origBB, bai->getOperand());
-      if (errorOccurred)
-        return (bufferMap[{origBB, originalProjection}] = SILValue());
-      // Return the base buffer's tangent buffer.
-      return adjBase;
-    }
-    return SILValue();
-  }
-
-  SILValue &getTangentBuffer(SILBasicBlock *origBB, SILValue originalBuffer) {
-    auto diffBuilder = getDifferentialBuilder();
-    assert(originalBuffer->getType().isAddress());
-    assert(originalBuffer->getFunction() == original);
-    auto insertion = bufferMap.try_emplace({origBB, originalBuffer},
-                                           SILValue());
-    if (!insertion.second) // not inserted
-      return insertion.first->getSecond();
-
-    // Diagnose `struct_element_addr` instructions to `@noDerivative` fields.
-    if (auto *seai = dyn_cast<StructElementAddrInst>(originalBuffer)) {
-      if (seai->getField()->getAttrs().hasAttribute<NoDerivativeAttr>()) {
-        context.emitNondifferentiabilityError(
-            originalBuffer, invoker,
-            diag::autodiff_noderivative_stored_property);
-        errorOccurred = true;
-        return (bufferMap[{origBB, originalBuffer}] = SILValue());
-      }
-    }
-
-    // If the original buffer is a projection, return a corresponding projection
-    // into the adjoint buffer.
-    if (auto adjProj = getTangentProjection(origBB, originalBuffer)) {
-      return (bufferMap[{origBB, originalBuffer}] = adjProj);
-    }
-
-    // Set insertion point for local allocation builder: before the last local
-    // allocation, or at the start of the tangent function's entry if no local
-    // allocations exist yet.
-    diffLocalAllocBuilder.setInsertionPoint(
-        getDifferential().getEntryBlock(),
-        getNextDifferentialLocalAllocationInsertionPoint());
-
-    // Allocate local buffer and initialize to zero.
-    auto bufObjectType = getRemappedTangentType(originalBuffer->getType());
-    auto *newBuf = diffLocalAllocBuilder.createAllocStack(
-        originalBuffer.getLoc(), bufObjectType);
-
-    // Temporarily change global builder insertion point and emit zero into the
-    // local buffer.
-    auto insertionPoint = diffLocalAllocBuilder.getInsertionBB();
-    diffBuilder.setInsertionPoint(
-        diffLocalAllocBuilder.getInsertionBB(),
-        diffLocalAllocBuilder.getInsertionPoint());
-    emitZeroIndirect(bufObjectType.getASTType(), newBuf, newBuf->getLoc());
-    diffBuilder.setInsertionPoint(insertionPoint);
-
-    // Create cleanup for local buffer.
-    differentialLocalAllocations.push_back(newBuf);
-    return (insertion.first->getSecond() = newBuf);
-  }
-
-  //--------------------------------------------------------------------------//
-  // Differential type calculations
-  //--------------------------------------------------------------------------//
-
-  /// Get the result of the `apply` instructions.
-  SILValue getApplyResult(ApplyInst *ai, unsigned source) {
-    SmallVector<SILValue, 8> dirResults;
-    collectAllExtractedElements(ai, dirResults);
-    SmallVector<SILValue, 8> allResults;
-    collectAllActualResultsInTypeOrder(
-        ai, dirResults, ai->getIndirectSILResults(), allResults);
-    return allResults[source];
-  }
-
-  /// Substitutes all replacement types of the given substitution map using the
-  /// adjoint function's substitution map.
-  SubstitutionMap remapSubstitutionMapInDifferential(SubstitutionMap substMap) {
-    return substMap.subst(getDifferential().getForwardingSubstitutionMap());
-#if 0
-    auto *diffGenEnv = getDifferential().getGenericEnvironment();
-    if (!diffGenEnv)
-      return substMap;
-    auto diffSubstMap = diffGenEnv->getForwardingSubstitutionMap();
-    return SubstitutionMap::get(
-        diffGenEnv->getGenericSignature(), QuerySubstitutionMap{diffSubstMap},
-        LookUpConformanceInSubstitutionMap(diffSubstMap));
-#endif
-  }
-
-  /// Remap any archetypes into the differential function's context.
-  Type remapASTTypeInDifferential(Type ty) {
-    if (ty->hasArchetype())
-      return getDifferential().mapTypeIntoContext(ty->mapTypeOutOfContext());
-    return getDifferential().mapTypeIntoContext(ty);
-  }
-
-  /// Remap any archetypes into the differential function's context.
-  SILType remapTypeInDifferential(SILType ty) {
-    if (ty.hasArchetype())
-      return getDifferential().mapTypeIntoContext(ty.mapTypeOutOfContext());
-    return getDifferential().mapTypeIntoContext(ty);
-  }
-
-  Optional<VectorSpace> getTangentSpace(CanType type) {
-    return type->getAutoDiffAssociatedTangentSpace(
-        LookUpConformanceInModule(getModule().getSwiftModule()));
-  }
-
-  /// Assuming the given type conforms to `Differentiable` after remapping,
-  /// returns the associated tangent space type.
-  CanType getRemappedTangentASTType(Type type) {
-    auto remappedType = remapASTTypeInDifferential(type)->getCanonicalType();
-    return getTangentSpace(remappedType)->getCanonicalType();
-  }
-
-  /// Assuming the given type conforms to `Differentiable` after remapping,
-  /// returns the associated tangent space SIL type.
-  SILType getRemappedTangentType(SILType type) {
-    return SILType::getPrimitiveType(
-        getTangentSpace(remapTypeInDifferential(type).getASTType())
-            ->getCanonicalType(),
-        type.getCategory());
-  }
-
-  //--------------------------------------------------------------------------//
-  // Tangent value mapping
-  //--------------------------------------------------------------------------//
-
-  /// Get the tangent for an original value. The given value must be in the
-  /// original function.
-  ///
-  /// This method first tries to find an entry in `tangentValueMap`. If a tangent
-  /// doesn't exist, create a zero tangent.
-  AdjointValue getTangentValue(SILValue originalValue) {
-    assert(originalValue->getType().isObject());
-    assert(originalValue->getFunction() == original);
-    auto insertion = tangentValueMap.try_emplace(
-        originalValue, makeZeroTangentValue(
-        getRemappedTangentType(originalValue->getType())));
-    return insertion.first->getSecond();
-  }
-
-  /// Map the tangent value to the given original value.
-  void setTangentValue(SILBasicBlock *origBB, SILValue originalValue,
-                       AdjointValue newTangentValue) {
-    assert(originalValue->getType().isObject());
-    assert(newTangentValue.getType().isObject());
-    assert(originalValue->getFunction() == original);
-    LLVM_DEBUG(getADDebugStream() << "Adding tangent for " << originalValue);
-    // The tangent value must be in the tangent space.
-    assert(newTangentValue.getType() ==
-           getRemappedTangentType(originalValue->getType()));
-    auto insertion =
-        tangentValueMap.try_emplace(originalValue, newTangentValue);
-    auto inserted = insertion.second;
-    assert(inserted && "The tangent value should not already exist.");
-  }
-
-  //--------------------------------------------------------------------------//
-  // Tangent emission helpers
-  //--------------------------------------------------------------------------//
-
-  /// Helper that emits the final return instruction in a basic block of the differential function. This is
-  /// needed for when there are indrect outputs.
-  void emitReturnInstForDifferential() {
-    auto &differential = getDifferential();
-    auto diffLoc = differential.getLocation();
-    auto diffBuilder = getDifferentialBuilder();
-
-    // This vector will contain all the materialized return elements.
-    SmallVector<SILValue, 8> retElts;
-
-    SmallVector<SILValue, 2> results;
-    collectAllDirectResultsInTypeOrder(*original, results);
-
-    // Materializes the return element corresponding to the result
-    // `resultIndex` into the `retElts` vector.
-    auto addRetElt = [&](unsigned resultIndex) -> void {
-      auto origResult = results[resultIndex];
-      assert(origResult->getType().isObject() &&
-             "Should only be handling direct results for return inst");
-        auto diffVal = getTangentValue(origResult);
-        auto val = materializeTangent(diffVal, diffLoc); // PROBLEM
-        diffBuilder.createRetainValue(diffLoc, val, diffBuilder.getDefaultAtomicity());
-        retElts.push_back(val);
-    };
-    // Collect differentiation parameter adjoints.
-    for (auto i : range(results.size()))
-      addRetElt(i);
-
-    diffBuilder.createReturn(
-        diffLoc, joinElements(retElts, diffBuilder, diffLoc));
-  }
-
-  void emitTangentForApplyInst(
-      ApplyInst *ai, SILAutoDiffIndices indices,
-      CanSILFunctionType originalDifferentialType) {
-    auto *bb = ai->getParent();
-    auto loc = ai->getLoc();
-    auto &diffBuilder = getDifferentialBuilder();
-
-    // Get the differential.
-    auto *field = differentialInfo.lookUpLinearMapDecl(ai);
-    assert(field);
-    SILValue differential = diffBuilder.createStructExtract(
-        loc, getDifferentialStructArgument(ai->getParent()), field);
-    auto differentialType = remapTypeInDifferential(differential->getType())
-        .castTo<SILFunctionType>();
-
-    SmallVector<SILValue, 8> diffArgs;
-    for (auto origArg : ai->getArguments()) {
-      // Get the tangent value of the original parameter.
-      if (!activityInfo.isActive(origArg, getIndices()))
-        continue;
-      SILValue tanParam;
-      if (origArg->getType().isObject()) {
-        // If original result is a `tuple_extract`, materialize tangent value of
-        // `ai` and extract the corresponding element tangent value.
-        if (auto *tupleExtract =
-                dyn_cast<TupleExtractInst>(origArg)) {
-          auto tangentTuple = materializeTangent(getTangentValue(ai), loc);
-          tanParam = diffBuilder.emitTupleExtract(
-              loc, tangentTuple, tupleExtract->getFieldNo());
-        }
-        // Otherwise, materialize tangent value of `ai`.
-        else {
-          tanParam = materializeTangent(getTangentValue(origArg), loc);
-        }
-      } else {
-        tanParam = getTangentBuffer(ai->getParent(), origArg);
-        if (errorOccurred)
-          return;
-      }
-      diffArgs.push_back(tanParam);
-    }
-
-    // If callee pullback was reabstracted in JVP, reabstract callee pullback.
-    if (!differentialType->isEqual(originalDifferentialType)) {
-      SILOptFunctionBuilder fb(context.getTransform());
-      auto *thunk = getOrCreateReabstractionThunk(
-          fb, context.getModule(), loc, &getDifferential(),
-          differentialType, originalDifferentialType);
-      auto *thunkRef = diffBuilder.createFunctionRef(loc, thunk);
-      differential = diffBuilder.createPartialApply(
-         loc, thunkRef,
-         remapSubstitutionMapInDifferential(thunk->getForwardingSubstitutionMap()),
-         {differential}, differentialType->getCalleeConvention());
-    }
-
-    // Call the differential.
-    auto *differentialCall = diffBuilder.createApply(
-        loc, differential, SubstitutionMap(), diffArgs,
-        /*isNonThrowing*/ false);
-    assert(differentialCall->getNumResults() == 1 &&
-           "Expected differential to return one result");
-
-    // Get the original results of the `apply` instructions.
-    SmallVector<SILValue, 8> origDirResults;
-    collectAllExtractedElements(ai, origDirResults);
-    SmallVector<SILValue, 8> origAllResults;
-    collectAllActualResultsInTypeOrder(
-        ai, origDirResults, ai->getIndirectSILResults(), origAllResults);
-    auto origResult = origAllResults[indices.source];
-
-    // Get the differential results of the `apply` instructions.
-    SmallVector<SILValue, 8> differentialDirResults;
-    collectAllExtractedElements(differentialCall, differentialDirResults);
-    SmallVector<SILValue, 8> differentialAllResults;
-    collectAllActualResultsInTypeOrder(
-        differentialCall, differentialDirResults,
-        differentialCall->getIndirectSILResults(), differentialAllResults);
-    auto differentialResult = differentialAllResults[indices.source];
-
-    // Add tangent for original result.
-    // TODO: what about indirect results?
-    assert(indices.source == 0 && "Expected result index to be first.");
-    if (origResult->getType().isObject())
-      setTangentValue(bb, origResult,
-                      makeConcreteTangentValue(differentialResult));
-  }
-
-  /// Handle `struct_extract` instruction.
-  ///   Original: y = struct_extract x, #field
-  ///    Tangent: tan[y] = struct_extract tan[x], tan[#field]]
-  ///                             ^~~~~~~
-  ///                 field in tangent space corresponding to #field
-  void emitTangentForStructExtractInst(StructExtractInst *sei) {
-    assert(!sei->getField()->getAttrs().hasAttribute<NoDerivativeAttr>() &&
-           "`struct_extract` with `@noDerivative` field should not be "
-           "differentiated; activity analysis should not marked as varied");
-
-    auto diffBuilder = getDifferentialBuilder();
-    auto structTy = remapTypeInDifferential(
-        sei->getOperand()->getType()).getASTType();
-    auto tangentVectorTy =
-        getTangentSpace(structTy)->getType()->getCanonicalType();
-    assert(!getModule().Types.getTypeLowering(
-        tangentVectorTy, ResilienceExpansion::Minimal)
-            .isAddressOnly());
-    auto *tangentVectorDecl =
-        tangentVectorTy->getStructOrBoundGenericStruct();
-    assert(tangentVectorDecl);
-
-    // Get the tangent of the field and create the extract inst in the SIL
-    // of the differential.
-    // Find the corresponding field in the tangent space.
-    VarDecl *tanField = nullptr;
-    // If the tangent space is the original struct, then field is the same.
-    if (tangentVectorDecl == sei->getStructDecl())
-      tanField = sei->getField();
-    // Otherwise, look up the field by name.
-    else {
-      auto tanFieldLookup =
-      tangentVectorDecl->lookupDirect(sei->getField()->getName());
-      if (tanFieldLookup.empty()) {
-        context.emitNondifferentiabilityError(
-            sei, invoker,
-            diag::autodiff_stored_property_no_corresponding_tangent,
-            sei->getStructDecl()->getNameStr(),
-            sei->getField()->getNameStr());
-        errorOccurred = true;
-        return;
-      }
-      tanField = cast<VarDecl>(tanFieldLookup.front());
-    }
-
-    // Get the Tangent of the operand (the struct)
-    auto tanOperand =
-        materializeTangent(getTangentValue(sei->getOperand()), sei->getLoc());
-
-    // Emit the instruction
-    auto tangentExtractInst =
-        diffBuilder.createStructExtract(sei->getLoc(), tanOperand, tanField);
-
-    // Add tangent for original result into value mapping.
-    auto tangentResult =  makeConcreteTangentValue(tangentExtractInst);
-    setTangentValue(sei->getParent(), sei, tangentResult);
-  }
-
-  /// Handle `load` instruction.
-  ///   Original: y = load x
-  ///    Tangent: tan[y] = load tan[x]
-  void emitTangentForLoadInst(LoadInst *li) {
-    auto *bb = li->getParent();
-    auto diffBuilder = getDifferentialBuilder();
-
-    auto tanValSrc = getTangentBuffer(bb, li->getOperand());
-    auto *tanValDest = diffBuilder.createLoad(li->getLoc(), tanValSrc,
-        getBufferLOQ(li->getType().getASTType(),
-        getDifferential()));
-    setTangentValue(bb, li, makeConcreteTangentValue(tanValDest));
-  }
-
-  /// Handle `store` instruction in the differential.
-  ///   Original: store x to y
-  ///    Tangent: store tan[x] to tan[y]
-  void emitTangentForStoreInst(StoreInst *si) {
-    auto *bb = si->getParent();
-    auto &diffBuilder = getDifferentialBuilder();
-    auto tanValSrc = materializeTangent(getTangentValue(si->getSrc()),
-                                        si->getLoc());
-    auto tanValDest = getTangentBuffer(bb, si->getDest());
-    diffBuilder.createStore(si->getLoc(), tanValSrc, tanValDest,
-                            getBufferSOQ(tanValDest->getType().getASTType(),
-                                         getDifferential()));
-  }
-
-  /// Handle `copy_addr` instruction.
-  ///   Original: copy_addr x to y
-  ///    Tangent: copy_addr tan[x] to tan[y]
-  void emitTangentForCopyAddrInst(CopyAddrInst *cai) {
-    auto *diffGenEnv = getDifferential().getGenericEnvironment();
-    auto diffGenSig = diffGenEnv
-        ? diffGenEnv->getGenericSignature()->getCanonicalSignature()
-        : nullptr;
-    Lowering::GenericContextScope genericContextScope(
-        context.getTypeConverter(), diffGenSig);
-
-    auto diffBuilder = getDifferentialBuilder();
-    auto loc = cai->getLoc();
-    auto *bb = cai->getParent();
-    auto &tanSrc = getTangentBuffer(bb, cai->getSrc());
-    auto tanDest = getTangentBuffer(bb, cai->getDest());
-    if (errorOccurred)
-      return;
-
-    diffBuilder.createCopyAddr(loc, tanSrc, tanDest, cai->isTakeOfSrc(),
-                               cai->isInitializationOfDest());
-
-//    // Begin access, set the corresponding tangent buffer, and end access.
-//    auto *readAccess = diffBuilder.createBeginAccess(
-//        cai->getLoc(), adjDest, SILAccessKind::Read,
-//        SILAccessEnforcement::Static, /*noNestedConflict*/ true,
-//        /*fromBuiltin*/ false);
-//    setTangentBuffer(bb, cai->getSrc(), readAccess);
-//    diffBuilder.createEndAccess(cai->getLoc(), readAccess, /*aborted*/ false);
-  }
-
-  /// Handle `begin_access` instruction.
-  ///   Original: y = begin_access x
-  ///    Tangent: nothing (differentiability checks)
-  void emitTangentForBeginAccessInst(BeginAccessInst *bai) {
-    // Check for non-differentiable writes.
-    if (bai->getAccessKind() == SILAccessKind::Modify) {
-      if (auto *gai = dyn_cast<GlobalAddrInst>(bai->getSource())) {
-        context.emitNondifferentiabilityError(bai, invoker,
-            diag::autodiff_cannot_differentiate_writes_to_global_variables);
-        errorOccurred = true;
-        return;
-      }
-      if (auto *pbi = dyn_cast<ProjectBoxInst>(bai->getSource())) {
-        context.emitNondifferentiabilityError(bai, invoker,
-            diag::autodiff_cannot_differentiate_writes_to_mutable_captures);
-        errorOccurred = true;
-        return;
-      }
-    }
-  }
-
-  /// Add the value mapping and emit the same instruction.
-  void emitTangentForAllocStackInst(AllocStackInst *asi) {
-    auto &diffBuilder = getDifferentialBuilder();
-    auto *mappedAllocStackInst =
-        diffBuilder.createAllocStack(
-            asi->getLoc(), getRemappedTangentType(asi->getElementType()));
-    bufferMap.try_emplace({asi->getParent(), asi},
-                          mappedAllocStackInst);
-  }
-
-  /// Emit the same instruction but on the tangent instead.
-  void emitTangentForDeallocStackInst(DeallocStackInst *dsi) {
-    auto &diffBuilder = getDifferentialBuilder();
-    auto tanBuffer = getTangentBuffer(dsi->getParent(), dsi->getOperand());
-    diffBuilder.createDeallocStack(dsi->getLoc(), tanBuffer);
-  }
-
-  void emitTangentForStructInst(StructInst *si) {
-    auto diffBuilder = getDifferentialBuilder();
-    auto *bb = si->getParent();
-    auto loc = si->getLoc();
-    SmallVector<SILValue, 4> tangentElements;
-    for (auto elem : si->getElements())
-      tangentElements.push_back(getTangentValue(elem).getConcreteValue());
-
-    auto tanExtract = diffBuilder.createStruct(loc, si->getType(),
-                                               tangentElements);
-
-    setTangentValue(bb, si, makeConcreteTangentValue(tanExtract));
-  }
-
-  void emitTangentForTupleInst(TupleInst *ti) {
-    auto *bb = ti->getParent();
-    auto loc = ti->getLoc();
-    auto diffBuilder = getDifferentialBuilder();
-
-    // Get the tangents of all the tuple elements.
-    SmallVector<SILValue, 8> tangentTupleElements;
-    for (auto elem : ti->getElements()) {
-      tangentTupleElements.push_back(
-          materializeTangent(getTangentValue(elem), loc));
-    }
-
-    // Emit the instruction and add the tangent mapping.
-    auto tanTuple = diffBuilder.createTuple(ti->getLoc(), tangentTupleElements);
-    setTangentValue(bb, ti, makeConcreteTangentValue(tanTuple));
-  }
-
-  void emitTangentForArrayInitializationInst(ApplyInst *ai) {
-    auto indices = getIndices();
-    auto *bb = ai->getParent();
-    auto loc = ai->getLoc();
-    auto &diffBuilder = getDifferentialBuilder();
-
-    assert(ai->getNumArguments() == 1);
-
-    // Step 1: Clone array size operand
-    // TODO: add cast assertion?
-    auto arraySizeOperand = cast<IntegerLiteralInst>(ai->getArgument(0));
-    auto integerLiteral = diffBuilder.createIntegerLiteral(
-        loc, arraySizeOperand->getType(), arraySizeOperand->getValue());
-    SmallVector<SILValue, 8> args;
-    args.push_back(integerLiteral);
-
-    // Step 2: Apply _allocateUninitializedArray<A>, but remapping the
-    // substitution map to use τ_0_0.TangentVector.
-//    auto remappedSubs = ai->getSubstitutionMap().subst(
-//        getDifferential().getForwardingSubstitutionMap());
-
-    // If the original `apply` instruction has a substitution map, then the
-    // applied function is specialized.
-    // In the differential, specialization is also necessary for parity. The
-    // original function operand is specialized with a remapped version of same
-    // substitution map using an argument-less `partial_apply`.
-    SILValue diffArrayInitFuncRef =
-        diffBuilder.createFunctionRefFor(loc, ai->getCalleeFunction());
-    auto remappedSubs = remapSubstitutionMapInDifferential(
-        ai->getSubstitutionMap());
-    if (!ai->getSubstitutionMap().empty()) {
-      diffArrayInitFuncRef = diffBuilder.createPartialApply(
-          ai->getLoc(), diffArrayInitFuncRef, remappedSubs, {},
-          ParameterConvention::Direct_Guaranteed);
-    }
-    auto *diffArrayInitInst =
-        diffBuilder.createApply(loc, diffArrayInitFuncRef, SubstitutionMap(), args);
-
-    // Step 3: Create the non-active `tuple_extract` instruction for the
-    // array pointer (second element in tuple).
-    auto *diffArray =
-        diffBuilder.createTupleExtract(loc, diffArrayInitInst, 0);
-    auto *diffRawPointerInst =
-        diffBuilder.createTupleExtract(loc, diffArrayInitInst, 1);
-
-    // Step 4: Get the `DifferentiableView` of the array.
-    SmallVector<SILValue, 8> diffArgs;
-    diffArgs.push_back(diffArray);
-    auto diffArrayViewType = getRemappedTangentType(ai->getType()).getASTType();
-    auto metatypeType = CanMetatypeType::get(
-        diffArrayViewType, MetatypeRepresentation::Thin);
-    auto metatype = diffBuilder.createMetatype(
-        loc, SILType::getPrimitiveObjectType(metatypeType));
-    diffArgs.push_back(metatype);
-    // Allocate memory for a `DifferentiableView` and add to the differential
-    // arguments for the creation of the returned `DifferentiableView`.
-    auto typeDecl = diffArrayViewType->getStructOrBoundGenericStruct();
-    auto candidates = typeDecl->lookupDirect(DeclBaseName::createConstructor());
-    // Remove any initializer with argument lables, leaving `init(_:)`.
-    llvm::erase_if(candidates, [](ValueDecl *v) {
-      return llvm::any_of(v->getFullName().getArgumentNames(), [](Identifier id) {
-        return !id.empty();
-      });
-    });
-    assert(candidates.size() == 1 &&
-           "Expected single `DifferentiableView` intializer");
-    auto initDecl = cast<ConstructorDecl>(candidates.front());
-    SILDeclRef initRef(initDecl, SILDeclRef::Kind::Allocator);
-
-    // Get a function reference to the `DifferentiableView` intializer.
-    SILOptFunctionBuilder fb(context.getTransform());
-    auto *initFn = fb.getOrCreateFunction(
-        ai->getLoc(), initRef, NotForDefinition);
-    SILValue diffViewInitFuncRef = diffBuilder.createFunctionRefFor(ai->getLoc(), initFn);
-
-    // Because the `DifferentiableView` intializer is generic, we need to
-    // create our own substitution map to replace the generic element type
-    // with a concrete type.
-    // Grab the concret element type.
-    auto elementType = getRemappedTangentASTType(
-        ai->getType().getAs<TupleType>()->getElement(0).getType()
-        ->getAs<BoundGenericStructType>()->getGenericArgs().front());
-    // Grab the `Differentiable` protocol conformance we will need the
-    // generic type to conform to.
-    auto swiftModule = getModule().getSwiftModule();
-    auto diffProto =
-        getASTContext().getProtocol(KnownProtocolKind::Differentiable);
-    auto diffConf = swiftModule->lookupConformance(
-        elementType, diffProto);
-    ArrayRef<ProtocolConformanceRef> conformances = {*diffConf};
-    // Get the `DifferentiableView` intializer's generic signature.
-    auto genericSig = diffViewInitFuncRef->getType().castTo<SILFunctionType>()
-        ->getGenericSignature();
-    // Create the substitution map and apply the generic initializer with it in
-    // order to get the concrete `DifferentiableView` which will have the same
-    // element type as the original `Array`.
-    auto subs = SubstitutionMap::get(
-        genericSig, {elementType}, conformances);
-    auto *diffViewInitInst =
-        diffBuilder.createApply(loc, diffViewInitFuncRef, subs,
-                                diffArgs);
-
-    // Add value map between `Array` init tuple and `DifferentiableView`.
-    setTangentValue(bb, ai, makeConcreteTangentValue(diffViewInitInst));
-
-    // Loop over all uses of the array initialization, making sure to handle
-    // any `tuple_extract` instructions. These instructions can either be
-    // for getting the array, or the `RawPointer`. We are only interested in
-    // adding additional instructions for the `RawPointer`, the second element
-    // in the array tuple as the array is already handled through it being
-    // chosen to be differentiated when using activity analysis.
-    for (auto aiUse : ai->getUses()) {
-      auto tei = dyn_cast<TupleExtractInst>(aiUse->getUser()->getResult(0));
-      // Only handle the `RawPointer` instructions.
-      if (!tei || tei->getFieldNo() != 1) continue;
-
-      // TODO: might not need a loop since there should be one use of `RawPointer`.
-      // Get the `pointer_to_address` instruction which is the instruction
-      // that wraps the `RawPointer` in order to do subsequent instructions
-      for (auto teiUse : tei->getUses()) {
-        // Add tangent map between the `pointer_to_address` result.
-        // TODO: add cast assertion?
-        auto pointerAddrInst = dyn_cast<PointerToAddressInst>(teiUse->getUser()->getResult(0));
-        assert(pointerAddrInst && "RawPointer only use should be a "
-                                  "'pointer_to_address' instruction");
-        auto originalResult =
-            pointerAddrInst->getResults()[indices.source];
-        auto tangentPointerAddrInst = diffBuilder.createPointerToAddress(
-            loc, diffRawPointerInst, pointerAddrInst->getType(),
-            pointerAddrInst->isStrict());
-        auto differentialResult = tangentPointerAddrInst
-            ->SILInstruction::getResults()[indices.source];
-        // Add tangent for original result.
-        // TODO: what about indirect results?
-        assert(indices.source == 0 && "Expected result index to be first.");
-        setTangentBuffer(bb, originalResult, differentialResult);
-
-        // Handle the uses of the array pointer which can be:
-        // - `StoreInst`
-        // - `CopyAddrInst`
-        // - `IndexAddrInst`
-//        for (auto pointerUse : teiUse->getUser()->getResult(0)->getUses()) {
-//          auto inst = pointerUse->getUser();
-//          if (auto si = dyn_cast<StoreInst>(inst)) {
-//            emitTangentForStoreInst(si);
-//          } else if (auto cai = dyn_cast<CopyAddrInst>(inst)) {
-//            llvm_unreachable("Can't handle 'copy_addr' instruction for "
-//                             "array yet");
-//          } else if (auto iai = dyn_cast<IndexAddrInst>(inst)) {
-//            llvm_unreachable("Can't handle 'index_addr' instruction for "
-//                             "array yet");
-//          }
-//        }
-      }
-    }
-
-  }
-
-  void emitTangentForTupleElementAddrInst(TupleElementAddrInst *teai) {
-    auto *bb = teai->getParent();
-    auto &diffBuilder = getDifferentialBuilder();
-    auto origTupleTy = teai->getOperand()->getType().castTo<TupleType>();
-    unsigned tanIndex = 0;
-    for (unsigned i : range(teai->getFieldNo())) {
-      if (getTangentSpace(
-              origTupleTy->getElement(i).getType()->getCanonicalType()))
-        ++tanIndex;
-    }
-    auto tanType = getRemappedTangentType(teai->getType());
-    auto tanSource = getTangentBuffer(bb, teai->getOperand());
-    SILValue tanBuffer;
-    // If the tangent buffer of the source does not have a tuple type, then
-    // it must represent a "single element tuple type". Use it directly.
-    if (!tanSource->getType().is<TupleType>()) {
-      tanBuffer = tanSource;
-    } else {
-      tanBuffer = diffBuilder.createTupleElementAddr(
-          teai->getLoc(), tanSource, tanIndex, tanType);
-    }
-    bufferMap.try_emplace({teai->getParent(), teai}, tanBuffer);
-  }
-
-  void emitTangentForTupleExtractInst(TupleExtractInst *teai) {
-    auto loc = teai->getLoc();
-    auto &diffBuilder = getDifferentialBuilder();
-    auto origTupleTy = teai->getOperand()->getType().castTo<TupleType>();
-    unsigned tanIndex = 0;
-    for (unsigned i : range(teai->getFieldNo())) {
-      if (getTangentSpace(
-              origTupleTy->getElement(i).getType()->getCanonicalType()))
-        ++tanIndex;
-    }
-    auto tanType = getRemappedTangentType(teai->getType());
-    auto tanSource = materializeTangent(
-        getTangentValue(teai->getOperand()), loc);
-    SILValue tanBuffer;
-    // If the tangent buffer of the source does not have a tuple type, then
-    // it must represent a "single element tuple type". Use it directly.
-    if (!tanSource->getType().is<TupleType>()) {
-      setTangentValue(teai->getParent(), teai,
-                      makeConcreteTangentValue(tanSource));
-    } else {
-      tanBuffer = diffBuilder.createTupleExtract(
-           loc, tanSource, tanIndex, tanType);
-      bufferMap.try_emplace({teai->getParent(), teai}, tanBuffer);
-    }
-  }
-
-  void startDifferentialGeneration() {
-    // Create differential blocks and arguments.
-    // TODO: Consider visiting original blocks in pre-order (dominance) order.
-    auto *diffGenEnv = getDifferential().getGenericEnvironment();
-    auto diffGenSig = diffGenEnv
-        ? diffGenEnv->getGenericSignature()->getCanonicalSignature()
-        : nullptr;
-    auto &differential = getDifferential();
-    auto *origEntry = original->getEntryBlock();
-    for (auto &origBB : *original) {
-      auto *diffBB = differential.createBasicBlock();
-      diffBBMap.insert({&origBB, diffBB});
-      {
-        Lowering::GenericContextScope genericContextScope(
-            context.getTypeConverter(), diffGenSig);
-        auto diffStructLoweredType =
-            remapTypeInDifferential(
-                differentialInfo.getLinearMapStructLoweredType(&origBB));
-
-        // If the BB is the original entry, then the differential block that we
-        // just created must be the differential function's entry. Create
-        // differential entry arguments and continue.
-        if (&origBB == origEntry) {
-          assert(diffBB->isEntry());
-          createEntryArguments(&differential);
-          auto *lastArg = diffBB->getArguments().back();
-          assert(lastArg->getType() == diffStructLoweredType);
-          // auto remappedDiffStructType = differential.mapTypeIntoContext(lastArg->getType());
-          // assert(remappedDiffStructType == diffStructLoweredType);
-          differentialStructArguments[&origBB] = lastArg;
-        }
-      }
-
-      LLVM_DEBUG({
-        auto &s = getADDebugStream()
-        << "Original bb" + std::to_string(origBB.getDebugID())
-        << ": To differentiate or not to differentiate?\n";
-        for (auto &inst : origBB) {
-          s << (shouldBeDifferentiated(&inst, getIndices()) ? "[∂] " : "[ ] ")
-          << inst;
-        }
-      });
-    }
-
-    assert(diffBBMap.size() == 1
-           && "Can only currently handle single basic block functions");
-
-    // The differential function has type:
-    // (arg0', ..., argn', exit_diffs) -> result'.
-    auto &diffBuilder = getDifferentialBuilder();
-    auto diffParamArgs =
-        differential.getArgumentsWithoutIndirectResults().drop_back();
-    assert(diffParamArgs.size() ==
-           attr->getIndices().parameters->getNumIndices());
-    auto origParamArgs = original->getArgumentsWithoutIndirectResults();
-
-    // Check if result is not varied.
-    SmallVector<SILValue, 8> origFormalResults;
-    collectAllFormalResultsInTypeOrder(*original, origFormalResults);
-    auto origResult = origFormalResults[getIndices().source];
-    // Emit warning if original result is not varied, because it will always
-    // have a zero derivative.
-    if (!activityInfo.isVaried(origResult, getIndices().parameters)) {
-      // Emit fixit if original result has a valid source location.
-      auto startLoc = origResult.getLoc().getStartSourceLoc();
-      auto endLoc = origResult.getLoc().getEndSourceLoc();
-      if (startLoc.isValid() && endLoc.isValid()) {
-        context
-            .diagnose(startLoc, diag::autodiff_nonvaried_result_fixit)
-            .fixItInsert(startLoc, "withoutDerivative(at:")
-            .fixItInsertAfter(endLoc, ")");
-      }
-    }
-
-    auto *diffEntry = getDifferential().getEntryBlock();
-    auto diffLoc = getDifferential().getLocation();
-    diffBuilder.setInsertionPoint(
-        diffEntry, getNextDifferentialLocalAllocationInsertionPoint());
-
-    // Create a mapping of the parameters
-    for (auto index : *getIndices().parameters) {
-      auto *diffParam = diffParamArgs[index];
-      auto *origParam = origParamArgs[index];
-      if (diffParam->getType().isAddress()) {
-        setTangentBuffer(origEntry, origParam, diffParam);
-      } else {
-        diffBuilder.createRetainValue(diffLoc, diffParam,
-                                      diffBuilder.getDefaultAtomicity());
-        setTangentValue(
-            origEntry, origParam, makeConcreteTangentValue(diffParam));
-      }
-      LLVM_DEBUG(getADDebugStream()
-                 << "Assigned parameter " << *diffParam
-                 << " as the tangent of original result " << *origParam);
-    }
-
-    // If there are indirect results, create a mapping
-    auto origIndResults = original->getIndirectResults();
-    auto diffIndResults = differential.getIndirectResults();
-    assert(origIndResults.size() == diffIndResults.size());
-
-    for (auto &origBB : *original) {
-      for (auto i : range(diffIndResults.size())) {
-        setTangentBuffer(&origBB, origIndResults[i], diffIndResults[i]);
-      }
-    }
-  }
-
-public:
-  explicit JVPEmitter(ADContext &context, SILFunction *original,
-                      SILDifferentiableAttr *attr, SILFunction *jvp,
-                      DifferentiationInvoker invoker)
-      : TypeSubstCloner(*jvp, *original, getSubstitutionMap(original, jvp)),
-        context(context), original(original), attr(attr), jvp(jvp),
-        differentialInfo(context, AutoDiffAssociatedFunctionKind::JVP, original,
-                         jvp, attr->getIndices()), invoker(invoker),
-        activityInfo(
-            getActivityInfo(context, original, attr->getIndices(), jvp)),
-        differentialAndBuilder(initializeDifferentialAndBuilder(
-            context, original, attr, &differentialInfo)),
-        diffLocalAllocBuilder(getDifferential()) {
-    // Get JVP generic signature.
-    CanGenericSignature jvpGenSig = nullptr;
-    if (auto *jvpGenEnv = jvp->getGenericEnvironment())
-      jvpGenSig = jvpGenEnv->getGenericSignature()->getCanonicalSignature();
-    // Create empty differential function.
-    context.getGeneratedFunctions().push_back(&getDifferential());
-  }
-
-  static SILFunction *createEmptyDifferential(
-      ADContext &context, SILFunction *original, SILDifferentiableAttr *attr,
-      LinearMapInfo *linearMapInfo) {
-    auto &module = context.getModule();
-    auto origTy = original->getLoweredFunctionType();
-    auto lookupConformance = LookUpConformanceInModule(module.getSwiftModule());
-
-    // RAII that pushes the original function's generic signature to
-    // `module.Types` so that calls to `module.Types.getTypeLowering()` below
-    // will know the original function's generic parameter types.
-    Lowering::GenericContextScope genericContextScope(
-        module.Types, origTy->getGenericSignature());
-
-    // Parameters of the differential are:
-    // - the tangent vectors of the parameters we are differentiating with
-    //   respect to
-    // - a differential struct
-    // Result of the differential is in the tangent space of the original
-    // result.
-    SmallVector<SILParameterInfo, 8> dfParams;
-    SmallVector<SILResultInfo, 8> dfResults;
-    auto origParams = origTy->getParameters();
-    auto indices = attr->getIndices();
-
-    // Add differential results.
-    auto origResInfo = origTy->getResults()[indices.source];
-    dfResults.push_back(
-        SILResultInfo(origResInfo.getType()
-            ->getAutoDiffAssociatedTangentSpace(lookupConformance)
-            ->getCanonicalType(), origResInfo.getConvention()));
-
-    // Add differential parameters for the requested wrt parameters.
-    for (auto i : indices.parameters->getIndices()) {
-      auto origParam = origParams[i];
-      dfParams.push_back(
-          SILParameterInfo(origParam.getType()
-              ->getAutoDiffAssociatedTangentSpace(lookupConformance)
-              ->getCanonicalType(), origParam.getConvention()));
-    }
-
-    // Accept a differential struct in the differential parameter list. This is
-    // the returned differential's closure context.
-    auto *origEntry = original->getEntryBlock();
-    auto *dfStruct = linearMapInfo->getLinearMapStruct(origEntry);
-    auto dfStructType =
-        dfStruct->getDeclaredInterfaceType()->getCanonicalType();
-    dfParams.push_back({dfStructType, ParameterConvention::Direct_Guaranteed});
-
-    auto diffName = original->getASTContext()
-        .getIdentifier("AD__" + original->getName().str() +
-                       "__differential_" + indices.mangle())
-        .str();
-    auto diffGenericSig = getAssociatedFunctionGenericSignature(attr, original);
-    auto *diffGenericEnv =
-        diffGenericSig ? diffGenericSig->createGenericEnvironment() : nullptr;
-    auto diffType = SILFunctionType::get(
-        diffGenericSig, origTy->getExtInfo(), origTy->getCoroutineKind(),
-        origTy->getCalleeConvention(), dfParams, {}, dfResults, None,
-        original->getASTContext());
-
-    SILOptFunctionBuilder fb(context.getTransform());
-    // The generated tangent linkage is set to Hidden because generated tangent
-    // are never called cross-module.
-    auto linkage = SILLinkage::Hidden;
-    auto *differential = fb.createFunction(
-        linkage, diffName, diffType, diffGenericEnv, original->getLocation(),
-        original->isBare(), IsNotTransparent, original->isSerialized(),
-        original->isDynamicallyReplaceable());
-    differential->setOwnershipEliminated();
-    differential->setDebugScope(
-        new (module) SILDebugScope(original->getLocation(), differential));
-
-    return differential;
-  }
-
-  /// Run JVP generation. Returns true on error.
-  bool run() {
-    LLVM_DEBUG(getADDebugStream()
-               << "Cloning original @" << original->getName()
-               << " to jvp @" << jvp->getName() << '\n');
-    // Create JVP and differential entry and arguments.
-    auto *entry = jvp->createBasicBlock();
-    createEntryArguments(jvp);
-    startDifferentialGeneration();
-    // Clone.
-    SmallVector<SILValue, 4> entryArgs(entry->getArguments().begin(),
-                                       entry->getArguments().end());
-    cloneFunctionBody(original, entry, entryArgs);
-    emitReturnInstForDifferential();
-    // If errors occurred, back out.
-    if (errorOccurred)
-      return true;
-    LLVM_DEBUG(getADDebugStream() << "Generated JVP for "
-               << original->getName() << ":\n" << *jvp);
-    LLVM_DEBUG(getADDebugStream() << "Generated differential for "
-               << original->getName() << ":\n" << getDifferential());
-    return errorOccurred;
-  }
-
-  void visit(SILInstruction *inst) {
-    auto diffBuilder = getDifferentialBuilder();
-    if (errorOccurred)
-      return;
-    if (shouldBeDifferentiated(inst, getIndices())) {
-      LLVM_DEBUG(getADDebugStream() << "JVPEmitter visited:\n[ORIG]"
-                 << *inst);
-#ifndef NDEBUG
-      auto beforeInsertion = std::prev(diffBuilder.getInsertionPoint());
-#endif
-      SILInstructionVisitor::visit(inst); // TypeSubstCloner::visit(inst);
-      LLVM_DEBUG({
-        auto &s = llvm::dbgs() << "[DF] Emitted in Differential:\n";
-        auto afterInsertion = diffBuilder.getInsertionPoint();
-        for (auto it = ++beforeInsertion; it != afterInsertion; ++it)
-          s << *it;
-      });
-    } else {
-      SILInstructionVisitor::visit(inst); // TypeSubstCloner::visit(inst);
-    }
-  }
-
-  void postProcess(SILInstruction *orig, SILInstruction *cloned) {
-    if (errorOccurred)
-      return;
-    SILClonerWithScopes::postProcess(orig, cloned);
-  }
-
-  /// Remap original basic blocks.
-  SILBasicBlock *remapBasicBlock(SILBasicBlock *bb) {
-    auto *jvpBB = BBMap[bb];
-    return jvpBB;
-  }
-
-  void visitArrayInitializationInst(ApplyInst *ai) {
-    TypeSubstCloner::visitApplyInst(ai);
-    emitTangentForArrayInitializationInst(ai);
-  }
-
-  // If an `apply` has active results or active inout parameters, replace it
-  // with an `apply` of its JVP.
-  void visitApplyInst(ApplyInst *ai) {
-    // Handle array uninitialized allocation intrinsic specially.
-    if (ai->hasSemantics("array.uninitialized_intrinsic"))
-      return visitArrayInitializationInst(ai);
-
-    // Special handling logic only applies when `apply` has active results or
-    // active arguments at an active parameter position. If not, just do
-    // standard cloning.
-    SmallVector<SILValue, 4> allResults;
-    allResults.push_back(ai);
-    allResults.append(ai->getIndirectSILResults().begin(),
-                      ai->getIndirectSILResults().end());
-    auto hasActiveResults = llvm::any_of(allResults, [this](SILValue res) {
-      return activityInfo.isActive(res, getIndices());
-    });
-    auto hasActiveArguments = llvm::any_of(
-        ai->getArgumentsWithoutIndirectResults(), [this](SILValue arg) {
-      return activityInfo.isActive(arg, getIndices());
-    });
-    // Check for active 'inout' arguments.
-    auto paramInfos = ai->getSubstCalleeConv().getParameters();
-    for (unsigned i : swift::indices(paramInfos)) {
-      if (paramInfos[i].isIndirectInOut() &&
-          activityInfo.isActive(ai->getArgumentsWithoutIndirectResults()[i],
-                                getIndices())) {
-        // Reject functions with active inout arguments. It's not yet supported.
-        context.emitNondifferentiabilityError(
-            ai, invoker,
-            diag::autodiff_cannot_differentiate_through_inout_arguments);
-        errorOccurred = true;
-        return;
-      }
-    }
-
-    // If there's no active results, this function should not be differentiated.
-    // Do standard cloning.
-    if (!hasActiveResults || !hasActiveArguments) {
-      LLVM_DEBUG(getADDebugStream()
-                 << "No active results nor active arguments:\n"
-                 << *ai << '\n');
-      TypeSubstCloner::visitApplyInst(ai);
-      return;
-    }
-
-    // Get the parameter indices required for differentiating this function.
-    LLVM_DEBUG(getADDebugStream() << "JVP-transforming:\n" << *ai << '\n');
-    SmallVector<unsigned, 8> activeParamIndices;
-    SmallVector<unsigned, 8> activeResultIndices;
-    collectMinimalIndicesForFunctionCall(ai, allResults, getIndices(),
-                                         activityInfo, activeParamIndices,
-                                         activeResultIndices);
-    assert(!activeParamIndices.empty() && "Parameter indices cannot be empty");
-    assert(!activeResultIndices.empty() && "Result indices cannot be empty");
-    LLVM_DEBUG(auto &s = getADDebugStream() << "Active indices: params={";
-               interleave(activeParamIndices.begin(), activeParamIndices.end(),
-                          [&s](unsigned i) { s << i; }, [&s] { s << ", "; });
-               s << "}, results={"; interleave(
-                   activeResultIndices.begin(), activeResultIndices.end(),
-                   [&s](unsigned i) { s << i; }, [&s] { s << ", "; });
-               s << "}\n";);
-    // FIXME: We don't support multiple active results yet.
-    if (activeResultIndices.size() > 1) {
-      context.emitNondifferentiabilityError(
-          ai, invoker, diag::autodiff_expression_not_differentiable_note);
-      errorOccurred = true;
-      return;
-    }
-
-    // Form expected indices by assuming there's only one result.
-    SILAutoDiffIndices indices(
-        activeResultIndices.front(),
-        AutoDiffIndexSubset::get(
-            getASTContext(), ai->getArgumentsWithoutIndirectResults().size(),
-            activeParamIndices));
-
-    // Emit the JVP.
-    auto loc = ai->getLoc();
-    auto &builder = getBuilder();
-    auto original = getOpValue(ai->getCallee());
-    auto functionSource = original;
-    SILValue jvpValue;
-    // If functionSource is a @differentiable function, just extract it.
-    auto originalFnTy = original->getType().castTo<SILFunctionType>();
-    if (originalFnTy->isDifferentiable()) {
-      auto paramIndices = originalFnTy->getDifferentiationParameterIndices();
-      for (auto i : indices.parameters->getIndices()) {
-        if (!paramIndices->contains(i)) {
-          context.emitNondifferentiabilityError(original, invoker,
-              diag::autodiff_function_nondiff_parameter_not_differentiable);
-          errorOccurred = true;
-          return;
-        }
-      }
-      jvpValue = builder.createAutoDiffFunctionExtract(
-          loc, AutoDiffFunctionExtractInst::Extractee::JVP,
-          /*differentiationOrder*/ 1, functionSource);
-    }
-
-    // Check and diagnose non-differentiable arguments.
-    for (unsigned paramIndex : range(originalFnTy->getNumParameters())) {
-      if (indices.isWrtParameter(paramIndex) &&
-              !originalFnTy->getParameters()[paramIndex]
-              .getSILStorageType()
-              .isDifferentiable(getModule())) {
-        context.emitNondifferentiabilityError(
-            original, invoker, diag::autodiff_nondifferentiable_argument);
-        errorOccurred = true;
-        return;
-      }
-    }
-
-    // Check and diagnose non-differentiable results.
-    if (!originalFnTy->getResults()[indices.source]
-            .getSILStorageType()
-            .isDifferentiable(getModule())) {
-      context.emitNondifferentiabilityError(
-          original, invoker, diag::autodiff_nondifferentiable_result);
-      errorOccurred = true;
-      return;
-    }
-
-    // If JVP has not yet been found, emit an `autodiff_function` instruction
-    // on the remapped original function operand and `autodiff_function_extract`
-    // the JVP. The actual JVP functions will be populated in the
-    // `autodiff_function` during the transform main loop.
-    SILValue differentiableFunc;
-    if (!jvpValue) {
-      // FIXME: Handle indirect differentiation invokers. This may require some
-      // redesign: currently, each original function + attribute pair is mapped
-      // only to one invoker.
-      /*
-       DifferentiationInvoker indirect(ai, attr);
-       auto insertion =
-           context.getInvokers().try_emplace({this->original, attr}, indirect);
-       auto &invoker = insertion.first->getSecond();
-       invoker = indirect;
-       */
-
-      // If the original `apply` instruction has a substitution map, then the
-      // applied function is specialized.
-      // In the JVP, specialization is also necessary for parity. The original
-      // function operand is specialized with a remapped version of same
-      // substitution map using an argument-less `partial_apply`.
-      if (ai->getSubstitutionMap().empty()) {
-        builder.createRetainValue(loc, original, builder.getDefaultAtomicity());
-      } else {
-        auto substMap = getOpSubstitutionMap(ai->getSubstitutionMap());
-        auto jvpPartialApply = getBuilder().createPartialApply(
-            ai->getLoc(), original, substMap, {},
-            ParameterConvention::Direct_Guaranteed);
-        original = jvpPartialApply;
-      }
-
-      auto *autoDiffFuncInst = context.createAutoDiffFunction(
-          builder, loc, indices.parameters, /*differentiationOrder*/ 1,
-          original);
-      differentiableFunc = autoDiffFuncInst;
-
-      // Record the `autodiff_function` instruction.
-      context.getAutoDiffFunctionInsts().push_back(autoDiffFuncInst);
-      context.getResultIndices()[autoDiffFuncInst] =
-          activeResultIndices.front();
-
-      jvpValue = builder.createAutoDiffFunctionExtract(
-          loc, AutoDiffFunctionExtractInst::Extractee::JVP,
-          /*differentiationOrder*/ 1, autoDiffFuncInst);
-    }
-
-    // Call the JVP using the original parameters.
-    SmallVector<SILValue, 8> jvpArgs;
-    auto jvpFnTy = getOpType(jvpValue->getType()).castTo<SILFunctionType>();
-    auto numJVPArgs =
-        jvpFnTy->getNumParameters() + jvpFnTy->getNumIndirectFormalResults();
-    jvpArgs.reserve(numJVPArgs);
-    // Collect substituted arguments.
-    for (auto origArg : ai->getArguments())
-      jvpArgs.push_back(getOpValue(origArg));
-    assert(jvpArgs.size() == numJVPArgs);
-    // Apply the JVP.
-    // The JVP should be specialized, so no substitution map is necessary.
-    auto *jvpCall = getBuilder().createApply(loc, jvpValue, SubstitutionMap(),
-                                             jvpArgs, ai->isNonThrowing());
-    LLVM_DEBUG(getADDebugStream() << "Applied jvp function\n" << *jvpCall);
-
-    // Release the differentiable function.
-    if (differentiableFunc)
-      builder.createReleaseValue(loc, differentiableFunc,
-                                 builder.getDefaultAtomicity());
-
-    // Get the JVP results (original results and differential).
-    SmallVector<SILValue, 8> jvpDirectResults;
-    extractAllElements(jvpCall, builder, jvpDirectResults);
-    auto originalDirectResults =
-        ArrayRef<SILValue>(jvpDirectResults).drop_back(1);
-    auto originalDirectResult =
-        joinElements(originalDirectResults, getBuilder(), jvpCall->getLoc());
-
-    mapValue(ai, originalDirectResult);
-
-    // Some instructions that produce the callee may have been cloned.
-    // If the original callee did not have any users beyond this `apply`,
-    // recursively kill the cloned callee.
-    if (auto *origCallee = cast_or_null<SingleValueInstruction>(
-            ai->getCallee()->getDefiningInstruction()))
-      if (origCallee->hasOneUse())
-        recursivelyDeleteTriviallyDeadInstructions(
-            getOpValue(origCallee)->getDefiningInstruction());
-
-    // Add the differential function for when we create the struct we partially
-    // apply to the differential we are generating.
     auto differential = jvpDirectResults.back();
-    auto *differentialDecl = differentialInfo.addLinearMapDecl(
-        ai, getOpType(differential->getType()));
+    auto *differentialDecl = differentialInfo.lookUpLinearMapDecl(ai);
     auto originalDifferentialType =
         getOpType(differential->getType()).getAs<SILFunctionType>();
     auto differentialType =
@@ -6696,17 +5625,12 @@
   DenseMap<std::pair<SILBasicBlock *, SILValue>, SILArgument *>
       activeValuePullbackBBArgumentMap;
 
-=======
->>>>>>> 9ad05969
   /// Mapping from original basic blocks to local temporary values to be cleaned
   /// up. This is populated when pullback emission is run on one basic block and
   /// cleaned before processing another basic block.
   DenseMap<SILBasicBlock *, SmallVector<SILValue, 64>>
       blockTemporaries;
-<<<<<<< HEAD
-=======
-
->>>>>>> 9ad05969
+
   llvm::DenseSet<SILValue> blockTemporarySet;
 
   /// Stack buffers allocated for storing local adjoint values.
@@ -7337,171 +6261,7 @@
     for (auto *bb : postOrderPostDomOrder) {
       visitSILBasicBlock(bb);
       if (errorOccurred)
-<<<<<<< HEAD
-        break;
-      // Get the corresponding pullback basic block.
-      auto *pbBB = getPullbackBlock(bb);
-      builder.setInsertionPoint(pbBB);
-
-      LLVM_DEBUG({
-        auto &s = getADDebugStream()
-            << "Original bb" + std::to_string(bb->getDebugID())
-            << ": To differentiate or not to differentiate?\n";
-        for (auto &inst : reversed(*bb)) {
-          s << (shouldBeDifferentiated(&inst, getIndices()) ? "[∂] " : "[ ] ")
-            << inst;
-        }
-      });
-
-      // Visit each instruction in reverse order.
-      for (auto &inst : reversed(*bb)) {
-        if (!shouldBeDifferentiated(&inst, getIndices()))
-          continue;
-        // Differentiate instruction.
-        visit(&inst);
-        if (errorOccurred)
-          return true;
-      }
-
-      // If the original block is the original entry, then the pullback block is
-      // the pullback exit, which is handled specially below this loop.
-      // Continue.
-      if (bb->isEntry())
-        continue;
-
-      // Otherwise, add a `switch_enum` terminator for non-exit pullback blocks.
-      // 1. Get the pullback struct pullback block argument.
-      // 2. Extract the predecessor enum value from the pullback struct value.
-      auto *pbStructVal = getPullbackBlockPullbackStructArgument(bb);
-      auto *predEnum = getPullbackInfo().getBranchingTraceDecl(bb);
-      auto *predEnumField =
-      getPullbackInfo().lookUpLinearMapStructEnumField(bb);
-      auto *predEnumVal =
-          builder.createStructExtract(pbLoc, pbStructVal, predEnumField);
-
-      // Propagate adjoint values from active basic block arguments to
-      // predecessor terminator operands.
-      for (auto *bbArg : bb->getArguments()) {
-        if (!getActivityInfo().isActive(bbArg, getIndices()))
-          continue;
-        // Get predecessor terminator operands.
-        SmallVector<std::pair<SILBasicBlock *, SILValue>, 4> incomingValues;
-        bbArg->getSingleTerminatorOperands(incomingValues);
-        // Initialize adjoint value of predecessor terminator operands as
-        // adjoint value of current block arguments.
-        auto bbArgAdj = getAdjointValue(bb, bbArg);
-        for (auto pair : incomingValues) {
-          auto *predBB = std::get<0>(pair);
-          auto incomingValue = std::get<1>(pair);
-          initializeAdjointValue(predBB, incomingValue, bbArgAdj);
-        }
-      }
-
-      // 3. Build the pullback successor cases for the `switch_enum`
-      //    instruction. The pullback successors correspond to the predecessors
-      //    of the current block.
-      SmallVector<std::pair<EnumElementDecl *, SILBasicBlock *>, 4>
-          pullbackSuccessorCases;
-      for (auto *predBB : bb->getPredecessorBlocks()) {
-        // Get the pullback block and optional pullback trampoline block of the
-        // predecessor block.
-        auto *pullbackBB = getPullbackBlock(predBB);
-        auto *pullbackTrampolineBB = getPullbackTrampolineBlock(predBB, bb);
-        SILBasicBlock *pullbackSuccBB = nullptr;
-        // If the predecessor block does not have a corresponding pullback
-        // trampoline block, then the pullback successor is the pullback block.
-        if (!pullbackTrampolineBB) {
-          pullbackSuccBB = pullbackBB;
-        }
-        // Otherwise, the pullback successor is the pullback trampoline block,
-        // which branches to the pullback block and propagates adjoint values of
-        // active values.
-        else {
-          pullbackSuccBB = pullbackTrampolineBB;
-          assert(pullbackSuccBB && pullbackSuccBB->getNumArguments() == 1);
-          SILBuilder pullbackTrampolineBBBuilder(pullbackSuccBB);
-          SmallVector<SILValue, 8> trampolineArguments;
-          // Propagate adjoint values/buffers of active values/buffers to
-          // predecessor blocks.
-          auto &predBBActiveValues = activeValues[predBB];
-          for (auto activeValue : predBBActiveValues) {
-            LLVM_DEBUG(getADDebugStream() << "Propagating active adjoint "
-                       << activeValue << " to predecessors' pullback blocks\n");
-            if (activeValue->getType().isObject()) {
-              auto activeValueAdj = getAdjointValue(bb, activeValue);
-              auto concreteActiveValueAdj =
-                  materializeAdjointDirect(activeValueAdj, pbLoc);
-              builder.createRetainValue(pbLoc, concreteActiveValueAdj,
-                                        builder.getDefaultAtomicity());
-              trampolineArguments.push_back(concreteActiveValueAdj);
-              // If the pullback block does not yet have a registered adjoint
-              // value for the active value, set the adjoint value to the
-              // forwarded adjoint value argument.
-              // TODO: Hoist this logic out of loop over predecessor blocks to
-              // remove the `hasAdjointValue` check.
-              if (!hasAdjointValue(predBB, activeValue)) {
-                auto *pullbackBBArg =
-                    getActiveValuePullbackBlockArgument(predBB, activeValue);
-                auto forwardedArgAdj = makeConcreteAdjointValue(pullbackBBArg);
-                initializeAdjointValue(predBB, activeValue, forwardedArgAdj);
-              }
-            } else {
-              // Propagate adjoint buffers using `copy_addr`.
-              auto adjBuf = getAdjointBuffer(bb, activeValue);
-              auto predAdjBuf = getAdjointBuffer(predBB, activeValue);
-              builder.createCopyAddr(
-                  pbLoc, adjBuf, predAdjBuf, IsNotTake, IsNotInitialization);
-            }
-          }
-          // Propagate pullback struct argument.
-          auto *predPBStructVal = pullbackTrampolineBB->getArguments().front();
-          auto boxType =
-              dyn_cast<SILBoxType>(predPBStructVal->getType().getASTType());
-          if (!boxType) {
-            trampolineArguments.push_back(predPBStructVal);
-          } else {
-            auto *projectBox = pullbackTrampolineBBBuilder.createProjectBox(
-                pbLoc, predPBStructVal, /*index*/ 0);
-            auto *loadInst = pullbackTrampolineBBBuilder.createLoad(
-                pbLoc, projectBox,
-                getBufferLOQ(projectBox->getType().getASTType(), pullback));
-            trampolineArguments.push_back(loadInst);
-          }
-          // Branch from pullback trampoline block to pullback block.
-          pullbackTrampolineBBBuilder.createBranch(pbLoc, pullbackBB,
-                                                   trampolineArguments);
-        }
-        auto *enumEltDecl =
-            getPullbackInfo().lookUpBranchingTraceEnumElement(predBB, bb);
-        pullbackSuccessorCases.push_back({enumEltDecl, pullbackSuccBB});
-      }
-      // Emit cleanups for all block-local temporaries.
-      cleanUpTemporariesForBlock(pbBB, pbLoc);
-      // - If the original block has exactly one predecessor, then the adjoint
-      //   block has exactly one successor. Extract the pullback struct value
-      //   from the predecessor enum value using `unchecked_enum_data` and
-      //   branch to the pullback successor block.
-      assert(pullbackSuccessorCases.size() == predEnum->getNumElements());
-      if (pullbackSuccessorCases.size() == 1) {
-        auto *predBB = bb->getSinglePredecessorBlock();
-        assert(predBB);
-        EnumElementDecl *enumEltDecl;
-        SILBasicBlock *pullbackSuccBB;
-        std::tie(enumEltDecl, pullbackSuccBB) = pullbackSuccessorCases.front();
-        auto *predPBStructVal =
-            builder.createUncheckedEnumData(pbLoc, predEnumVal, enumEltDecl);
-        builder.createBranch(pbLoc, pullbackSuccBB, {predPBStructVal});
-      }
-      // - Otherwise, if the original block has multiple predecessors, then the
-      //   pullback block has multiple successors. Do `switch_enum` to branch on
-      //   the predecessor enum values to pullback successor blocks.
-      else {
-        builder.createSwitchEnum(
-            pbLoc, predEnumVal, /*DefaultBB*/ nullptr, pullbackSuccessorCases);
-      }
-=======
         return true;
->>>>>>> 9ad05969
     }
 
     // Prepare and emit a `return` in the pullback exit block.
