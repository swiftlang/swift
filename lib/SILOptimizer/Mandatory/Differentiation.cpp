//===--- Differentiation.cpp - SIL Automatic Differentiation --*- C++ -*---===//
//
// This source file is part of the Swift.org open source project
//
// Copyright (c) 2014 - 2017 Apple Inc. and the Swift project authors
// Licensed under Apache License v2.0 with Runtime Library Exception
//
// See https://swift.org/LICENSE.txt for license information
// See https://swift.org/CONTRIBUTORS.txt for the list of Swift project authors
//
//===----------------------------------------------------------------------===//
//
// SWIFT_ENABLE_TENSORFLOW
//
// This file implements reverse-mode automatic differentiation.
//
// NOTE: Although the AD feature is developed as part of the Swift for
// TensorFlow project, it is completely independent from TensorFlow support.
//
//===----------------------------------------------------------------------===//

#define DEBUG_TYPE "differentiation"

#include "swift/AST/AnyFunctionRef.h"
#include "swift/AST/ASTMangler.h"
#include "swift/AST/ASTPrinter.h"
#include "swift/AST/AutoDiff.h"
#include "swift/AST/Builtins.h"
#include "swift/AST/DeclContext.h"
#include "swift/AST/DiagnosticsSIL.h"
#include "swift/AST/Expr.h"
#include "swift/AST/GenericEnvironment.h"
#include "swift/AST/GenericSignatureBuilder.h"
#include "swift/AST/Module.h"
#include "swift/AST/ParameterList.h"
#include "swift/AST/SubstitutionMap.h"
#include "swift/SIL/FormalLinkage.h"
#include "swift/SIL/LoopInfo.h"
#include "swift/SIL/Projection.h"
#include "swift/SIL/SILBuilder.h"
#include "swift/SIL/TypeSubstCloner.h"
#include "swift/SILOptimizer/Analysis/DominanceAnalysis.h"
#include "swift/SILOptimizer/Analysis/LoopAnalysis.h"
#include "swift/SILOptimizer/PassManager/Passes.h"
#include "swift/SILOptimizer/PassManager/Transforms.h"
#include "swift/SILOptimizer/Utils/Local.h"
#include "swift/SILOptimizer/Utils/LoopUtils.h"
#include "swift/SILOptimizer/Utils/SILOptFunctionBuilder.h"
#include "llvm/ADT/APSInt.h"
#include "llvm/ADT/BreadthFirstIterator.h"
#include "llvm/ADT/DenseSet.h"

using namespace swift;
using llvm::DenseMap;
using llvm::SmallDenseMap;
using llvm::SmallDenseSet;
using llvm::SmallSet;

/// This flag is used to disable `autodiff_function_extract` instruction folding
/// for SIL testing purposes.
static llvm::cl::opt<bool> SkipFoldingAutoDiffFunctionExtraction(
    "differentiation-skip-folding-autodiff-function-extraction",
    llvm::cl::init(false));

/// This flag enables experimental differentiation of functions containing
/// control flow. When this flag is true, adjoint generation is skipped and
/// adjoint function references are replaced with undef. This is used for SIL
/// testing purposes, specifically testing VJP generation before adjoint
/// generation supports control flow.
static llvm::cl::opt<bool> EnableControlFlow(
    "differentiation-enable-control-flow", llvm::cl::init(false));

//===----------------------------------------------------------------------===//
// Helpers
//===----------------------------------------------------------------------===//

/// Prints an "[AD] " prefix to `llvm::dbgs()` and returns the debug stream.
/// This is being used to print short debug messages within the AD pass.
static raw_ostream &getADDebugStream() { return llvm::dbgs() << "[AD] "; }

/// Given a dumpable value, dumps it to `llvm::dbgs()`.
template <typename T> static inline void debugDump(T &v) {
  LLVM_DEBUG(llvm::dbgs() << "\n==== BEGIN DEBUG DUMP ====\n"
                          << v << "\n==== END DEBUG DUMP ====\n");
}

/// Creates arguments in the entry block based on the function type.
static void createEntryArguments(SILFunction *f) {
  auto *entry = f->getEntryBlock();
  auto conv = f->getConventions();
  auto &ctx = f->getASTContext();
  auto moduleDecl = f->getModule().getSwiftModule();
  assert((entry->getNumArguments() == 0 || conv.getNumSILArguments() == 0) &&
         "Entry already has arguments?!");
  auto createFunctionArgument = [&](SILType type) {
    // Create a dummy parameter declaration.
    // Necessary to prevent crash during argument explosion optimization.
    auto loc = f->getLocation().getSourceLoc();
    auto *decl = new (ctx)
        ParamDecl(VarDecl::Specifier::Default, loc, loc, Identifier(), loc,
                  Identifier(), moduleDecl);
    decl->setType(type.getASTType());
    entry->createFunctionArgument(type, decl);
  };
  for (auto indResTy : conv.getIndirectSILResultTypes())
    createFunctionArgument(f->mapTypeIntoContext(indResTy).getAddressType());
  for (auto paramTy : conv.getParameterSILTypes())
    createFunctionArgument(f->mapTypeIntoContext(paramTy));
}

static bool isWithoutDerivative(SILValue v) {
  if (auto *fnRef = dyn_cast<FunctionRefInst>(v))
    return fnRef->getReferencedFunction()->hasSemanticsAttr(
        "autodiff.nonvarying");
  return false;
}

/// Given a function, gather all of its formal results (both direct and
/// indirect) in an order defined by its result type. Note that "formal results"
/// refer to result values in the body of the function, not at call sites.
static void
collectAllFormalResultsInTypeOrder(SILFunction &function,
                                   SmallVectorImpl<SILValue> &results) {
  SILFunctionConventions convs(function.getLoweredFunctionType(),
                               function.getModule());
  auto indResults = function.getIndirectResults();
  auto *retInst = cast<ReturnInst>(function.findReturnBB()->getTerminator());
  auto retVal = retInst->getOperand();
  SmallVector<SILValue, 8> dirResults;
  if (auto *tupleInst =
          dyn_cast_or_null<TupleInst>(retVal->getDefiningInstruction()))
    dirResults.append(tupleInst->getElements().begin(),
                      tupleInst->getElements().end());
  else
    dirResults.push_back(retVal);
  unsigned indResIdx = 0, dirResIdx = 0;
  for (auto &resInfo : convs.getResults())
    results.push_back(resInfo.isFormalDirect() ? dirResults[dirResIdx++]
                                               : indResults[indResIdx++]);
}

/// Given a function call site, gather all of its actual results (both direct
/// and indirect) in an order defined by its result type.
template <typename IndResRange>
static void collectAllActualResultsInTypeOrder(
    ApplyInst *ai, ArrayRef<SILValue> extractedDirectResults,
    IndResRange &&indirectResults, SmallVectorImpl<SILValue> &results) {
  auto callee = ai->getCallee();
  SILFunctionConventions calleeConvs(
      callee->getType().castTo<SILFunctionType>(), ai->getModule());
  unsigned indResIdx = 0, dirResIdx = 0;
  for (auto &resInfo : calleeConvs.getResults()) {
    results.push_back(resInfo.isFormalDirect()
                          ? extractedDirectResults[dirResIdx++]
                          : indirectResults[indResIdx++]);
  }
}

/// Given a range of types, joins these into a single type. If there's exactly
/// one element type, returns that element type. Otherwise, creates a tuple type
/// of all element types.
template <typename TypeRange>
static CanType joinElementTypes(TypeRange &&range, const ASTContext &ctx) {
  if (range.size() == 1)
    return range.front();
  auto typeElts =
      map<SmallVector<TupleTypeElt, 8>>(range, [&](Type type) { return type; });
  return TupleType::get(typeElts, ctx);
}

/// Given a range of SIL values, retrieves the canonical types of these values,
/// and joins these types into a single type.
template <typename SILValueRange>
static CanType joinElementTypesFromValues(SILValueRange &&range,
                                          const ASTContext &ctx) {
  if (range.size() == 1)
    return range.front()->getType().getASTType();
  SmallVector<TupleTypeElt, 8> elts;
  transform(range, elts.begin(),
            [&](SILValue val) { return val->getType().getASTType(); });
  return TupleType::get(elts, ctx)->getCanonicalType();
}

/// Given an operator name, such as '+', and a protocol, returns the '+'
/// operator. If the operator does not exist in the protocol, returns null.
static FuncDecl *findOperatorDeclInProtocol(DeclName operatorName,
                                            ProtocolDecl *protocol) {
  assert(operatorName.isOperator());
  // Find the operator requirement in the `VectorNumeric` protocol
  // declaration and cache it.
  auto opLookup = protocol->lookupDirect(operatorName);
  // Find the `+` with type siguature `(Self, Self) -> Self`.
  for (auto *decl : opLookup) {
    auto *fd = dyn_cast<FuncDecl>(decl);
    if (!fd || !fd->isStatic() || !fd->isOperator())
      continue;
    return fd;
  }
  // Not found.
  return nullptr;
}

/// Assuming the buffer is for indirect passing, returns the store ownership
/// qualifier for creating a `store` instruction into the buffer.
static StoreOwnershipQualifier getBufferSOQ(Type type, SILFunction &fn) {
  if (fn.hasOwnership())
    return fn.getModule().Types.getTypeLowering(
        type, ResilienceExpansion::Minimal).isTrivial()
            ? StoreOwnershipQualifier::Trivial
            : StoreOwnershipQualifier::Init;
  return StoreOwnershipQualifier::Unqualified;
}

/// Assuming the buffer is for indirect passing, returns the load ownership
/// qualified for creating a `load` instruction from the buffer.
static LoadOwnershipQualifier getBufferLOQ(Type type, SILFunction &fn) {
  if (fn.hasOwnership())
    return fn.getModule().Types.getTypeLowering(
        type, ResilienceExpansion::Minimal).isTrivial()
            ? LoadOwnershipQualifier::Trivial
            : LoadOwnershipQualifier::Take;
  return LoadOwnershipQualifier::Unqualified;
}

// Return the expected generic signature for autodiff associated functions given
// a SILDifferentiableAttr. The expected generic signature is built from the
// original generic signature and the attribute's requirements.
static CanGenericSignature
getAssociatedFunctionGenericSignature(SILDifferentiableAttr *attr,
                                      SILFunction *original) {
  auto originalGenSig =
      original->getLoweredFunctionType()->getGenericSignature();
  if (!originalGenSig)
    return nullptr;
  GenericSignatureBuilder builder(original->getASTContext());
  // Add original generic signature.
  builder.addGenericSignature(originalGenSig);
  // Add where clause requirements.
  auto source =
      GenericSignatureBuilder::FloatingRequirementSource::forAbstract();
  for (auto &req : attr->getRequirements())
    builder.addRequirement(req, source, original->getModule().getSwiftModule());
  return std::move(builder)
      .computeGenericSignature(SourceLoc(), /*allowConcreteGenericParams=*/true)
      ->getCanonicalSignature();
}

// Clone the generic parameters of the given generic signature and return a new
// `GenericParamList`.
static GenericParamList *cloneGenericParameters(ASTContext &ctx,
                                                DeclContext *dc,
                                                CanGenericSignature sig) {
  SmallVector<GenericTypeParamDecl *, 2> clonedParams;
  for (auto paramType : sig->getGenericParams()) {
    auto clonedParam = new (ctx) GenericTypeParamDecl(
        dc, paramType->getName(), SourceLoc(), paramType->getDepth(),
        paramType->getIndex());
    clonedParam->setDeclContext(dc);
    clonedParam->setImplicit(true);
    clonedParams.push_back(clonedParam);
  }
  return GenericParamList::create(ctx, SourceLoc(), clonedParams, SourceLoc());
}

/// Given an `autodiff_function` instruction, find the corresponding
/// differential operator used in the AST. If no differential operator is found,
/// return nullptr.
static AutoDiffFunctionExpr *
findDifferentialOperator(AutoDiffFunctionInst *inst) {
  return inst->getLoc().getAsASTNode<AutoDiffFunctionExpr>();
}

/// Returns the underlying instruction for the given SILValue, if it exists,
/// peering through function conversion instructions.
template<class Inst>
static Inst *peerThroughFunctionConversions(SILValue value) {
  if (auto *inst = dyn_cast<Inst>(value))
    return inst;
  if (auto *thinToThick = dyn_cast<ThinToThickFunctionInst>(value))
    return peerThroughFunctionConversions<Inst>(thinToThick->getOperand());
  if (auto *convertFn = dyn_cast<ConvertFunctionInst>(value))
    return peerThroughFunctionConversions<Inst>(convertFn->getOperand());
  if (auto *convertFn = dyn_cast<ConvertEscapeToNoEscapeInst>(value))
    return peerThroughFunctionConversions<Inst>(convertFn->getOperand());
  if (auto *partialApply = dyn_cast<PartialApplyInst>(value))
    return peerThroughFunctionConversions<Inst>(partialApply->getCallee());
  return nullptr;
}

//===----------------------------------------------------------------------===//
// Auxiliary data structures
//===----------------------------------------------------------------------===//

namespace {
class ADContext;

/// The invoker of a differentiation task. It can be some user syntax, e.g.
/// an `autodiff_function` instruction lowered from an `AutoDiffFunctionExpr`
/// expression, the differentiation pass, or nothing at all. This will be used
/// to emit informative diagnostics.
struct DifferentiationInvoker {
public:
  /// The kind of the invoker of a differentiation task.
  enum class Kind {
    // Invoked by an `autodiff_function` instruction, which may or may not be
    // linked to a Swift AST node (e.g. an `AutoDiffFunctionExpr` expression).
    AutoDiffFunctionInst,

    // Invoked by the indirect application of differentiation. This case has an
    // associated original `apply` instruction and `[differentiable]` attribute.
    IndirectDifferentiation,

    // Invoker by a `[differentiable]` attribute in SIL **without** being linked
    // to a Swift AST attribute. This case has an associated `[differentiable]`
    // attribute.
    SILDifferentiableAttribute
  };

private:
  Kind kind;
  union Value {
    /// The instruction associated with the `AutoDiffFunctionInst` case.
    AutoDiffFunctionInst *adFuncInst;
    Value(AutoDiffFunctionInst *inst) : adFuncInst(inst) {}

    /// The parent `apply` instruction and `[differentiable]` attribute
    /// associated with the `IndirectDifferentiation` case.
    std::pair<ApplyInst *, SILDifferentiableAttr *>
        indirectDifferentiation;
    Value(ApplyInst *applyInst, SILDifferentiableAttr *attr)
        : indirectDifferentiation({applyInst, attr}) {}

    /// The `[differentiable]` attribute associated with the
    /// `SILDifferentiableAttribute` case.
    SILDifferentiableAttr *silDifferentiableAttribute;
    Value(SILDifferentiableAttr *attr) : silDifferentiableAttribute(attr) {}
  } value;

  /*implicit*/
  DifferentiationInvoker(Kind kind, Value value) : kind(kind), value(value) {}

public:
  DifferentiationInvoker(AutoDiffFunctionInst *inst)
      : kind(Kind::AutoDiffFunctionInst), value(inst) {}
  DifferentiationInvoker(ApplyInst *applyInst, SILDifferentiableAttr *attr)
      : kind(Kind::IndirectDifferentiation),
        value({applyInst, attr}) {}
  DifferentiationInvoker(SILDifferentiableAttr *attr)
      : kind(Kind::SILDifferentiableAttribute), value(attr) {}

  Kind getKind() const { return kind; }

  AutoDiffFunctionInst *getAutoDiffFunctionInst() const {
    assert(kind == Kind::AutoDiffFunctionInst);
    return value.adFuncInst;
  }

  std::pair<ApplyInst *, SILDifferentiableAttr *>
  getIndirectDifferentiation() const {
    assert(kind == Kind::IndirectDifferentiation);
    return value.indirectDifferentiation;
  }


  SILDifferentiableAttr *getSILDifferentiableAttribute() const {
    assert(kind == Kind::SILDifferentiableAttribute);
    return value.silDifferentiableAttribute;
  }

  SourceLoc getLocation() const {
    switch (kind) {
    case Kind::AutoDiffFunctionInst:
      return getAutoDiffFunctionInst()->getLoc().getSourceLoc();
    case Kind::IndirectDifferentiation:
      return getIndirectDifferentiation().first->getLoc().getSourceLoc();
    case Kind::SILDifferentiableAttribute:
      return getSILDifferentiableAttribute()->getOriginal()
          ->getLocation().getSourceLoc();
    }
  }

  void print(llvm::raw_ostream &os) const;
};

/// Information about the VJP function produced during VJP generation, e.g.
/// mappings from original values to corresponding values in the pullback
/// struct.
///
/// A pullback struct is an aggregate value containing pullbacks checkpointed
/// during the VJP computation. Pullback structs are generated for every
/// original function during VJP generation. Pullback struct values are
/// constructed by VJP functions and consumed by adjoint functions.
class PullbackInfo {
private:
  /// The original function.
  SILFunction *const original;

  /// The pullback data structures.
  DenseMap<SILBasicBlock *, std::pair<StructDecl *, EnumDecl *>>
      pullbackDataStructures;

  /// Mapping from `apply` and `struct_extract` instructions in the original
  /// function to the corresponding pullback declaration in the pullback struct.
  DenseMap<SILInstruction *, VarDecl *> pullbackValueMap;

  /// Mapping from predecessor+succcessor basic block pairs in original function
  /// to the corresponding predecessor enum case.
  DenseMap<std::pair<SILBasicBlock *, SILBasicBlock *>, EnumElementDecl *>
      predecessorEnumCases;

  /// Mapping from pullback structs to their predecessor enum fields.
  DenseMap<StructDecl *, VarDecl *> pullbackStructPredecessorFields;

  /// A type converter, used to compute struct/enum SIL types.
  Lowering::TypeConverter &typeConverter;

private:
  VarDecl *addVarDecl(NominalTypeDecl *nominal, StringRef name, Type type) {
    auto &astCtx = nominal->getASTContext();
    auto id = astCtx.getIdentifier(name);
    auto *varDecl = new (astCtx) VarDecl(
        /*IsStatic*/ false, VarDecl::Specifier::Var,
        /*IsCaptureList*/ false, SourceLoc(), id, nominal);
    varDecl->setAccess(nominal->getEffectiveAccess());
    if (type->hasArchetype())
      varDecl->setInterfaceType(type->mapTypeOutOfContext());
    else
      varDecl->setInterfaceType(type);
    nominal->addMember(varDecl);
    return varDecl;
  }

  /// Retrieves the file unit that contains implicit declarations in the
  /// current Swift module. If it does not exist, create one.
  ///
  // FIXME: Currently it defaults to the file containing `origFn`, if it can be
  // determined. Otherwise, it defaults to any file unit in the module. To
  // handle this more properly, we should make a DerivedFileUnit class to
  // contain all synthesized implicit type declarations.
  SourceFile &getDeclarationFileUnit() {
    if (original->hasLocation())
      if (auto *declContext = original->getLocation().getAsDeclContext())
        if (auto *parentSourceFile = declContext->getParentSourceFile())
          return *parentSourceFile;
    for (auto *file : original->getModule().getSwiftModule()->getFiles())
      if (auto *src = dyn_cast<SourceFile>(file))
        return *src;
    llvm_unreachable("No files?");
  }

  /// Compute and set the access level for the given pullback data structure,
  /// given the original function linkage.
  void computeAccessLevel(
      NominalTypeDecl *nominal, SILLinkage originalLinkage) {
    auto &astCtx = nominal->getASTContext();
    switch (originalLinkage) {
    case swift::SILLinkage::Public:
    case swift::SILLinkage::PublicNonABI:
      nominal->setAccess(AccessLevel::Internal);
      nominal->getAttrs().add(
          new (astCtx) UsableFromInlineAttr(/*Implicit*/ true));
      break;
    case swift::SILLinkage::Hidden:
    case swift::SILLinkage::Shared:
      nominal->setAccess(AccessLevel::Internal);
      break;
    case swift::SILLinkage::Private:
      nominal->setAccess(AccessLevel::FilePrivate);
      break;
    default:
      // When the original function has external linkage, we create an internal
      // struct for use by our own module. This is neccessary for cross-cell
      // differentiation in Jupyter.
      // TODO: Add a test in the compiler that exercises a similar situation as
      // cross-cell differentiation in Jupyter.
      nominal->setAccess(AccessLevel::Internal);
    }
  }

  /// Creates an enum declaration with the given VJP generic signature, whose
  /// cases represent the predecessors of the given original block.
  EnumDecl *
  createBasicBlockPredecessorEnum(SILBasicBlock *originalBB,
                                  SILAutoDiffIndices indices,
                                  CanGenericSignature vjpGenericSig) {
    assert(originalBB->getParent() == original);
    auto *moduleDecl = original->getModule().getSwiftModule();
    auto &astCtx = original->getASTContext();
    auto &file = getDeclarationFileUnit();
    // Create a `_AD__<fn_name>_bb<bb_id>__Pred__` predecessor enum.
    std::string predEnumName =
        "_AD__" + original->getName().str() +
        "_bb" + std::to_string(originalBB->getDebugID()) +
         "__Pred__" + indices.mangle();
    auto enumId = astCtx.getIdentifier(predEnumName);
    auto loc = original->getLocation().getSourceLoc();
    auto *predecessorEnum = new (astCtx) EnumDecl(
        /*EnumLoc*/ loc, /*Name*/ enumId, /*NameLoc*/ loc, /*Inherited*/ {},
        /*GenericParams*/ /*set later*/ nullptr, /*DC*/ &file);
    if (vjpGenericSig) {
      auto *genericParams =
          cloneGenericParameters(astCtx, predecessorEnum, vjpGenericSig);
      predecessorEnum->setGenericParams(genericParams);
      predecessorEnum->setGenericEnvironment(
          vjpGenericSig->createGenericEnvironment());
    }
    predecessorEnum->setBraces(loc);
    computeAccessLevel(predecessorEnum, original->getEffectiveSymbolLinkage());
    predecessorEnum->computeType();
    assert(predecessorEnum->hasInterfaceType());
    file.addVisibleDecl(predecessorEnum);
    // Add predecessor block enum cases.
    for (auto *predBB : originalBB->getPredecessorBlocks()) {
      auto bbId = "bb" + std::to_string(predBB->getDebugID());
      auto *predPBStruct = getPullbackStruct(predBB);
      assert(predPBStruct);
      auto predPBStructTy =
          predPBStruct->getDeclaredInterfaceType()->getCanonicalType();
      // Create dummy declaration representing enum case parameter.
      auto *decl = new (astCtx)
          ParamDecl(VarDecl::Specifier::Default, loc, loc, Identifier(), loc,
                    Identifier(), moduleDecl);
      if (predPBStructTy->hasArchetype())
        decl->setInterfaceType(predPBStructTy->mapTypeOutOfContext());
      else
        decl->setInterfaceType(predPBStructTy);

      // Create enum element and enum case declarations.
      auto *paramList = ParameterList::create(astCtx, {decl});
      auto *enumEltDecl = new (astCtx) EnumElementDecl(
          /*IdentifierLoc*/ loc, DeclName(astCtx.getIdentifier(bbId)),
          paramList, loc, /*RawValueExpr*/ nullptr, predecessorEnum);
      enumEltDecl->setImplicit();
      enumEltDecl->computeType();
      auto *enumCaseDecl = EnumCaseDecl::create(
          /*CaseLoc*/ loc, {enumEltDecl}, predecessorEnum);
      enumCaseDecl->setImplicit();
      predecessorEnum->addMember(enumEltDecl);
      predecessorEnum->addMember(enumCaseDecl);
      // Cache predecessor/successor enum element declarations.
      predecessorEnumCases.insert({{predBB, originalBB}, enumEltDecl});
    }
    LLVM_DEBUG({
      auto &s = getADDebugStream();
      s << "Predecessor enum created for function @" << original->getName()
        << " bb" << originalBB->getDebugID() << '\n';
      predecessorEnum->print(s);
      s << '\n';
    });
    return predecessorEnum;
  }

  /// Creates a struct declaration with the given VJP generic signature, for
  /// storing the pullback values and predecessor of the given original block.
  std::pair<StructDecl *, VarDecl *>
  createPullbackStruct(SILBasicBlock *originalBB, SILAutoDiffIndices indices,
                       EnumDecl *predecessorEnum,
                       CanGenericSignature vjpGenericSig) {
    auto *original = originalBB->getParent();
    auto &astCtx = original->getASTContext();
    auto &file = getDeclarationFileUnit();
    // Create a `_AD__<fn_name>_bb<bb_id>__PB__` struct.
    std::string pbStructName =
        "_AD__" + original->getName().str() +
        "_bb" + std::to_string(originalBB->getDebugID()) +
         "__PB__" + indices.mangle();
    auto structId = astCtx.getIdentifier(pbStructName);
    SourceLoc loc = original->getLocation().getSourceLoc();
    auto *pullbackStruct = new (astCtx) StructDecl(
        /*StructLoc*/ loc, /*Name*/ structId, /*NameLoc*/ loc, /*Inherited*/ {},
        /*GenericParams*/ /*set later*/ nullptr, /*DC*/ &file);
    if (vjpGenericSig) {
      auto *genericParams =
          cloneGenericParameters(astCtx, pullbackStruct, vjpGenericSig);
      pullbackStruct->setGenericParams(genericParams);
      pullbackStruct->setGenericEnvironment(
          vjpGenericSig->createGenericEnvironment());
    }
    pullbackStruct->setBraces(loc);
    computeAccessLevel(
        pullbackStruct, original->getEffectiveSymbolLinkage());
    pullbackStruct->computeType();
    assert(pullbackStruct->hasInterfaceType());
    file.addVisibleDecl(pullbackStruct);
    // Add predecessor field if not entry block.
    VarDecl *predecessorEnumField = nullptr;
    if (!originalBB->isEntry()) {
      predecessorEnumField = addVarDecl(
          pullbackStruct, astCtx.getIdentifier("predecessor").str(),
          predecessorEnum->getDeclaredInterfaceType());
      pullbackStructPredecessorFields.insert(
          {pullbackStruct, predecessorEnumField});
    }
    LLVM_DEBUG({
      auto &s = getADDebugStream();
      s << "Pullback struct created for function @" << original->getName()
        << " bb" << originalBB->getDebugID() << '\n';
      pullbackStruct->print(s);
      s << '\n';
    });
    return {pullbackStruct, predecessorEnumField};
  }

public:
  PullbackInfo(const PullbackInfo &) = delete;
  PullbackInfo &operator=(const PullbackInfo &) = delete;

  explicit PullbackInfo(SILFunction *original, SILFunction *vjp,
                       const SILAutoDiffIndices &indices,
                       Lowering::TypeConverter &typeConverter)
      : original(original), typeConverter(typeConverter) {
    // Get VJP generic signature.
    CanGenericSignature vjpGenSig = nullptr;
    if (auto *vjpGenEnv = vjp->getGenericEnvironment())
      vjpGenSig = vjpGenEnv->getGenericSignature()->getCanonicalSignature();
    // Create predecessor enum and pullback struct for each original block.
    // TODO: Adapt data structure generation to handle loops.
    // - Generate all pullback structs before predecessor enums.
    // - Mark appropriate predecessor enums as indirect.
    for (auto &origBB : *original) {
      auto *predEnum = createBasicBlockPredecessorEnum(
          &origBB, indices, vjpGenSig);
      StructDecl *pbStruct;
      VarDecl *predecessorEnumField;
      std::tie(pbStruct, predecessorEnumField) = createPullbackStruct(
          &origBB, indices, predEnum, vjpGenSig);
      pullbackDataStructures.insert({&origBB, {pbStruct, predEnum}});
    }
  }

  /// Returns the pullback struct and predecessor enum associated with the
  /// given original block.
  std::pair<StructDecl *, EnumDecl *>
  getPullbackDataStructures(SILBasicBlock *origBB) {
    return pullbackDataStructures.lookup(origBB);
  }

  /// Returns the pullback struct associated with the given original block.
  StructDecl *getPullbackStruct(SILBasicBlock *origBB) const {
    return pullbackDataStructures.lookup(origBB).first;
  }

  /// Returns the lowered SIL type of the pullback struct associated with the
  /// given original block.
  SILType getPullbackStructLoweredType(SILBasicBlock *origBB) const {
    auto *pbStruct = getPullbackStruct(origBB);
    auto pbStructType = pbStruct->getDeclaredInterfaceType()
        ->getCanonicalType();
    return typeConverter.getLoweredType(
        pbStructType, ResilienceExpansion::Minimal);
  }

  /// Returns the predecessor enum associated with the given original block.
  EnumDecl *getPredecessorEnum(SILBasicBlock *origBB) const {
    return pullbackDataStructures.lookup(origBB).second;
  }

  /// Returns the lowered SIL type of the predecessor enum associated with the
  /// given original block.
  SILType getPredecessorEnumLoweredType(SILBasicBlock *origBB) const {
    auto *predEnum = getPredecessorEnum(origBB);
    auto predEnumType = predEnum->getDeclaredInterfaceType()
        ->getCanonicalType();
    return typeConverter.getLoweredType(
        predEnumType, ResilienceExpansion::Minimal);
  }

  /// Returns the enum element in the given successor block's predecessor enum,
  /// corresponding to the given predecessor block.
  EnumElementDecl *lookUpPredecessorEnumElement(
      SILBasicBlock *origPredBB, SILBasicBlock *origSuccBB) {
    assert(origPredBB->getParent() == original);
    return predecessorEnumCases.lookup({origPredBB, origSuccBB});
  }

  /// Returns the mapping from pullback structs to their predecessor enum
  /// fields.
  DenseMap<StructDecl *, VarDecl *> &getPullbackStructPredecessorFields() {
    return pullbackStructPredecessorFields;
  }

  /// Returns the predecessor enum field for the pullback struct of the given
  /// original block.
  VarDecl *lookUpPullbackStructPredecessorField(SILBasicBlock *origBB) {
    auto *pullbackStruct = getPullbackDataStructures(origBB).first;
    return pullbackStructPredecessorFields.lookup(pullbackStruct);
  }

  /// Add a pullback to the pullback struct.
  VarDecl *addPullbackDecl(SILInstruction *inst, SILType pullbackType) {
    // IRGen requires decls to have AST types (not `SILFunctionType`), so we
    // convert the `SILFunctionType` of the pullback to a `FunctionType` with
    // the same parameters and results.
    auto silFnTy = pullbackType.castTo<SILFunctionType>();
    SmallVector<AnyFunctionType::Param, 8> params;
    for (auto &param : silFnTy->getParameters())
      params.push_back(AnyFunctionType::Param(param.getType()));
    AnyFunctionType *astFnTy;
    if (auto genSig = silFnTy->getGenericSignature())
      astFnTy = GenericFunctionType::get(
          genSig, params, silFnTy->getAllResultsType().getASTType());
    else
      astFnTy = FunctionType::get(
          params, silFnTy->getAllResultsType().getASTType());

    auto *origBB = inst->getParent();
    auto *pbStruct = getPullbackStruct(origBB);
    auto pullbackName = "pullback_" + llvm::itostr(pullbackValueMap.size());
    auto *pullbackDecl = addVarDecl(pbStruct, pullbackName, astFnTy);
    pullbackValueMap.insert({inst, pullbackDecl});
    return pullbackDecl;
  }

  /// Finds the pullback declaration in the pullback struct for an `apply` or
  /// `struct_extract` in the original function.
  VarDecl *lookUpPullbackDecl(SILInstruction *inst) {
    auto lookup = pullbackValueMap.find(inst);
    return lookup == pullbackValueMap.end() ? nullptr
                                            : lookup->getSecond();
  }
};

/// Stores `apply` instruction information calculated by VJP generation.
struct NestedApplyInfo {
  /// The differentiation indices that are used to differentiate this `apply`
  /// instruction.
  SILAutoDiffIndices indices;
  /// The original pullback type before reabstraction. `None` if the pullback
  /// type is not reabstracted.
  Optional<CanSILFunctionType> originalPullbackType;
};

static inline llvm::raw_ostream &operator<<(llvm::raw_ostream &os,
                                            DifferentiationInvoker invoker) {
  invoker.print(os);
  return os;
}

void DifferentiationInvoker::print(llvm::raw_ostream &os) const {
  os << "(differentiation_invoker ";
  switch (kind) {
  case Kind::AutoDiffFunctionInst:
    os << "autodiff_function_inst=(" << *getAutoDiffFunctionInst() << ")";
    break;
  case Kind::IndirectDifferentiation: {
    auto indDiff = getIndirectDifferentiation();
    os << "indirect_differentiation=(" << *std::get<0>(indDiff) << ')';
    // TODO: Enable printing parent invokers.
    // May require storing a `DifferentiableInvoker *` in the
    // `IndirectDifferentiation` case.
    /*
    SILInstruction *inst;
    SILDifferentiableAttr *attr;
    std::tie(inst, attr) = getIndirectDifferentiation();
    auto invokerLookup = invokers.find(attr); // No access to ADContext?
    assert(invokerLookup != invokers.end() && "Expected parent invoker");
    */
    break;
  }
  case Kind::SILDifferentiableAttribute: {
    auto diffAttr = getSILDifferentiableAttribute();
    os << "sil_differentiable_attribute=(attr=(";
    diffAttr->print(os);
    os << ") function=" << diffAttr->getOriginal()->getName();
    break;
  }
  }
  os << ')';
}

// Check whether the given requirements are satisfied, with the given
// subsitution map and in the given module.
static bool checkRequirementsSatisfied(
    ArrayRef<Requirement> requirements, SubstitutionMap substMap,
    SILFunction *original, ModuleDecl *swiftModule) {
  if (requirements.empty())
    return true;
  // Iterate through all requirements and check whether they are satisfied.
  SmallVector<Requirement, 2> unsatisfiedRequirements;
  for (auto req : requirements) {
    auto firstType = req.getFirstType();
    auto secondType = req.getSecondType();
    // Substitute first and second types using the given substitution map,
    // looking up conformances in the current module, if possible.
    if (auto substFirstType =
            firstType.subst(QuerySubstitutionMap{substMap},
                            LookUpConformanceInModule(swiftModule))) {
      firstType = substFirstType;
    }
    if (auto substSecondType =
            secondType.subst(QuerySubstitutionMap{substMap},
                             LookUpConformanceInModule(swiftModule))) {
      secondType = substSecondType;
    }
    switch (req.getKind()) {
    // Check same type requirements.
    case RequirementKind::SameType:
      // If the first type does not equal the second type, then record the
      // unsatisfied requirement.
      if (!firstType->isEqual(secondType))
        unsatisfiedRequirements.push_back(req);
      continue;
    // Check conformance requirements.
    case RequirementKind::Conformance: {
      auto protocolType = req.getSecondType()->castTo<ProtocolType>();
      auto protocol = protocolType->getDecl();
      assert(protocol && "Expected protocol in generic signature requirement");
      // If the first type does not conform to the second type in the current
      // module, then record the unsatisfied requirement.
      if (!swiftModule->lookupConformance(firstType, protocol))
        unsatisfiedRequirements.push_back(req);
      continue;
    }
    // Ignore other requirements (superclass and layout).
    // Layout requirements are rejected during type-checking.
    default:
      continue;
    }
  }
  // Diagnose unsatisfied requirements.
  for (auto req : unsatisfiedRequirements) {
    LLVM_DEBUG(auto &s = getADDebugStream() << "Unsatisfied requirement:\n";
               req.print(s, PrintOptions());
               s << '\n');
  }
  return unsatisfiedRequirements.empty();
}

//===----------------------------------------------------------------------===//
// ADContext - Per-module contextual information for the Differentiation pass.
//===----------------------------------------------------------------------===//

class ADContext {
private:
  /// Reference to the main transform.
  SILModuleTransform &transform;

  /// The module where Differentiation is performed on.
  SILModule &module;

  /// AST context.
  ASTContext &astCtx = module.getASTContext();

  /// Shared pass manager.
  SILPassManager &passManager;

  /// The worklist (stack) of `autodiff_function` instructions to be processed.
  SmallVector<AutoDiffFunctionInst *, 32> autoDiffFunctionInsts;

  /// The set of `autodiff_function` instructions that have been processed.
  /// Used to avoid reprocessing invalidated instructions.
  SmallPtrSet<AutoDiffFunctionInst *, 32> processedAutoDiffFunctionInsts;

  /// Mapping from `[differentiable]` attributes to invokers.
  DenseMap<SILDifferentiableAttr *, DifferentiationInvoker> invokers;

  /// Mapping from `autodiff_function` instructions to result indices.
  DenseMap<AutoDiffFunctionInst *, unsigned> resultIndices;

  /// Mapping from original `apply` instructions to their corresponding
  /// `NestedApplyInfo`s.
  DenseMap<ApplyInst *, NestedApplyInfo> nestedApplyInfo;

  /// List of generated functions (JVPs, VJPs, adjoints, and thunks).
  /// Saved for deletion during cleanup.
  SmallVector<SILFunction *, 32> generatedFunctions;

  /// List of associated function references, generated via
  /// `emitAssociatedFunctionReference`.
  /// Saved for deletion during cleanup.
  SmallVector<SILValue, 32> generatedAssociatedFunctionReferences;

  /// The VectorNumeric protocol in the standard library.
  ProtocolDecl *vectorNumericProtocol =
      astCtx.getProtocol(KnownProtocolKind::VectorNumeric);
  /// The Numeric protocol in the standard library.
  ProtocolDecl *numericProtocol =
      astCtx.getProtocol(KnownProtocolKind::Numeric);
  /// The AdditiveArithmetic protocol in the standard library.
  ProtocolDecl *additiveArithmeticProtocol =
    astCtx.getProtocol(KnownProtocolKind::AdditiveArithmetic);
  /// The FloatingPoint protocol in the stanard library.
  ProtocolDecl *floatingPointProtocol =
      astCtx.getProtocol(KnownProtocolKind::FloatingPoint);

  /// `AdditiveArithmetic.+` declaration.
  mutable FuncDecl *cachedPlusFn = nullptr;
  /// `AdditiveArithmetic.+=` declaration.
  mutable FuncDecl *cachedPlusEqualFn = nullptr;

public:
  /// Construct an ADContext for the given module.
  explicit ADContext(SILModuleTransform &transform);

  //--------------------------------------------------------------------------//
  // General utilities
  //--------------------------------------------------------------------------//

  SILModuleTransform &getTransform() const { return transform; }
  SILModule &getModule() const { return module; }
  ASTContext &getASTContext() const { return module.getASTContext(); }
  SILPassManager &getPassManager() const { return passManager; }
  Lowering::TypeConverter &getTypeConverter() { return module.Types; }

  SmallVectorImpl<AutoDiffFunctionInst *> &getAutoDiffFunctionInsts() {
    return autoDiffFunctionInsts;
  }

  SmallPtrSetImpl<AutoDiffFunctionInst *> &getProcessedAutoDiffFunctionInsts() {
    return processedAutoDiffFunctionInsts;
  }

  DenseMap<SILDifferentiableAttr *, DifferentiationInvoker> &getInvokers() {
    return invokers;
  }

  DenseMap<AutoDiffFunctionInst *, unsigned> &getResultIndices() {
    return resultIndices;
  }

  DenseMap<ApplyInst *, NestedApplyInfo> &getNestedApplyInfo() {
    return nestedApplyInfo;
  }

  SmallVector<SILFunction *, 32> &getGeneratedFunctions() {
    return generatedFunctions;
  }

  SmallVector<SILValue, 32> &getGeneratedAssociatedFunctionReferences() {
    return generatedAssociatedFunctionReferences;
  }

  ProtocolDecl *getVectorNumericProtocol() const {
    return vectorNumericProtocol;
  }

  ProtocolDecl *getNumericProtocol() const {
    return numericProtocol;
  }

  ProtocolDecl *getAdditiveArithmeticProtocol() const {
    return additiveArithmeticProtocol;
  }

  ProtocolDecl *getFloatingPointProtocol() const {
    return floatingPointProtocol;
  }

  FuncDecl *getPlusDecl() const {
    if (!cachedPlusFn) {
      cachedPlusFn = findOperatorDeclInProtocol(
          astCtx.getIdentifier("+"), additiveArithmeticProtocol);
      assert(cachedPlusFn && "AdditiveArithmetic.+ not found");
    }
    return cachedPlusFn;
  }

  FuncDecl *getPlusEqualDecl() const {
    if (!cachedPlusEqualFn) {
      cachedPlusEqualFn = findOperatorDeclInProtocol(
          astCtx.getIdentifier("+="), additiveArithmeticProtocol);
      assert(cachedPlusEqualFn && "AdditiveArithmetic.+= not found");
    }
    return cachedPlusEqualFn;
  }

  void cleanUp() {
    for (auto invokerInfo : invokers) {
      auto *attr = invokerInfo.getFirst();
      auto *original = attr->getOriginal();
      LLVM_DEBUG(getADDebugStream()
                 << "Removing [differentiable] attribute for "
                 << original->getName() << '\n');
      original->removeDifferentiableAttr(attr);
    }
    // Delete all references to generated functions.
    for (auto assocFn : generatedAssociatedFunctionReferences) {
      if (auto *fnRef =
              peerThroughFunctionConversions<FunctionRefInst>(assocFn)) {
        LLVM_DEBUG(getADDebugStream()
                   << "Deleting generated associated function reference:\n"
                   << *fnRef);
        fnRef->replaceAllUsesWithUndef();
        fnRef->eraseFromParent();
      }
    }
    // Delete all generated functions.
    for (auto *generatedFunction : generatedFunctions) {
      LLVM_DEBUG(getADDebugStream()
                 << "Deleting generated function "
                 << generatedFunction->getName() << '\n');
      generatedFunction->dropAllReferences();
      transform.notifyWillDeleteFunction(generatedFunction);
      module.eraseFunction(generatedFunction);
    }
  }

  //--------------------------------------------------------------------------//
  // `[differentiable]` attribute lookup and registration
  //--------------------------------------------------------------------------//

  /// Finds the `[differentiable]` attribute on the specified original function
  /// corresponding to the specified parameter indices. Returns nullptr if it
  /// does not exist.
  SILDifferentiableAttr *lookUpDifferentiableAttr(
      SILFunction *original, const SILAutoDiffIndices &indices) const {
    for (auto *attr : original->getDifferentiableAttrs())
      if (attr->getIndices() == indices)
        return attr;
    return nullptr;
  }

  /// Finds the `[differentiable]` attribute on the specified original function
  /// corresponding to the specified parameter indices. Returns nullptr if it
  /// does not exist.
  SILDifferentiableAttr *lookUpMinimalDifferentiableAttr(
      SILFunction *original, const SILAutoDiffIndices &indices) const {
    auto *superset = AutoDiffIndexSubset::getDefault(
        getASTContext(),
        original->getLoweredFunctionType()->getNumParameters(), false);
    auto *indexSet = indices.parameters;
    if (auto *exactAttr = lookUpDifferentiableAttr(original, indices))
      return exactAttr;
    SILDifferentiableAttr *minimalAttr = nullptr;
    for (auto *rda : original->getDifferentiableAttrs()) {
      if (rda->getIndices().source != indices.source)
        continue;
      auto *rdaIndexSet = rda->getIndices().parameters;
      // If all indices in `indexSet` are in `rdaIndexSet`, and it has fewer
      // indices than our current candidate and a primitive VJP, then `rda` is
      // our new candidate.
      //
      // NOTE: `rda` may come from a un-partial-applied function and have larger
      // capacity than the desired indices. We expect this logic to go away when
      // we support `@differentiable` partial apply.
      if (rdaIndexSet->isSupersetOf(
              indexSet->extendingCapacity(getASTContext(),
                                          rdaIndexSet->getCapacity())) &&
          // fewer parameters than before
          (superset->isEmpty() ||
           rdaIndexSet->getNumIndices() < superset->getNumIndices())) {
        superset = rda->getIndices().parameters;
        minimalAttr = rda;
      }
    }
    return minimalAttr;
  }

  /// Creates a `[differentiable]` attribute on the specified original function
  /// with the specified parameter indices.
  SILDifferentiableAttr *createDifferentiableAttr(
      SILFunction *original, const SILAutoDiffIndices &indices,
      ArrayRef<Requirement> contextualRequirements) const {
    assert(!lookUpDifferentiableAttr(original, indices));
    auto *attr = SILDifferentiableAttr::create(getModule(), indices,
                                               contextualRequirements);
    original->addDifferentiableAttr(attr);
    return attr;
  }

  /// Finds or creates a `[differentiable]` attribute on the specified
  /// original function corresponding to the specified parameter indices.
  SILDifferentiableAttr *getOrCreateDifferentiableAttr(
      SILFunction *original, const SILAutoDiffIndices &indices,
      ArrayRef<Requirement> contextualRequirements) {
    if (auto *attr = lookUpDifferentiableAttr(original, indices))
      return attr;
    assert(original->isDefinition());
    return createDifferentiableAttr(original, indices, contextualRequirements);
  }

  /// Creates an `autodiff_function` instruction using the given builder and
  /// arguments. Erase the newly created instruction from the processed set, if
  /// it exists - it may exist in the processed set if it has the same pointer
  /// value as a previously processed and deleted instruction.
  AutoDiffFunctionInst *createAutoDiffFunction(
      SILBuilder &builder, SILLocation loc,
      AutoDiffIndexSubset *parameterIndices, unsigned differentiationOrder,
      SILValue original, ArrayRef<SILValue> associatedFunctions = {}) {
    auto *adfi = builder.createAutoDiffFunction(
        loc, parameterIndices, differentiationOrder, original,
        associatedFunctions);
    processedAutoDiffFunctionInsts.erase(adfi);
    return adfi;
  }

private:
  /// Promotes the given `autodiff_function` instruction to a valid
  /// `@differentiable` function-typed value.
  SILValue promoteToDifferentiableFunction(
      AutoDiffFunctionInst *inst, SILBuilder &builder, SILLocation loc,
      DifferentiationInvoker invoker);

public:
  /// Process the given `[differentiable]` attribute, filling in JVP/VJPs if
  /// missing.
  bool processDifferentiableAttribute(
      SILFunction *original, SILDifferentiableAttr *attr,
      DifferentiationInvoker invoker);

  /// Process the given `autodiff_function` instruction, filling in missing
  /// associated functions if necessary.
  bool processAutoDiffFunctionInst(AutoDiffFunctionInst *adfi);

  /// Fold `autodiff_function_extract` users of the given `autodiff_function`
  /// instruction, directly replacing them with `autodiff_function` instruction
  /// operands. If the `autodiff_function` instruction has no remaining uses,
  /// delete the instruction itself after folding.
  ///
  /// Folding can be disabled by the `SkipFoldingAutoDiffFunctionExtraction`
  /// flag for SIL testing purposes.
  void foldAutoDiffFunctionExtraction(AutoDiffFunctionInst *source);

  /// Get or create an associated function index subset thunk from
  /// `actualIndices` to `desiredIndices` for the given associated function
  /// value and original function operand.
  /// Calls `getOrCreateSubsetParametersThunkForLinearMap` to thunk the linear
  /// map returned by the associated function.
  std::pair<SILFunction *, SubstitutionMap>
  getOrCreateSubsetParametersThunkForAssociatedFunction(
      SILValue origFnOperand, SILValue assocFn,
      AutoDiffAssociatedFunctionKind kind, SILAutoDiffIndices desiredIndices,
      SILAutoDiffIndices actualIndices);

  /// Get or create an associated function index subset thunk from
  /// `actualIndices` to `desiredIndices` for the given associated function
  /// value and original function operand.
  SILFunction *getOrCreateSubsetParametersThunkForLinearMap(
      SILFunction *assocFn, CanSILFunctionType linearMapType,
      CanSILFunctionType targetType, AutoDiffAssociatedFunctionKind kind,
      SILAutoDiffIndices desiredIndices, SILAutoDiffIndices actualIndices);

public:
  /// Declare an external reference to an associated function of `original`,
  /// given a `[differentiable]` attribute of `original` and the associated
  /// function kind.
  SILFunction *
  declareExternalAssociatedFunction(SILFunction *original,
                                    SILDifferentiableAttr *attr, StringRef name,
                                    AutoDiffAssociatedFunctionKind kind);

  template <typename ...T, typename ...U>
  InFlightDiagnostic diagnose(SourceLoc loc, Diag<T...> diag,
                              U &&...args) const {
    return getASTContext().Diags.diagnose(loc, diag, std::forward<U>(args)...);
  }

  /// Given an instruction and a differentiation task associated with the
  /// parent function, emits a "not differentiable" error based on the task. If
  /// the task is indirect, emits notes all the way up to the outermost task,
  /// and emits an error at the outer task. Otherwise, emits an error directly.
  template<typename ...T, typename ...U>
  InFlightDiagnostic emitNondifferentiabilityError(
      SILInstruction *inst, DifferentiationInvoker invoker,
      Diag<T...> diag, U &&...args);

  /// Given a value and a differentiation task associated with the parent
  /// function, emits a "not differentiable" error based on the task. If the
  /// task is indirect, emits notes all the way up to the outermost task, and
  /// emits an error at the outer task. Otherwise, emits an error directly.
  template<typename ...T, typename ...U>
  InFlightDiagnostic emitNondifferentiabilityError(
      SILValue value, DifferentiationInvoker invoker,
      Diag<T...> diag, U &&...args);

  /// Emit a "not differentiable" error based on the given differentiation task
  /// and diagnostic.
  template<typename ...T, typename ...U>
  InFlightDiagnostic emitNondifferentiabilityError(
      SourceLoc loc, DifferentiationInvoker invoker,
      Diag<T...> diag, U &&...args);
};
} // end anonymous namespace

ADContext::ADContext(SILModuleTransform &transform)
    : transform(transform), module(*transform.getModule()),
      passManager(*transform.getPassManager()) {}

template<typename ...T, typename ...U>
InFlightDiagnostic
ADContext::emitNondifferentiabilityError(SILValue value,
                                         DifferentiationInvoker invoker,
                                         Diag<T...> diag, U &&...args) {
  LLVM_DEBUG({
    getADDebugStream() << "Diagnosing non-differentiability.\n";
    getADDebugStream() << "For value:\n" << value;
    getADDebugStream() << "With invoker:\n" << invoker << '\n';
  });
  auto valueLoc = value.getLoc().getSourceLoc();
  return emitNondifferentiabilityError(valueLoc, invoker, diag,
                                       std::forward<U>(args)...);
}

template<typename ...T, typename ...U>
InFlightDiagnostic
ADContext::emitNondifferentiabilityError(SILInstruction *inst,
                                         DifferentiationInvoker invoker,
                                         Diag<T...> diag, U &&...args) {
  LLVM_DEBUG({
    getADDebugStream() << "Diagnosing non-differentiability.\n";
    getADDebugStream() << "For instruction:\n" << *inst;
    getADDebugStream() << "With invoker:\n" << invoker << '\n';
  });
  auto instLoc = inst->getLoc().getSourceLoc();
  return emitNondifferentiabilityError(instLoc, invoker, diag,
                                       std::forward<U>(args)...);
}

template<typename ...T, typename ...U>
InFlightDiagnostic
ADContext::emitNondifferentiabilityError(SourceLoc loc,
                                         DifferentiationInvoker invoker,
                                         Diag<T...> diag, U &&...args) {
  switch (invoker.getKind()) {
  // For `autodiff_function` instructions: if the `autodiff_function`
  // instruction comes from a differential operator, emit an error on the
  // expression and a note on the non-differentiable operation. Otherwise, emit
  // both an error and note on the non-differentiation operation.
  case DifferentiationInvoker::Kind::AutoDiffFunctionInst: {
    auto *inst = invoker.getAutoDiffFunctionInst();
    if (auto *expr = findDifferentialOperator(inst)) {
      diagnose(expr->getLoc(), diag::autodiff_function_not_differentiable_error)
          .highlight(expr->getSubExpr()->getSourceRange());
      return diagnose(loc, diag, std::forward<U>(args)...);
    }
    diagnose(loc, diag::autodiff_expression_not_differentiable_error);
    return diagnose(loc, diag, std::forward<U>(args)...);
  }

  // For `[differentiable]` attributes, try to find an AST function declaration
  // and `@differentiable` attribute. If they are found, emit an error on the
  // `@differentiable` attribute; otherwise, emit an error on the SIL function.
  // Emit a note at the non-differentiable operation.
  case DifferentiationInvoker::Kind::SILDifferentiableAttribute: {
    auto *attr = invoker.getSILDifferentiableAttribute();
    auto *original = attr->getOriginal();
    bool foundAttr = false;
    if (auto *declContext = original->getDeclContext()) {
      if (auto *fnDecl = declContext->getInnermostDeclarationDeclContext()) {
        if (auto *diffAttr =
                fnDecl->getAttrs().getAttribute<DifferentiableAttr>()) {
          diagnose(diffAttr->getLocation(),
                   diag::autodiff_function_not_differentiable_error)
              .highlight(diffAttr->getRangeWithAt());
          diagnose(original->getLocation().getSourceLoc(),
                   diag::autodiff_when_differentiating_function_definition);
          foundAttr = true;
        }
      }
    }
    // Fallback if we cannot find the expected attribute.
    if (!foundAttr)
      diagnose(original->getLocation().getSourceLoc(),
               diag::autodiff_function_not_differentiable_error);
    return diagnose(loc, diag, std::forward<U>(args)...);
  }

  // For indirect differentiation, emit a "not differentiable" note on the
  // expression first. Then emit an error at the source invoker of
  // differentiation, and a "when differentiating this" note at each indirect
  // invoker.
  case DifferentiationInvoker::Kind::IndirectDifferentiation: {
    SILInstruction *inst;
    SILDifferentiableAttr *attr;
    std::tie(inst, attr) = invoker.getIndirectDifferentiation();
    auto invokerLookup = invokers.find(attr);
    assert(invokerLookup != invokers.end() && "Expected parent invoker");
    emitNondifferentiabilityError(inst, invokerLookup->second,
        diag::autodiff_expression_not_differentiable_note);
    return diagnose(loc, diag::autodiff_when_differentiating_function_call);
  }
  }
}

//===----------------------------------------------------------------------===//
// Activity Analysis
//===----------------------------------------------------------------------===//

namespace {
class DifferentiableActivityCollection;

/// In many real situations, the end-users of AD need only the derivatives of
/// some selected outputs of `P` with respect to some selected inputs of `P`.
/// Whatever the differentiation mode (tangent, reverse,...), these restrictions
/// allow the AD tool to produce a much more efficient differentiated program.
/// Essentially, fixing some inputs and neglecting some outputs allows AD to
/// just forget about several intermediate differentiated variables.
///
/// Activity analysis is the specific analysis that detects these situations,
/// therefore allowing for a better differentiated code. Activity analysis is
/// present in all transformation-based AD tools.
///
/// To begin with, the end-user specifies that only some output variables (the
/// “dependent”) must be differentiated with respect to only some input
/// variables (the “independent”). We say that variable `y` depends on `x` when
/// the derivative of `y` with respect to `x` is not trivially null. We say that
/// a variable is “varied” if it depends on at least one independent. Conversely
/// we say that a variable is “useful” if at least one dependent depends on it.
/// Finally, we say that a variable is “active” if it is at the same time varied
/// and useful. In the special case of the tangent mode, it is easy to check
/// that when variable `v` is not varied at some place in the program, then its
/// derivative `v̇` at this place is certainly null. Conversely when variable `v`
/// is not useful, then whatever the value of `v̇`, this value does not matter
/// for the final result. Symmetric reasoning applies for the reverse mode of
/// AD: observing that differentiated variables go upstream, we see that a
/// useless variable has a null derivative, in other words the partial
/// derivative of the output with respect to this variable is null. Conversely
/// when variable `v` is not varied, then whatever the value of `v`, this value
/// does not matter for the final result.
///
/// Reference:
/// Laurent Hascoët. Automatic Differentiation by Program Transformation. 2007.
class DifferentiableActivityAnalysis
    : public FunctionAnalysisBase<DifferentiableActivityCollection> {
private:
  DominanceAnalysis *dominanceAnalysis = nullptr;
  PostDominanceAnalysis *postDominanceAnalysis = nullptr;

public:
  explicit DifferentiableActivityAnalysis()
      : FunctionAnalysisBase(SILAnalysisKind::DifferentiableActivity) {}

  static bool classof(const SILAnalysis *s) {
    return s->getKind() == SILAnalysisKind::DifferentiableActivity;
  }

  virtual bool shouldInvalidate(SILAnalysis::InvalidationKind k) override {
    return k & InvalidationKind::Everything;
  }

  virtual std::unique_ptr<DifferentiableActivityCollection>
  newFunctionAnalysis(SILFunction *f) override;

  virtual void initialize(SILPassManager *pm) override;
};
} // end anonymous namespace

namespace {
/// Represents the differentiation activity associated with a SIL value.
enum class ActivityFlags : unsigned {
  /// The value depends on a function parameter.
  Varied = 1 << 1,
  /// The value contributes to a result.
  Useful = 1 << 2,
  /// The value is both varied and useful.
  Active = Varied | Useful,
};

using Activity = OptionSet<ActivityFlags>;

/// Result of activity analysis on a function. Accepts queries for whether a
/// value is "varied", "useful" or "active" against certain differentiation
/// indices.
class DifferentiableActivityInfo {
private:
  DifferentiableActivityCollection &parent;
  GenericSignature *assocGenSig = nullptr;

  /// Input values, i.e. parameters (both direct and indirect).
  SmallVector<SILValue, 4> inputValues;
  /// Output values, i.e. individual values (not the final tuple) being returned
  /// by the `return` instruction.
  SmallVector<SILValue, 4> outputValues;

  /// The set of useful variables, indexed by the corresponding dependent value
  /// (output) index.
  SmallVector<SmallDenseSet<SILValue>, 4> usefulValueSets;
  /// The set of useful variables, indexed by the corresponding independent
  /// value (input) index.
  SmallVector<SmallDenseSet<SILValue>, 4> variedValueSets;

  /// The original function.
  SILFunction &getFunction();

  /// Perform analysis and populate sets.
  void analyze(DominanceInfo *di, PostDominanceInfo *pdi);

  void setVaried(SILValue value, unsigned independentVariableIndex);
  void setUseful(SILValue value, unsigned dependentVariableIndex);
  void recursivelySetVaried(SILValue value, unsigned independentVariableIndex);
  void propagateUsefulThroughBuffer(SILValue value,
                                    unsigned dependentVariableIndex);

public:
  explicit DifferentiableActivityInfo(
      DifferentiableActivityCollection &parent, GenericSignature *assocGenSig);

  bool isVaried(SILValue value, unsigned independentVariableIndex) const;
  bool isUseful(SILValue value, unsigned dependentVariableIndex) const;
  bool isVaried(SILValue value, AutoDiffIndexSubset *parameterIndices) const;
  bool isActive(SILValue value, const SILAutoDiffIndices &indices) const;

  Activity getActivity(SILValue value,
                       const SILAutoDiffIndices &indices) const;
  Activity getActivity(SILInstruction *inst,
                       const SILAutoDiffIndices &indices) const;
};

class DifferentiableActivityCollection {
public:
  SmallDenseMap<GenericSignature *, DifferentiableActivityInfo> activityInfoMap;
  SILFunction &function;
  DominanceInfo *domInfo;
  PostDominanceInfo *postDomInfo;

  DifferentiableActivityInfo &getActivityInfo(GenericSignature *assocGenSig) {
    auto activityInfoLookup = activityInfoMap.find(assocGenSig);
    if (activityInfoLookup != activityInfoMap.end())
      return activityInfoLookup->getSecond();
    auto insertion = activityInfoMap.insert(
        {assocGenSig, DifferentiableActivityInfo(*this, assocGenSig)});
    return insertion.first->getSecond();
  }

  explicit DifferentiableActivityCollection(SILFunction &f,
                                            DominanceInfo *di,
                                            PostDominanceInfo *pdi);
};

} // end anonymous namespace

std::unique_ptr<DifferentiableActivityCollection>
DifferentiableActivityAnalysis::newFunctionAnalysis(SILFunction *f) {
  assert(dominanceAnalysis && "Expect a valid dominance anaysis");
  assert(postDominanceAnalysis && "Expect a valid post-dominance anaysis");
  return llvm::make_unique<DifferentiableActivityCollection>(
      *f, dominanceAnalysis->get(f), postDominanceAnalysis->get(f));
}

void DifferentiableActivityAnalysis::initialize(SILPassManager *pm) {
  dominanceAnalysis = pm->getAnalysis<DominanceAnalysis>();
  postDominanceAnalysis = pm->getAnalysis<PostDominanceAnalysis>();
}

SILAnalysis *swift::createDifferentiableActivityAnalysis(SILModule *m) {
  return new DifferentiableActivityAnalysis();
}

DifferentiableActivityCollection::DifferentiableActivityCollection(
    SILFunction &f, DominanceInfo *di, PostDominanceInfo *pdi)
    : function(f), domInfo(di), postDomInfo(pdi) {}

DifferentiableActivityInfo::DifferentiableActivityInfo(
    DifferentiableActivityCollection &parent, GenericSignature *assocGenSig)
    : parent(parent), assocGenSig(assocGenSig) {
  analyze(parent.domInfo, parent.postDomInfo);
}

void DifferentiableActivityInfo::analyze(DominanceInfo *di,
                                         PostDominanceInfo *pdi) {
  auto &function = parent.function;
  LLVM_DEBUG(getADDebugStream()
             << "Running activity analysis on @" << function.getName() << '\n');
  // Inputs are just function's arguments, count `n`.
  auto paramArgs = function.getArgumentsWithoutIndirectResults();
  for (auto value : paramArgs)
    inputValues.push_back(value);
  LLVM_DEBUG({
    auto &s = getADDebugStream();
    s << "Inputs in @" << function.getName() << ":\n";
    for (auto val : inputValues)
      s << val << '\n';
  });
  // Outputs are indirect result buffers and return values, count `m`.
  collectAllFormalResultsInTypeOrder(function, outputValues);
  LLVM_DEBUG({
    auto &s = getADDebugStream();
    s << "Outputs in @" << function.getName() << ":\n";
    for (auto val : outputValues)
      s << val << '\n';
  });

  // Mark inputs as varied.
  assert(variedValueSets.empty());
  for (auto input : inputValues)
    variedValueSets.push_back({input});
  // Propagate varied-ness through the function in dominance order.
  DominanceOrder domOrder(function.getEntryBlock(), di);
  while (auto *bb = domOrder.getNext()) {
    for (auto &inst : *bb) {
      for (auto i : indices(inputValues)) {
        // Handle `apply`.
        if (auto *ai = dyn_cast<ApplyInst>(&inst)) {
          if (isWithoutDerivative(ai->getCallee()))
            continue;
          for (auto arg : ai->getArgumentsWithoutIndirectResults()) {
            if (isVaried(arg, i)) {
              for (auto indRes : ai->getIndirectSILResults())
                setVaried(indRes, i);
              for (auto dirRes : ai->getResults())
                setVaried(dirRes, i);
            }
          }
        }
        // Handle `store`.
        else if (auto *si = dyn_cast<StoreInst>(&inst)) {
          if (isVaried(si->getSrc(), i))
            recursivelySetVaried(si->getDest(), i);
        }
        // Handle `copy_addr`.
        else if (auto *cai = dyn_cast<CopyAddrInst>(&inst)) {
          if (isVaried(cai->getSrc(), i))
            recursivelySetVaried(cai->getDest(), i);
        }
        // Handle `tuple_element_addr`.
        else if (auto *teai = dyn_cast<TupleElementAddrInst>(&inst)) {
          if (isVaried(teai->getOperand(), i)) {
            auto projType = teai->getType().getASTType();
            if (assocGenSig && projType->hasArchetype())
              projType = assocGenSig->getCanonicalTypeInContext(
                  projType->mapTypeOutOfContext());
            if (projType->getAutoDiffAssociatedTangentSpace(
                LookUpConformanceInSignature(*assocGenSig)))
              setVaried(teai, i);
          }
        }

// Handle `struct_extract` and `struct_element_addr` instructions.
// - If the field is marked `@noDerivative`, do not set the result as varied
//   because it is not in the set of differentiable variables.
// - Otherwise, propagate variedness from operand to result as usual.
#define PROPAGATE_VARIED_FOR_STRUCT_EXTRACTION(INST) \
  else if (auto *sei = dyn_cast<INST##Inst>(&inst)) { \
    if (isVaried(sei->getOperand(), i)) { \
      auto hasNoDeriv = sei->getField()->getAttrs() \
          .hasAttribute<NoDerivativeAttr>(); \
      if (!hasNoDeriv) \
        setVaried(sei, i); \
    } \
  }
  PROPAGATE_VARIED_FOR_STRUCT_EXTRACTION(StructExtract)
  PROPAGATE_VARIED_FOR_STRUCT_EXTRACTION(StructElementAddr)
#undef VISIT_STRUCT_ELEMENT_INNS

        // Handle `br`.
        else if (auto *bi = dyn_cast<BranchInst>(&inst)) {
          for (auto &op : bi->getAllOperands())
            if (isVaried(op.get(), i))
              setVaried(bi->getArgForOperand(&op), i);
        }
        // Handle `cond_br`.
        else if (auto *cbi = dyn_cast<CondBranchInst>(&inst)) {
          for (unsigned opIdx : indices(cbi->getTrueOperands())) {
            auto &op = cbi->getTrueOperands()[opIdx];
            if (isVaried(op.get(), i))
              setVaried(cbi->getTrueBB()->getArgument(opIdx), i);
          }
          for (unsigned opIdx : indices(cbi->getFalseOperands())) {
            auto &op = cbi->getFalseOperands()[opIdx];
            if (isVaried(op.get(), i))
              setVaried(cbi->getFalseBB()->getArgument(opIdx), i);
          }
        }

        // Handle everything else.
        else {
          for (auto &op : inst.getAllOperands())
            if (isVaried(op.get(), i))
              for (auto result : inst.getResults())
                setVaried(result, i);
        }
      }
    }
    domOrder.pushChildren(bb);
  }

  // Mark differentiable outputs as useful.
  assert(usefulValueSets.empty());
  for (auto output : outputValues) {
    usefulValueSets.push_back({});
    // If the output has an address type, propagate usefulness recursively.
    if (output->getType().isAddress())
      propagateUsefulThroughBuffer(output, usefulValueSets.size() - 1);
    // Otherwise, just mark the output as useful.
    else
      setUseful(output, usefulValueSets.size() - 1);
  }
  // Propagate usefulness through the function in post-dominance order.
  PostDominanceOrder postDomOrder(&*function.findReturnBB(), pdi);
  while (auto *bb = postDomOrder.getNext()) {
    for (auto &inst : reversed(*bb)) {
      for (auto i : indices(outputValues)) {
        // Handle indirect results in `apply`.
        if (auto *ai = dyn_cast<ApplyInst>(&inst)) {
          if (isWithoutDerivative(ai->getCallee()))
            continue;
          auto checkAndSetUseful = [&](SILValue res) {
            if (isUseful(res, i))
              for (auto arg : ai->getArgumentsWithoutIndirectResults())
                setUseful(arg, i);
          };
          for (auto dirRes : ai->getResults())
            checkAndSetUseful(dirRes);
          for (auto indRes : ai->getIndirectSILResults())
            checkAndSetUseful(indRes);
          auto paramInfos = ai->getSubstCalleeConv().getParameters();
          for (auto i : indices(paramInfos))
            if (paramInfos[i].isIndirectInOut())
              checkAndSetUseful(ai->getArgumentsWithoutIndirectResults()[i]);
        }
        // Handle `store`.
        else if (auto *si = dyn_cast<StoreInst>(&inst)) {
          if (isUseful(si->getDest(), i))
            setUseful(si->getSrc(), i);
        }
        // Handle `copy_addr`.
        else if (auto *cai = dyn_cast<CopyAddrInst>(&inst)) {
          if (isUseful(cai->getDest(), i))
            propagateUsefulThroughBuffer(cai->getSrc(), i);
        }
        // Handle reads.
        else if (inst.mayReadFromMemory()) {
          if (llvm::any_of(inst.getResults(),
                           [&](SILValue res) { return isUseful(res, i); }))
            for (auto &op : inst.getAllOperands())
              if (op.get()->getType().isAddress())
                propagateUsefulThroughBuffer(op.get(), i);
        }
        // Handle everything else.
        else {
          for (auto result : inst.getResults())
            if (isUseful(result, i))
              for (auto &op : inst.getAllOperands())
                setUseful(op.get(), i);
        }
      }
    }
    // Propagate usefulness from basic block arguments to incoming phi values.
    for (auto i : indices(outputValues)) {
      for (auto *arg : bb->getArguments()) {
        if (isUseful(arg, i)) {
          SmallVector<SILValue, 4> incomingValues;
          arg->getSingleTerminatorOperands(incomingValues);
          for (auto incomingValue : incomingValues)
            setUseful(incomingValue, i);
        }
      }
    }
    postDomOrder.pushChildren(bb);
  }
}

void DifferentiableActivityInfo::setVaried(SILValue value,
                                           unsigned independentVariableIndex) {
  variedValueSets[independentVariableIndex].insert(value);
}

void DifferentiableActivityInfo::setUseful(SILValue value,
                                           unsigned dependentVariableIndex) {
  usefulValueSets[dependentVariableIndex].insert(value);
}

void DifferentiableActivityInfo::recursivelySetVaried(
    SILValue value, unsigned independentVariableIndex) {
  setVaried(value, independentVariableIndex);
  if (auto *inst = value->getDefiningInstruction())
    for (auto &op : inst->getAllOperands())
      recursivelySetVaried(op.get(), independentVariableIndex);
}

void DifferentiableActivityInfo::propagateUsefulThroughBuffer(
    SILValue value, unsigned dependentVariableIndex) {
  assert(value->getType().isAddress());
  // Check whether value is already useful to prevent infinite recursion.
  if (isUseful(value, dependentVariableIndex))
    return;
  setUseful(value, dependentVariableIndex);
  if (auto *inst = value->getDefiningInstruction())
    for (auto &operand : inst->getAllOperands())
      if (operand.get()->getType().isAddress())
        propagateUsefulThroughBuffer(operand.get(), dependentVariableIndex);
  // Recursively propagate usefulness through users that are projections or
  // `begin_access` instructions.
  for (auto use : value->getUses())
    for (auto res : use->getUser()->getResults())
      if (Projection::isAddressProjection(res) || isa<BeginAccessInst>(res))
        propagateUsefulThroughBuffer(res, dependentVariableIndex);
}

bool DifferentiableActivityInfo::isVaried(
    SILValue value, unsigned independentVariableIndex) const {
  auto &set = variedValueSets[independentVariableIndex];
  return set.count(value);
}

bool DifferentiableActivityInfo::isVaried(
    SILValue value, AutoDiffIndexSubset *parameterIndices) const {
  for (auto paramIdx : parameterIndices->getIndices())
    if (isVaried(value, paramIdx))
      return true;
  return false;
}

bool DifferentiableActivityInfo::isUseful(
    SILValue value, unsigned dependentVariableIndex) const {
  auto &set = usefulValueSets[dependentVariableIndex];
  return set.count(value);
}

bool DifferentiableActivityInfo::isActive(
    SILValue value, const SILAutoDiffIndices &indices) const {
  return isVaried(value, indices.parameters) && isUseful(value, indices.source);
}

Activity DifferentiableActivityInfo::getActivity(
    SILValue value, const SILAutoDiffIndices &indices) const {
  Activity activity;
  if (isVaried(value, indices.parameters))
    activity |= ActivityFlags::Varied;
  if (isUseful(value, indices.source))
    activity |= ActivityFlags::Useful;
  return activity;
}

Activity DifferentiableActivityInfo::getActivity(
    SILInstruction *inst, const SILAutoDiffIndices &indices) const {
  Activity activity;
  for (auto result : inst->getResults())
    activity |= getActivity(result, indices);
  return activity;
}

static void dumpActivityInfo(SILValue value,
                             const SILAutoDiffIndices &indices,
                             const DifferentiableActivityInfo &activityInfo,
                             llvm::raw_ostream &s = llvm::dbgs()) {
  s << '[';
  auto activity = activityInfo.getActivity(value, indices);
  switch (activity.toRaw()) {
  case 0: s << "NONE"; break;
  case (unsigned)ActivityFlags::Varied: s << "VARIED"; break;
  case (unsigned)ActivityFlags::Useful: s << "USEFUL"; break;
  case (unsigned)ActivityFlags::Active: s << "ACTIVE"; break;
  }
  s << "] " << value;
}

static void dumpActivityInfo(SILFunction &fn,
                             const SILAutoDiffIndices &indices,
                             DifferentiableActivityInfo &activityInfo,
                             llvm::raw_ostream &s = llvm::dbgs()) {
  s << "Activity info for " << fn.getName() << " at " << indices << '\n';
  for (auto &bb : fn) {
    for (auto *arg : bb.getArguments())
      dumpActivityInfo(arg, indices, activityInfo, s);
    for (auto &inst : bb)
      for (auto res : inst.getResults())
        dumpActivityInfo(res, indices, activityInfo, s);
  }
}

/// If the original function doesn't have a return, it cannot be differentiated.
/// Returns true if error is emitted.
static bool diagnoseNoReturn(ADContext &context, SILFunction *original,
                             DifferentiationInvoker invoker) {
  if (original->findReturnBB() != original->end())
    return false;
  context.emitNondifferentiabilityError(
      original->getLocation().getEndSourceLoc(), invoker,
      diag::autodiff_missing_return);
  return true;
}

/// If the original function contains unsupported control flow, emit a "control
/// flow unsupported" error at appropriate source locations. Returns true if
/// error is emitted.
///
/// Update as control flow support is added. Currently, loops and branching
/// terminators other than `br` and `cond_br` are not supported.
static bool diagnoseUnsupportedControlFlow(ADContext &context,
                                           SILFunction *original,
                                           DifferentiationInvoker invoker) {
  if (original->getBlocks().size() <= 1)
    return false;
  // Diagnose loops first, to provide a more specific diagnostic.
  auto *loopAnalysis = context.getPassManager().getAnalysis<SILLoopAnalysis>();
  auto *loopInfo = loopAnalysis->get(original);
  if (!loopInfo->empty()) {
    auto *loop = *loopInfo->getTopLevelLoops().begin();
    context.emitNondifferentiabilityError(
        loop->getHeader()->getTerminator(), invoker,
        diag::autodiff_loops_not_supported);
    return true;
  }
  // Diagnose unsupported terminators.
  for (auto &bb : *original) {
    auto *term = bb.getTerminator();
    // Adjoint generation is not yet robust for control flow.
    // If control flow is not enable, emit an error.
    // Otherwise, `br` and `cond_br` instructions are supported terminators.
    if (isa<BranchInst>(term) || isa<CondBranchInst>(term)) {
      if (EnableControlFlow)
        continue;
      context.emitNondifferentiabilityError(
          term, invoker, diag::autodiff_control_flow_not_supported);
      return true;
    }
    // If terminator is an unsupported branching terminator, emit an error.
    if (term->isBranch()) {
      context.emitNondifferentiabilityError(
          term, invoker, diag::autodiff_control_flow_not_supported);
      return true;
    }
  }
  return false;
}

//===----------------------------------------------------------------------===//
// Code emission utilities
//===----------------------------------------------------------------------===//

/// Given a value, collect all `tuple_extract` users in `result` if value is a
/// tuple. Otherwise, add the value directly to `result`.
static void collectAllExtractedElements(SILValue val,
                                        SmallVectorImpl<SILValue> &result) {
  if (auto tupleType = val->getType().getAs<TupleType>()) {
    result.resize(tupleType->getNumElements(), SILValue());
    for (auto *use : val->getUses())
      if (auto *tupleExtract = dyn_cast<TupleExtractInst>(use->getUser()))
        result[tupleExtract->getFieldNo()] = tupleExtract;
  }
  else
    result.push_back(val);
}

/// Given a value, extracts all elements to `result` from this value if it's a
/// tuple. Otherwise, add this value directly to `result`.
static void extractAllElements(SILValue val, SILBuilder &builder,
                               SmallVectorImpl<SILValue> &result) {
  if (auto tupleType = val->getType().getAs<TupleType>())
    for (auto i : range(tupleType->getNumElements()))
      result.push_back(builder.createTupleExtract(val.getLoc(), val, i));
  else
    result.push_back(val);
}

/// Given a range of elements, joins these into a single value. If there's
/// exactly one element, returns that element. Otherwise, creates a tuple using
/// a `tuple` instruction.
static SILValue joinElements(ArrayRef<SILValue> elements, SILBuilder &builder,
                             SILLocation loc) {
  if (elements.size() == 1)
    return elements.front();
  return builder.createTuple(loc, elements);
}

// Emits a release based on the value's type category (address or object).
static void emitCleanup(SILBuilder &builder, SILLocation loc, SILValue v) {
  if (v->getType().isAddress())
    builder.createDestroyAddr(loc, v);
  else
    builder.createReleaseValue(loc, v, builder.getDefaultAtomicity());
}

/// When a function value is used in an instruction (usually `apply`), there's
/// some conversion instruction in between, e.g. `thin_to_thick_function`. Given
/// a new function value and an old function value, this helper function
/// recursively converts the new function just like how the old function is
/// converted. If the new function's generic signature is specified, it is used
/// to create substitution maps for reapplied `partial_apply` instructions.
static SILValue
reapplyFunctionConversion(SILValue newFunc, SILValue oldFunc,
                          SILValue oldConvertedFunc, SILBuilder &builder,
                          SILLocation loc,
                          GenericSignature* newFuncGenSig = nullptr,
                          std::function<SILValue(SILValue)> substituteOperand =
                              [](SILValue v) { return v; }) {
  // If the old func is the new func, then there's no conversion.
  if (oldFunc == oldConvertedFunc)
    return newFunc;
  // Handle a few instruction cases.
  // thin_to_thick_function
  if (auto *tttfi = dyn_cast<ThinToThickFunctionInst>(oldConvertedFunc)) {
    auto innerNewFunc = reapplyFunctionConversion(
        newFunc, oldFunc, tttfi->getOperand(), builder, loc, newFuncGenSig,
        substituteOperand);
    auto operandFnTy = innerNewFunc->getType().castTo<SILFunctionType>();
    auto thickTy = operandFnTy->getWithRepresentation(
        SILFunctionTypeRepresentation::Thick);
    auto silTy = SILType::getPrimitiveObjectType(thickTy);

    return builder.createThinToThickFunction(loc, innerNewFunc, silTy);
  }
  // partial_apply
  if (auto *pai = dyn_cast<PartialApplyInst>(oldConvertedFunc)) {
    SmallVector<SILValue, 8> newArgs;
    newArgs.reserve(pai->getNumArguments());
    for (auto arg : pai->getArguments())
      newArgs.push_back(substituteOperand(arg));
    auto innerNewFunc = reapplyFunctionConversion(
        newFunc, oldFunc, pai->getCallee(), builder, loc, newFuncGenSig,
        substituteOperand);
    // If new function's generic signature is specified, use it to create
    // substitution map for reapplied `partial_apply` instruction.
    auto substMap = !newFuncGenSig
        ? pai->getSubstitutionMap()
        : SubstitutionMap::get(
              newFuncGenSig, QuerySubstitutionMap{pai->getSubstitutionMap()},
              LookUpConformanceInModule(builder.getModule().getSwiftModule()));
    return builder.createPartialApply(loc, innerNewFunc, substMap, newArgs,
                                      ParameterConvention::Direct_Guaranteed);
  }
  // convert_escape_to_noescape
  if (auto *cetn = dyn_cast<ConvertEscapeToNoEscapeInst>(oldConvertedFunc)) {
    auto innerNewFunc = reapplyFunctionConversion(newFunc, oldFunc,
                                                  cetn->getOperand(), builder,
                                                  loc, newFuncGenSig,
                                                  substituteOperand);
    auto operandFnTy = innerNewFunc->getType().castTo<SILFunctionType>();
    auto noEscapeType = operandFnTy->getWithExtInfo(
        operandFnTy->getExtInfo().withNoEscape());
    auto silTy = SILType::getPrimitiveObjectType(noEscapeType);
    return builder.createConvertEscapeToNoEscape(
        loc, innerNewFunc, silTy,
        cetn->isLifetimeGuaranteed());
  }
  // convert_function
  if (auto *cfi = dyn_cast<ConvertFunctionInst>(oldConvertedFunc)) {
    // `convert_function` does not have a fixed typing rule because it can
    // convert between function types as long as they are ABI-compatible. Here
    // we match specific patterns.
    auto origTargetFnTy = cfi->getType().castTo<SILFunctionType>();
    auto origSourceFnTy =
        cfi->getOperand()->getType().castTo<SILFunctionType>();
    auto innerNewFunc = reapplyFunctionConversion(newFunc, oldFunc,
                                                  cfi->getOperand(), builder,
                                                  loc, newFuncGenSig,
                                                  substituteOperand);
    // Match a conversion from escaping to `@noescape`
    CanSILFunctionType targetType;
    if (!origSourceFnTy->isNoEscape() && origTargetFnTy->isNoEscape() &&
        origSourceFnTy == origTargetFnTy->getWithExtInfo(
            origTargetFnTy->getExtInfo().withNoEscape(false))) {
      auto operandFnTy = innerNewFunc->getType().castTo<SILFunctionType>();
      targetType = operandFnTy->getWithExtInfo(
          operandFnTy->getExtInfo().withNoEscape(true));
    }
    assert(targetType && "Unhandled convert_function pattern");
    auto silTy = SILType::getPrimitiveObjectType(targetType);
    return builder.createConvertFunction(loc, innerNewFunc, silTy,
                                         cfi->withoutActuallyEscaping());
  }
  llvm_unreachable("Unhandled function convertion instruction");
}

static SubstitutionMap getSubstitutionMap(
    SILValue value, SubstitutionMap substMap = SubstitutionMap()) {
  if (auto *thinToThick = dyn_cast<ThinToThickFunctionInst>(value))
    return getSubstitutionMap(thinToThick->getOperand(), substMap);
  if (auto *convertFn = dyn_cast<ConvertFunctionInst>(value))
    return getSubstitutionMap(convertFn->getOperand(), substMap);
  if (auto *convertFn = dyn_cast<ConvertEscapeToNoEscapeInst>(value))
    return getSubstitutionMap(convertFn->getOperand(), substMap);
  if (auto *partialApply = dyn_cast<PartialApplyInst>(value)) {
    auto appliedSubstMap = partialApply->getSubstitutionMap();
    // TODO: Combine argument `substMap` with `appliedSubstMap`.
    return getSubstitutionMap(partialApply->getCallee(), appliedSubstMap);
  }
  if (auto *apply = dyn_cast<ApplyInst>(value)) {
    auto appliedSubstMap = apply->getSubstitutionMap();
    // TODO: Combine argument `substMap` with `appliedSubstMap`.
    return getSubstitutionMap(apply->getCallee(), appliedSubstMap);
  }
  return substMap;
}

/// Emits a reference to an associated function of `original`, differentiated
/// with respect to a superset of `desiredIndices`. Returns the `SILValue` for
/// the associated function and the actual indices that the associated function
/// is with respect to.
///
/// Returns `None` on failure, signifying that a diagnostic has been emitted.
///
/// Creates new differentiation tasks, if necessary, using `invoker` as the
/// invoker. Calls `taskCallback` for all newly-created tasks (but may also call
/// `taskCallback` for already-existing tasks), so that the caller can make sure
/// that the task actually gets executed.
///
/// FIXME: This is too complicated and needs to be rewritten.
static Optional<std::pair<SILValue, SILAutoDiffIndices>>
emitAssociatedFunctionReference(
    ADContext &context, SILBuilder &builder, SILAutoDiffIndices desiredIndices,
    AutoDiffAssociatedFunctionKind kind, SILValue original,
    DifferentiationInvoker invoker) {

  SILValue functionSource = original;

  // If `original` is itself an `AutoDiffFunctionExtractInst` whose kind matches
  // the given kind and desired differentiation parameter indices, simply
  // extract the associated function of its function operand, retain the
  // associated function, and return it.
  if (auto *inst = original->getDefiningInstruction())
    if (auto *adfei = dyn_cast<AutoDiffFunctionExtractInst>(inst))
      if (adfei->getExtractee() == AutoDiffFunctionExtractee::Original)
        functionSource = adfei->getFunctionOperand();

  // If `functionSource` is a `@differentiable` function, just extract the
  // associated function.
  if (auto diffableFnType = original->getType().castTo<SILFunctionType>()) {
    if (diffableFnType->isDifferentiable()) {
      auto paramIndices = diffableFnType->getDifferentiationParameterIndices();
      for (auto i : desiredIndices.parameters->getIndices()) {
        if (!paramIndices->contains(i)) {
          context.emitNondifferentiabilityError(original, invoker,
              diag::autodiff_function_nondiff_parameter_not_differentiable);
          return None;
        }
      }
      SILValue assocFn = builder.createAutoDiffFunctionExtract(
          original.getLoc(), kind, /*differentiationOrder*/ 1, functionSource);
      SILAutoDiffIndices indices(0, desiredIndices.parameters);
      return std::make_pair(assocFn, indices);
    }
  }

  // Find local function reference.
  if (auto *originalFRI =
          peerThroughFunctionConversions<FunctionRefInst>(original)) {
    auto loc = originalFRI->getLoc();
    auto *originalFn = originalFRI->getReferencedFunction();
    auto substMap = getSubstitutionMap(original);
    // Attempt to look up a `[differentiable]` attribute that minimally
    // satisfies the specified indices.
    auto *minimalAttr =
        context.lookUpMinimalDifferentiableAttr(originalFn, desiredIndices);
    if (!minimalAttr) {
      // If the function is intentionally marked as being opauqe to
      // differentiation, then we should not create a task for it.
      if (originalFn->hasSemanticsAttr("autodiff.opaque")) {
        context.emitNondifferentiabilityError(original, invoker,
            diag::autodiff_opaque_function_not_differentiable);
        return None;
      }
      // Check and diagnose non-differentiable arguments.
      auto originalFnTy = originalFn->getLoweredFunctionType();
      for (unsigned paramIndex : range(originalFnTy->getNumParameters())) {
        if (desiredIndices.isWrtParameter(paramIndex) &&
            !originalFnTy->getParameters()[paramIndex]
                 .getSILStorageType()
                 .isDifferentiable(context.getModule())) {
          auto diag = context.emitNondifferentiabilityError(
              original, invoker, diag::autodiff_nondifferentiable_argument);
          return None;
        }
      }
      // Check and diagnose non-differentiable results.
      if (!originalFnTy->getResults()[desiredIndices.source]
               .getSILStorageType()
               .isDifferentiable(context.getModule())) {
        context.emitNondifferentiabilityError(
            original, invoker, diag::autodiff_nondifferentiable_result);
        return None;
      }
      // Check and diagnose external declarations.
      if (originalFn->isExternalDeclaration()) {
        context.emitNondifferentiabilityError(
            original, invoker,
            diag::autodiff_external_nondifferentiable_function);
        return None;
      }
      // Sanity check passed. Create a new `[differentiable]` attribute and
      // process it it.
      ArrayRef<Requirement> contextualRequirements;
      if (invoker.getKind() ==
          DifferentiationInvoker::Kind::IndirectDifferentiation)
        contextualRequirements =
            invoker.getIndirectDifferentiation().second->getRequirements();
      auto *newAttr = context.getOrCreateDifferentiableAttr(
          originalFn, desiredIndices, contextualRequirements);
      if (context.processDifferentiableAttribute(originalFn, newAttr, invoker))
        return None;
      minimalAttr = newAttr;
    }
    assert(minimalAttr);
    // TODO(TF-482): Change `lookupMinimalDifferentiableAttr`.
    if (!checkRequirementsSatisfied(
            minimalAttr->getRequirements(),
            substMap, originalFn, context.getModule().getSwiftModule())) {
      context.emitNondifferentiabilityError(original, invoker,
          diag::autodiff_function_assoc_func_requirements_unmet);
      return None;
    }
    if (context.processDifferentiableAttribute(
            originalFn, minimalAttr, invoker))
      return None;
    SILFunction *assocFn = nullptr;
    switch (kind) {
    case AutoDiffAssociatedFunctionKind::JVP:
      assert(!minimalAttr->getJVPName().empty() && "Expected JVP name");
      assocFn = context.getModule().lookUpFunction(minimalAttr->getJVPName());
      break;
    case AutoDiffAssociatedFunctionKind::VJP:
      assert(!minimalAttr->getVJPName().empty() && "Expected VJP name");
      assocFn = context.getModule().lookUpFunction(minimalAttr->getVJPName());
      break;
    }
    auto *assocFnRef = builder.createFunctionRef(loc, assocFn);
    // FIXME(TF-201): Handle direct differentiation of reabstraction thunks.
    // Tentative solution: clone a new reabstraction thunk where function
    // argument has a `@differentiable` function type.
    if (originalFn->isThunk() == IsReabstractionThunk) {
      // Handle here.
    }
    auto convertedRef = reapplyFunctionConversion(
        assocFnRef, originalFRI, original, builder, loc,
        assocFn->getLoweredFunctionType()->getGenericSignature());
    return std::make_pair(convertedRef, minimalAttr->getIndices());
  }

  // Find global `let` closure.
  if (auto *load = peerThroughFunctionConversions<LoadInst>(original)) {
    FunctionRefInst *initialFnRef = nullptr;
    SILValue initVal;
    if (auto *globalAddr = dyn_cast<GlobalAddrInst>(load->getOperand())) {
      // Search for the original function used to initialize this `let`
      // constant.
      if (auto *global = globalAddr->getReferencedGlobal()) {
        if (!global->isLet()) {
          context.emitNondifferentiabilityError(original, invoker,
              diag::autodiff_cannot_differentiate_global_var_closures);
          return None;
        }
        // FIXME: In LLDB REPL, "main" will not be the function we should look
        // for.
        if (auto *mainFn = global->getModule().lookUpFunction("main")) {
          if (mainFn->isDefinition())
            for (auto &inst : mainFn->front())
              if (auto *globalAddrInMain = dyn_cast<GlobalAddrInst>(&inst))
                if (globalAddrInMain->getReferencedGlobal() == global)
                  for (auto *use : globalAddrInMain->getUses())
                    if (auto *store = dyn_cast<StoreInst>(use->getUser()))
                      if (store->getDest() == globalAddrInMain)
                        initialFnRef = peerThroughFunctionConversions
                            <FunctionRefInst>((initVal = store->getSrc()));
        }
      }
    }
    if (initialFnRef) {
      assert(initVal);
      auto *initialFn = initialFnRef->getReferencedFunction();
      auto *minimalAttr =
          context.lookUpMinimalDifferentiableAttr(initialFn, desiredIndices);
      if (!minimalAttr) {
        if (initialFn->isExternalDeclaration()) {
          context.emitNondifferentiabilityError(
              original, invoker,
              diag::autodiff_global_let_closure_not_differentiable);
          return None;
        }
        ArrayRef<Requirement> contextualRequirements;
        if (invoker.getKind() ==
            DifferentiationInvoker::Kind::IndirectDifferentiation)
          contextualRequirements =
              invoker.getIndirectDifferentiation().second->getRequirements();
        auto *newAttr = context.getOrCreateDifferentiableAttr(
            initialFn, desiredIndices, contextualRequirements);
        bool error = context.processDifferentiableAttribute(
            initialFn, newAttr, invoker);
        if (error)
          return None;
        minimalAttr = newAttr;
      }
      if (context.processDifferentiableAttribute(
              initialFn, minimalAttr, invoker))
        return None;
      SILFunction *assocFn = nullptr;
      switch (kind) {
      case AutoDiffAssociatedFunctionKind::JVP:
        assert(!minimalAttr->getJVPName().empty() && "Expected JVP name");
        assocFn = context.getModule().lookUpFunction(minimalAttr->getJVPName());
        break;
      case AutoDiffAssociatedFunctionKind::VJP:
        assert(!minimalAttr->getVJPName().empty() && "Expected VJP name");
        assocFn = context.getModule().lookUpFunction(minimalAttr->getVJPName());
        break;
      }
      assert(assocFn && "Associated function must be resolved");
      auto assocFnGenSig =
          assocFn->getLoweredFunctionType()->getGenericSignature();
      auto loc = original.getLoc();
      auto *initialVJPRef = builder.createFunctionRef(loc, assocFn);
      auto converted =
          reapplyFunctionConversion(initialVJPRef, initialFnRef, initVal,
                                    builder, loc, assocFnGenSig);
      converted =
          reapplyFunctionConversion(converted, load, original,
                                    builder, loc, assocFnGenSig);
      return std::make_pair(converted, minimalAttr->getIndices());
    }
  }

  // Find witness method retrieval.
  if (auto *witnessMethod =
          peerThroughFunctionConversions<WitnessMethodInst>(original)) {
    auto loc = witnessMethod->getLoc();
    auto requirement = witnessMethod->getMember();
    auto *requirementDecl = requirement.getDecl();
    auto *diffAttr =
        requirementDecl->getAttrs().getAttribute<DifferentiableAttr>();
    if (!diffAttr) {
      context.emitNondifferentiabilityError(original, invoker,
          diag::autodiff_protocol_member_not_differentiable);
      return None;
    }

    // Check that the requirement indices are the same as the desired indices.
    auto *requirementParameterIndices = diffAttr->getParameterIndices();
    auto loweredRequirementIndices = requirementParameterIndices->getLowered(
        context.getASTContext(),
        requirementDecl->getInterfaceType()->castTo<AnyFunctionType>());
    SILAutoDiffIndices requirementIndices(/*source*/ 0,
                                          loweredRequirementIndices);

    // NOTE: We need to extend the capacity of desired parameter indices to
    // requirement parameter indices, because there's a argument count mismatch.
    // When `@differentiable` partial apply is supported, this problem will go
    // away.
    if (desiredIndices.source != requirementIndices.source ||
        !desiredIndices.parameters->extendingCapacity(
            context.getASTContext(),
            requirementIndices.parameters->getCapacity())
                ->isSubsetOf(requirementIndices.parameters)) {
      context.emitNondifferentiabilityError(original, invoker,
          diag::autodiff_protocol_member_subset_indices_not_differentiable);
      return None;
    }

    auto originalType = witnessMethod->getType().castTo<SILFunctionType>();
    auto assocType = originalType->getAutoDiffAssociatedFunctionType(
        requirementIndices.parameters, requirementIndices.source,
        /*differentiationOrder*/ 1, kind, builder.getModule(),
        LookUpConformanceInModule(builder.getModule().getSwiftModule()));

    // Emit a witness_method instruction pointing at the associated function.
    auto *autoDiffFuncId = AutoDiffAssociatedFunctionIdentifier::get(
        kind, /*differentiationOrder*/ 1, requirementParameterIndices,
        context.getASTContext());
    auto *ref = builder.createWitnessMethod(
        loc, witnessMethod->getLookupType(), witnessMethod->getConformance(),
        requirement.asAutoDiffAssociatedFunction(autoDiffFuncId),
        SILType::getPrimitiveObjectType(assocType));
    auto convertedRef =
        reapplyFunctionConversion(ref, witnessMethod, original, builder, loc);
    return std::make_pair(convertedRef, requirementIndices);
  }

  // Reject class methods.
  if (auto *classMethod =
          peerThroughFunctionConversions<ClassMethodInst>(original)) {
    context.emitNondifferentiabilityError(original, invoker,
        diag::autodiff_class_member_not_supported);
    return None;
  }

  // Emit the general opaque function error.
  context.emitNondifferentiabilityError(original, invoker,
      diag::autodiff_opaque_function_not_differentiable);
  return None;
}

/// Emit a zero value into the given buffer access by calling
/// `AdditiveArithmetic.zero`. The given type must conform to
/// `AdditiveArithmetic`.
static void emitZeroIntoBuffer(
    SILBuilder &builder, CanType type, SILValue bufferAccess,
    SILLocation loc) {
  auto &astCtx = builder.getASTContext();
  auto *swiftMod = builder.getModule().getSwiftModule();
  auto &typeConverter = builder.getModule().Types;
  // Look up conformance to `AdditiveArithmetic`.
  auto *additiveArithmeticProto =
      astCtx.getProtocol(KnownProtocolKind::AdditiveArithmetic);
  auto confRef = swiftMod->lookupConformance(type, additiveArithmeticProto);
  assert(confRef.hasValue() && "Missing conformance to `AdditiveArithmetic`");
  // Look up `AdditiveArithmetic.zero.getter`.
  auto zeroDeclLookup = additiveArithmeticProto->lookupDirect(astCtx.Id_zero);
  auto *zeroDecl = cast<VarDecl>(zeroDeclLookup.front());
  assert(zeroDecl->isProtocolRequirement());
  auto *accessorDecl = zeroDecl->getAccessor(AccessorKind::Get);
  SILDeclRef accessorDeclRef(accessorDecl, SILDeclRef::Kind::Func);
  auto silFnType = typeConverter.getConstantType(accessorDeclRef);
  // %wm = witness_method ...
  auto *getter = builder.createWitnessMethod(
      loc, type, *confRef, accessorDeclRef, silFnType);
  // %metatype = metatype $T
  auto metatypeType = CanMetatypeType::get(
      type, MetatypeRepresentation::Thick);
  auto metatype = builder.createMetatype(
      loc, SILType::getPrimitiveObjectType(metatypeType));
  auto subMap = SubstitutionMap::getProtocolSubstitutions(
      additiveArithmeticProto, type, *confRef);
  builder.createApply(loc, getter, subMap, {bufferAccess, metatype},
                      /*isNonThrowing*/ false);
}

//===----------------------------------------------------------------------===//
// Thunk helpers
//===----------------------------------------------------------------------===//
// These helpers are copied/adapted from SILGen. They should be refactored and
// moved to a shared location.
//===----------------------------------------------------------------------===//

static CanGenericSignature
buildThunkSignature(SILFunction *fn,
                    bool inheritGenericSig,
                    OpenedArchetypeType *openedExistential,
                    GenericEnvironment *&genericEnv,
                    SubstitutionMap &contextSubs,
                    SubstitutionMap &interfaceSubs,
                    ArchetypeType *&newArchetype) {
  // If there's no opened existential, we just inherit the generic environment
  // from the parent function.
  if (openedExistential == nullptr) {
    auto genericSig = fn->getLoweredFunctionType()->getGenericSignature();
    genericEnv = fn->getGenericEnvironment();
    interfaceSubs = fn->getForwardingSubstitutionMap();
    contextSubs = interfaceSubs;
    return genericSig;
  }

  auto &ctx = fn->getASTContext();
  GenericSignatureBuilder builder(ctx);

  // Add the existing generic signature.
  int depth = 0;
  if (inheritGenericSig) {
    if (auto genericSig =
            fn->getLoweredFunctionType()->getGenericSignature()) {
      builder.addGenericSignature(genericSig);
      depth = genericSig->getGenericParams().back()->getDepth() + 1;
    }
  }

  // Add a new generic parameter to replace the opened existential.
  auto *newGenericParam = GenericTypeParamType::get(depth, 0, ctx);

  builder.addGenericParameter(newGenericParam);
  Requirement newRequirement(RequirementKind::Conformance, newGenericParam,
                             openedExistential->getOpenedExistentialType());
  auto source =
      GenericSignatureBuilder::FloatingRequirementSource::forAbstract();
  builder.addRequirement(newRequirement, source, nullptr);

  auto *genericSig = std::move(builder).computeGenericSignature(
      SourceLoc(), /*allowConcreteGenericParams=*/true);
  genericEnv = genericSig->createGenericEnvironment();

  newArchetype = genericEnv->mapTypeIntoContext(newGenericParam)
      ->castTo<ArchetypeType>();

  // Calculate substitutions to map the caller's archetypes to the thunk's
  // archetypes.
  if (auto calleeGenericSig =
          fn->getLoweredFunctionType()->getGenericSignature()) {
    contextSubs = SubstitutionMap::get(
        calleeGenericSig,
        [&](SubstitutableType *type) -> Type {
          return genericEnv->mapTypeIntoContext(type);
        },
        MakeAbstractConformanceForGenericType());
  }

  // Calculate substitutions to map interface types to the caller's archetypes.
  interfaceSubs = SubstitutionMap::get(
      genericSig,
      [&](SubstitutableType *type) -> Type {
        if (type->isEqual(newGenericParam))
          return openedExistential;
        return fn->mapTypeIntoContext(type);
      },
      MakeAbstractConformanceForGenericType());

  return genericSig->getCanonicalSignature();

}

/// The thunk kinds used in the differentiation transform.
enum class DifferentiationThunkKind {
  /// A reabstraction thunk.
  ///
  /// Reabstraction thunks transform a function-typed value to another one with
  /// different parameter/result abstraction patterns. This is identical to the
  /// thunks generated by SILGen.
  Reabstraction,

  /// An index subset thunk.
  ///
  /// An index subset thunk is used transform JVP/VJPs into a version that is
  /// "wrt" fewer differentiation parameters.
  /// - Differentials of thunked JVPs use zero for non-requested differentiation
  //    parameters.
  /// - Pullbacks of thunked VJPs discard results for non-requested
  ///   differentiation parameters.
  IndexSubset
};

/// Build the type of a function transformation thunk.
static CanSILFunctionType buildThunkType(SILFunction *fn,
                                         CanSILFunctionType &sourceType,
                                         CanSILFunctionType &expectedType,
                                         GenericEnvironment *&genericEnv,
                                         SubstitutionMap &interfaceSubs,
                                         bool withoutActuallyEscaping,
                                         DifferentiationThunkKind thunkKind) {
  assert(!expectedType->isPolymorphic());
  assert(!sourceType->isPolymorphic());

  auto &module = fn->getModule();
  auto origType = sourceType;

  // Cannot build a reabstraction thunk without context. Ownership semantics
  // on the result type are required.
  if (thunkKind == DifferentiationThunkKind::Reabstraction)
    assert(expectedType->getExtInfo().hasContext());

  // This may inherit @noescape from the expected type. The `@noescape`
  // attribute is only stripped when using this type to materialize a new decl.
  // Use `@convention(thin)` if:
  // - Building a reabstraction thunk type.
  // - Building an index subset thunk type, where the expected type has context
  //   (i.e. is `@convention(thick)`).
  auto extInfo = expectedType->getExtInfo();
  if (thunkKind == DifferentiationThunkKind::Reabstraction ||
      extInfo.hasContext()) {
    extInfo = extInfo.withRepresentation(
        SILFunctionType::Representation::Thin);
  }
  if (withoutActuallyEscaping)
    extInfo = extInfo.withNoEscape(false);

  // Does the thunk type involve archetypes other than opened existentials?
  bool hasArchetypes = false;
  // Does the thunk type involve an open existential type?
  CanOpenedArchetypeType openedExistential;
  auto archetypeVisitor = [&](CanType t) {
    if (auto archetypeTy = dyn_cast<OpenedArchetypeType>(t)) {
      if (auto opened = dyn_cast<OpenedArchetypeType>(archetypeTy)) {
        assert((openedExistential == CanArchetypeType() ||
                openedExistential == opened) &&
               "one too many open existentials");
        openedExistential = opened;
      } else {
        hasArchetypes = true;
      }
    }
  };

  // Use the generic signature from the context if the thunk involves
  // generic parameters.
  CanGenericSignature genericSig;
  SubstitutionMap contextSubs;
  ArchetypeType *newArchetype = nullptr;

  if (expectedType->hasArchetype() || sourceType->hasArchetype()) {
    expectedType.visit(archetypeVisitor);
    sourceType.visit(archetypeVisitor);
    genericSig = buildThunkSignature(
        fn, hasArchetypes, openedExistential, genericEnv, contextSubs,
        interfaceSubs, newArchetype);
  }

  // Utility function to apply contextSubs, and also replace the
  // opened existential with the new archetype.
  auto substIntoThunkContext = [&](CanType t) -> CanType {
    return t.subst(
        [&](SubstitutableType *type) -> Type {
          if (CanType(type) == openedExistential)
            return newArchetype;
          return Type(type).subst(contextSubs);
        },
        LookUpConformanceInSubstitutionMap(contextSubs),
        SubstFlags::AllowLoweredTypes)->getCanonicalType();
  };

  sourceType = cast<SILFunctionType>(substIntoThunkContext(sourceType));
  expectedType = cast<SILFunctionType>(substIntoThunkContext(expectedType));

  // If our parent function was pseudogeneric, this thunk must also be
  // pseudogeneric, since we have no way to pass generic parameters.
  if (genericSig)
    if (origType->isPseudogeneric())
      extInfo = extInfo.withIsPseudogeneric();

  // Add the function type as the parameter.
  auto contextConvention =
      SILType::getPrimitiveObjectType(sourceType).isTrivial(*fn)
          ? ParameterConvention::Direct_Unowned
          : ParameterConvention::Direct_Guaranteed;
  SmallVector<SILParameterInfo, 4> params;
  params.append(expectedType->getParameters().begin(),
                expectedType->getParameters().end());
  // Add reabstraction function parameter only if building a reabstraction thunk
  // type.
  if (thunkKind == DifferentiationThunkKind::Reabstraction)
    params.push_back({sourceType, sourceType->getExtInfo().hasContext()
                                      ? contextConvention
                                      : ParameterConvention::Direct_Unowned});

  // Map the parameter and expected types out of context to get the interface
  // type of the thunk.
  SmallVector<SILParameterInfo, 4> interfaceParams;
  interfaceParams.reserve(params.size());
  for (auto &param : params) {
    auto paramIfaceTy = param.getType()->mapTypeOutOfContext();
    interfaceParams.push_back(SILParameterInfo(
        paramIfaceTy->getCanonicalType(genericSig), param.getConvention()));
  }

  SmallVector<SILYieldInfo, 4> interfaceYields;
  for (auto &yield : expectedType->getYields()) {
    auto yieldIfaceTy = yield.getType()->mapTypeOutOfContext();
    auto interfaceYield =
        yield.getWithType(yieldIfaceTy->getCanonicalType(genericSig));
    interfaceYields.push_back(interfaceYield);
  }

  SmallVector<SILResultInfo, 4> interfaceResults;
  for (auto &result : expectedType->getResults()) {
    auto resultIfaceTy = result.getType()->mapTypeOutOfContext();
    auto interfaceResult =
        result.getWithType(resultIfaceTy->getCanonicalType(genericSig));
    interfaceResults.push_back(interfaceResult);
  }

  Optional<SILResultInfo> interfaceErrorResult;
  if (expectedType->hasErrorResult()) {
    auto errorResult = expectedType->getErrorResult();
    auto errorIfaceTy = errorResult.getType()->mapTypeOutOfContext();
    interfaceErrorResult =
        SILResultInfo(errorIfaceTy->getCanonicalType(genericSig),
                      expectedType->getErrorResult().getConvention());
  }

  // The type of the thunk function.
  return SILFunctionType::get(
      genericSig, extInfo, expectedType->getCoroutineKind(),
      ParameterConvention::Direct_Unowned, interfaceParams, interfaceYields,
      interfaceResults, interfaceErrorResult, module.getASTContext());
}

/// Get or create a reabstraction thunk from `fromType` to `toType`, to be
/// called in `caller`.
static SILFunction *getOrCreateReabstractionThunk(SILOptFunctionBuilder &fb,
                                                  SILModule &module,
                                                  SILLocation loc,
                                                  SILFunction *caller,
                                                  CanSILFunctionType fromType,
                                                  CanSILFunctionType toType) {
  SubstitutionMap interfaceSubs;
  GenericEnvironment *genericEnv = nullptr;
  auto thunkType = buildThunkType(
      caller, fromType, toType, genericEnv, interfaceSubs,
      /*withoutActuallyEscaping*/ false,
      DifferentiationThunkKind::Reabstraction);
  auto thunkDeclType =
      thunkType->getWithExtInfo(thunkType->getExtInfo().withNoEscape(false));

  auto fromInterfaceType = fromType->mapTypeOutOfContext()->getCanonicalType();
  auto toInterfaceType = toType->mapTypeOutOfContext()->getCanonicalType();

  Mangle::ASTMangler mangler;
  std::string name = mangler.mangleReabstractionThunkHelper(
      thunkType, fromInterfaceType, toInterfaceType,
      Type(), module.getSwiftModule());

  auto *thunk = fb.getOrCreateSharedFunction(
      loc, name, thunkDeclType, IsBare, IsTransparent, IsSerialized,
      ProfileCounter(), IsReabstractionThunk, IsNotDynamic);
  if (!thunk->empty())
    return thunk;

  thunk->setGenericEnvironment(genericEnv);
  thunk->setOwnershipEliminated();
  auto *entry = thunk->createBasicBlock();
  SILBuilder builder(entry);
  createEntryArguments(thunk);

  SILFunctionConventions fromConv(fromType, module);
  SILFunctionConventions toConv(toType, module);
  assert(toConv.useLoweredAddresses());

  auto *fnArg = thunk->getArgumentsWithoutIndirectResults().back();

  SmallVector<SILValue, 4> arguments;
  auto toArgIter = thunk->getArguments().begin();
  auto useNextArgument = [&]() {
    arguments.push_back(*toArgIter++);
  };

  SmallVector<AllocStackInst *, 4> localAllocations;
  auto createAllocStack = [&](SILType type) {
    auto *alloc = builder.createAllocStack(loc, type);
    localAllocations.push_back(alloc);
    return alloc;
  };

  // Handle indirect results.
  assert(fromType->getNumResults() == toType->getNumResults());
  for (unsigned resIdx : range(toType->getNumResults())) {
    auto fromRes = fromConv.getResults()[resIdx];
    auto toRes = toConv.getResults()[resIdx];
    // No abstraction mismatch.
    if (fromRes.isFormalIndirect() == toRes.isFormalIndirect()) {
      // If result types are indirect, directly pass as next argument.
      if (toRes.isFormalIndirect())
        useNextArgument();
      continue;
    }
    // Convert indirect result to direct result.
    if (fromRes.isFormalIndirect()) {
      SILType resultTy = fromConv.getSILType(fromRes);
      assert(resultTy.isAddress());
      auto *indRes = createAllocStack(resultTy);
      arguments.push_back(indRes);
      continue;
    }
    // Convert direct result to indirect result.
    // Increment thunk argument iterator; reabstraction handled later.
    toArgIter++;
  }

  // Reabstract parameters.
  assert(toType->getNumParameters() == fromType->getNumParameters());
  for (unsigned paramIdx : range(toType->getNumParameters())) {
    auto fromParam = fromConv.getParameters()[paramIdx];
    auto toParam = toConv.getParameters()[paramIdx];
    // No abstraction mismatch. Directly use next argument.
    if (fromParam.isFormalIndirect() == toParam.isFormalIndirect()) {
      useNextArgument();
      continue;
    }
    // Convert indirect parameter to direct parameter.
    if (fromParam.isFormalIndirect()) {
      auto paramTy = fromConv.getSILType(fromType->getParameters()[paramIdx]);
      if (!paramTy.hasArchetype())
        paramTy = thunk->mapTypeIntoContext(paramTy);
      assert(paramTy.isAddress());
      auto *toArg = *toArgIter++;
      auto *buf = createAllocStack(toArg->getType());
      builder.createStore(loc, toArg, buf,
          getBufferSOQ(toArg->getType().getASTType(), *thunk));
      arguments.push_back(buf);
      continue;
    }
    // Convert direct parameter to indirect parameter.
    assert(toParam.isFormalIndirect());
    auto *toArg = *toArgIter++;
    auto *load = builder.createLoad(loc, toArg,
        getBufferLOQ(toArg->getType().getASTType(), *thunk));
    arguments.push_back(load);
  }

  auto *apply = builder.createApply(
      loc, fnArg, SubstitutionMap(), arguments, /*isNonThrowing*/ false);

  // Get return elements.
  SmallVector<SILValue, 4> results;
  // Extract all direct results.
  SmallVector<SILValue, 4> directResults;
  extractAllElements(apply, builder, directResults);

  auto fromDirResultsIter = directResults.begin();
  auto fromIndResultsIter = apply->getIndirectSILResults().begin();
  auto toIndResultsIter = thunk->getIndirectResults().begin();
  // Reabstract results.
  for (unsigned resIdx : range(toType->getNumResults())) {
    auto fromRes = fromConv.getResults()[resIdx];
    auto toRes = toConv.getResults()[resIdx];
    // No abstraction mismatch.
    if (fromRes.isFormalIndirect() == toRes.isFormalIndirect()) {
      // If result types are direct, add call result as direct thunk result.
      if (toRes.isFormalDirect())
        results.push_back(*fromDirResultsIter++);
      // If result types are indirect, increment indirect result iterators.
      else {
        ++fromIndResultsIter;
        ++toIndResultsIter;
      }
      continue;
    }
    // Load direct results from indirect results.
    if (fromRes.isFormalIndirect()) {
      auto indRes = *fromIndResultsIter++;
      auto *load = builder.createLoad(loc, indRes,
          getBufferLOQ(indRes->getType().getASTType(), *thunk));
      results.push_back(load);
      continue;
    }
    // Store direct results to indirect results.
    assert(toRes.isFormalIndirect());
    SILType resultTy = toConv.getSILType(toRes);
    assert(resultTy.isAddress());
    auto indRes = *toIndResultsIter++;
    builder.createStore(loc, *fromDirResultsIter++, indRes,
                        getBufferSOQ(indRes->getType().getASTType(), *thunk));
  }
  auto retVal = joinElements(results, builder, loc);

  // Deallocate local allocations.
  for (auto *alloc : reversed(localAllocations))
    builder.createDeallocStack(loc, alloc);

  // Create return.
  builder.createReturn(loc, retVal);

  LLVM_DEBUG(auto &s = getADDebugStream() << "Created reabstraction thunk.\n";
             s << "  From type: " << fromType << '\n';
             s << "  To type: " << toType << '\n';
             s << '\n' << *thunk);

  return thunk;
}

/// Given an parameter argument (not indirect result) and some differentiation
/// indices, figure out whether the parent function is being differentiated with
/// respect to this parameter, according to the indices.
static bool isDifferentiationParameter(SILArgument *argument,
                                       AutoDiffIndexSubset *indices) {
  if (!argument) return false;
  auto *function = argument->getFunction();
  auto paramArgs = function->getArgumentsWithoutIndirectResults();
  for (unsigned i : indices->getIndices())
    if (paramArgs[i] == argument)
      return true;
  return false;
}

/// For a nested function call that has results active on the differentiation
/// path, compute the set of minimal indices for differentiating this function
/// as required by the data flow.
static void collectMinimalIndicesForFunctionCall(
    ApplyInst *ai, SmallVectorImpl<SILValue> &results,
    const SILAutoDiffIndices &parentIndices,
    const DifferentiableActivityInfo &activityInfo,
    SmallVectorImpl<unsigned> &paramIndices,
    SmallVectorImpl<unsigned> &resultIndices) {
  // Make sure the function call has active results.
  assert(llvm::any_of(results, [&](SILValue result) {
    return activityInfo.isActive(result, parentIndices);
  }));
  auto fnTy = ai->getCallee()->getType().castTo<SILFunctionType>();
  SILFunctionConventions convs(fnTy, ai->getModule());
  auto arguments = ai->getArgumentOperands();
  // Parameter indices are indices (in the type signature) of parameter
  // arguments that are varied or are arguments.
  unsigned currentParamIdx = 0;
  for (auto applyArg : ai->getArgumentsWithoutIndirectResults()) {
    if (activityInfo.isVaried(applyArg, parentIndices.parameters) ||
        isDifferentiationParameter(dyn_cast<SILArgument>(applyArg),
                                   parentIndices.parameters))
      paramIndices.push_back(currentParamIdx);
    ++currentParamIdx;
  }
  // Result indices are indices (in the type signature) of results that are
  // useful.
  //
  // If the function returns only one result, then we just see if that is
  // useful.
  if (fnTy->getNumDirectFormalResults() == 1) {
    if (activityInfo.isUseful(ai, parentIndices.source))
      resultIndices.push_back(0);
    return;
  }
  // If the function returns more than 1 results, the return type is a tuple. We
  // need to find all `tuple_extract`s on that tuple, and determine if each
  // found extracted element is useful.
  // Collect direct results being retrieved using `tuple_extract`.
  SmallVector<SILValue, 8> usedDirectResults(convs.getNumDirectSILResults());
  for (auto *use : ai->getUses())
    if (auto *tei = dyn_cast<TupleExtractInst>(use->getUser()))
      usedDirectResults[tei->getFieldNo()] = tei;
  // Add differentiation indices based on activity analysis.
  unsigned dirResIdx = 0;
  unsigned indResIdx = convs.getSILArgIndexOfFirstIndirectResult();
  for (auto &resAndIdx : enumerate(convs.getResults())) {
    auto &res = resAndIdx.value();
    unsigned idx = resAndIdx.index();
    if (res.isFormalDirect()) {
      if (auto dirRes = usedDirectResults[dirResIdx])
        if (dirRes && activityInfo.isUseful(dirRes, parentIndices.source))
          resultIndices.push_back(idx);
      ++dirResIdx;
    } else {
      if (activityInfo.isUseful(arguments[indResIdx].get(),
                                parentIndices.source))
        resultIndices.push_back(idx);
      ++indResIdx;
    }
  }
}

namespace {
class VJPEmitter final
    : public TypeSubstCloner<VJPEmitter, SILOptFunctionBuilder> {
  friend class AdjointEmitter;

private:
  /// The global context.
  ADContext &context;

  /// The original function.
  SILFunction *const original;

  /// The `[differentiable]` attribute.
  SILDifferentiableAttr *const attr;

  /// The VJP function.
  SILFunction *const vjp;

  /// The adjoint function.
  SILFunction *adjoint;

  /// The pullback info.
  PullbackInfo pullbackInfo;

  /// The differentiation invoker.
  DifferentiationInvoker invoker;

  /// Info from activity analysis on the original function.
  const DifferentiableActivityInfo &activityInfo;

  /// Caches basic blocks whose phi arguments have been remapped (adding a
  /// predecessor enum argument).
  SmallPtrSet<SILBasicBlock *, 4> remappedBasicBlocks;

  bool errorOccurred = false;

  /// Mapping from original blocks to pullback values. Used to build pullback
  /// struct instances.
  DenseMap<SILBasicBlock *, SmallVector<SILValue, 8>> pullbackValues;

  ASTContext &getASTContext() const { return vjp->getASTContext(); }
  SILModule &getModule() const { return vjp->getModule(); }
  const SILAutoDiffIndices &getIndices() const { return attr->getIndices(); }

  static SubstitutionMap getSubstitutionMap(SILFunction *original,
                                            SILFunction *vjp) {
    auto substMap = original->getForwardingSubstitutionMap();
    if (auto *vjpGenEnv = vjp->getGenericEnvironment())
      substMap = substMap.subst(vjpGenEnv->getForwardingSubstitutionMap());
    return substMap;
  }

  static const DifferentiableActivityInfo &getActivityInfo(
      ADContext &context, SILFunction *original,
      const SILAutoDiffIndices &indices, SILFunction *vjp) {
    // Get activity info of the original function.
    auto &passManager = context.getPassManager();
    auto *activityAnalysis =
        passManager.getAnalysis<DifferentiableActivityAnalysis>();
    auto &activityCollection = *activityAnalysis->get(original);
    auto &activityInfo = activityCollection.getActivityInfo(
        vjp->getLoweredFunctionType()->getGenericSignature());
    LLVM_DEBUG(dumpActivityInfo(*original, indices, activityInfo,
                                getADDebugStream()));
    return activityInfo;
  }

public:
  explicit VJPEmitter(ADContext &context,
                      SILFunction *original,
                      SILDifferentiableAttr *attr,
                      SILFunction *vjp,
                      DifferentiationInvoker invoker)
      : TypeSubstCloner(*vjp, *original, getSubstitutionMap(original, vjp)),
        context(context), original(original), attr(attr), vjp(vjp),
        pullbackInfo(
            original, vjp, attr->getIndices(), context.getTypeConverter()),
        invoker(invoker), activityInfo(getActivityInfo(
                              context, original, attr->getIndices(), vjp)) {
    // Create empty adjoint function.
    adjoint = createEmptyAdjoint();
    context.getGeneratedFunctions().push_back(adjoint);
  }

  SILFunction *createEmptyAdjoint() {
    auto &module = context.getModule();
    auto origTy = original->getLoweredFunctionType();
    auto lookupConformance = LookUpConformanceInModule(module.getSwiftModule());

    // RAII that pushes the original function's generic signature to
    // `module.Types` so that the calls `module.Types.getTypeLowering()` below
    // will know the original function's generic parameter types.
    Lowering::GenericContextScope genericContextScope(
        module.Types, origTy->getGenericSignature());

    // Given a type, returns its formal SIL parameter info.
    auto getTangentParameterInfoForOriginalResult = [&](
        CanType tanType, ResultConvention origResConv) -> SILParameterInfo {
      auto &tl = context.getTypeConverter().getTypeLowering(
          tanType, ResilienceExpansion::Minimal);
      ParameterConvention conv;
      switch (origResConv) {
      case ResultConvention::Owned:
      case ResultConvention::Autoreleased:
        conv = tl.isTrivial()
            ? ParameterConvention::Direct_Unowned
            : ParameterConvention::Direct_Guaranteed;
        break;
      case ResultConvention::Unowned:
      case ResultConvention::UnownedInnerPointer:
        conv = ParameterConvention::Direct_Unowned;
        break;
      case ResultConvention::Indirect:
        conv = ParameterConvention::Indirect_In_Guaranteed;
        break;
      }
      return {tanType, conv};
    };

    // Given a type, returns its formal SIL result info.
    auto getTangentResultInfoForOriginalParameter = [&](
        CanType tanType, ParameterConvention origParamConv) -> SILResultInfo {
      auto &tl = context.getTypeConverter().getTypeLowering(
          tanType, ResilienceExpansion::Minimal);
      ResultConvention conv;
      switch (origParamConv) {
      case ParameterConvention::Direct_Owned:
      case ParameterConvention::Direct_Guaranteed:
      case ParameterConvention::Direct_Unowned:
        conv = tl.isTrivial()
            ? ResultConvention::Unowned
            : ResultConvention::Owned;
        break;
      case ParameterConvention::Indirect_In:
      case ParameterConvention::Indirect_Inout:
      case ParameterConvention::Indirect_In_Constant:
      case ParameterConvention::Indirect_In_Guaranteed:
      case ParameterConvention::Indirect_InoutAliasable:
        conv = ResultConvention::Indirect;
        break;
      }
      return {tanType, conv};
    };

    // Parameters of the adjoint are:
    // - a seed,
    // - a pullback struct,
    // - original results, and
    // - the original parameters.
    // Results of the adjoint are in the tangent space of the original
    // parameters.
    SmallVector<SILParameterInfo, 8> adjParams;
    SmallVector<SILResultInfo, 8> adjResults;
    auto origParams = origTy->getParameters();
    auto indices = attr->getIndices();

    // Add adjoint parameter for the seed.
    auto origResInfo = origTy->getResults()[indices.source];
    adjParams.push_back(getTangentParameterInfoForOriginalResult(
        origResInfo.getType()
            ->getAutoDiffAssociatedTangentSpace(lookupConformance)
            ->getCanonicalType(), origResInfo.getConvention()));

    // Accept a pullback struct in the adjoint parameter list. This is the
    // returned pullback's closure context.
    auto *origExit = &*original->findReturnBB();
    auto *pbStruct = pullbackInfo.getPullbackStruct(origExit);
    auto pbStructType = pbStruct->getDeclaredInterfaceType()
        ->getCanonicalType();
    adjParams.push_back({pbStructType, ParameterConvention::Direct_Guaranteed});

    // Add adjoint results for the requested wrt parameters.
    for (auto i : indices.parameters->getIndices()) {
      auto origParam = origParams[i];
      adjResults.push_back(getTangentResultInfoForOriginalParameter(
          origParam.getType()
              ->getAutoDiffAssociatedTangentSpace(lookupConformance)
              ->getCanonicalType(), origParam.getConvention()));
    }

    auto adjName = original->getASTContext()
                       .getIdentifier("AD__" + original->getName().str() +
                                      "__adjoint_" + indices.mangle())
                       .str();
    auto adjGenericSig = getAssociatedFunctionGenericSignature(attr, original);
    auto *adjGenericEnv = adjGenericSig
        ? adjGenericSig->createGenericEnvironment()
        : nullptr;
    auto adjType = SILFunctionType::get(
        adjGenericSig, origTy->getExtInfo(), origTy->getCoroutineKind(),
        origTy->getCalleeConvention(), adjParams, {}, adjResults, None,
        original->getASTContext());

    SILOptFunctionBuilder fb(context.getTransform());
    // The generated adjoint linkage is set to Hidden because generated adjoints
    // are never called cross-module.
    auto linkage = SILLinkage::Hidden;
    auto *adjoint = fb.createFunction(
        linkage, adjName, adjType, adjGenericEnv, original->getLocation(),
        original->isBare(), IsNotTransparent, original->isSerialized(),
        original->isDynamicallyReplaceable());
    adjoint->setOwnershipEliminated();
    adjoint->setDebugScope(new (module)
                               SILDebugScope(original->getLocation(), adjoint));
    return adjoint;
  }

  /// Run VJP generation. Returns true on error.
  bool run();

  void postProcess(SILInstruction *orig, SILInstruction *cloned) {
    if (errorOccurred)
      return;
    SILClonerWithScopes::postProcess(orig, cloned);
  }

  /// Remap original basic blocks, adding predecessor enum arguments.
  SILBasicBlock *remapBasicBlock(SILBasicBlock *bb) {
    auto *vjpBB = BBMap[bb];
    // If error has occurred, or if block has already been remapped, return
    // remapped, return remapped block.
    if (errorOccurred || remappedBasicBlocks.count(bb))
      return vjpBB;
    // Add predecessor enum argument to the remapped block.
    auto *predEnum = pullbackInfo.getPredecessorEnum(bb);
    auto enumTy = getOpASTType(predEnum->getDeclaredInterfaceType()
                                 ->getCanonicalType());
    auto enumLoweredTy = context.getTypeConverter().getLoweredType(
        enumTy, ResilienceExpansion::Minimal);
    vjpBB->createPhiArgument(enumLoweredTy, ValueOwnershipKind::Guaranteed);
    remappedBasicBlocks.insert(bb);
    return vjpBB;
  }

  /// General visitor for all instructions. If any error is emitted by previous
  /// visits, bail out.
  void visit(SILInstruction *inst) {
    if (errorOccurred)
      return;
    TypeSubstCloner::visit(inst);
  }

  void visitSILInstruction(SILInstruction *inst) {
    context.emitNondifferentiabilityError(inst, invoker,
        diag::autodiff_expression_not_differentiable_note);
    errorOccurred = true;
  }

private:
  /// Get the lowered SIL type of the given nominal type declaration.
  SILType getNominalDeclLoweredType(NominalTypeDecl *nominal) {
    auto nomType = getOpASTType(
        nominal->getDeclaredInterfaceType()->getCanonicalType());
    auto nomSILType = context.getTypeConverter().getLoweredType(
        nomType, ResilienceExpansion::Minimal);
    return nomSILType;
  }

  /// Build a pullback struct value for the original block corresponding to the
  /// given terminator.
  StructInst *buildPullbackValueStructValue(TermInst *termInst) {
    assert(termInst->getFunction() == original);
    auto loc = termInst->getFunction()->getLocation();
    auto *origBB = termInst->getParent();
    auto *vjpBB = BBMap[origBB];
    auto *pbStruct = pullbackInfo.getPullbackStruct(origBB);
    auto structLoweredTy = getNominalDeclLoweredType(pbStruct);
    auto bbPullbackValues = pullbackValues[origBB];
    if (!origBB->isEntry()) {
      auto *predEnumArg = vjpBB->getArguments().back();
      bbPullbackValues.insert(bbPullbackValues.begin(), predEnumArg);
    }
    return getBuilder().createStruct(loc, structLoweredTy, bbPullbackValues);
  }

  /// Build a predecessor enum instance using the given builder for the given
  /// original predecessor/successor blocks and pullback struct value.
  EnumInst *buildPredecessorEnumValue(
      SILBuilder &builder, SILBasicBlock *predBB, SILBasicBlock *succBB,
      StructInst *pbStructVal) {
    auto loc = pbStructVal->getLoc();
    auto *succEnum = pullbackInfo.getPredecessorEnum(succBB);
    auto enumLoweredTy = getNominalDeclLoweredType(succEnum);
    auto *enumEltDecl =
        pullbackInfo.lookUpPredecessorEnumElement(predBB, succBB);
    return builder.createEnum(loc, pbStructVal, enumEltDecl, enumLoweredTy);
  }

public:
  void visitReturnInst(ReturnInst *ri) {
    auto loc = ri->getOperand().getLoc();
    auto *origExit = ri->getParent();
    auto &builder = getBuilder();
    auto *pbStructVal = buildPullbackValueStructValue(ri);

    // Get the VJP value corresponding to the original functions's return value.
    auto *origRetInst = cast<ReturnInst>(origExit->getTerminator());
    auto origResult = getOpValue(origRetInst->getOperand());
    SmallVector<SILValue, 8> origResults;
    extractAllElements(origResult, builder, origResults);

    // Get and partially apply the adjoint to get a pullback.
    auto vjpGenericEnv = vjp->getGenericEnvironment();
    auto vjpSubstMap = vjpGenericEnv
        ? vjpGenericEnv->getForwardingSubstitutionMap()
        : vjp->getForwardingSubstitutionMap();
    auto *adjointRef = builder.createFunctionRef(loc, adjoint);
    auto *adjointPartialApply = builder.createPartialApply(
        loc, adjointRef, vjpSubstMap, {pbStructVal},
        ParameterConvention::Direct_Guaranteed);

    // Return a tuple of the original result and pullback.
    SmallVector<SILValue, 8> directResults;
    directResults.append(origResults.begin(), origResults.end());
    directResults.push_back(adjointPartialApply);
    builder.createReturn(
        ri->getLoc(), joinElements(directResults, builder, loc));
  }

  void visitBranchInst(BranchInst *bi) {
    // Build pullback struct value for original block.
    // Build predecessor enum value for destination block.
    auto *origBB = bi->getParent();
    auto *pbStructVal = buildPullbackValueStructValue(bi);
    auto *enumVal = buildPredecessorEnumValue(
        getBuilder(), origBB, bi->getDestBB(), pbStructVal);

    // Remap arguments, appending the new enum values.
    SmallVector<SILValue, 8> args;
    for (auto origArg : bi->getArgs())
      args.push_back(getOpValue(origArg));
    args.push_back(enumVal);

    // Create a new `br` instruction.
    getBuilder().createBranch(
        bi->getLoc(), getOpBasicBlock(bi->getDestBB()), args);
  }

  void visitCondBranchInst(CondBranchInst *cbi) {
    // Build pullback struct value for original block.
    // Build predecessor enum values for true/false blocks.
    auto *origBB = cbi->getParent();
    auto *pbStructVal = buildPullbackValueStructValue(cbi);
    auto *trueEnumVal = buildPredecessorEnumValue(
        getBuilder(), origBB, cbi->getTrueBB(), pbStructVal);
    auto *falseEnumVal = buildPredecessorEnumValue(
        getBuilder(), origBB, cbi->getFalseBB(), pbStructVal);

    // Remap arguments, appending the new enum values.
    SmallVector<SILValue, 8> trueArgs;
    for (auto &origTrueOp : cbi->getTrueOperands())
      trueArgs.push_back(getOpValue(origTrueOp.get()));
    trueArgs.push_back(trueEnumVal);

    SmallVector<SILValue, 8> falseArgs;
    for (auto &origFalseOp : cbi->getFalseOperands())
      falseArgs.push_back(getOpValue(origFalseOp.get()));
    falseArgs.push_back(falseEnumVal);

    // Create a new `cond_br` instruction.
    getBuilder().createCondBranch(
        cbi->getLoc(), getOpValue(cbi->getCondition()),
        getOpBasicBlock(cbi->getTrueBB()), trueArgs,
        getOpBasicBlock(cbi->getFalseBB()), falseArgs);
  }

<<<<<<< HEAD
  void visitStructExtractInst(StructExtractInst *sei) {
    auto &strategies = context.getStructExtractDifferentiationStrategies();
    // Special handling logic only applies when the `struct_extract` is active.
    // If not, just do standard cloning.
    if (!activityInfo.isActive(sei, getIndices())) {
      LLVM_DEBUG(getADDebugStream() << "Not active:\n" << *sei << '\n');
      strategies.insert(
          {sei, StructExtractDifferentiationStrategy::Inactive});
      SILClonerWithScopes::visitStructExtractInst(sei);
      return;
    }
    // This instruction is active. Determine the appropriate differentiation
    // strategy, and use it.
    auto *structDecl = sei->getStructDecl();
    if (structDecl->getAttrs().hasAttribute<FieldwiseDifferentiableAttr>()) {
      strategies[sei] = StructExtractDifferentiationStrategy::Fieldwise;
      SILClonerWithScopes::visitStructExtractInst(sei);
      return;
    }
    // The FieldwiseProductSpace strategy is not appropriate, so use the Getter
    // strategy.
    strategies[sei] = StructExtractDifferentiationStrategy::Getter;
    // Find the corresponding getter and its VJP.
    auto *getterDecl = sei->getField()->getGetter();
    assert(getterDecl);
    auto *getterFn = getModule().lookUpFunction(
        SILDeclRef(getterDecl, SILDeclRef::Kind::Func));
    if (!getterFn) {
      context.emitNondifferentiabilityError(
          sei, invoker, diag::autodiff_property_not_differentiable);
      errorOccurred = true;
      return;
    }
    SILAutoDiffIndices indices(/*source*/ 0,
        AutoDiffIndexSubset::getDefault(getASTContext(), 1, true));
    auto *attr = context.lookUpDifferentiableAttr(getterFn, indices);
    if (!attr) {
      context.emitNondifferentiabilityError(
          sei, invoker, diag::autodiff_property_not_differentiable);
      errorOccurred = true;
      return;
    }
    // Reference and apply the VJP.
    auto loc = sei->getLoc();
    auto *getterVJP = getAssociatedFunction(
        context, getterFn, attr, AutoDiffAssociatedFunctionKind::VJP,
        attr->getVJPName());
    assert(getterVJP && "Expected to find getter VJP");
    auto *getterVJPRef = getBuilder().createFunctionRef(loc, getterVJP);
    auto *getterVJPApply = getBuilder().createApply(
        loc, getterVJPRef,
        getOpSubstitutionMap(getterVJP->getForwardingSubstitutionMap()),
        /*args*/ {getOpValue(sei->getOperand())}, /*isNonThrowing*/ false);
    // Extract direct results from `getterVJPApply`.
    SmallVector<SILValue, 8> vjpDirectResults;
    extractAllElements(getterVJPApply, getBuilder(), vjpDirectResults);
    // Map original result.
    auto originalDirectResults =
        ArrayRef<SILValue>(vjpDirectResults).drop_back(1);
    auto originalDirectResult = joinElements(originalDirectResults,
                                             getBuilder(),
                                             getterVJPApply->getLoc());
    mapValue(sei, originalDirectResult);
    // Checkpoint the pullback.
    auto pullback = vjpDirectResults.back();
    // TODO: Check whether it's necessary to reabstract getter pullbacks.
    pullbackInfo.addPullbackDecl(sei, getOpType(pullback->getType()));
    pullbackValues[sei->getParent()].push_back(pullback);
  }

  void visitStructElementAddrInst(StructElementAddrInst *seai) {
    auto &strategies = context.getStructExtractDifferentiationStrategies();
    // Special handling logic only applies when the `struct_element_addr` is
    // active. If not, just do standard cloning.
    if (!activityInfo.isActive(seai, getIndices())) {
      LLVM_DEBUG(getADDebugStream() << "Not active:\n" << *seai << '\n');
      strategies[seai] =StructExtractDifferentiationStrategy::Inactive;
      SILClonerWithScopes::visitStructElementAddrInst(seai);
      return;
    }
    // This instruction is active. Determine the appropriate differentiation
    // strategy, and use it.
    auto *structDecl = seai->getStructDecl();
    if (structDecl->getAttrs().hasAttribute<FieldwiseDifferentiableAttr>()) {
      strategies[seai] = StructExtractDifferentiationStrategy::Fieldwise;
      SILClonerWithScopes::visitStructElementAddrInst(seai);
      return;
    }
    // The FieldwiseProductSpace strategy is not appropriate, so use the Getter
    // strategy.
    strategies[seai] = StructExtractDifferentiationStrategy::Getter;
    // Find the corresponding getter and its VJP.
    auto *getterDecl = seai->getField()->getGetter();
    assert(getterDecl);
    auto *getterFn = getModule().lookUpFunction(
        SILDeclRef(getterDecl, SILDeclRef::Kind::Func));
    if (!getterFn) {
      context.emitNondifferentiabilityError(
          seai, invoker, diag::autodiff_property_not_differentiable);
      errorOccurred = true;
      return;
    }
    SILAutoDiffIndices indices(/*source*/ 0,
        AutoDiffIndexSubset::getDefault(getASTContext(), 1, true));
    auto *attr = context.lookUpDifferentiableAttr(getterFn, indices);
    if (!attr) {
      context.emitNondifferentiabilityError(
          seai, invoker, diag::autodiff_property_not_differentiable);
      errorOccurred = true;
      return;
    }
    // Set generic context scope before getting VJP function type.
    auto vjpGenSig = SubsMap.getGenericSignature()
        ? SubsMap.getGenericSignature()->getCanonicalSignature()
        : nullptr;
    Lowering::GenericContextScope genericContextScope(
        context.getTypeConverter(), vjpGenSig);
    // Reference the getter VJP.
    auto loc = seai->getLoc();
    auto *getterVJP = getModule().lookUpFunction(attr->getVJPName());
    assert(getterVJP && "Expected to find getter VJP");
    auto vjpFnTy = getterVJP->getLoweredFunctionType();
    auto *getterVJPRef = getBuilder().createFunctionRef(loc, getterVJP);
    // Store getter VJP arguments and indirect result buffers.
    SmallVector<SILValue, 8> vjpArgs;
    SmallVector<AllocStackInst *, 8> vjpIndirectResults;
    for (auto indRes : vjpFnTy->getIndirectFormalResults()) {
      auto *alloc = getBuilder().createAllocStack(
          loc, getOpType(indRes.getSILStorageType()));
      vjpArgs.push_back(alloc);
      vjpIndirectResults.push_back(alloc);
    }
    vjpArgs.push_back(getOpValue(seai->getOperand()));
    // Apply the getter VJP.
    auto *getterVJPApply = getBuilder().createApply(
        loc, getterVJPRef,
        getOpSubstitutionMap(getterVJP->getForwardingSubstitutionMap()),
        vjpArgs, /*isNonThrowing*/ false);
    // Collect all results from `getterVJPApply` in type-defined order.
    SmallVector<SILValue, 8> vjpDirectResults;
    extractAllElements(getterVJPApply, getBuilder(), vjpDirectResults);
    SmallVector<SILValue, 8> allResults;
    collectAllActualResultsInTypeOrder(
        getterVJPApply, vjpDirectResults,
        getterVJPApply->getIndirectSILResults(), allResults);
    // Deallocate VJP indirect results.
    for (auto alloc : vjpIndirectResults)
      getBuilder().createDeallocStack(loc, alloc);
    auto originalDirectResult = allResults[indices.source];
    // Map original result.
    mapValue(seai, originalDirectResult);
    // Checkpoint the pullback.
    SILValue pullback = vjpDirectResults.back();
    // TODO: Check whether it's necessary to reabstract getter pullbacks.
    pullbackInfo.addPullbackDecl(seai, getOpType(pullback->getType()));
    pullbackValues[seai->getParent()].push_back(pullback);
=======
  void visitReturnInst(ReturnInst *ri) {
    auto loc = ri->getOperand().getLoc();
    auto *origExit = ri->getParent();
    auto &builder = getBuilder();
    auto *pbStructVal = buildPullbackValueStructValue(ri);

    // Get the VJP value corresponding to the original functions's return value.
    auto *origRetInst = cast<ReturnInst>(origExit->getTerminator());
    auto origResult = getOpValue(origRetInst->getOperand());
    SmallVector<SILValue, 8> origResults;
    extractAllElements(origResult, builder, origResults);

    // Get and partially apply the adjoint to get a pullback.
    auto vjpGenericEnv = vjp->getGenericEnvironment();
    auto vjpSubstMap = vjpGenericEnv
        ? vjpGenericEnv->getForwardingSubstitutionMap()
        : vjp->getForwardingSubstitutionMap();
    auto *adjointRef = builder.createFunctionRef(loc, adjoint);
    auto *adjointPartialApply = builder.createPartialApply(
        loc, adjointRef, vjpSubstMap, {pbStructVal},
        ParameterConvention::Direct_Guaranteed);

    // Return a tuple of the original result and pullback.
    SmallVector<SILValue, 8> directResults;
    directResults.append(origResults.begin(), origResults.end());
    directResults.push_back(adjointPartialApply);
    builder.createReturn(
        ri->getLoc(), joinElements(directResults, builder, loc));
>>>>>>> f537a920
  }

  // If an `apply` has active results or active inout parameters, replace it
  // with an `apply` of its VJP.
  void visitApplyInst(ApplyInst *ai) {
    // Special handling logic only applies when `apply` has active results or
    // active arguments at an active 'inout' parameter position. If not, just do
    // standard cloning.
    SmallVector<SILValue, 4> allResults;
    allResults.push_back(ai);
    allResults.append(ai->getIndirectSILResults().begin(),
                      ai->getIndirectSILResults().end());
    auto hasActiveResults = llvm::any_of(
        allResults, [this](SILValue res) {
      return activityInfo.isActive(res, getIndices());
    });
    auto hasActiveArguments = llvm::any_of(
        ai->getArgumentsWithoutIndirectResults(), [this](SILValue arg) {
      return activityInfo.isActive(arg, getIndices());
    });
    // Check for active 'inout' arguments.
    auto paramInfos = ai->getSubstCalleeConv().getParameters();
    bool hasActiveInoutParams = false;
    for (unsigned i : swift::indices(paramInfos))
      if (paramInfos[i].isIndirectInOut() &&
          activityInfo.isActive(ai->getArgumentsWithoutIndirectResults()[i],
                                getIndices()))
        hasActiveInoutParams = true;
    // Reject functions with active inout arguments. It's not yet supported.
    if (hasActiveInoutParams) {
      context.emitNondifferentiabilityError(ai, invoker,
          diag::autodiff_cannot_differentiate_through_inout_arguments);
      errorOccurred = true;
      return;
    }
    // If there's no active results, this function should not be differentiated.
    // Do standard cloning.
    if (!hasActiveResults || !hasActiveArguments) {
      LLVM_DEBUG(getADDebugStream() << "No active results:\n" << *ai << '\n');
      SILClonerWithScopes::visitApplyInst(ai);
      return;
    }

    // Get the parameter indices required for differentiating this function.
    LLVM_DEBUG(getADDebugStream() << "VJP-transforming:\n" << *ai << '\n');
    SmallVector<unsigned, 8> activeParamIndices;
    SmallVector<unsigned, 8> activeResultIndices;
    collectMinimalIndicesForFunctionCall(ai, allResults, getIndices(),
                                         activityInfo, activeParamIndices,
                                         activeResultIndices);
    assert(!activeParamIndices.empty() && "Parameter indices cannot be empty");
    assert(!activeResultIndices.empty() && "Result indices cannot be empty");
    LLVM_DEBUG(auto &s = getADDebugStream() << "Active indices: params={";
               interleave(activeParamIndices.begin(), activeParamIndices.end(),
                          [&s](unsigned i) { s << i; }, [&s] { s << ", "; });
               s << "}, results={"; interleave(
                   activeResultIndices.begin(), activeResultIndices.end(),
                   [&s](unsigned i) { s << i; }, [&s] { s << ", "; });
               s << "}\n";);
    // FIXME: We don't support multiple active results yet.
    if (activeResultIndices.size() > 1) {
      context.emitNondifferentiabilityError(
          ai, invoker, diag::autodiff_expression_not_differentiable_note);
      errorOccurred = true;
      return;
    }
    // Form expected indices by assuming there's only one result.
    SILAutoDiffIndices indices(activeResultIndices.front(),
        AutoDiffIndexSubset::get(
            getASTContext(),
            ai->getArgumentsWithoutIndirectResults().size(),
            activeParamIndices));

    // Emit the VJP.
    auto loc = ai->getLoc();
    auto &builder = getBuilder();
    auto original = getOpValue(ai->getCallee());
    auto functionSource = original;
    SILValue vjpValue;
    // If functionSource is a @differentiable function, just extract it.
    auto originalFnTy = original->getType().castTo<SILFunctionType>();
    if (originalFnTy->isDifferentiable()) {
      auto paramIndices = originalFnTy->getDifferentiationParameterIndices();
      for (auto i : indices.parameters->getIndices()) {
        if (!paramIndices->contains(i)) {
          context.emitNondifferentiabilityError(original, invoker,
              diag::autodiff_function_nondiff_parameter_not_differentiable);
          errorOccurred = true;
          return;
        }
      }
      vjpValue = builder.createAutoDiffFunctionExtract(
          original.getLoc(), AutoDiffFunctionExtractInst::Extractee::VJP,
          /*differentiationOrder*/ 1, functionSource);
    }

    // Check and diagnose non-differentiable arguments.
    for (unsigned paramIndex : range(originalFnTy->getNumParameters())) {
      if (indices.isWrtParameter(paramIndex) &&
              !originalFnTy->getParameters()[paramIndex]
              .getSILStorageType()
              .isDifferentiable(getModule())) {
        context.emitNondifferentiabilityError(
            original, invoker, diag::autodiff_nondifferentiable_argument);
        errorOccurred = true;
        return;
      }
    }
    // Check and diagnose non-differentiable results.
    if (!originalFnTy->getResults()[indices.source]
            .getSILStorageType()
            .isDifferentiable(getModule())) {
      context.emitNondifferentiabilityError(
          original, invoker, diag::autodiff_nondifferentiable_result);
      errorOccurred = true;
      return;
    }
    // If VJP has not yet been found, emit an `autodiff_function` instruction
    // on the remapped original function operand and `autodiff_function_extract`
    // the VJP. The actual JVP/VJP functions will be populated in the
    // `autodiff_function` during the transform main loop.
    if (!vjpValue) {
      // FIXME: Handle indirect differentiation invokers. This may require some
      // redesign: currently, each original function + attribute pair is mapped
      // only to one invoker.
      /*
      DifferentiationInvoker indirect(ai, attr);
      auto insertion =
          context.getInvokers().try_emplace({this->original, attr}, indirect);
      auto &invoker = insertion.first->getSecond();
      invoker = indirect;
      */

      // If the original `apply` instruction has a substitution map, then the
      // applied function is specialized.
      // In the VJP, specialization is also necessary for parity. The original
      // function operand is specialized with a remapped version of same
      // substitution map using an argument-less `partial_apply`.
      if (!ai->getSubstitutionMap().empty()) {
        auto substMap = getOpSubstitutionMap(ai->getSubstitutionMap());
        auto vjpPartialApply = getBuilder().createPartialApply(
            ai->getLoc(), original, substMap, {},
            ParameterConvention::Direct_Guaranteed);
        original = vjpPartialApply;
      }

      auto *autoDiffFuncInst = context.createAutoDiffFunction(
          getBuilder(), loc, indices.parameters, /*differentiationOrder*/ 1,
          original);

      // Record the `autodiff_function` instruction.
      context.getAutoDiffFunctionInsts().push_back(autoDiffFuncInst);
      context.getResultIndices()[autoDiffFuncInst] =
          activeResultIndices.front();

      vjpValue = getBuilder().createAutoDiffFunctionExtract(
          loc, AutoDiffFunctionExtractInst::Extractee::VJP,
          /*differentiationOrder*/ 1, autoDiffFuncInst);
    }

    // Record desired/actual VJP indices.
    // Temporarily set original pullback type to `None`.
    NestedApplyInfo info{indices, /*originalPullbackType*/ None};
    auto insertion = context.getNestedApplyInfo().try_emplace(ai, info);
    auto &nestedApplyInfo = insertion.first->getSecond();
    nestedApplyInfo = info;

    // Call the VJP using the original parameters.
    SmallVector<SILValue, 8> vjpArgs;
    auto vjpFnTy = getOpType(vjpValue->getType()).castTo<SILFunctionType>();
    auto numVJPArgs =
        vjpFnTy->getNumParameters() + vjpFnTy->getNumIndirectFormalResults();
    vjpArgs.reserve(numVJPArgs);
    // Collect substituted arguments.
    for (auto origArg : ai->getArguments())
      vjpArgs.push_back(getOpValue(origArg));
    assert(vjpArgs.size() == numVJPArgs);
    // Apply the VJP.
    // The VJP should be specialized, so no substitution map is necessary.
    auto *vjpCall = getBuilder().createApply(loc, vjpValue, SubstitutionMap(),
                                             vjpArgs, ai->isNonThrowing());
    LLVM_DEBUG(getADDebugStream() << "Applied vjp function\n" << *vjpCall);

    // Get the VJP results (original results and pullback).
    SmallVector<SILValue, 8> vjpDirectResults;
    extractAllElements(vjpCall, getBuilder(), vjpDirectResults);
    ArrayRef<SILValue> originalDirectResults =
        ArrayRef<SILValue>(vjpDirectResults).drop_back(1);
    SILValue originalDirectResult = joinElements(originalDirectResults,
                                                 getBuilder(),
                                                 vjpCall->getLoc());
    SILValue pullback = vjpDirectResults.back();

    // Store the original result to the value map.
    mapValue(ai, originalDirectResult);

    // Checkpoint the pullback.
    auto *pullbackDecl =
        pullbackInfo.addPullbackDecl(ai, getOpType(pullback->getType()));

    // If actual pullback type does not match lowered pullback type, reabstract
    // the pullback using a thunk.
    auto actualPullbackType =
        getOpType(pullback->getType()).getAs<SILFunctionType>();
    auto vjpGenSig = SubsMap.getGenericSignature()
        ? SubsMap.getGenericSignature()->getCanonicalSignature()
        : nullptr;
    Lowering::GenericContextScope genericContextScope(
        context.getTypeConverter(), vjpGenSig);
    auto loweredPullbackType =
        getOpType(context.getTypeConverter().getLoweredType(
                      pullbackDecl->getInterfaceType()->getCanonicalType(),
                      ResilienceExpansion::Minimal))
            .castTo<SILFunctionType>();
    if (!loweredPullbackType->isEqual(actualPullbackType)) {
      // Set non-reabstracted original pullback type in nested apply info.
      nestedApplyInfo.originalPullbackType = actualPullbackType;
      SILOptFunctionBuilder fb(context.getTransform());
      auto *thunk = getOrCreateReabstractionThunk(
          fb, getModule(), loc, /*caller*/ vjp, actualPullbackType,
          loweredPullbackType);
      auto *thunkRef = getBuilder().createFunctionRef(loc, thunk);
      pullback = getBuilder().createPartialApply(
          ai->getLoc(), thunkRef, thunk->getForwardingSubstitutionMap(),
          {pullback}, actualPullbackType->getCalleeConvention());
    }
    pullbackValues[ai->getParent()].push_back(pullback);

    // Some instructions that produce the callee may have been cloned.
    // If the original callee did not have any users beyond this `apply`,
    // recursively kill the cloned callee.
    if (auto *origCallee = cast_or_null<SingleValueInstruction>(
            ai->getCallee()->getDefiningInstruction()))
      if (origCallee->hasOneUse())
        recursivelyDeleteTriviallyDeadInstructions(
            getOpValue(origCallee)->getDefiningInstruction());
  }

  void visitAutoDiffFunctionInst(AutoDiffFunctionInst *adfi) {
    // Clone `autodiff_function` from original to VJP, then add the cloned
    // instruction to the `autodiff_function` worklist.
    SILClonerWithScopes::visitAutoDiffFunctionInst(adfi);
    auto *newADFI = cast<AutoDiffFunctionInst>(getOpValue(adfi));
    context.getAutoDiffFunctionInsts().push_back(newADFI);
  }
};
} // end anonymous namespace

//===----------------------------------------------------------------------===//
// AdjointValue - a symbolic representation for adjoint values that allows
// for efficient differentiation of aggregates.
//===----------------------------------------------------------------------===//

namespace {
class AdjointEmitter;
class AdjointValue;

class Cleanup {
public:
  using Func = void(*)(SILBuilder &, SILLocation, SILValue);

private:
  SILValue value;
  Func func;
  unsigned numChildren;

  Cleanup **getChildrenData() {
    return reinterpret_cast<Cleanup **>(this + 1);
  }

  Cleanup(SILValue value, Func func, ArrayRef<Cleanup *> children)
      : value(value), func(func), numChildren(children.size()) {
    assert(((func && value) || !func) &&
           "Value must be non-null when the function is non-null");
    assert(llvm::all_of(children, [](Cleanup *c) { return (bool)c; }));
    LLVM_DEBUG(getADDebugStream() << "Creating a cleanup with " << numChildren
               << " children.\n");
    std::uninitialized_copy(children.begin(), children.end(),
                            getChildrenData());
    assert(llvm::all_of(llvm::zip(children, getChildren()),
                        [](std::tuple<Cleanup *, Cleanup *> pair) {
      return std::get<0>(pair) == std::get<1>(pair);
    }));
  }

public:
  Cleanup() = delete;
  Cleanup(Cleanup &) = delete;
  Cleanup &operator=(const Cleanup &) = delete;

  static Cleanup *create(llvm::BumpPtrAllocator &allocator, SILValue value,
                         Func func, ArrayRef<Cleanup *> children) {
    auto *buf = allocator.Allocate(
        sizeof(Cleanup) + sizeof(Cleanup *) * children.size(),
        alignof(Cleanup));
    return new (buf) Cleanup(value, func, children);
  }

  unsigned getNumChildren() const {
    return numChildren;
  }

  ArrayRef<Cleanup *> getChildren() const {
    return {const_cast<Cleanup *>(this)->getChildrenData(), numChildren};
  }

  /// Disable this cleanup and makes its application a no-op.
  void disable() {
    func = nullptr;
  }

  /// Apply and invaliate the cleanup.
  void apply(SILBuilder &builder, SILLocation loc) {
    if (!func) return;
    assert(value);
    LLVM_DEBUG(getADDebugStream() << "Running `Cleanup::apply` for " << value);
    func(builder, loc, value);
    func = nullptr;
  }

  /// Apply the cleanup and its children recursively and invalidate them.
  void applyRecursively(SILBuilder &builder, SILLocation loc) {
    apply(builder, loc);
    for (auto *child : getChildren()) {
      assert(child);
      child->applyRecursively(builder, loc);
    }
  }
};

class ValueWithCleanup {
private:
  SILValue value;
  Cleanup *cleanup;

public:
  explicit ValueWithCleanup(SILValue value = SILValue(),
                            Cleanup *cleanup = nullptr)
      : value(value), cleanup(cleanup) {}
  ValueWithCleanup(const ValueWithCleanup &) = default;

public:
  SILValue getValue() const { return value; }
  operator SILValue() const { return getValue(); }
  void setValue(SILValue value) { this->value = value; }
  Cleanup *getCleanup() const { return cleanup; }
  void setCleanup(Cleanup *cleanup) { this->cleanup = cleanup; }

  SILLocation getLoc() const { return value.getLoc(); }
  SILType getType() const { return value->getType(); }
};

enum AdjointValueKind {
  /// An empty adjoint, i.e. zero. This case exists due to its special
  /// mathematical properties: `0 + x = x`. This is a guaranteed optimization
  /// when we combine a zero adjoint with another (e.g. differentiating a
  /// fanout).
  Zero,

  /// An aggregate of adjoint values.
  Aggregate,

  /// A concrete SIL value.
  Concrete,
};

class AdjointValueBase {
  friend class AdjointValue;

  /// The kind of this adjoint value.
  AdjointValueKind kind;

  /// The type of this value as if it were materialized as a SIL value.
  SILType type;

  /// The underlying value.
  union Value {
    MutableArrayRef<AdjointValue> aggregate;
    ValueWithCleanup concrete;
    Value(MutableArrayRef<AdjointValue> v) : aggregate(v) {}
    Value(ValueWithCleanup v) : concrete(v) {}
    Value() {}
  } value;

  explicit AdjointValueBase(SILType type,
                            MutableArrayRef<AdjointValue> aggregate)
      : kind(AdjointValueKind::Aggregate), type(type), value(aggregate) {}

  explicit AdjointValueBase(ValueWithCleanup v)
      : kind(AdjointValueKind::Concrete), type(v.getType()), value(v) {}

  explicit AdjointValueBase(SILType type)
      : kind(AdjointValueKind::Zero), type(type) {}
};

/// A symbolic adjoint value that is capable of representing zero value 0 and
/// 1, in addition to a materialized SILValue. This is expected to be passed
/// around by value in most cases, as it's two words long.
class AdjointValue final {
  friend class AdjointEmitter;

private:
  /// The kind of this adjoint value.
  AdjointValueBase *base;
  /*implicit*/ AdjointValue(AdjointValueBase *base = nullptr) : base(base) {}

public:
  AdjointValueBase *operator->() const { return base; }
  AdjointValueBase &operator*() const { return *base; }

  static AdjointValue createConcrete(llvm::BumpPtrAllocator &allocator,
                                     ValueWithCleanup value) {
    return new (allocator.Allocate<AdjointValueBase>()) AdjointValueBase(value);
  }

  template<typename EltRange>
  static AdjointValue createAggregate(llvm::BumpPtrAllocator &allocator,
                                      SILType type, EltRange elements) {
    AdjointValue *buf = reinterpret_cast<AdjointValue *>(allocator.Allocate(
        elements.size() * sizeof(AdjointValue), alignof(AdjointValue)));
    MutableArrayRef<AdjointValue> elementsCopy(buf, elements.size());
    std::uninitialized_copy(elements.begin(), elements.end(),
                            elementsCopy.begin());
    return new (allocator.Allocate<AdjointValueBase>())
        AdjointValueBase(type, elementsCopy);
  }

  static AdjointValue createZero(llvm::BumpPtrAllocator &allocator,
                                 SILType type) {
    return new (allocator.Allocate<AdjointValueBase>()) AdjointValueBase(type);
  }

  AdjointValueKind getKind() const { return base->kind; }
  SILType getType() const { return base->type; }
  CanType getSwiftType() const { return getType().getASTType(); }

  NominalTypeDecl *getAnyNominal() const {
    return getSwiftType()->getAnyNominal();
  }

  bool isZero() const { return getKind() == AdjointValueKind::Zero; }
  bool isAggregate() const { return getKind() == AdjointValueKind::Aggregate; }
  bool isConcrete() const { return getKind() == AdjointValueKind::Concrete; }

  unsigned getNumAggregateElements() const {
    assert(isAggregate());
    return base->value.aggregate.size();
  }

  AdjointValue takeAggregateElement(unsigned i) {
    assert(isAggregate());
    return base->value.aggregate[i];
  }

  ValueWithCleanup getConcreteValue() const {
    assert(isConcrete());
    return base->value.concrete;
  }

  void print(llvm::raw_ostream &s) const {
    switch (getKind()) {
    case AdjointValueKind::Zero:
      s << "Zero";
      break;
    case AdjointValueKind::Aggregate:
      s << "Aggregate<";
      if (auto *decl =
            getType().getASTType()->getStructOrBoundGenericStruct()) {
        s << "Struct>(";
        interleave(llvm::zip(decl->getStoredProperties(),
                             base->value.aggregate),
                             [&s](std::tuple<VarDecl *,
                                             const AdjointValue &> elt) {
                               s << std::get<0>(elt)->getName() << ": ";
                               std::get<1>(elt).print(s);
                             }, [&s] { s << ", "; });
      } else if (auto tupleType = getType().getAs<TupleType>()) {
        s << "Tuple>(";
        interleave(base->value.aggregate,
                   [&s](const AdjointValue &elt) { elt.print(s); },
                   [&s] { s << ", "; });
      } else {
        llvm_unreachable("Invalid aggregate");
      }
      s << ')';
      break;
    case AdjointValueKind::Concrete:
      s << "Concrete(" << base->value.concrete.getValue() << ')';
      break;
    }
  }
};

inline llvm::raw_ostream &operator<<(llvm::raw_ostream &os,
                                     const AdjointValue &adjVal) {
  adjVal.print(os);
  return os;
}

} // end anonymous namespace

//===----------------------------------------------------------------------===//
// AdjointEmitter - visitors on the original function for adjoint code
// generation
//===----------------------------------------------------------------------===//

namespace {
class AdjointEmitter final : public SILInstructionVisitor<AdjointEmitter> {
private:
  /// The parent VJP emitter.
  VJPEmitter &vjpEmitter;

  /// Post-order info for the original function.
  PostOrderFunctionInfo *postOrderInfo = nullptr;

  /// Mapping from original basic blocks and original values to corresponding
  /// adjoint values.
  DenseMap<std::pair<SILBasicBlock *, SILValue>, AdjointValue> valueMap;

  /// Mapping from original basic blocks and original buffers to corresponding
  /// adjoint buffers.
  DenseMap<std::pair<SILBasicBlock *, SILValue>, ValueWithCleanup> bufferMap;

  /// Mapping from original basic blocks to corresponding adjoint basic blocks.
  /// Adjoint basic blocks always have the predecessor as the single argument.
  DenseMap<SILBasicBlock *, SILBasicBlock *> adjointBBMap;

  /// Mapping from adjoint basic blocks to pullback struct arguments.
  DenseMap<SILBasicBlock *, SILArgument *> adjointPullbackStructArguments;

  /// Mapping from original basic blocks and successor basic blocks to
  /// corresponding adjoint trampoline basic blocks. Trampoline basic blocks
  /// take additional arguments in addition to the predecessor enum argument.
  DenseMap<std::pair<SILBasicBlock *, SILBasicBlock *>, SILBasicBlock *>
      adjointTrampolineBBMap;

  /// Mapping from original basic blocks to dominated active values.
  DenseMap<SILBasicBlock *, SmallVector<SILValue, 8>> activeValues;

  /// Mapping from original basic blocks and original active values to
  /// corresponding adjoint block arguments.
  DenseMap<std::pair<SILBasicBlock *, SILValue>, SILArgument *>
      activeValueAdjointBBArgumentMap;

  /// Stack buffers allocated for storing local adjoint adjoint values.
  SmallVector<ValueWithCleanup, 8> functionLocalAllocations;

  /// The seed argument in the adjoint function.
  SILArgument *seed = nullptr;

  /// The main builder.
  SILBuilder builder;

  /// An auxiliary local allocation builder.
  SILBuilder localAllocBuilder;

  llvm::BumpPtrAllocator allocator;

  bool errorOccurred = false;

  ADContext &getContext() const { return vjpEmitter.context; }
  SILModule &getModule() const { return getContext().getModule(); }
  ASTContext &getASTContext() const { return getAdjoint().getASTContext(); }
  SILFunction &getOriginal() const { return *vjpEmitter.original; }
  SILFunction &getAdjoint() const { return *vjpEmitter.adjoint; }
  SILDifferentiableAttr *getAttr() const { return vjpEmitter.attr; }
  DifferentiationInvoker getInvoker() const { return vjpEmitter.invoker; }
  PullbackInfo &getPullbackInfo() { return vjpEmitter.pullbackInfo; }
  const SILAutoDiffIndices &getIndices() const {
    return vjpEmitter.getIndices();
  }
  const DifferentiableActivityInfo &getActivityInfo() const {
    return vjpEmitter.activityInfo;
  }
  SILArgument *getAdjointBlockPullbackStructArgument(SILBasicBlock *origBB) {
#ifndef NDEBUG
    auto *pbStruct = adjointPullbackStructArguments[origBB]->getType()
        .getStructOrBoundGenericStruct();
    assert(pbStruct == getPullbackInfo().getPullbackStruct(origBB));
#endif
    return adjointPullbackStructArguments[origBB];
  }

public:
  explicit AdjointEmitter(VJPEmitter &vjpEmitter)
      : vjpEmitter(vjpEmitter), builder(getAdjoint()),
        localAllocBuilder(getAdjoint()) {
    // Get post-order info for the original function.
    auto &passManager = getContext().getPassManager();
    auto *postOrderAnalysis = passManager.getAnalysis<PostOrderAnalysis>();
    postOrderInfo = postOrderAnalysis->get(vjpEmitter.original);
  }

private:
  //--------------------------------------------------------------------------//
  // Managed value factory methods
  //--------------------------------------------------------------------------//

  Cleanup *makeCleanup(SILValue value, Cleanup::Func func,
                       ArrayRef<Cleanup *> children = {});

  Cleanup *makeCleanupFromChildren(ArrayRef<Cleanup *> children);

  AdjointValue makeZeroAdjointValue(SILType type);

  AdjointValue makeConcreteAdjointValue(ValueWithCleanup value);

  template<typename EltRange>
  AdjointValue makeAggregateAdjointValue(SILType type, EltRange elements);

  //--------------------------------------------------------------------------//
  // Managed value materializers
  //--------------------------------------------------------------------------//

  /// Materialize an adjoint value. The type of the given adjoint value must be
  /// loadable.
  ValueWithCleanup materializeAdjointDirect(AdjointValue val,
                                            SILLocation loc);

  /// Materialize an adjoint value indirectly to a SIL buffer.
  void materializeAdjointIndirect(
      AdjointValue val, ValueWithCleanup &destBuffer);

  /// Materialize the given adjoint value indirectly to the specified buffer.
  /// The root address derivation of `seedBufAccess` must be the result of
  /// a `begin_access`.
  void materializeAdjointIndirectHelper(
      AdjointValue val, ValueWithCleanup &destBufferAccess);

  //--------------------------------------------------------------------------//
  // Helpers for managed value materializers
  //--------------------------------------------------------------------------//

  /// Emit a zero value by calling `AdditiveArithmetic.zero`. The given type
  /// must conform to `AdditiveArithmetic`.
  void emitZeroIndirect(CanType type, SILValue bufferAccess, SILLocation loc);

  /// Emit a zero value by calling `AdditiveArithmetic.zero`. The given type
  /// must conform to `AdditiveArithmetic` and be loadable in SIL.
  SILValue emitZeroDirect(CanType type, SILLocation loc);

  //--------------------------------------------------------------------------//
  // Accumulator
  //--------------------------------------------------------------------------//

  /// Materialize an adjoint value in the most efficient way.
  ValueWithCleanup materializeAdjoint(AdjointValue val, SILLocation loc);

  /// Given two adjoint values, accumulate them.
  AdjointValue accumulateAdjointsDirect(AdjointValue lhs, AdjointValue rhs);

  /// Given two materialized adjoint values, accumulate them. These two
  /// adjoints must be objects of loadable type.
  SILValue accumulateDirect(SILValue lhs, SILValue rhs);

  /// Given two materialized adjoint values, accumulate them using
  /// `AdditiveArithmetic.+`, depending on the differentiation mode.
  void accumulateIndirect(SILValue resultBufAccess,
                          SILValue lhsBufAccess, SILValue rhsBufAccess);

  /// Given two buffers of an `AdditiveArithmetic` type, accumulate the right
  /// hand side into the left hand side using `+=`.
  void accumulateIndirect(SILValue lhsDestAccess, SILValue rhsAccess);

  //--------------------------------------------------------------------------//
  // Type transformer
  //--------------------------------------------------------------------------//

  /// Remap any archetypes into the current function's context.
  SILType remapType(SILType ty) {
    if (ty.hasArchetype())
      return getAdjoint().mapTypeIntoContext(ty.mapTypeOutOfContext());
    return getAdjoint().mapTypeIntoContext(ty);
  }

  Optional<VectorSpace> getTangentSpace(CanType type) {
    return type->getAutoDiffAssociatedTangentSpace(
        LookUpConformanceInModule(getModule().getSwiftModule()));
  }

  /// Assuming the given type conforms to `Differentiable` after remapping,
  /// returns the associated tangent space type.
  SILType getRemappedTangentType(SILType type) {
    return SILType::getPrimitiveType(
        getTangentSpace(remapType(type).getASTType())->getCanonicalType(),
        type.getCategory());
  }

  //--------------------------------------------------------------------------//
  // Managed value mapping
  //--------------------------------------------------------------------------//

  /// Returns true if the original value has a corresponding adjoint value.
  bool hasAdjointValue(SILBasicBlock *origBB, SILValue originalValue) const {
    assert(origBB->getParent() == &getOriginal());
    assert(originalValue->getType().isObject());
    return valueMap.count({origBB, originalValue});
  }

  /// Initializes an original value's corresponding adjoint value. Its adjoint
  /// value must not be present before this function is called.
  void initializeAdjointValue(SILBasicBlock *origBB, SILValue originalValue,
                              AdjointValue adjointValue) {
    assert(origBB->getParent() == &getOriginal());
    auto insertion =
        valueMap.try_emplace({origBB, originalValue}, adjointValue);
    assert(insertion.second && "Adjoint value inserted before");
  }

  /// Get the adjoint for an original value. The given value must be in the
  /// original function.
  ///
  /// This method first tries to find an entry in `adjointMap`. If an adjoint
  /// doesn't exist, create a zero adjoint.
  AdjointValue getAdjointValue(SILBasicBlock *origBB, SILValue originalValue) {
    assert(origBB->getParent() == &getOriginal());
    assert(originalValue->getType().isObject());
    assert(originalValue->getFunction() == &getOriginal());
    auto insertion = valueMap.try_emplace(
        {origBB, originalValue}, makeZeroAdjointValue(
            getRemappedTangentType(originalValue->getType())));
    auto it = insertion.first;
    return it->getSecond();
  }

  /// Add an adjoint value for the given original value.
  void addAdjointValue(SILBasicBlock *origBB, SILValue originalValue,
                       AdjointValue newAdjointValue) {
    assert(origBB->getParent() == &getOriginal());
    assert(originalValue->getType().isObject());
    assert(newAdjointValue.getType().isObject());
    assert(originalValue->getFunction() == &getOriginal());
    LLVM_DEBUG(getADDebugStream() << "Adding adjoint for " << originalValue);
#ifndef NDEBUG
    auto origTy = remapType(originalValue->getType()).getASTType();
    auto tanSpace = origTy->getAutoDiffAssociatedTangentSpace(
        LookUpConformanceInModule(getModule().getSwiftModule()));
    // The adjoint value must be in the tangent space.
    assert(tanSpace && newAdjointValue.getType().getASTType()->isEqual(
               tanSpace->getCanonicalType()));
#endif
    auto insertion =
        valueMap.try_emplace({origBB, originalValue}, newAdjointValue);
    auto inserted = insertion.second;
    if (inserted)
      return;
    // If adjoint already exists, accumulate the adjoint onto the existing
    // adjoint.
    auto it = insertion.first;
    auto &&existingValue = it->getSecond();
    valueMap.erase(it);
    initializeAdjointValue(origBB, originalValue,
        accumulateAdjointsDirect(existingValue, newAdjointValue));
  }

  /// Get the adjoint block argument corresponding to the given original block
  /// and active value.
  SILArgument *getActiveValueAdjointBlockArgument(SILBasicBlock *origBB,
                                                  SILValue activeValue) {
    assert(origBB->getParent() == &getOriginal());
    auto adjointBBArg = activeValueAdjointBBArgumentMap[{origBB, activeValue}];
    assert(adjointBBArg);
    assert(adjointBBArg->getParent() == getAdjointBlock(origBB));
    return adjointBBArg;
  }

  //--------------------------------------------------------------------------//
  // Buffer mapping
  //--------------------------------------------------------------------------//

  void setAdjointBuffer(SILBasicBlock *origBB,
                        SILValue originalBuffer,
                        ValueWithCleanup adjointBuffer) {
    assert(originalBuffer->getType().isAddress());
    auto insertion =
        bufferMap.try_emplace({origBB, originalBuffer}, adjointBuffer);
    assert(insertion.second); (void)insertion;
  }

  SILValue getAdjointProjection(SILBasicBlock *origBB,
                                SILValue originalProjection) {
    // Handle `struct_element_addr`.
    if (auto *seai = dyn_cast<StructElementAddrInst>(originalProjection)) {
      auto adjSource = getAdjointBuffer(origBB, seai->getOperand());
      auto *tangentVectorDecl =
          adjSource.getType().getStructOrBoundGenericStruct();
      auto tanFieldLookup =
          tangentVectorDecl->lookupDirect(seai->getField()->getName());
      assert(tanFieldLookup.size() == 1);
      auto *tanField = cast<VarDecl>(tanFieldLookup.front());
      return builder.createStructElementAddr(
         seai->getLoc(), adjSource.getValue(), tanField);
    }
    // Handle `tuple_element_addr`.
    if (auto *teai = dyn_cast<TupleElementAddrInst>(originalProjection)) {
      auto source = teai->getOperand();
      auto adjSource = getAdjointBuffer(origBB, source);
      if (!adjSource.getType().is<TupleType>())
        return adjSource;
      auto origTupleTy = source->getType().castTo<TupleType>();
      unsigned adjIndex = 0;
      for (unsigned i : range(teai->getFieldNo())) {
        if (getTangentSpace(
                origTupleTy->getElement(i).getType()->getCanonicalType()))
          ++adjIndex;
      }
      return builder.createTupleElementAddr(
          teai->getLoc(), adjSource.getValue(), adjIndex);
    }
    // Handle `begin_access`.
    if (auto *bai = dyn_cast<BeginAccessInst>(originalProjection)) {
      auto adjBase = getAdjointBuffer(origBB, bai->getOperand());
      if (errorOccurred)
        return (bufferMap[{origBB, originalProjection}] = ValueWithCleanup());
      return builder.createBeginAccess(
          bai->getLoc(), adjBase, bai->getAccessKind(), bai->getEnforcement(),
          /*noNestedConflict*/ false, /*fromBuiltin*/ false);
    }
    return SILValue();
  }

  SILBasicBlock::iterator getNextFunctionLocalAllocationInsertionPoint() {
    // If there are no local allocations, insert at the adjont entry beginning.
    if (functionLocalAllocations.empty())
      return getAdjoint().getEntryBlock()->begin();
    // Otherwise, insert before the last local allocation. Inserting before
    // rather than after ensures that allocation and zero initialization
    // instructions are grouped together.
    auto lastLocalAlloc = functionLocalAllocations.back().getValue();
    auto it = lastLocalAlloc->getDefiningInstruction()->getIterator();
    return it;
  }

  ValueWithCleanup &getAdjointBuffer(SILBasicBlock *origBB,
                                     SILValue originalBuffer) {
    assert(originalBuffer->getType().isAddress());
    assert(originalBuffer->getFunction() == &getOriginal());
    auto insertion = bufferMap.try_emplace({origBB, originalBuffer},
                                           ValueWithCleanup(SILValue()));
    if (!insertion.second) // not inserted
      return insertion.first->getSecond();

    // Diagnose `struct_element_addr` instructions to `@noDerivative` fields.
    if (auto *seai = dyn_cast<StructElementAddrInst>(originalBuffer)) {
      if (seai->getField()->getAttrs().hasAttribute<NoDerivativeAttr>()) {
        getContext().emitNondifferentiabilityError(
            originalBuffer, getInvoker(),
            diag::autodiff_noderivative_stored_property);
        errorOccurred = true;
        return (bufferMap[{origBB, originalBuffer}] = ValueWithCleanup());
      }
    }

    // If the original buffer is a projection, return a corresponding projection
    // into the adjoint buffer.
    if (auto adjProj = getAdjointProjection(origBB, originalBuffer)) {
      ValueWithCleanup projWithCleanup(
          adjProj, makeCleanup(adjProj, /*cleanup*/ nullptr));
      return (bufferMap[{origBB, originalBuffer}] = projWithCleanup);
    }

    // Set insertion point for local allocation builder: before the last local
    // allocation, or at the start of the adjoint function's entry if no local
    // allocations exist yet.
    localAllocBuilder.setInsertionPoint(
        getAdjoint().getEntryBlock(),
        getNextFunctionLocalAllocationInsertionPoint());
    // Allocate local buffer and initialize to zero.
    auto *newBuf = localAllocBuilder.createAllocStack(
        originalBuffer.getLoc(),
        getRemappedTangentType(originalBuffer->getType()));
    auto *access = localAllocBuilder.createBeginAccess(
        newBuf->getLoc(), newBuf, SILAccessKind::Init,
        SILAccessEnforcement::Static, /*noNestedConflict*/ true,
        /*fromBuiltin*/ false);
    // Temporarily change global builder insertion point and emit zero into the
    // local buffer.
    auto insertionPoint = builder.getInsertionBB();
    builder.setInsertionPoint(
        localAllocBuilder.getInsertionBB(),
        localAllocBuilder.getInsertionPoint());
    emitZeroIndirect(access->getType().getASTType(), access, access->getLoc());
    builder.setInsertionPoint(insertionPoint);
    localAllocBuilder.createEndAccess(
        access->getLoc(), access, /*aborted*/ false);
    // Create cleanup for local buffer.
    ValueWithCleanup bufWithCleanup(newBuf, makeCleanup(newBuf, emitCleanup));
    functionLocalAllocations.push_back(bufWithCleanup);
    return (insertion.first->getSecond() = bufWithCleanup);
  }

  // Accumulates `rhsBufferAccess` into the adjoint buffer corresponding to
  // `originalBuffer`.
  void addToAdjointBuffer(SILBasicBlock *origBB, SILValue originalBuffer,
                          SILValue rhsBufferAccess) {
    assert(originalBuffer->getType().isAddress() &&
           rhsBufferAccess->getType().isAddress());
    assert(originalBuffer->getFunction() == &getOriginal());
    assert(rhsBufferAccess->getFunction() == &getAdjoint());
    auto adjointBuffer = getAdjointBuffer(origBB, originalBuffer);
    if (errorOccurred)
      return;
    auto *destAccess = builder.createBeginAccess(
        rhsBufferAccess.getLoc(), adjointBuffer, SILAccessKind::Modify,
        SILAccessEnforcement::Static, /*noNestedConflict*/ true,
        /*fromBuiltin*/ false);
    accumulateIndirect(destAccess, rhsBufferAccess);
    builder.createEndAccess(
        destAccess->getLoc(), destAccess, /*aborted*/ false);
  }

  //--------------------------------------------------------------------------//
  // CFG mapping
  //--------------------------------------------------------------------------//

  SILBasicBlock *getAdjointBlock(SILBasicBlock *originalBlock) {
    return adjointBBMap.lookup(originalBlock);
  }

  SILBasicBlock *getAdjointTrampolineBlock(
      SILBasicBlock *originalBlock, SILBasicBlock *successorBlock) {
    return adjointTrampolineBBMap.lookup({originalBlock, successorBlock});
  }

  //--------------------------------------------------------------------------//
  // Other utilities
  //--------------------------------------------------------------------------//
  
  bool shouldBeDifferentiated(SILInstruction *inst,
                              const SILAutoDiffIndices &indices) {
    // Anything with an active result should be differentiated.
    if (llvm::any_of(inst->getResults(), [&](SILValue val) {
          return getActivityInfo().isActive(val, indices);
        }))
      return true;
    if (auto *ai = dyn_cast<ApplyInst>(inst)) {
      // Function applications with an active indirect result should be
      // differentiated.
      for (auto indRes : ai->getIndirectSILResults())
        if (getActivityInfo().isActive(indRes, indices))
          return true;
      // Function applications with an inout argument should be differentiated.
      auto paramInfos = ai->getSubstCalleeConv().getParameters();
      for (auto i : swift::indices(paramInfos))
        if (paramInfos[i].isIndirectInOut() &&
            getActivityInfo().isActive(
                ai->getArgumentsWithoutIndirectResults()[i], indices))
          return true;
    }
    // Instructions that may write to memory and that have an active operand
    // should be differentiated.
    if (inst->mayWriteToMemory())
      for (auto &op : inst->getAllOperands())
        if (getActivityInfo().isActive(op.get(), indices))
          return true;
    return false;
  }

public:
  /// Performs adjoint synthesis on the empty adjoint function. Returns true if
  /// any error occurs.
  bool run() {
    auto &original = getOriginal();
    auto &adjoint = getAdjoint();
    auto adjLoc = getAdjoint().getLocation();
    LLVM_DEBUG(getADDebugStream() << "Running AdjointEmitter on\n" << original);

    auto *adjGenEnv = getAdjoint().getGenericEnvironment();
    auto adjGenSig = adjGenEnv
        ? adjGenEnv->getGenericSignature()->getCanonicalSignature()
        : nullptr;
    Lowering::GenericContextScope genericContextScope(
        getContext().getTypeConverter(), adjGenSig);

    // Get dominated active values in original blocks.
    // Adjoint values of dominated active values are passed as adjoint block
    // arguments.
    auto *domAnalysis =
        getContext().getPassManager().getAnalysis<DominanceAnalysis>();
    auto *domInfo = domAnalysis->get(&original);
    DominanceOrder domOrder(original.getEntryBlock(), domInfo);
    while (auto *bb = domOrder.getNext()) {
      auto &activeBBValues = activeValues[bb];
      // If the current block has an immediate dominator, append the immediate
      // dominator block's active values to the current block's active values.
      auto *domNode = domInfo->getNode(bb)->getIDom();
      if (domNode) {
        auto &activeDomBBValues = activeValues[domNode->getBlock()];
        activeBBValues.append(activeDomBBValues.begin(),
                              activeDomBBValues.end());
      }
      SmallPtrSet<SILValue, 8> registered(activeBBValues.begin(),
                                          activeBBValues.end());
      // Register a value as active if it has not yet been registered.
      auto addActiveValue = [&](SILValue v) {
        if (registered.count(v))
          return;
        registered.insert(v);
        activeBBValues.push_back(v);
      };
      // Register bb arguments and all instruction operands/results.
      for (auto *arg : bb->getArguments())
        if (getActivityInfo().isActive(arg, getIndices()))
          addActiveValue(arg);
      for (auto &inst : *bb) {
        for (auto op : inst.getOperandValues())
          if (getActivityInfo().isActive(op, getIndices()))
            addActiveValue(op);
        for (auto result : inst.getResults())
          if (getActivityInfo().isActive(result, getIndices()))
            addActiveValue(result);
      }
      domOrder.pushChildren(bb);
    }

    // Create adjoint blocks and arguments, visiting original blocks in
    // post-order.
    for (auto *origBB : postOrderInfo->getPostOrder()) {
      auto *adjointBB = adjoint.createBasicBlock();
      adjointBBMap.insert({origBB, adjointBB});
      // If adjoint block is the adjoint entry, continue.
      if (adjointBB->isEntry())
        continue;
      // Otherwise, add a pullback struct argument to the adjoint block.
      auto pbStructLoweredType =
          remapType(getPullbackInfo().getPullbackStructLoweredType(origBB));
      auto *pbStructArg = adjointBB->createPhiArgument(
          pbStructLoweredType, ValueOwnershipKind::Guaranteed);
      adjointPullbackStructArguments[origBB] = pbStructArg;
      // Get all active values in the original block.
      // If the original block has no active values, continue.
      auto &activeBBValues = activeValues[origBB];
      if (activeBBValues.empty())
        continue;
      // Otherwise, if the original block has active values:
      // - For each active buffer in the original block, allocate a new local
      //   buffer in the adjoint entry. (All adjoint buffers are allocated in
      //   the adjoint entry and deallocated in the adjoint exit.)
      // - For each active value in the original block, add adjoint value
      //   arguments to the adjoint block.
      for (auto activeValue : activeBBValues) {
        if (activeValue->getType().isAddress()) {
          // Allocate and zero initialize a new local buffer using
          // `getAdjointBuffer`.
          builder.setInsertionPoint(adjoint.getEntryBlock());
          getAdjointBuffer(origBB, activeValue);
        } else {
          // Create and register adjoint block argument for the active value.
          auto *adjointArg = adjointBB->createPhiArgument(
              getRemappedTangentType(activeValue->getType()),
              ValueOwnershipKind::Guaranteed);
          activeValueAdjointBBArgumentMap[{origBB, activeValue}] = adjointArg;
        }
      }
      // - Create adjoint trampoline blocks for each successor block of the
      //   original block. Adjoint trampoline blocks only have a pullback
      //   struct argument, and branch from the adjoint successor block to the
      //   adjoint original block, trampoline adjoint values of active values.
      for (auto *succBB : origBB->getSuccessorBlocks()) {
        auto *adjointTrampolineBB = adjoint.createBasicBlockBefore(adjointBB);
        adjointTrampolineBBMap.insert(
            {{origBB, succBB}, adjointTrampolineBB});
        adjointTrampolineBB->createPhiArgument(
            pbStructLoweredType, ValueOwnershipKind::Guaranteed);
      }
    }

    auto *origEntry = original.getEntryBlock();
    auto *origExit = &*original.findReturnBB();
    auto *adjointEntry = adjoint.getEntryBlock();
    createEntryArguments(&adjoint);
    // The adjoint function has type (seed, exit_pbs) -> ([arg0], ..., [argn]).
    auto adjParamArgs = adjoint.getArgumentsWithoutIndirectResults();
    assert(adjParamArgs.size() == 2);
    seed = adjParamArgs[0];
    adjointPullbackStructArguments[origExit] = adjParamArgs[1];

    // Assign adjoint for original result.
    SmallVector<SILValue, 8> origFormalResults;
    collectAllFormalResultsInTypeOrder(original, origFormalResults);
    auto origResult = origFormalResults[getIndices().source];
    // Emit warning if original result is not varied, because it will always
    // have a zero derivative.
    if (!getActivityInfo().isVaried(origResult, getIndices().parameters)) {
      // Emit fixit if original result has a valid source location.
      auto sourceLoc = origResult.getLoc().getEndSourceLoc();
      if (sourceLoc.isValid()) {
        getContext()
            .diagnose(sourceLoc, diag::autodiff_nonvaried_result_fixit)
            .fixItInsertAfter(sourceLoc, ".withoutDerivative()");
      }
    }
    builder.setInsertionPoint(
        adjointEntry, getNextFunctionLocalAllocationInsertionPoint());
    if (seed->getType().isAddress()) {
      // Create a local copy so that it can be written to by later adjoint
      // zero'ing logic.
      auto *seedBufCopy = builder.createAllocStack(adjLoc, seed->getType());
      builder.createCopyAddr(adjLoc, seed, seedBufCopy, IsNotTake,
                             IsInitialization);
      if (seed->getType().isLoadable(builder.getFunction()))
        builder.createRetainValueAddr(adjLoc, seedBufCopy,
                                      builder.getDefaultAtomicity());
      ValueWithCleanup seedBufferCopyWithCleanup(
          seedBufCopy, makeCleanup(seedBufCopy, emitCleanup));
      setAdjointBuffer(origExit, origResult, seedBufferCopyWithCleanup);
      functionLocalAllocations.push_back(seedBufferCopyWithCleanup);
    } else {
      builder.createRetainValue(adjLoc, seed, builder.getDefaultAtomicity());
      initializeAdjointValue(origExit, origResult, makeConcreteAdjointValue(
          ValueWithCleanup(seed, makeCleanup(seed, emitCleanup))));
    }
    LLVM_DEBUG(getADDebugStream()
               << "Assigned seed " << *seed
               << " as the adjoint of original result " << origResult);

    // Visit original blocks blocks in post-order and perform differentiation
    // in corresponding adjoint blocks.
    for (auto *bb : postOrderInfo->getPostOrder()) {
      if (errorOccurred)
        break;
      // Get the corresponding adjoint basic block.
      auto adjBB = getAdjointBlock(bb);
      builder.setInsertionPoint(adjBB);

      LLVM_DEBUG({
        auto &s = getADDebugStream()
            << "Original bb" + std::to_string(bb->getDebugID())
            << ": To differentiate or not to differentiate?\n";
        for (auto &inst : reversed(*bb)) {
          s << (shouldBeDifferentiated(&inst, getIndices()) ? "[∂] " : "[ ] ")
            << inst;
        }
      });

      // Visit each instruction in reverse order.
      for (auto &inst : reversed(*bb)) {
        if (!shouldBeDifferentiated(&inst, getIndices()))
          continue;
        // Differentiate instruction.
        visit(&inst);
        if (errorOccurred)
          return true;
      }

      // If the original block is the original entry, then the adjoint block is
      // the adjoint exit, which is handled specially below this loop. Continue.
      if (bb->isEntry())
        continue;

      // Otherwise, add a `switch_enum` terminator for non-exit adjoint blocks.
      // 1. Get the pullback struct adjoint bb argument.
      // 2. Extract the predecessor enum value from the pullback struct value.
      auto *pbStructVal = getAdjointBlockPullbackStructArgument(bb);
      StructDecl *pbStruct;
      EnumDecl *predEnum;
      std::tie(pbStruct, predEnum) =
          getPullbackInfo().getPullbackDataStructures(bb);
      auto *predEnumField =
          getPullbackInfo().lookUpPullbackStructPredecessorField(bb);
      auto *predEnumVal =
          builder.createStructExtract(adjLoc, pbStructVal, predEnumField);

      // Propagate adjoint values from active basic block arguments to
      // predecessor terminator operands.
      for (auto *bbArg : bb->getArguments()) {
        if (!getActivityInfo().isActive(bbArg, getIndices()))
          continue;
        // Get predecessor terminator operands.
        SmallVector<std::pair<SILBasicBlock *, SILValue>, 4> incomingValues;
        bbArg->getSingleTerminatorOperands(incomingValues);
        // Initialize adjoint value of predecessor terminator operands as
        // adjoint value of current block arguments.
        auto bbArgAdj = getAdjointValue(bb, bbArg);
        for (auto pair : incomingValues) {
          auto *predBB = std::get<0>(pair);
          auto incomingValue = std::get<1>(pair);
          initializeAdjointValue(predBB, incomingValue, bbArgAdj);
        }
      }

      // 3. Build the adjoint successor cases for the `switch_enum` instruction.
      //    The adjoint successors correspond to the predecessors of the current
      //    block.
      SmallVector<std::pair<EnumElementDecl *, SILBasicBlock *>, 4>
          adjointSuccessorCases;
      for (auto *predBB : bb->getPredecessorBlocks()) {
        // Get the adjoint block and optional adjoint trampoline block of the
        // predecessor block.
        auto *adjointBB = getAdjointBlock(predBB);
        auto *adjointTrampolineBB = getAdjointTrampolineBlock(predBB, bb);
        SILBasicBlock *adjointSuccBB = nullptr;
        // If the predecessor block does not have a corresponding adjoint
        // trampoline block, then the adjoint successor is the adjoint block.
        if (!adjointTrampolineBB) {
          adjointSuccBB = adjointBB;
        }
        // Otherwise, the adjoint successor is the adjoint trampoline block,
        // which branches to the adjoint block and propagates adjoint values of
        // active values.
        else {
          adjointSuccBB = adjointTrampolineBB;
          assert(adjointSuccBB && adjointSuccBB->getNumArguments() == 1);
          SILBuilder adjointTrampolineBBBuilder(adjointSuccBB);
          SmallVector<SILValue, 8> trampolineArguments;
          // Propagate pullback struct argument.
          trampolineArguments.push_back(adjointSuccBB->getArguments().front());
          // Propagate adjoint values/buffers of active values/buffers.
          for (unsigned i : indices(activeValues[predBB])) {
            auto activeValue = activeValues[predBB][i];
            if (activeValue->getType().isObject()) {
              auto activeValueAdj = getAdjointValue(bb, activeValue);
              auto concreteActiveValueAdj =
                  materializeAdjointDirect(activeValueAdj, adjLoc);
              trampolineArguments.push_back(concreteActiveValueAdj);
              // If the adjoint block does not yet have a registered adjoint
              // value for the active value, set the adjoint value to the
              // forwarded adjoint value argument.
              // TODO: Hoist this logic out of loop over predecessor blocks to
              // remove the `hasAdjointValue` check.
              if (!hasAdjointValue(predBB, activeValue)) {
                auto *adjointBBArg =
                    getActiveValueAdjointBlockArgument(predBB, activeValue);
                auto forwardedArgAdj =
                    makeConcreteAdjointValue(ValueWithCleanup(adjointBBArg));
                initializeAdjointValue(predBB, activeValue, forwardedArgAdj);
              }
            } else {
              // Propagate adjoint buffers using `copy_addr`.
              auto adjBuf = getAdjointBuffer(bb, activeValue);
              auto succAdjBuf = getAdjointBuffer(predBB, activeValue);
              builder.createCopyAddr(
                  adjLoc, adjBuf, succAdjBuf, IsNotTake, IsNotInitialization);
            }
          }
          // Branch from adjoint trampoline block to adjoint block.
          adjointTrampolineBBBuilder.createBranch(
              adjLoc, adjointBB, trampolineArguments);
        }
        auto *enumEltDecl =
            getPullbackInfo().lookUpPredecessorEnumElement(predBB, bb);
        adjointSuccessorCases.push_back({enumEltDecl, adjointSuccBB});
      }
      assert(adjointSuccessorCases.size() == predEnum->getNumElements());
      // - If the original block has exactly one predecessor, then the adjoint
      //   block has exactly one successor. Extract the pullback struct value
      //   from the predecessor enum value using `unchecked_enum_data` and
      //   branch to the adjoint successor block.
      if (adjointSuccessorCases.size() == 1) {
        auto *predBB = bb->getSinglePredecessorBlock();
        assert(predBB);
        EnumElementDecl *enumEltDecl;
        SILBasicBlock *adjointSuccBB;
        std::tie(enumEltDecl, adjointSuccBB) = adjointSuccessorCases.front();
        auto *predPBStructVal =
            builder.createUncheckedEnumData(adjLoc, predEnumVal, enumEltDecl);
        builder.createBranch(adjLoc, adjointSuccBB, {predPBStructVal});
      }
      // - Otherwise, if the original block has multiple predecessors, then the
      //   adjoint block has multiple successors. Do `switch_enum` to branch on
      //   the predecessor enum values to adjoint successor blocks.
      else {
        builder.createSwitchEnum(
            adjLoc, predEnumVal, /*DefaultBB*/ nullptr, adjointSuccessorCases);
      }
    }

    // If errors occurred, back out.
    if (errorOccurred)
      return true;

    // Place the builder at the adjoint exit, i.e. the adjoint block
    // corresponding to the original entry. Return the adjoints wrt parameters
    // in the adjoint exit.
    builder.setInsertionPoint(getAdjointBlock(origEntry));

    // This vector will contain all the materialized return elements.
    SmallVector<SILValue, 8> retElts;
    // This vector will contain all indirect parameter adjoint buffers.
    SmallVector<ValueWithCleanup, 4> indParamAdjoints;

    auto origParams = original.getArgumentsWithoutIndirectResults();

    // Materializes the return element corresponding to the parameter
    // `parameterIndex` into the `retElts` vector.
    auto addRetElt = [&](unsigned parameterIndex) -> void {
      auto origParam = origParams[parameterIndex];
      if (origParam->getType().isObject()) {
        auto adjVal = getAdjointValue(origEntry, origParam);
        auto val = materializeAdjointDirect(adjVal, adjLoc);
        if (auto *cleanup = val.getCleanup()) {
          LLVM_DEBUG(getADDebugStream() << "Disabling cleanup for "
                     << val.getValue() << "for return\n");
          cleanup->disable();
          LLVM_DEBUG(getADDebugStream() << "Applying "
                     << cleanup->getNumChildren() << " child cleanups\n");
          cleanup->applyRecursively(builder, adjLoc);
        }
        retElts.push_back(val);
      } else {
        auto adjBuf = getAdjointBuffer(origEntry, origParam);
        if (errorOccurred)
          return;
        indParamAdjoints.push_back(adjBuf);
      }
    };
    // Accumulate differentiation parameter adjoints.
    for (auto i : getIndices().parameters->getIndices())
      addRetElt(i);

    // Disable cleanup for original indirect parameter adjoint buffers.
    // Copy them to adjoint indirect results.
    assert(indParamAdjoints.size() == adjoint.getIndirectResults().size() &&
           "Indirect parameter adjoint count mismatch");
    for (auto pair : zip(indParamAdjoints, adjoint.getIndirectResults())) {
      auto &source = std::get<0>(pair);
      auto &dest = std::get<1>(pair);
      builder.createCopyAddr(adjLoc, source, dest, IsTake, IsInitialization);
      if (auto *cleanup = source.getCleanup())
        cleanup->disable();
    }

    builder.setInsertionPoint(getAdjointBlock(origEntry));
    // Deallocate local allocations.
    for (auto alloc : functionLocalAllocations) {
      // Assert that local allocations have at least one use.
      // Buffers should not be allocated needlessly.
      assert(!alloc.getValue()->use_empty());
      if (auto *cleanup = alloc.getCleanup())
        cleanup->applyRecursively(builder, adjLoc);
      builder.createDeallocStack(adjLoc, alloc);
    }
    builder.createReturn(adjLoc, joinElements(retElts, builder, adjLoc));

    LLVM_DEBUG(getADDebugStream() << "Generated adjoint:\n" << adjoint);
    return errorOccurred;
  }

  void visit(SILInstruction *inst) {
    if (errorOccurred)
      return;

    LLVM_DEBUG(getADDebugStream() << "AdjointEmitter visited:\n[ORIG]"
               << *inst);
#ifndef NDEBUG
    auto beforeInsertion = std::prev(builder.getInsertionPoint());
#endif
    SILInstructionVisitor::visit(inst);
    LLVM_DEBUG({
      auto &s = llvm::dbgs() << "[ADJ] Emitted:\n";
      auto afterInsertion = builder.getInsertionPoint();
      for (auto it = ++beforeInsertion; it != afterInsertion; ++it)
        s << *it;
    });
  }

  void visitSILInstruction(SILInstruction *inst) {
    LLVM_DEBUG(getADDebugStream()
               << "Unhandled instruction in adjoint emitter: " << *inst);
    getContext().emitNondifferentiabilityError(inst, getInvoker(),
        diag::autodiff_expression_not_differentiable_note);
    errorOccurred = true;
  }

  void visitApplyInst(ApplyInst *ai) {
    // Replace a call to a function with a call to its pullback.
    auto &nestedApplyInfo = getContext().getNestedApplyInfo();
    auto applyInfoLookup = nestedApplyInfo.find(ai);
    // If no `NestedApplyInfo` was found, then this task doesn't need to be
    // differentiated.
    if (applyInfoLookup == nestedApplyInfo.end()) {
      // Must not be active.
      assert(!getActivityInfo().isActive(ai, getIndices()));
      return;
    }
    auto applyInfo = applyInfoLookup->getSecond();

    // Get the pullback.
    auto *field = getPullbackInfo().lookUpPullbackDecl(ai);
    assert(field);
    auto loc = ai->getLoc();
    SILValue pullback = builder.createStructExtract(
        loc, getAdjointBlockPullbackStructArgument(ai->getParent()), field);

    // Get the original result of the `apply` instruction.
    SmallVector<SILValue, 8> args;
    SmallVector<SILValue, 8> origDirResults;
    collectAllExtractedElements(ai, origDirResults);
    SmallVector<SILValue, 8> origAllResults;
    collectAllActualResultsInTypeOrder(
        ai, origDirResults, ai->getIndirectSILResults(),
        origAllResults);
    auto origResult = origAllResults[applyInfo.indices.source];
    auto origNumIndRes = ai->getNumIndirectResults();

    auto pullbackType =
        remapType(pullback->getType()).castTo<SILFunctionType>();

    // Get the seed (i.e. adjoint value of the original result).
    ValueWithCleanup seed;
    auto *bb = ai->SILInstruction::getParentBlock();
    if (origResult->getType().isObject()) {
      // If original result is a `tuple_extract`, materialize adjoint value of
      // `ai` and extract the corresponding element adjoint value.
      if (auto *tupleExtract = dyn_cast<TupleExtractInst>(origResult)) {
        auto adjointTuple = materializeAdjoint(getAdjointValue(bb, ai), loc);
        auto seedVal = builder.emitTupleExtract(loc, adjointTuple,
                                                tupleExtract->getFieldNo());
        seed = ValueWithCleanup(seedVal, makeCleanup(seedVal, emitCleanup));
      }
      // Otherwise, materialize adjoint value of `ai`.
      else {
        seed = materializeAdjoint(getAdjointValue(bb, origResult), loc);
      }
    } else {
      seed = getAdjointBuffer(bb, origResult);
      if (errorOccurred)
        return;
    }

    // Create allocations for pullback indirect results.
    SmallVector<AllocStackInst *, 4> pullbackIndirectResults;
    auto actualPullbackType = applyInfo.originalPullbackType
        ? *applyInfo.originalPullbackType
        : pullbackType;
    for (auto indRes : actualPullbackType->getIndirectFormalResults()) {
      auto *alloc =
          builder.createAllocStack(loc, remapType(indRes.getSILStorageType()));
      pullbackIndirectResults.push_back(alloc);
      args.push_back(alloc);
    }

    // If pullback was reabstracted in VJP, reabstract pullback in adjoint.
    if (applyInfo.originalPullbackType) {
      SILOptFunctionBuilder fb(getContext().getTransform());
      auto *thunk = getOrCreateReabstractionThunk(
          fb, getContext().getModule(), loc, &getAdjoint(),
          pullbackType, *applyInfo.originalPullbackType);
      auto *thunkRef = builder.createFunctionRef(loc, thunk);
      pullback = builder.createPartialApply(
          loc, thunkRef, thunk->getForwardingSubstitutionMap(),
          {pullback}, pullbackType->getCalleeConvention());
    }
    args.push_back(seed);

    // Call the pullback.
    auto *pullbackCall = builder.createApply(
        loc, pullback, SubstitutionMap(), args, /*isNonThrowing*/ false);

    // Extract all results from `pullbackCall`.
    SmallVector<SILValue, 8> dirResults;
    extractAllElements(pullbackCall, builder, dirResults);
    // Get all results in type-defined order.
    SmallVector<SILValue, 8> allResults;
    collectAllActualResultsInTypeOrder(
        pullbackCall, dirResults, pullbackCall->getIndirectSILResults(),
        allResults);
    LLVM_DEBUG({
      auto &s = getADDebugStream();
      s << "All direct results of the nested pullback call:\n";
      llvm::for_each(dirResults, [&](SILValue v) { s << v; });
      s << "All indirect results of the nested pullback call:\n";
      llvm::for_each(pullbackCall->getIndirectSILResults(),
                     [&](SILValue v) { s << v; });
      s << "All results of the nested pullback call:\n";
      llvm::for_each(allResults, [&](SILValue v) { s << v; });
    });

    // Accumulate adjoints for original differentiation parameters.
    auto allResultsIt = allResults.begin();
    for (unsigned i : applyInfo.indices.parameters->getIndices()) {
      auto origArg = ai->getArgument(origNumIndRes + i);
      auto tan = *allResultsIt++;
      if (tan->getType().isAddress()) {
        addToAdjointBuffer(bb, origArg, tan);
        emitCleanup(builder, loc, tan);
      } else {
        if (origArg->getType().isAddress()) {
          auto adjBuf = getAdjointBuffer(bb, origArg);
          if (errorOccurred)
            return;
          auto *tmpBuf = builder.createAllocStack(loc, tan->getType());
          builder.createStore(loc, tan, tmpBuf,
              getBufferSOQ(tmpBuf->getType().getASTType(), getAdjoint()));
          auto *readAccess = builder.createBeginAccess(
              loc, tmpBuf, SILAccessKind::Read, SILAccessEnforcement::Static,
              /*noNestedConflict*/ true, /*fromBuiltin*/ false);
          accumulateIndirect(adjBuf, readAccess);
          builder.createEndAccess(loc, readAccess, /*aborted*/ false);
          emitCleanup(builder, loc, tmpBuf);
          builder.createDeallocStack(loc, tmpBuf);
        }
        else
          addAdjointValue(bb, origArg, makeConcreteAdjointValue(ValueWithCleanup(
              tan, makeCleanup(tan, emitCleanup, {seed.getCleanup()}))));
      }
    }
    // Deallocate pullback indirect results.
    for (auto *alloc : reversed(pullbackIndirectResults))
      builder.createDeallocStack(loc, alloc);
  }

  /// Handle `struct` instruction.
  ///   y = struct (x0, x1, x2, ...)
  ///   adj[x0] += struct_extract adj[y], #x0
  ///   adj[x1] += struct_extract adj[y], #x1
  ///   adj[x2] += struct_extract adj[y], #x2
  ///   ...
  void visitStructInst(StructInst *si) {
    auto *bb = si->SILInstruction::getParentBlock();
    auto loc = si->getLoc();
    auto *structDecl = si->getStructDecl();
    auto av = getAdjointValue(bb, si);
    switch (av.getKind()) {
    case AdjointValueKind::Zero:
      for (auto *field : structDecl->getStoredProperties()) {
        auto fv = si->getFieldValue(field);
        addAdjointValue(bb, fv, makeZeroAdjointValue(
            getRemappedTangentType(fv->getType())));
      }
      break;
    case AdjointValueKind::Concrete: {
<<<<<<< HEAD
      auto adjStruct = materializeAdjointDirect(av, loc);
      if (structDecl->getAttrs().hasAttribute<FieldwiseDifferentiableAttr>()) {
        // Find the struct `TangentVector` type.
        auto structTy = remapType(si->getType()).getASTType();
        auto tangentVectorTy = structTy->getAutoDiffAssociatedTangentSpace(
            LookUpConformanceInModule(getModule().getSwiftModule()))
                ->getType()->getCanonicalType();
        assert(!getModule().Types.getTypeLowering(
                   tangentVectorTy, ResilienceExpansion::Minimal)
                       .isAddressOnly());
        auto *tangentVectorDecl =
            tangentVectorTy->getStructOrBoundGenericStruct();
        assert(tangentVectorDecl);

        // Accumulate adjoints for the fields of the `struct` operand.
        for (auto *field : structDecl->getStoredProperties()) {
          // There does not exist a corresponding tangent field for original
          // fields with `@noDerivative` attribute. Emit an error.
          if (field->getAttrs().hasAttribute<NoDerivativeAttr>())
            continue;
          // Find the corresponding field in the tangent space.
          VarDecl *tanField = nullptr;
          if (tangentVectorDecl == structDecl)
            tanField = field;
          // Otherwise, look up the field by name.
          else {
            auto tanFieldLookup =
                tangentVectorDecl->lookupDirect(field->getName());
            assert(tanFieldLookup.size() == 1);
            tanField = cast<VarDecl>(tanFieldLookup.front());
          }
          auto *adjStructElt =
              builder.createStructExtract(loc, adjStruct, tanField);
          addAdjointValue(
              bb,
              si->getFieldValue(field),
              makeConcreteAdjointValue(ValueWithCleanup(
                  adjStructElt, makeCleanup(adjStructElt, emitCleanup))));
=======
      auto adjStruct = materializeAdjointDirect(std::move(av), loc);
      // Find the struct `TangentVector` type.
      auto structTy = remapType(si->getType()).getASTType();
      auto tangentVectorTy = structTy->getAutoDiffAssociatedTangentSpace(
          LookUpConformanceInModule(getModule().getSwiftModule()))
              ->getType()->getCanonicalType();
      assert(!getModule().Types.getTypeLowering(
                 tangentVectorTy, ResilienceExpansion::Minimal)
                     .isAddressOnly());
      auto *tangentVectorDecl =
          tangentVectorTy->getStructOrBoundGenericStruct();
      assert(tangentVectorDecl);

      // Accumulate adjoints for the fields of the `struct` operand.
      for (auto *field : structDecl->getStoredProperties()) {
        // There does not exist a corresponding tangent field for original
        // fields with `@noDerivative` attribute. Emit an error.
        if (field->getAttrs().hasAttribute<NoDerivativeAttr>())
          continue;
        // Find the corresponding field in the tangent space.
        VarDecl *tanField = nullptr;
        if (tangentVectorDecl == structDecl)
          tanField = field;
        // Otherwise, look up the field by name.
        else {
          auto tanFieldLookup =
              tangentVectorDecl->lookupDirect(field->getName());
          if (tanFieldLookup.empty()) {
            getContext().emitNondifferentiabilityError(
                si, getInvoker(),
                diag::autodiff_stored_property_no_corresponding_tangent,
                tangentVectorDecl->getNameStr(), field->getNameStr());
            errorOccurred = true;
            return;
          }
          tanField = cast<VarDecl>(tanFieldLookup.front());
>>>>>>> f537a920
        }
        auto *adjStructElt =
            builder.createStructExtract(loc, adjStruct, tanField);
        addAdjointValue(
            si->getFieldValue(field),
            makeConcreteAdjointValue(ValueWithCleanup(
                adjStructElt, makeCleanup(adjStructElt, emitCleanup))));
      }
      break;
    }
    case AdjointValueKind::Aggregate: {
      llvm_unreachable("Unhandled. Are you trying to differentiate a "
                       "memberwise initializer?");
    }
    }
  }

  void visitStructExtractInst(StructExtractInst *sei) {
    assert(!sei->getField()->getAttrs().hasAttribute<NoDerivativeAttr>() &&
           "`struct_extract` with `@noDerivative` field should not be "
           "differentiated; activity analysis should not marked as varied");
<<<<<<< HEAD
    auto *bb = sei->SILInstruction::getParentBlock();
    auto loc = sei->getLoc();
    auto &differentiationStrategies =
        getContext().getStructExtractDifferentiationStrategies();
    auto strategy = differentiationStrategies.lookup(sei);
    switch (strategy) {
    case StructExtractDifferentiationStrategy::Inactive:
      assert(!getActivityInfo().isActive(sei, getIndices()));
      return;
    case StructExtractDifferentiationStrategy::Fieldwise: {
      // Compute adjoint as follows:
      //   y = struct_extract x, #key
      //   adj[x] += struct (0, ..., #key': adj[y], ..., 0)
      // where `#key'` is the field in the tangent space corresponding to
      // `#key`.
      auto structTy = remapType(sei->getOperand()->getType()).getASTType();
      auto tangentVectorTy = structTy->getAutoDiffAssociatedTangentSpace(
          LookUpConformanceInModule(getModule().getSwiftModule()))
              ->getType()->getCanonicalType();
      assert(!getModule().Types.getTypeLowering(
                 tangentVectorTy, ResilienceExpansion::Minimal)
                     .isAddressOnly());
      auto tangentVectorSILTy =
          SILType::getPrimitiveObjectType(tangentVectorTy);
      auto *tangentVectorDecl =
          tangentVectorTy->getStructOrBoundGenericStruct();
      assert(tangentVectorDecl);
      // Find the corresponding field in the tangent space.
      VarDecl *tanField = nullptr;
      // If the tangent space is the original struct, then field is the same.
      if (tangentVectorDecl == sei->getStructDecl())
        tanField = sei->getField();
      // Otherwise, look up the field by name.
      else {
        auto tanFieldLookup =
            tangentVectorDecl->lookupDirect(sei->getField()->getName());
        assert(tanFieldLookup.size() == 1);
        tanField = cast<VarDecl>(tanFieldLookup.front());
      }
      // Accumulate adjoint for the `struct_extract` operand.
      auto av = getAdjointValue(bb, sei);
      switch (av.getKind()) {
      case AdjointValueKind::Zero:
        addAdjointValue(bb, sei->getOperand(),
                        makeZeroAdjointValue(tangentVectorSILTy));
        break;
      case AdjointValueKind::Concrete:
      case AdjointValueKind::Aggregate: {
        SmallVector<AdjointValue, 8> eltVals;
        for (auto *field : tangentVectorDecl->getStoredProperties()) {
          if (field == tanField) {
            eltVals.push_back(av);
          } else {
            auto substMap = tangentVectorTy->getMemberSubstitutionMap(
                field->getModuleContext(), field);
            auto fieldTy = field->getType().subst(substMap);
            auto fieldSILTy =
                getContext().getTypeConverter().getLoweredType(
                    fieldTy, ResilienceExpansion::Minimal);
            assert(fieldSILTy.isObject());
            eltVals.push_back(makeZeroAdjointValue(fieldSILTy));
          }
        }
        addAdjointValue(bb, sei->getOperand(),
            makeAggregateAdjointValue(tangentVectorSILTy, eltVals));
      }
=======
    // Compute adjoint as follows:
    //   y = struct_extract x, #key
    //   adj[x] += struct (0, ..., #key': adj[y], ..., 0)
    // where `#key'` is the field in the tangent space corresponding to
    // `#key`.
    auto structTy = remapType(sei->getOperand()->getType()).getASTType();
    auto tangentVectorTy = structTy->getAutoDiffAssociatedTangentSpace(
        LookUpConformanceInModule(getModule().getSwiftModule()))
            ->getType()->getCanonicalType();
    assert(!getModule().Types.getTypeLowering(
               tangentVectorTy, ResilienceExpansion::Minimal)
                   .isAddressOnly());
    auto tangentVectorSILTy =
        SILType::getPrimitiveObjectType(tangentVectorTy);
    auto *tangentVectorDecl =
        tangentVectorTy->getStructOrBoundGenericStruct();
    assert(tangentVectorDecl);
    // Find the corresponding field in the tangent space.
    VarDecl *tanField = nullptr;
    // If the tangent space is the original struct, then field is the same.
    if (tangentVectorDecl == sei->getStructDecl())
      tanField = sei->getField();
    // Otherwise, look up the field by name.
    else {
      auto tanFieldLookup =
          tangentVectorDecl->lookupDirect(sei->getField()->getName());
      if (tanFieldLookup.empty()) {
        getContext().emitNondifferentiabilityError(
            sei, getInvoker(),
            diag::autodiff_stored_property_no_corresponding_tangent,
            sei->getStructDecl()->getNameStr(),
            sei->getField()->getNameStr());
        errorOccurred = true;
        return;
>>>>>>> f537a920
      }
      tanField = cast<VarDecl>(tanFieldLookup.front());
    }
<<<<<<< HEAD
    case StructExtractDifferentiationStrategy::Getter: {
      // Get the pullback.
      auto *pullbackField = getPullbackInfo().lookUpPullbackDecl(sei);
      assert(pullbackField);
      auto pullback = builder.createStructExtract(
          loc, getAdjointBlockPullbackStructArgument(sei->getParent()),
          pullbackField);

      // Construct the pullback arguments.
      auto av = getAdjointValue(bb, sei);
      auto vector = materializeAdjointDirect(av, loc);

      // Call the pullback.
      auto *pullbackCall = builder.createApply(
          loc, pullback, SubstitutionMap(), {vector}, /*isNonThrowing*/ false);
      assert(!pullbackCall->hasIndirectResults());

      // Accumulate adjoint for the `struct_extract` operand.
      addAdjointValue(bb, sei->getOperand(),
          makeConcreteAdjointValue(
              ValueWithCleanup(pullbackCall, vector.getCleanup())));
=======
    // Accumulate adjoint for the `struct_extract` operand.
    auto av = takeAdjointValue(sei);
    switch (av.getKind()) {
    case AdjointValueKind::Zero:
      addAdjointValue(sei->getOperand(),
                      makeZeroAdjointValue(tangentVectorSILTy));
>>>>>>> f537a920
      break;
    case AdjointValueKind::Concrete:
    case AdjointValueKind::Aggregate: {
      SmallVector<AdjointValue, 8> eltVals;
      for (auto *field : tangentVectorDecl->getStoredProperties()) {
        if (field == tanField) {
          eltVals.push_back(av);
        } else {
          auto substMap = tangentVectorTy->getMemberSubstitutionMap(
              field->getModuleContext(), field);
          auto fieldTy = field->getType().subst(substMap);
          auto fieldSILTy =
              getContext().getTypeConverter().getLoweredType(
                  fieldTy, ResilienceExpansion::Minimal);
          assert(fieldSILTy.isObject());
          eltVals.push_back(makeZeroAdjointValue(fieldSILTy));
        }
      }
      addAdjointValue(sei->getOperand(),
          makeAggregateAdjointValue(tangentVectorSILTy, eltVals));
    }
    }
  }

  /// Handle `tuple` instruction.
  ///   y = tuple (x0, x1, x2, ...)
  ///   adj[x0] += tuple_extract adj[y], 0
  ///   ...
  void visitTupleInst(TupleInst *ti) {
    auto *bb = ti->SILInstruction::getParentBlock();
    auto av = getAdjointValue(bb, ti);
    switch (av.getKind()) {
    case AdjointValueKind::Zero:
      for (auto eltVal : ti->getElements()) {
        if (!getTangentSpace(eltVal->getType().getASTType()))
          continue;
        addAdjointValue(bb, eltVal, makeZeroAdjointValue(
            getRemappedTangentType(eltVal->getType())));
      }
      break;
    case AdjointValueKind::Concrete: {
      auto val = av.getConcreteValue();
      unsigned adjIdx = 0;
      for (auto i : range(ti->getNumOperands())) {
        if (!getTangentSpace(ti->getOperand(i)->getType().getASTType()))
          continue;
        auto adjElt = val;
        if (val.getType().is<TupleType>())
          adjElt = ValueWithCleanup(builder.createTupleExtract(
              ti->getLoc(), val, adjIdx++), val.getCleanup());
        addAdjointValue(bb, ti->getOperand(i), makeConcreteAdjointValue(adjElt));
      }
      break;
    }
    case AdjointValueKind::Aggregate:
      unsigned adjIdx = 0;
      for (auto i : range(ti->getElements().size())) {
        if (!getTangentSpace(ti->getElement(i)->getType().getASTType()))
          continue;
        addAdjointValue(bb, ti->getElement(i), av.takeAggregateElement(adjIdx++));
      }
      break;
    }
  }

  /// Handle `tuple_extract` instruction.
  ///   y = tuple_extract x, <n>
  ///                         |--- n-th element
  ///   adj[x] += tuple (0, 0, ..., adj[y], ..., 0, 0)
  void visitTupleExtractInst(TupleExtractInst *tei) {
    auto *bb = tei->SILInstruction::getParentBlock();
    auto tupleTanTy = getRemappedTangentType(tei->getOperand()->getType());
    auto av = getAdjointValue(bb, tei);
    switch (av.getKind()) {
    case AdjointValueKind::Zero:
      addAdjointValue(bb, tei->getOperand(), makeZeroAdjointValue(tupleTanTy));
      break;
    case AdjointValueKind::Aggregate:
    case AdjointValueKind::Concrete: {
      auto tupleTy = tei->getTupleType();
      auto tupleTanTupleTy = tupleTanTy.getAs<TupleType>();
      if (!tupleTanTupleTy) {
        addAdjointValue(bb, tei->getOperand(), av);
        break;
      }
      SmallVector<AdjointValue, 8> elements;
      unsigned adjIdx = 0;
      for (unsigned i : range(tupleTy->getNumElements())) {
        if (!getTangentSpace(
                tupleTy->getElement(i).getType()->getCanonicalType()))
          continue;
        if (tei->getFieldNo() == i)
          elements.push_back(av);
        else
          elements.push_back(makeZeroAdjointValue(
              getRemappedTangentType(SILType::getPrimitiveObjectType(
                  tupleTanTupleTy->getElementType(adjIdx++)
                      ->getCanonicalType()))));
      }
      if (elements.size() == 1) {
        addAdjointValue(bb, tei->getOperand(), elements.front());
        break;
      }
      addAdjointValue(bb, tei->getOperand(),
          makeAggregateAdjointValue(tupleTanTy, elements));
      break;
    }
    }
  }

  // Handle `load` instruction.
  //   Original: y = load x
  //    Adjoint: adj[x] += adj[y]
  void visitLoadInst(LoadInst *li) {
    auto *bb = li->SILInstruction::getParentBlock();
    auto adjVal = materializeAdjointDirect(getAdjointValue(bb, li), li->getLoc());
    // Allocate a local buffer and store the adjoint value. This buffer will be
    // used for accumulation into the adjoint buffer.
    auto *localBuf = builder.createAllocStack(li->getLoc(), adjVal.getType());
    auto *initAccess = builder.createBeginAccess(
        li->getLoc(), localBuf, SILAccessKind::Init,
        SILAccessEnforcement::Static, /*noNestedConflict*/ true,
        /*fromBuiltin*/ false);
    builder.createStore(li->getLoc(), adjVal, initAccess,
        getBufferSOQ(localBuf->getType().getASTType(), getAdjoint()));
    builder.createEndAccess(li->getLoc(), initAccess, /*aborted*/ false);
    // Get the adjoint buffer.
    auto &adjBuf = getAdjointBuffer(bb, li->getOperand());
    if (errorOccurred)
      return;
    // Accumulate the adjoint value in the local buffer into the adjoint buffer.
    auto *readAccess = builder.createBeginAccess(
        li->getLoc(), localBuf, SILAccessKind::Read,
        SILAccessEnforcement::Static, /*noNestedConflict*/ true,
        /*fromBuiltin*/ false);
    accumulateIndirect(adjBuf, readAccess);
    // Combine the adjoint buffer's original child cleanups with the adjoint
    // value's cleanup.
    adjBuf.setCleanup(makeCleanupFromChildren({adjBuf.getCleanup(),
                                               adjVal.getCleanup()}));
    builder.createEndAccess(li->getLoc(), readAccess, /*aborted*/ false);
    builder.createDeallocStack(li->getLoc(), localBuf);
  }

  // Handle `store` instruction.
  //   Original: store x to y
  //    Adjoint: adj[x] += load adj[y]; adj[y] = 0
  void visitStoreInst(StoreInst *si) {
    auto *bb = si->SILInstruction::getParentBlock();
    auto &adjBuf = getAdjointBuffer(bb, si->getDest());
    if (errorOccurred)
      return;
    auto bufType = remapType(adjBuf.getType());
    auto adjVal = builder.createLoad(si->getLoc(), adjBuf,
        getBufferLOQ(bufType.getASTType(), getAdjoint()));
    // Disable the buffer's top-level cleanup (which is supposed to operate on
    // the buffer), create a cleanup for the value that carrys all child
    // cleanups.
    auto valueCleanup = makeCleanup(adjVal, emitCleanup,
        adjBuf.getCleanup()
            ? adjBuf.getCleanup()->getChildren() : ArrayRef<Cleanup *>());
    addAdjointValue(bb, si->getSrc(), makeConcreteAdjointValue(
        ValueWithCleanup(adjVal, valueCleanup)));
    // Set the buffer to zero, with a cleanup.
    auto *bai = dyn_cast<BeginAccessInst>(adjBuf.getValue());
    if (bai && !(bai->getAccessKind() == SILAccessKind::Modify ||
                 bai->getAccessKind() == SILAccessKind::Init)) {
      auto *modifyAccess = builder.createBeginAccess(
          si->getLoc(), bai->getSource(), SILAccessKind::Modify,
          SILAccessEnforcement::Static, /*noNestedConflict*/ true,
          /*fromBuiltin*/ false);
      emitZeroIndirect(bufType.getASTType(), modifyAccess, si->getLoc());
      builder.createEndAccess(si->getLoc(), modifyAccess, /*aborted*/ false);
    } else {
      emitZeroIndirect(bufType.getASTType(), adjBuf, si->getLoc());
    }
  }

  // Handle `copy_addr` instruction.
  //   Original: copy_addr x to y
  //    Adjoint: adj[x] += adj[y]; adj[y] = 0
  void visitCopyAddrInst(CopyAddrInst *cai) {
    auto *bb = cai->SILInstruction::getParentBlock();
    auto &adjDest = getAdjointBuffer(bb, cai->getDest());
    if (errorOccurred)
      return;
    auto destType = remapType(adjDest.getType());
    // Disable the buffer's top-level cleanup (which is supposed to operate on
    // the buffer), create a cleanup for the value that carrys all child
    // cleanups.
    auto valueCleanup = makeCleanup(adjDest, emitCleanup,
        adjDest.getCleanup()
            ? adjDest.getCleanup()->getChildren() : ArrayRef<Cleanup *>());
    adjDest.setCleanup(valueCleanup);
    auto *readAccess = builder.createBeginAccess(
        cai->getLoc(), adjDest, SILAccessKind::Read,
        SILAccessEnforcement::Static, /*noNestedConflict*/ true,
        /*fromBuiltin*/ false);
    addToAdjointBuffer(bb, cai->getSrc(), readAccess);
    builder.createEndAccess(cai->getLoc(), readAccess, /*aborted*/ false);
    // Set the buffer to zero, with a cleanup.
    auto *bai = dyn_cast<BeginAccessInst>(adjDest.getValue());
    if (bai && !(bai->getAccessKind() == SILAccessKind::Modify ||
                 bai->getAccessKind() == SILAccessKind::Init)) {
      auto *modifyAccess = builder.createBeginAccess(
          cai->getLoc(), bai->getSource(), SILAccessKind::Modify,
          SILAccessEnforcement::Static, /*noNestedConflict*/ true,
          /*fromBuiltin*/ false);
      emitZeroIndirect(destType.getASTType(), modifyAccess, cai->getLoc());
      builder.createEndAccess(cai->getLoc(), modifyAccess, /*aborted*/ false);
    } else {
      emitZeroIndirect(destType.getASTType(), adjDest, cai->getLoc());
    }
    auto cleanup = makeCleanup(adjDest, emitCleanup);
    adjDest.setCleanup(cleanup);
  }

  // Handle `begin_access` instruction.
  //   Original: y = begin_access x
  //    Adjoint: end_access adj[y]
  void visitBeginAccessInst(BeginAccessInst *bai) {
    // Check for non-differentiable writes.
    if (bai->getAccessKind() == SILAccessKind::Modify) {
      if (auto *gai = dyn_cast<GlobalAddrInst>(bai->getSource())) {
        getContext().emitNondifferentiabilityError(bai, getInvoker(),
            diag::autodiff_cannot_differentiate_writes_to_global_variables);
        errorOccurred = true;
        return;
      }
      if (auto *pbi = dyn_cast<ProjectBoxInst>(bai->getSource())) {
        getContext().emitNondifferentiabilityError(bai, getInvoker(),
            diag::autodiff_cannot_differentiate_writes_to_mutable_captures);
        errorOccurred = true;
        return;
      }
    }
    auto *bb = bai->SILInstruction::getParentBlock();
    auto accessBuf = getAdjointBuffer(bb, bai);
    auto &sourceBuf = getAdjointBuffer(bb, bai->getSource());
    sourceBuf.setCleanup(makeCleanupFromChildren({sourceBuf.getCleanup(),
                                                  accessBuf.getCleanup()}));
    if (errorOccurred)
      return;
    builder.createEndAccess(bai->getLoc(), accessBuf, /*aborted*/ false);
  }

  // Handle `end_access` instruction.
  //   Original: end_access y, where y = begin_access x
  //    Adjoint: adj[y] = begin_access inverse(access_kind) adj[x]
  void visitEndAccessInst(EndAccessInst *eai) {
    auto *bb = eai->SILInstruction::getParentBlock();
    auto adjBuf = getAdjointBuffer(bb, eai->getSource());
    if (errorOccurred)
      return;
    SILAccessKind kind;
    switch (eai->getBeginAccess()->getAccessKind()) {
    case SILAccessKind::Read: kind = SILAccessKind::Modify; break;
    case SILAccessKind::Modify: kind = SILAccessKind::Read; break;
    case SILAccessKind::Init: kind = SILAccessKind::Deinit; break;
    case SILAccessKind::Deinit: kind = SILAccessKind::Init; break;
    }
    auto adjAccess = builder.createBeginAccess(
        eai->getLoc(), adjBuf, kind, eai->getBeginAccess()->getEnforcement(),
        eai->getBeginAccess()->hasNoNestedConflict(),
        eai->getBeginAccess()->isFromBuiltin());
    setAdjointBuffer(bb, eai->getOperand(),
                     ValueWithCleanup(adjAccess, makeCleanupFromChildren({})));
  }

#define PROPAGATE_BUFFER_CLEANUP(INST) \
  void visit##INST##Inst(INST##Inst *inst) { \
    auto *bb = inst->SILInstruction::getParentBlock(); \
    auto &adjBase = getAdjointBuffer(bb, inst->getOperand()); \
    auto &adjProj = getAdjointBuffer(bb, inst); \
    adjProj.setCleanup(makeCleanupFromChildren( \
        {adjProj.getCleanup(), adjBase.getCleanup()})); \
  }
  PROPAGATE_BUFFER_CLEANUP(StructElementAddr)
  PROPAGATE_BUFFER_CLEANUP(TupleElementAddr)
#undef PROPAGATE_CLEANUP

#define NOT_DIFFERENTIABLE(INST, DIAG) \
  void visit##INST##Inst(INST##Inst *inst) { \
    getContext().emitNondifferentiabilityError( \
        inst, getDifferentiationTask(), DIAG); \
    errorOccurred = true; \
    return; \
  }
#undef NOT_DIFFERENTIABLE

#define NO_ADJOINT(INST) \
  void visit##INST##Inst(INST##Inst *inst) {}
  // Terminators.
  NO_ADJOINT(Return)
  NO_ADJOINT(Branch)
  NO_ADJOINT(CondBranch)

  // Stack allocation/deallocation.
  NO_ADJOINT(AllocStack)
  NO_ADJOINT(DeallocStack)

  // Debugging/reference counting instructions.
  NO_ADJOINT(DebugValue)
  NO_ADJOINT(DebugValueAddr)
  NO_ADJOINT(RetainValue)
  NO_ADJOINT(RetainValueAddr)
  NO_ADJOINT(ReleaseValue)
  NO_ADJOINT(ReleaseValueAddr)
  NO_ADJOINT(StrongRetain)
  NO_ADJOINT(StrongRelease)
  NO_ADJOINT(UnownedRetain)
  NO_ADJOINT(UnownedRelease)
  NO_ADJOINT(StrongRetainUnowned)
  NO_ADJOINT(DestroyValue)
  NO_ADJOINT(DestroyAddr)
#undef NO_DERIVATIVE
};
} // end anonymous namespace

Cleanup *AdjointEmitter::makeCleanup(SILValue value, Cleanup::Func func,
                                     ArrayRef<Cleanup *> children) {
  SmallVector<Cleanup *, 2> nonnullChildren;
  for (auto *c : children)
    if (c) nonnullChildren.push_back(c);
  return Cleanup::create(allocator, value, func, nonnullChildren);
}

Cleanup *AdjointEmitter::makeCleanupFromChildren(ArrayRef<Cleanup *> children) {
  if (children.empty())
    return nullptr;
  if (children.size() == 1)
    return children.front();
  SmallSetVector<Cleanup *, 8> uniqued(children.begin(), children.end());
  return makeCleanup(SILValue(), /*func*/ nullptr, uniqued.getArrayRef());
}

AdjointValue AdjointEmitter::makeZeroAdjointValue(SILType type) {
  return AdjointValue::createZero(allocator, remapType(type));
}

AdjointValue
AdjointEmitter::makeConcreteAdjointValue(ValueWithCleanup value) {
  return AdjointValue::createConcrete(allocator, value);
}

template<typename EltRange>
AdjointValue AdjointEmitter::makeAggregateAdjointValue(
    SILType type, EltRange elements) {
  return AdjointValue::createAggregate(allocator, remapType(type), elements);
}

ValueWithCleanup AdjointEmitter::materializeAdjointDirect(
    AdjointValue val, SILLocation loc) {
  assert(val.getType().isObject());
  LLVM_DEBUG(getADDebugStream() <<
             "Materializing adjoints for " << val << '\n');
  switch (val.getKind()) {
  case AdjointValueKind::Zero: {
    auto zeroVal = emitZeroDirect(val.getSwiftType(), loc);
    return ValueWithCleanup(zeroVal, nullptr);
  }
  case AdjointValueKind::Aggregate: {
    SmallVector<SILValue, 8> elements;
    SmallVector<Cleanup *, 8> cleanups;
    for (auto i : range(val.getNumAggregateElements())) {
      auto eltVal = materializeAdjointDirect(val.takeAggregateElement(i), loc);
      elements.push_back(eltVal.getValue());
      cleanups.push_back(eltVal.getCleanup());
    }
    if (val.getType().is<TupleType>())
      return ValueWithCleanup(
          builder.createTuple(loc, val.getType(), elements),
                              makeCleanupFromChildren(cleanups));
    else {
      auto *adj = builder.createStruct(loc, val.getType(), elements);
      builder.createRetainValue(loc, adj, builder.getDefaultAtomicity());
      auto cleanupFn = [](SILBuilder &b, SILLocation l, SILValue v) {
        b.createReleaseValue(l, v, b.getDefaultAtomicity());
      };
      return ValueWithCleanup(adj, makeCleanup(adj, cleanupFn, cleanups));
    }
  }
  case AdjointValueKind::Concrete:
    return val.getConcreteValue();
  }
}

void AdjointEmitter::materializeAdjointIndirect(
    AdjointValue val, ValueWithCleanup &destBuffer) {
  ValueWithCleanup access(
      builder.createBeginAccess(
          destBuffer.getLoc(), destBuffer, SILAccessKind::Init,
          SILAccessEnforcement::Static, /*noNestedConflict*/ true,
          /*fromBuiltin*/ false),
          /*cleanup*/ nullptr);
  materializeAdjointIndirectHelper(val, access);
  destBuffer.setCleanup(access.getCleanup());
  builder.createEndAccess(access.getLoc(), access, /*aborted*/ false);
}

ValueWithCleanup AdjointEmitter::materializeAdjoint(AdjointValue val,
                                                    SILLocation loc) {
  if (val.isConcrete()) {
    LLVM_DEBUG(getADDebugStream()
        << "Materializing adjoint: Value is concrete.\n");
    return val.getConcreteValue();
  }
  LLVM_DEBUG(getADDebugStream() << "Materializing adjoint: Value is "
                                   "non-concrete. Materializing directly.\n");
  return materializeAdjointDirect(val, loc);
}

void AdjointEmitter::materializeAdjointIndirectHelper(
    AdjointValue val, ValueWithCleanup &destBufferAccess) {
  auto loc = destBufferAccess.getLoc();
  auto soq = getBufferSOQ(val.getType().getASTType(), builder.getFunction());
  switch (val.getKind()) {
  /// Given a `%buf : *T, emit instructions that produce a zero or an aggregate
  /// of zeros of the expected type. When `T` conforms to
  /// `AdditiveArithmetic`, we emit a call to `AdditiveArithmetic.zero`. When
  /// `T` is a builtin float, we emit a `float_literal` instruction.
  /// Otherwise, we assert that `T` must be an aggregate where each element
  /// conforms to `AdditiveArithmetic` or is a builtin float. We expect to emit
  /// a zero for each element and use the appropriate aggregate constructor
  /// instruction (in this case, `tuple`) to produce a tuple. But currently,
  /// since we need indirect passing for aggregate instruction, we just use
  /// `tuple_element_addr` to get element buffers and write elements to them.
  case AdjointValueKind::Zero:
    emitZeroIndirect(val.getSwiftType(), destBufferAccess, loc);
    break;
  /// Given a `%buf : *(T0, T1, T2, ...)` or `%buf : *Struct` recursively emit
  /// instructions to materialize the symbolic tuple or struct, filling the
  /// buffer.
  case AdjointValueKind::Aggregate: {
    if (auto *tupTy = val.getSwiftType()->getAs<TupleType>()) {
      for (auto idx : range(val.getNumAggregateElements())) {
        auto eltTy = SILType::getPrimitiveAddressType(
            tupTy->getElementType(idx)->getCanonicalType());
        ValueWithCleanup eltBuf(
            builder.createTupleElementAddr(loc, destBufferAccess, idx, eltTy),
            /*cleanup*/ nullptr);
        materializeAdjointIndirectHelper(val.takeAggregateElement(idx), eltBuf);
        destBufferAccess.setCleanup(makeCleanupFromChildren(
            {destBufferAccess.getCleanup(), eltBuf.getCleanup()}));
      }
    } else if (auto *structDecl =
                   val.getSwiftType()->getStructOrBoundGenericStruct()) {
      auto fieldIt = structDecl->getStoredProperties().begin();
      for (unsigned i = 0; fieldIt != structDecl->getStoredProperties().end();
           ++fieldIt, ++i) {
        ValueWithCleanup eltBuf(
            builder.createStructElementAddr(loc, destBufferAccess, *fieldIt),
            /*cleanup*/ nullptr);
        materializeAdjointIndirectHelper(val.takeAggregateElement(i), eltBuf);
        destBufferAccess.setCleanup(makeCleanupFromChildren(
            {destBufferAccess.getCleanup(), eltBuf.getCleanup()}));
      }
    } else {
      llvm_unreachable("Not an aggregate type");
    }
    break;
  }
  /// Value is already materialized!
  case AdjointValueKind::Concrete:
    auto concreteVal = val.getConcreteValue();
    builder.createStore(loc, concreteVal, destBufferAccess, soq);
    destBufferAccess.setCleanup(makeCleanupFromChildren(
        {destBufferAccess.getCleanup(), concreteVal.getCleanup()}));
    break;
  }
}

void AdjointEmitter::emitZeroIndirect(CanType type, SILValue bufferAccess,
                                      SILLocation loc) {
  auto *swiftMod = getModule().getSwiftModule();
  auto tangentSpace = type->getAutoDiffAssociatedTangentSpace(
      LookUpConformanceInModule(swiftMod));
  assert(tangentSpace && "No tangent space for this type");
  switch (tangentSpace->getKind()) {
  case VectorSpace::Kind::Vector:
    emitZeroIntoBuffer(builder, type, bufferAccess, loc);
    return;
  case VectorSpace::Kind::Tuple: {
    auto tupleType = tangentSpace->getTuple();
    SmallVector<SILValue, 8> zeroElements;
    for (unsigned i : range(tupleType->getNumElements())) {
      auto eltAddr = builder.createTupleElementAddr(loc, bufferAccess, i);
      emitZeroIndirect(tupleType->getElementType(i)->getCanonicalType(),
                       eltAddr, loc);
    }
    return;
  }
  case VectorSpace::Kind::Function: {
    llvm_unreachable(
      "Unimplemented: Emit thunks for abstracting zero initialization");
  }
  }
}

SILValue AdjointEmitter::emitZeroDirect(CanType type, SILLocation loc) {
  auto silType = getModule().Types.getLoweredLoadableType(
      type, ResilienceExpansion::Minimal);
  auto *buffer = builder.createAllocStack(loc, silType);
  auto *initAccess = builder.createBeginAccess(loc, buffer, SILAccessKind::Init,
                                               SILAccessEnforcement::Static,
                                               /*noNestedConflict*/ true,
                                               /*fromBuiltin*/ false);
  emitZeroIndirect(type, initAccess, loc);
  builder.createEndAccess(loc, initAccess, /*aborted*/ false);
  auto readAccess = builder.createBeginAccess(loc, buffer, SILAccessKind::Read,
                                              SILAccessEnforcement::Static,
                                              /*noNestedConflict*/ true,
                                              /*fromBuiltin*/ false);
  auto *loaded = builder.createLoad(loc, readAccess,
                                    getBufferLOQ(type, getAdjoint()));
  builder.createEndAccess(loc, readAccess, /*aborted*/ false);
  builder.createDeallocStack(loc, buffer);
  return loaded;
}

AdjointValue
AdjointEmitter::accumulateAdjointsDirect(AdjointValue lhs,
                                         AdjointValue rhs) {
  LLVM_DEBUG(getADDebugStream()
             << "Materializing adjoint directly.\nLHS: " << lhs
             << "\nRHS: " << rhs << '\n');

  switch (lhs.getKind()) {
  // x
  case AdjointValueKind::Concrete: {
    auto lhsVal = lhs.getConcreteValue();
    switch (rhs.getKind()) {
    // x + y
    case AdjointValueKind::Concrete: {
      auto rhsVal = rhs.getConcreteValue();
      auto sum = accumulateDirect(lhsVal, rhsVal);
      return makeConcreteAdjointValue(ValueWithCleanup(
          sum, makeCleanup(sum, emitCleanup, {lhsVal.getCleanup(),
                                              rhsVal.getCleanup()})));
    }
    // x + 0 => x
    case AdjointValueKind::Zero:
      return lhs;
    // x + (y, z) => (x.0 + y, x.1 + z)
    case AdjointValueKind::Aggregate:
      SmallVector<AdjointValue, 8> newElements;
      auto lhsTy = lhsVal.getValue()->getType().getASTType();
      if (auto *tupTy = lhsTy->getAs<TupleType>()) {
        for (auto idx : range(rhs.getNumAggregateElements())) {
          auto lhsElt = builder.createTupleExtract(
              lhsVal.getLoc(), lhsVal, idx);
          auto rhsElt = rhs.takeAggregateElement(idx);
          newElements.push_back(accumulateAdjointsDirect(
              makeConcreteAdjointValue(
                  ValueWithCleanup(lhsElt, lhsVal.getCleanup())),
              rhsElt));
        }
      } else if (auto *structDecl = lhsTy->getStructOrBoundGenericStruct()) {
        auto fieldIt = structDecl->getStoredProperties().begin();
        for (unsigned i = 0; fieldIt != structDecl->getStoredProperties().end();
             ++fieldIt, ++i) {
          auto lhsElt = builder.createStructExtract(
              lhsVal.getLoc(), lhsVal, *fieldIt);
          auto rhsElt = rhs.takeAggregateElement(i);
          newElements.push_back(accumulateAdjointsDirect(
              makeConcreteAdjointValue(
                  ValueWithCleanup(lhsElt, lhsVal.getCleanup())),
              rhsElt));
        }
      } else {
        llvm_unreachable("Not an aggregate type");
      }
      return makeAggregateAdjointValue(lhsVal.getType(), newElements);
    }
  }
  // 0
  case AdjointValueKind::Zero:
    // 0 + x => x
    return rhs;
  // (x, y)
  case AdjointValueKind::Aggregate:
    switch (rhs.getKind()) {
    // (x, y) + z => (x + z.0, y + z.1)
    case AdjointValueKind::Concrete:
    // x + 0 => x
    case AdjointValueKind::Zero:
      return lhs;
    // (x, y) + (z, w) => (x + z, y + w)
    case AdjointValueKind::Aggregate: {
      SmallVector<AdjointValue, 8> newElements;
      for (auto i : range(lhs.getNumAggregateElements()))
        newElements.push_back(
            accumulateAdjointsDirect(lhs.takeAggregateElement(i),
                                     rhs.takeAggregateElement(i)));
      return makeAggregateAdjointValue(lhs.getType(), newElements);
    }
    }
  }
}

SILValue AdjointEmitter::accumulateDirect(SILValue lhs, SILValue rhs) {
  // TODO: Optimize for the case when lhs == rhs.
  LLVM_DEBUG(getADDebugStream() <<
             "Emitting adjoint accumulation for lhs: " << lhs <<
             " and rhs: " << rhs << "\n");
  assert(lhs->getType() == rhs->getType() && "Adjoints must have equal types!");
  assert(lhs->getType().isObject() && rhs->getType().isObject() &&
         "Adjoint types must be both object types!");
  auto adjointTy = lhs->getType();
  auto adjointASTTy = adjointTy.getASTType();
  auto loc = lhs.getLoc();
  auto *swiftMod = getModule().getSwiftModule();
  auto tangentSpace = adjointASTTy->getAutoDiffAssociatedTangentSpace(
      LookUpConformanceInModule(swiftMod));
  assert(tangentSpace && "No tangent space for this type");
  switch (tangentSpace->getKind()) {
  case VectorSpace::Kind::Vector: {
    // Allocate buffers for inputs and output.
    auto *resultBuf = builder.createAllocStack(loc, adjointTy);
    auto *lhsBuf = builder.createAllocStack(loc, adjointTy);
    auto *rhsBuf = builder.createAllocStack(loc, adjointTy);
    // Initialize input buffers.
    auto *lhsBufInitAccess = builder.createBeginAccess(
        loc, lhsBuf, SILAccessKind::Init, SILAccessEnforcement::Static,
        /*noNestedConflict*/ true, /*fromBuiltin*/ false);
    auto *rhsBufInitAccess = builder.createBeginAccess(
        loc, rhsBuf, SILAccessKind::Init, SILAccessEnforcement::Static,
        /*noNestedConflict*/ true, /*fromBuiltin*/ false);
    builder.createStore(loc, lhs, lhsBufInitAccess,
                        getBufferSOQ(adjointASTTy, getAdjoint()));
    builder.createStore(loc, rhs, rhsBufInitAccess,
                        getBufferSOQ(adjointASTTy, getAdjoint()));
    builder.createEndAccess(loc, lhsBufInitAccess, /*aborted*/ false);
    builder.createEndAccess(loc, rhsBufInitAccess, /*aborted*/ false);
    // Accumulate the adjoints.
    auto *resultBufAccess = builder.createBeginAccess(
        loc, resultBuf, SILAccessKind::Init, SILAccessEnforcement::Static,
        /*noNestedConflict*/ true, /*fromBuiltin*/ false);
    auto *lhsBufReadAccess = builder.createBeginAccess(loc, lhsBuf,
        SILAccessKind::Read, SILAccessEnforcement::Static,
        /*noNestedConflict*/ true, /*fromBuiltin*/ false);
    auto *rhsBufReadAccess = builder.createBeginAccess(loc, rhsBuf,
        SILAccessKind::Read, SILAccessEnforcement::Static,
        /*noNestedConflict*/ true, /*fromBuiltin*/ false);
    accumulateIndirect(resultBufAccess, lhsBufReadAccess, rhsBufReadAccess);
    builder.createEndAccess(loc, resultBufAccess, /*aborted*/ false);
    builder.createEndAccess(loc, rhsBufReadAccess, /*aborted*/ false);
    builder.createEndAccess(loc, lhsBufReadAccess, /*aborted*/ false);
    // Deallocate input buffers.
    builder.createDeallocStack(loc, rhsBuf);
    builder.createDeallocStack(loc, lhsBuf);
    // Load result.
    resultBufAccess = builder.createBeginAccess(loc, resultBuf,
        SILAccessKind::Read, SILAccessEnforcement::Static,
        /*noNestedConflict*/ true, /*fromBuiltin*/ false);
    auto val = builder.createLoad(loc, resultBufAccess,
        getBufferLOQ(lhs->getType().getASTType(), getAdjoint()));
    builder.createEndAccess(loc, resultBufAccess, /*aborted*/ false);
    // Deallocate result buffer.
    builder.createDeallocStack(loc, resultBuf);
    return val;
  }
  case VectorSpace::Kind::Tuple: {
    auto tupleType = tangentSpace->getTuple();
    SmallVector<SILValue, 8> adjElements;
    for (unsigned i : range(tupleType->getNumElements())) {
      auto *eltLHS = builder.createTupleExtract(loc, lhs, i);
      auto *eltRHS = builder.createTupleExtract(loc, rhs, i);
      adjElements.push_back(accumulateDirect(eltLHS, eltRHS));
    }
    return builder.createTuple(loc, adjointTy, adjElements);
  }
  case VectorSpace::Kind::Function: {
    llvm_unreachable(
      "Unimplemented: Emit thunks for abstracting adjoint accumulation");
  }
  }
}

void AdjointEmitter::accumulateIndirect(
    SILValue resultBufAccess, SILValue lhsBufAccess, SILValue rhsBufAccess) {
  // TODO: Optimize for the case when lhs == rhs.
  assert(lhsBufAccess->getType() == rhsBufAccess->getType()
         && "Adjoints must have equal types!");
  assert(lhsBufAccess->getType().isAddress() &&
         rhsBufAccess->getType().isAddress()
         && "Adjoint types must be both address types!");
  auto loc = resultBufAccess.getLoc();
  auto adjointTy = lhsBufAccess->getType();
  auto adjointASTTy = adjointTy.getASTType();
  auto *swiftMod = getModule().getSwiftModule();
  auto tangentSpace = adjointASTTy->getAutoDiffAssociatedTangentSpace(
      LookUpConformanceInModule(swiftMod));
  assert(tangentSpace && "No tangent space for this type");
  switch (tangentSpace->getKind()) {
  case VectorSpace::Kind::Vector: {
    auto *proto = getContext().getAdditiveArithmeticProtocol();
    auto *combinerFuncDecl = getContext().getPlusDecl();
    // Call the combiner function and return.
    auto adjointParentModule = tangentSpace->getNominal()
        ? tangentSpace->getNominal()->getModuleContext()
        : getModule().getSwiftModule();
    auto confRef = adjointParentModule->lookupConformance(adjointASTTy, proto);
    assert(confRef.hasValue() && "Missing conformance to `AdditiveArithmetic`");
    SILDeclRef declRef(combinerFuncDecl, SILDeclRef::Kind::Func);
    auto silFnTy = getContext().getTypeConverter().getConstantType(declRef);
    // %0 = witness_method @+
    auto witnessMethod = builder.createWitnessMethod(loc, adjointASTTy,
                                                     *confRef, declRef,
                                                     silFnTy);
    auto subMap = SubstitutionMap::getProtocolSubstitutions(
        proto, adjointASTTy, *confRef);
    // %1 = metatype $T.Type
    auto metatypeType =
        CanMetatypeType::get(adjointASTTy, MetatypeRepresentation::Thick);
    auto metatypeSILType = SILType::getPrimitiveObjectType(metatypeType);
    auto metatype = builder.createMetatype(loc, metatypeSILType);
    // %2 = apply $0(%result, %new, %old, %1)
    builder.createApply(loc, witnessMethod, subMap,
                        {resultBufAccess, rhsBufAccess, lhsBufAccess, metatype},
                        /*isNonThrowing*/ false);
    return;
  }
  case VectorSpace::Kind::Tuple: {
    auto tupleType = tangentSpace->getTuple();
    for (unsigned i : range(tupleType->getNumElements())) {
      auto *destAddr = builder.createTupleElementAddr(loc, resultBufAccess, i);
      auto *eltAddrLHS = builder.createTupleElementAddr(loc, lhsBufAccess, i);
      auto *eltAddrRHS = builder.createTupleElementAddr(loc, rhsBufAccess, i);
      accumulateIndirect(destAddr, eltAddrLHS, eltAddrRHS);
    }
    return;
  }
  case VectorSpace::Kind::Function: {
    llvm_unreachable(
        "Unimplemented: Emit thunks for abstracting adjoint accumulation");
  }
  }
}

void AdjointEmitter::accumulateIndirect(SILValue lhsDestAccess,
                                        SILValue rhsAccess) {
  assert(lhsDestAccess->getType().isAddress() &&
         rhsAccess->getType().isAddress());
  assert(lhsDestAccess->getFunction() == &getAdjoint());
  assert(rhsAccess->getFunction() == &getAdjoint());
  auto loc = lhsDestAccess.getLoc();
  auto type = lhsDestAccess->getType();
  auto astType = type.getASTType();
  auto *swiftMod = getModule().getSwiftModule();
  auto tangentSpace = astType->getAutoDiffAssociatedTangentSpace(
      LookUpConformanceInModule(swiftMod));
  assert(tangentSpace && "No tangent space for this type");
  switch (tangentSpace->getKind()) {
  case VectorSpace::Kind::Vector: {
    auto *proto = getContext().getAdditiveArithmeticProtocol();
    auto *accumulatorFuncDecl = getContext().getPlusEqualDecl();
    // Call the combiner function and return.
    auto confRef = swiftMod->lookupConformance(astType, proto);
    assert(confRef.hasValue() && "Missing conformance to `AdditiveArithmetic`");
    SILDeclRef declRef(accumulatorFuncDecl, SILDeclRef::Kind::Func);
    auto silFnTy = getContext().getTypeConverter().getConstantType(declRef);
    // %0 = witness_method @+=
    auto witnessMethod =
        builder.createWitnessMethod(loc, astType, *confRef, declRef, silFnTy);
    auto subMap =
        SubstitutionMap::getProtocolSubstitutions(proto, astType, *confRef);
    // %1 = metatype $T.Type
    auto metatypeType =
        CanMetatypeType::get(astType, MetatypeRepresentation::Thick);
    auto metatypeSILType = SILType::getPrimitiveObjectType(metatypeType);
    auto metatype = builder.createMetatype(loc, metatypeSILType);
    // %2 = apply $0(%lhs, %rhs, %1)
    builder.createApply(loc, witnessMethod, subMap,
                        {lhsDestAccess, rhsAccess, metatype},
                        /*isNonThrowing*/ false);
    return;
  }
  case VectorSpace::Kind::Tuple: {
    auto tupleType = tangentSpace->getTuple();
    for (unsigned i : range(tupleType->getNumElements())) {
      auto *destAddr = builder.createTupleElementAddr(loc, lhsDestAccess, i);
      auto *eltAddrRHS = builder.createTupleElementAddr(loc, rhsAccess, i);
      accumulateIndirect(destAddr, eltAddrRHS);
    }
    return;
  }
  case VectorSpace::Kind::Function: {
    llvm_unreachable(
        "Unimplemented: Emit thunks for abstracting adjoint accumulation");
  }
  }
}

bool VJPEmitter::run() {
  LLVM_DEBUG(getADDebugStream()
             << "Cloning original @" << original->getName()
             << " to vjp @" << vjp->getName() << '\n');
  // Create entry BB and arguments.
  auto *entry = vjp->createBasicBlock();
  createEntryArguments(vjp);

  // Clone.
  SmallVector<SILValue, 4> entryArgs(entry->getArguments().begin(),
                                     entry->getArguments().end());
  cloneFunctionBody(original, entry, entryArgs);
  // If errors occurred, back out.
  if (errorOccurred)
    return true;

  // Generate adjoint code.
  AdjointEmitter adjointEmitter(*this);
  if (adjointEmitter.run()) {
    errorOccurred = true;
    return true;
  }
  LLVM_DEBUG(getADDebugStream() << "Finished VJPGen for function "
                                << original->getName() << ":\n" << *vjp);
  return errorOccurred;
}

//===----------------------------------------------------------------------===//
// `[differentiable]` attribute processing
//===----------------------------------------------------------------------===//

SILFunction *
ADContext::declareExternalAssociatedFunction(
    SILFunction *original, SILDifferentiableAttr *attr, StringRef name,
    AutoDiffAssociatedFunctionKind kind) {
  auto &module = getModule();
  auto &indices = attr->getIndices();
  auto originalTy = original->getLoweredFunctionType();
  auto originalLoc = original->getLocation();
  auto assocGenSig = getAssociatedFunctionGenericSignature(attr, original);
  auto assocFnTy = originalTy->getAutoDiffAssociatedFunctionType(
      indices.parameters, indices.source, /*differentiationOrder*/ 1, kind,
      module, LookUpConformanceInModule(module.getSwiftModule()), assocGenSig);
  SILOptFunctionBuilder fb(getTransform());
  // Create external function declaration.
  auto *assocFn = fb.createFunction(
      SILLinkage::PublicExternal, name, assocFnTy,
      /*genericEnv*/ nullptr, originalLoc, original->isBare(), IsNotTransparent,
      original->isSerialized(), original->isDynamicallyReplaceable());
  // Note: Setting debug scope prevents crashes during later transforms.
  assocFn->setDebugScope(new (module) SILDebugScope(originalLoc, assocFn));
  return assocFn;
}

static SILFunction* createJVP(
    ADContext &context, SILFunction *original, SILDifferentiableAttr *attr,
    bool isExported) {
  auto &module = context.getModule();
  auto &indices = attr->getIndices();
  auto originalTy = original->getLoweredFunctionType();

  // === Create an empty JVP. ===
  auto jvpName = original->getASTContext()
                     .getIdentifier("AD__" + original->getName().str() +
                                    "__jvp_" + indices.mangle())
                     .str();
  auto jvpGenericSig = getAssociatedFunctionGenericSignature(attr, original);
  auto *jvpGenericEnv = jvpGenericSig
      ? jvpGenericSig->createGenericEnvironment()
      : nullptr;

  // RAII that pushes the original function's generic signature to
  // `module.Types` so that the calls `module.Types.getTypeLowering()` below
  // will know the JVP's generic parameter types.
  Lowering::GenericContextScope genericContextScope(
      module.Types, jvpGenericSig);

  auto jvpType = originalTy->getAutoDiffAssociatedFunctionType(
      indices.parameters, indices.source, /*differentiationOrder*/ 1,
      AutoDiffAssociatedFunctionKind::JVP, module,
      LookUpConformanceInModule(module.getSwiftModule()),
      jvpGenericSig);

  SILOptFunctionBuilder fb(context.getTransform());
  auto linkage = autodiff::getAutoDiffAssociatedFunctionLinkage(
      original->getLinkage(), isExported);
  auto *jvp = fb.createFunction(linkage, jvpName, jvpType, jvpGenericEnv,
                                original->getLocation(), original->isBare(),
                                IsNotTransparent, original->isSerialized(),
                                // IsNotTransparent, IsNotSerialized,
                                original->isDynamicallyReplaceable());
  jvp->setOwnershipEliminated();
  jvp->setDebugScope(new (module) SILDebugScope(original->getLocation(), jvp));
  attr->setJVPName(jvpName);

  // Create JVP entry BB and arguments.
  auto jvpConv = jvp->getConventions();
  auto *entry = jvp->createBasicBlock();
  createEntryArguments(jvp);
  // Return undef.
  SILBuilder builder(entry);
  auto loc = jvp->getLocation();
  builder.createReturn(
      loc, SILUndef::get(jvp->mapTypeIntoContext(jvpConv.getSILResultType()),
                         *jvp));
  return jvp;
}

static SILFunction *createEmptyVJP(
    ADContext &context, SILFunction *original, SILDifferentiableAttr *attr,
    bool isExported) {
  LLVM_DEBUG({
    auto &s = getADDebugStream();
    s << "Creating VJP:\n\t";
    s << "Original type: " << original->getLoweredFunctionType() << "\n\t";
  });

  auto &module = context.getModule();
  auto originalTy = original->getLoweredFunctionType();
  auto indices = attr->getIndices();

  // === Create an empty VJP. ===
  auto vjpName = original->getASTContext()
                     .getIdentifier("AD__" + original->getName().str() +
                                    "__vjp_" + indices.mangle())
                     .str();
  auto vjpGenericSig = getAssociatedFunctionGenericSignature(attr, original);

  // RAII that pushes the original function's generic signature to
  // `module.Types` so that the calls `module.Types.getTypeLowering()` below
  // will know the VJP's generic parameter types.
  Lowering::GenericContextScope genericContextScope(
      module.Types, vjpGenericSig);

  auto *vjpGenericEnv = vjpGenericSig
      ? vjpGenericSig->createGenericEnvironment()
      : nullptr;
  auto vjpType = originalTy->getAutoDiffAssociatedFunctionType(
      indices.parameters, indices.source, /*differentiationOrder*/ 1,
      AutoDiffAssociatedFunctionKind::VJP, module,
      LookUpConformanceInModule(module.getSwiftModule()), vjpGenericSig);

  SILOptFunctionBuilder fb(context.getTransform());
  auto linkage = autodiff::getAutoDiffAssociatedFunctionLinkage(
      original->getLinkage(), isExported);
  auto *vjp = fb.createFunction(linkage, vjpName, vjpType, vjpGenericEnv,
                                original->getLocation(), original->isBare(),
                                IsNotTransparent, original->isSerialized(),
                                original->isDynamicallyReplaceable());
  vjp->setOwnershipEliminated();
  vjp->setDebugScope(new (module) SILDebugScope(original->getLocation(), vjp));
  attr->setVJPName(vjpName);

  LLVM_DEBUG(llvm::dbgs() << "VJP type: " << vjp->getLoweredFunctionType()
                          << "\n");
  return vjp;
}

/// Returns true on error.
bool ADContext::processDifferentiableAttribute(
    SILFunction *original, SILDifferentiableAttr *attr,
    DifferentiationInvoker invoker) {
  auto &module = getModule();
  // Try to look up JVP only if attribute specifies JVP name or if original
  // function is an external declaration. If JVP function cannot be found,
  // create an external JVP reference.
  StringRef jvpName;
  SILFunction *jvp = nullptr;
  SILFunction *vjp = nullptr;
  if (attr->hasJVP()) {
    jvpName = attr->getJVPName();
  } else if (original->isExternalDeclaration()) {
    jvpName = original->getASTContext()
                  .getIdentifier("AD__" + original->getName().str() +
                                 "__jvp_" + attr->getIndices().mangle())
                  .str();
  }
  if (!jvpName.empty()) {
    jvp = module.lookUpFunction(jvpName);
    if (!jvp)
      jvp = declareExternalAssociatedFunction(
          original, attr, jvpName, AutoDiffAssociatedFunctionKind::JVP);
    attr->setJVPName(jvpName);
  }

  // Try to look up VJP only if attribute specifies VJP name or if original
  // function is an external declaration. If VJP function cannot be found,
  // create an external VJP reference.
  StringRef vjpName;
  if (attr->hasVJP()) {
    vjpName = attr->getVJPName();
  } else if (original->isExternalDeclaration()) {
    vjpName = original->getASTContext()
                  .getIdentifier("AD__" + original->getName().str() +
				                         "__vjp_" + attr->getIndices().mangle())
                  .str();
  }
  if (!vjpName.empty()) {
    vjp = module.lookUpFunction(vjpName);
    if (!vjp)
      vjp = declareExternalAssociatedFunction(
          original, attr, vjpName, AutoDiffAssociatedFunctionKind::VJP);
    attr->setVJPName(vjpName);
  }

  // If differentiation is triggered by `[differentiable]`, associated function
  // should share linkage of original function.
  auto isAssocFnExported =
      invoker.getKind() ==
          DifferentiationInvoker::Kind::SILDifferentiableAttribute;

  // Create empty JVP, if it does not exist.
  if (!jvp)
    createJVP(*this, original, attr, isAssocFnExported);

  // If the VJP exists, then no synthesis is needed.
  if (vjp)
    return false;

  // Diagnose:
  // - Functions with no return.
  // - Functions with unsupported control flow.
  if (diagnoseNoReturn(*this, original, invoker) ||
      diagnoseUnsupportedControlFlow(*this, original, invoker))
    return true;

  vjp = createEmptyVJP(*this, original, attr, isAssocFnExported);
  getGeneratedFunctions().push_back(vjp);
  VJPEmitter emitter(*this, original, attr, vjp, invoker);
  return emitter.run();
}

//===----------------------------------------------------------------------===//
// Differentiation pass implementation
//===----------------------------------------------------------------------===//

/// The automatic differentiation pass.
namespace {
class Differentiation : public SILModuleTransform {
public:
  Differentiation() : SILModuleTransform() {}
  void run() override;
};
} // end anonymous namespace

SILFunction *
ADContext::getOrCreateSubsetParametersThunkForLinearMap(
    SILFunction *parentThunk, CanSILFunctionType linearMapType,
    CanSILFunctionType targetType, AutoDiffAssociatedFunctionKind kind,
    SILAutoDiffIndices desiredIndices, SILAutoDiffIndices actualIndices) {
  SubstitutionMap interfaceSubs = parentThunk->getForwardingSubstitutionMap();
  GenericEnvironment *genericEnv = parentThunk->getGenericEnvironment();
  auto thunkType = buildThunkType(
      parentThunk, linearMapType, targetType, genericEnv, interfaceSubs,
      /*withoutActuallyEscaping*/ true,
      DifferentiationThunkKind::Reabstraction);

  // TODO: Use more principled mangling.
  std::string thunkName;
  switch (kind) {
    case AutoDiffAssociatedFunctionKind::JVP:
      thunkName = "differential";
      break;
    case AutoDiffAssociatedFunctionKind::VJP:
      thunkName = "pullback";
  }
  Mangle::ASTMangler mangler;
  auto fromInterfaceType =
      linearMapType->mapTypeOutOfContext()->getCanonicalType();
  auto toInterfaceType = targetType->mapTypeOutOfContext()->getCanonicalType();
  CanType dynamicSelfType;
  thunkName = "AD__" + mangler.mangleReabstractionThunkHelper(
      thunkType, fromInterfaceType, toInterfaceType, dynamicSelfType,
      module.getSwiftModule()) + "_" + desiredIndices.mangle() + "_" +
      thunkName;
  thunkName += "_thunk";

  auto loc = parentThunk->getLocation();
  SILOptFunctionBuilder fb(getTransform());
  auto *thunk = fb.getOrCreateSharedFunction(
      loc, thunkName, thunkType, IsBare, IsTransparent, IsSerialized,
      ProfileCounter(), IsThunk, IsNotDynamic);

  if (!thunk->empty())
    return thunk;

  thunk->setGenericEnvironment(genericEnv);
  thunk->setOwnershipEliminated();
  auto *entry = thunk->createBasicBlock();
  SILBuilder builder(entry);
  createEntryArguments(thunk);

  // Get arguments.
  SmallVector<SILValue, 4> arguments;
  SmallVector<AllocStackInst *, 4> localAllocations;

  // Build a `.zero` argument for the given `Differentiable`-conforming type.
  auto buildZeroArgument = [&](SILType zeroSILType) {
    auto zeroSILObjType = zeroSILType.getObjectType();
    auto zeroType = zeroSILType.getASTType();
    auto *swiftMod = getModule().getSwiftModule();
    auto tangentSpace = zeroType->getAutoDiffAssociatedTangentSpace(
      LookUpConformanceInModule(swiftMod));
    assert(tangentSpace && "No tangent space for this type");
    switch (tangentSpace->getKind()) {
    case VectorSpace::Kind::Vector: {
      auto *buf = builder.createAllocStack(loc, zeroSILObjType);
      localAllocations.push_back(buf);
      emitZeroIntoBuffer(builder, zeroType, buf, loc);
      if (zeroSILType.isAddress())
        arguments.push_back(buf);
      else {
        auto loq = getBufferLOQ(buf->getType().getASTType(), *thunk);
        auto *arg = builder.createLoad(loc, buf, loq);
        arguments.push_back(arg);
      }
      break;
    }
    case VectorSpace::Kind::Tuple: {
      llvm_unreachable(
          "Unimplemented: Handle zero initialization for tuples");
    }
    case VectorSpace::Kind::Function:
      llvm_unreachable(
          "Unimplemented: Emit thunks for abstracting zero initialization");
    }
  };

  switch (kind) {
  // Differential arguments are:
  // - All indirect results, followed by:
  // - An interleaving of:
  //   - Thunk arguments (when parameter index is in both desired and actual
  //     indices).
  //   - Zeros (when parameter is not in desired indices).
  case AutoDiffAssociatedFunctionKind::JVP: {
    // Forward all indirect results.
    arguments.append(thunk->getIndirectResults().begin(),
                     thunk->getIndirectResults().end());
    auto toArgIter = thunk->getArgumentsWithoutIndirectResults().begin();
    auto useNextArgument = [&]() {
      arguments.push_back(*toArgIter++);
    };
    // Iterate over actual indices.
    for (unsigned i : actualIndices.parameters->getIndices()) {
      // If index is desired, use next argument.
      if (desiredIndices.isWrtParameter(i)) {
        useNextArgument();
      }
      // Otherwise, construct and use a zero argument.
      else {
        auto zeroSILType =
            linearMapType->getParameters()[i].getSILStorageType();
        buildZeroArgument(zeroSILType);
      }
    }
    break;
  }
  // Pullback arguments are:
  // - An interleaving of:
  //   - Thunk indirect results (when parameter index is in both desired and
  //     actual indices).
  //   - Zeros (when parameter is not in desired indices).
  // - All actual arguments.
  case AutoDiffAssociatedFunctionKind::VJP: {
    auto toIndirectResultsIter = thunk->getIndirectResults().begin();
    auto useNextResult = [&]() {
      arguments.push_back(*toIndirectResultsIter++);
    };
    // Iterate over actual indices.
    for (unsigned i : actualIndices.parameters->getIndices()) {
      auto resultInfo = linearMapType->getResults()[i];
      // Skip direct results. Only indirect results are relevant as arguments.
      if (resultInfo.isFormalDirect())
        continue;
      // If index is desired, use next indirect result.
      if (desiredIndices.isWrtParameter(i)) {
        useNextResult();
        continue;
      }
      // Otherwise, construct and use a zero indirect result.
      buildZeroArgument(resultInfo.getSILStorageType());
    }
    // Foward all actual non-indirect-result arguments.
    arguments.append(thunk->getArgumentsWithoutIndirectResults().begin(),
                     thunk->getArgumentsWithoutIndirectResults().end() - 1);
    break;
  }
  }

  // Get the linear map thunk argument and apply it.
  auto *linearMap = thunk->getArguments().back();
  auto *ai = builder.createApply(
      loc, linearMap, SubstitutionMap(), arguments, /*isNonThrowing*/ false);

  // If differential thunk, deallocate local allocations and directly return
  // `apply` result.
  if (kind == AutoDiffAssociatedFunctionKind::JVP) {
    for (auto *alloc : reversed(localAllocations))
      builder.createDeallocStack(loc, alloc);
    builder.createReturn(loc, ai);
    return thunk;
  }

  // If pullback thunk, return only the desired results and clean up the
  // undesired results.
  SmallVector<SILValue, 8> pullbackDirectResults;
  extractAllElements(ai, builder, pullbackDirectResults);
  SmallVector<SILValue, 8> allResults;
  collectAllActualResultsInTypeOrder(
      ai, pullbackDirectResults,
      ai->getIndirectSILResults(), allResults);

  SmallVector<SILValue, 8> results;
  for (unsigned i : actualIndices.parameters->getIndices()) {
    // If result is desired:
    // - Do nothing if result is indirect.
    //   (It was already forwarded to the `apply` instruction).
    // - Push it to `results` if result is direct.
    if (desiredIndices.isWrtParameter(i)) {
      if (allResults[i]->getType().isAddress())
        continue;
      results.push_back(allResults[i]);
    }
    // Otherwise, cleanup the unused results.
    else {
      emitCleanup(builder, loc, allResults[i]);
    }
  }
  // Deallocate local allocations and return final direct result.
  for (auto *alloc : reversed(localAllocations))
    builder.createDeallocStack(loc, alloc);
  auto result = joinElements(results, builder, loc);
  builder.createReturn(loc, result);

  getGeneratedFunctions().push_back(thunk);
  return thunk;
}

std::pair<SILFunction *, SubstitutionMap>
ADContext::getOrCreateSubsetParametersThunkForAssociatedFunction(
    SILValue origFnOperand, SILValue assocFn,
    AutoDiffAssociatedFunctionKind kind, SILAutoDiffIndices desiredIndices,
    SILAutoDiffIndices actualIndices) {
  auto origFnType = origFnOperand->getType().castTo<SILFunctionType>();
  auto &module = getModule();
  auto lookupConformance = LookUpConformanceInModule(module.getSwiftModule());

  // Compute target type for thunking.
  auto assocFnType = assocFn->getType().castTo<SILFunctionType>();
  auto targetType = origFnType->getAutoDiffAssociatedFunctionType(
      desiredIndices.parameters, desiredIndices.source,
      /*differentiationOrder*/ 1, kind, module, lookupConformance);
  auto *caller = assocFn->getFunction();
  if (targetType->hasArchetype()) {
    auto substTargetType = caller->mapTypeIntoContext(
        targetType->mapTypeOutOfContext())->getCanonicalType();
    targetType = SILType::getPrimitiveObjectType(substTargetType)
        .castTo<SILFunctionType>();
  }
  assert(assocFnType->getNumParameters() == targetType->getNumParameters());
  assert(assocFnType->getNumResults() == targetType->getNumResults());

  // Build thunk type.
  SubstitutionMap interfaceSubs;
  GenericEnvironment *genericEnv = nullptr;
  auto thunkType = buildThunkType(
      assocFn->getFunction(), assocFnType, targetType, genericEnv,
      interfaceSubs, /*withoutActuallyEscaping*/ false,
      DifferentiationThunkKind::IndexSubset);

  // FIXME: The logic for resolving `assocRef` does not reapply function
  // conversions, which is problematic if `assocFn` is a `partial_apply`
  // instruction.
  StringRef origName;
  if (auto *origFnRef =
          peerThroughFunctionConversions<FunctionRefInst>(origFnOperand)) {
    origName = origFnRef->getReferencedFunction()->getName();
  } else if (auto *origMethodInst =
                 peerThroughFunctionConversions<MethodInst>(origFnOperand)) {
    origName = origMethodInst->getMember().getAnyFunctionRef()
        ->getAbstractFunctionDecl()->getNameStr();
  }
  assert(!origName.empty() && "Original function name could not be resolved");
  // TODO: Use more principled mangling.
  std::string thunkName;
  switch (kind) {
    case AutoDiffAssociatedFunctionKind::JVP:
      thunkName = "jvp";
      break;
    case AutoDiffAssociatedFunctionKind::VJP:
      thunkName = "vjp";
  }
  Mangle::ASTMangler mangler;
  auto fromInterfaceType =
      assocFnType->mapTypeOutOfContext()->getCanonicalType();
  auto toInterfaceType = targetType->mapTypeOutOfContext()->getCanonicalType();
  CanType dynamicSelfType;
  thunkName = "AD__orig_" + origName.str() + "_" +
      mangler.mangleReabstractionThunkHelper(
          thunkType, fromInterfaceType, toInterfaceType, dynamicSelfType,
          module.getSwiftModule()) + "_" + desiredIndices.mangle() + "_" +
          thunkName;
  thunkName += "_thunk";

  auto loc = origFnOperand.getLoc();
  SILOptFunctionBuilder fb(getTransform());
  auto *thunk = fb.getOrCreateSharedFunction(
      loc, thunkName, thunkType, IsBare, IsTransparent, caller->isSerialized(),
      ProfileCounter(), IsThunk, IsNotDynamic);

  if (!thunk->empty())
    return {thunk, interfaceSubs};

  thunk->setOwnershipEliminated();
  thunk->setGenericEnvironment(genericEnv);
  auto *entry = thunk->createBasicBlock();
  SILBuilder builder(entry);
  createEntryArguments(thunk);

  SubstitutionMap assocSubstMap;
  if (auto *partialApply = dyn_cast<PartialApplyInst>(assocFn))
    assocSubstMap = partialApply->getSubstitutionMap();

  // FIXME: The logic for resolving `assocRef` does not reapply function
  // conversions, which is problematic if `assocFn` is a `partial_apply`
  // instruction.
  SILValue assocRef;
  if (auto *assocFnRef =
          peerThroughFunctionConversions<FunctionRefInst>(assocFn)) {
    auto *assoc = assocFnRef->getReferencedFunction();
    assocRef = builder.createFunctionRef(loc, assoc);
  } else if (auto *assocMethodInst =
                 peerThroughFunctionConversions<WitnessMethodInst>(assocFn)) {
    assocRef = builder.createWitnessMethod(
        loc, assocMethodInst->getLookupType(),
        assocMethodInst->getConformance(), assocMethodInst->getMember(),
        thunk->mapTypeIntoContext(assocMethodInst->getType()));
  }
  assert(assocRef && "Expected associated function to be resolved");

  assocSubstMap = assocSubstMap.subst(thunk->getForwardingSubstitutionMap());
  assocFnType = assocRef->getType().castTo<SILFunctionType>();

  SmallVector<SILValue, 4> arguments;
  arguments.append(thunk->getArguments().begin(), thunk->getArguments().end());
  auto *apply = builder.createApply(
      loc, assocRef, assocSubstMap, arguments, /*isNonThrowing*/ false);

  // Extract all direct results.
  SmallVector<SILValue, 8> directResults;
  extractAllElements(apply, builder, directResults);
  auto originalDirectResults = ArrayRef<SILValue>(directResults).drop_back(1);
  auto originalDirectResult =
      joinElements(originalDirectResults, builder, apply->getLoc());
  auto linearMap = directResults.back();

  auto linearMapType = linearMap->getType().castTo<SILFunctionType>();
  auto linearMapTargetType = targetType->getResults().back().getSILStorageType()
      .castTo<SILFunctionType>();

  auto *innerThunk = getOrCreateSubsetParametersThunkForLinearMap(
      thunk, linearMapType, linearMapTargetType, kind,
      desiredIndices, actualIndices);

  auto *innerThunkFRI = builder.createFunctionRef(loc, innerThunk);
  auto *newDerivative = builder.createPartialApply(
      loc, innerThunkFRI, thunk->getForwardingSubstitutionMap(), {linearMap},
      ParameterConvention::Direct_Guaranteed);

  assert(origFnType->getResults().size() == 1);
  if (origFnType->getResults().front().isFormalDirect()) {
    auto result = joinElements(
        {originalDirectResult, newDerivative}, builder, loc);
    builder.createReturn(loc, result);
  } else {
    builder.createReturn(loc, newDerivative);
  }

  getGeneratedFunctions().push_back(thunk);
  return {thunk, interfaceSubs};
}

SILValue ADContext::promoteToDifferentiableFunction(
    AutoDiffFunctionInst *inst, SILBuilder &builder, SILLocation loc,
    DifferentiationInvoker invoker) {
  auto origFnOperand = inst->getOriginalFunction();
  auto origFnTy = origFnOperand->getType().castTo<SILFunctionType>();
  auto parameterIndices = inst->getParameterIndices();
  unsigned resultIndex = resultIndices[inst];
  unsigned differentiationOrder = inst->getDifferentiationOrder();

  // Handle curry thunk applications specially.
  if (auto *ai = dyn_cast<ApplyInst>(origFnOperand)) {
    if (auto *thunkRef = dyn_cast<FunctionRefInst>(ai->getCallee())) {
      SILAutoDiffIndices desiredIndices(resultIndex, parameterIndices);
      auto *thunk = thunkRef->getReferencedFunction();
      auto newThunkName = "AD__" + thunk->getName().str() +
          "__cloned_curry_thunk_" + desiredIndices.mangle();

      auto thunkTy = thunk->getLoweredFunctionType();
      auto thunkResult = thunkTy->getSingleResult();
      if (auto resultFnTy = thunkResult.getType()->getAs<SILFunctionType>()) {
        // Construct new curry thunk type with `@differentiable` result.
        auto diffableResultFnTy = resultFnTy->getWithExtInfo(
            resultFnTy->getExtInfo().withDifferentiable(true));
        auto newThunkResult = thunkResult.getWithType(diffableResultFnTy);
        auto thunkType = SILFunctionType::get(
            thunkTy->getGenericSignature(), thunkTy->getExtInfo(),
            thunkTy->getCoroutineKind(), thunkTy->getCalleeConvention(),
            thunkTy->getParameters(), {}, {newThunkResult}, {},
            thunkTy->getASTContext());

        // Construct new curry think.
        SILOptFunctionBuilder fb(transform);
        auto *newThunk = fb.getOrCreateFunction(
            loc, newThunkName,
            getSpecializedLinkage(thunk, thunk->getLinkage()), thunkType,
            thunk->isBare(), thunk->isTransparent(), thunk->isSerialized(),
            thunk->isDynamicallyReplaceable(), ProfileCounter(),
            thunk->isThunk());
        if (newThunk->empty()) {
          newThunk->setOwnershipEliminated();
          SILFunctionCloner cloner(newThunk);
          cloner.cloneFunction(thunk);
        }

        auto *retInst =
            cast<ReturnInst>(newThunk->findReturnBB()->getTerminator());
        AutoDiffFunctionInst *adfi;
        {
          SILBuilder builder(retInst);
          adfi = createAutoDiffFunction(builder, loc, parameterIndices,
                                        differentiationOrder,
                                        retInst->getOperand());
          resultIndices[adfi] = resultIndex;
          builder.createReturn(loc, adfi);
        }
        retInst->eraseFromParent();

        getAutoDiffFunctionInsts().push_back(adfi);
        if (processAutoDiffFunctionInst(adfi))
          return nullptr;

        auto *newThunkRef = builder.createFunctionRef(loc, newThunk);
        SmallVector<SILValue, 8> arguments(ai->getArguments().begin(),
                                           ai->getArguments().end());
        auto *newApply = builder.createApply(
            ai->getLoc(), newThunkRef, ai->getSubstitutionMap(), arguments,
            ai->isNonThrowing());
        return newApply;
      }
    }
  }

  SILAutoDiffIndices desiredIndices(resultIndex, parameterIndices);
  SmallVector<SILValue, 2> assocFns;
  for (auto assocFnKind : {AutoDiffAssociatedFunctionKind::JVP,
                           AutoDiffAssociatedFunctionKind::VJP}) {
    auto assocFnAndIndices = emitAssociatedFunctionReference(
        *this, builder, desiredIndices, assocFnKind,
        origFnOperand, invoker);
    // Show an error at the operator, highlight the argument, and show a note
    // at the definition site of the argument.
    if (!assocFnAndIndices)
      return nullptr;

    auto assocFn = assocFnAndIndices->first;
    getGeneratedAssociatedFunctionReferences().push_back(assocFn);

    // If desired indices are a subset of actual indices, create a "subset
    // indices thunk".
    // - For JVPs: the thunked JVP returns a differential taking fewer
    //   parameters (using `.zero` for the dropped parameters).
    // - For VJPs: the thunked VJP returns a pullback that drops the unused
    //   tangent values.
    auto actualIndices = assocFnAndIndices->second;
    // NOTE: `desiredIndices` may come from a partially-applied function and
    // have smaller capacity than `actualIndices`. We expect this logic to go
    // away when we support `@differentiable` partial apply.
    // if (actualIndices != desiredIndices) { // TODO: Re-enable.
    if (actualIndices.source != desiredIndices.source ||
        !actualIndices.parameters->equals(
            desiredIndices.parameters->extendingCapacity(getASTContext(),
                actualIndices.parameters->getCapacity()))) {
      assert(actualIndices.parameters->isSupersetOf(desiredIndices.parameters));
      SILFunction *thunk;
      SubstitutionMap interfaceSubs;
      std::tie(thunk, interfaceSubs) =
          getOrCreateSubsetParametersThunkForAssociatedFunction(
              origFnOperand, assocFn, assocFnKind, desiredIndices,
              actualIndices);
      auto *thunkFRI = builder.createFunctionRef(loc, thunk);
      if (auto genSig =
              thunk->getLoweredFunctionType()->getGenericSignature()) {
        assocFn = builder.createPartialApply(
            loc, thunkFRI, interfaceSubs, {},
            ParameterConvention::Direct_Guaranteed);
      } else {
        assocFn = thunkFRI;
      }
    }
    auto expectedAssocFnTy = origFnTy->getAutoDiffAssociatedFunctionType(
        parameterIndices, resultIndex, differentiationOrder,
        assocFnKind, getModule(),
        LookUpConformanceInModule(getModule().getSwiftModule()));
    // If `assocFn` is `@convention(thin)` but is expected to be
    // `@convention(thick)`, emit a `thin_to_thick` instruction.
    if (expectedAssocFnTy->getRepresentation()
            == SILFunctionTypeRepresentation::Thick &&
        assocFn->getType().castTo<SILFunctionType>()->getRepresentation()
            == SILFunctionTypeRepresentation::Thin) {
      assocFn = builder.createThinToThickFunction(
          loc, assocFn, SILType::getPrimitiveObjectType(expectedAssocFnTy));
    }

    builder.createRetainValue(loc, assocFn, builder.getDefaultAtomicity());
    assocFns.push_back(assocFn);
  }

  auto *adfi = createAutoDiffFunction(
      builder, loc, parameterIndices, differentiationOrder, origFnOperand,
      assocFns);
  resultIndices[adfi] = resultIndex;
  getAutoDiffFunctionInsts().push_back(adfi);
  return adfi;
}

/// Fold `autodiff_function_extract` users of the given `autodiff_function`
/// instruction, directly replacing them with `autodiff_function` instruction
/// operands. If the `autodiff_function` instruction has no remaining uses,
/// delete the instruction itself after folding.
///
/// Folding can be disabled by the `SkipFoldingAutoDiffFunctionExtraction` flag
/// for SIL testing purposes.
void ADContext::foldAutoDiffFunctionExtraction(AutoDiffFunctionInst *source) {
  // Iterate through all `autodiff_function` instruction uses.
  for (auto use : source->getUses()) {
    auto *adfei = dyn_cast<AutoDiffFunctionExtractInst>(use->getUser());
    // If user is not an `autodiff_function_extract` instruction, set flag to
    // false.
    if (!adfei)
      continue;
    // Fold original function extractors.
    if (adfei->getExtractee() == AutoDiffFunctionExtractee::Original) {
      auto originalFnValue = source->getOriginalFunction();
      adfei->replaceAllUsesWith(originalFnValue);
      adfei->eraseFromParent();
      continue;
    }
    // Fold associated function extractors.
    auto assocFnValue = source->getAssociatedFunction(
        adfei->getDifferentiationOrder(), adfei->getAssociatedFunctionKind());
    adfei->replaceAllUsesWith(assocFnValue);
    adfei->eraseFromParent();
  }
  // If the `autodiff_function` instruction has no remaining uses, erase it.
  if (isInstructionTriviallyDead(source))
    source->eraseFromParent();
  // Mark `source` as processed so that it won't be reprocessed after deletion.
  processedAutoDiffFunctionInsts.insert(source);
}

bool ADContext::processAutoDiffFunctionInst(AutoDiffFunctionInst *adfi) {
  if (adfi->getNumAssociatedFunctions() ==
      autodiff::getNumAutoDiffAssociatedFunctions(
          adfi->getDifferentiationOrder()))
    return false;
  assert(adfi->getNumAssociatedFunctions() == 0 &&
         "some functions are already filled in but not all of them");

  SILFunction *parent = adfi->getFunction();
  auto loc = parent->getLocation();
  SILBuilder builder(adfi);

  auto differentiableFnValue =
      promoteToDifferentiableFunction(adfi, builder, loc, adfi);
  if (!differentiableFnValue)
    return true;
  // Mark `adfi` as processed so that it won't be reprocessed after deletion.
  processedAutoDiffFunctionInsts.insert(adfi);
  // Replace all uses of `adfi`.
  adfi->replaceAllUsesWith(differentiableFnValue);
  adfi->eraseFromParent();
  // If the promoted `@differentiable` function-typed value is an
  // `autodiff_function` instruction, fold `autodiff_function_extract`
  // instructions. If `autodiff_function_extract` folding is disabled, return.
  if (!SkipFoldingAutoDiffFunctionExtraction)
    if (auto *newADFI = dyn_cast<AutoDiffFunctionInst>(differentiableFnValue))
      foldAutoDiffFunctionExtraction(newADFI);
  transform.invalidateAnalysis(
      parent, SILAnalysis::InvalidationKind::FunctionBody);
  return false;
}

/// AD pass entry.
void Differentiation::run() {
  auto &module = *getModule();
  auto &astCtx = module.getASTContext();
  debugDump(module);

  // A global differentiation context.
  ADContext context(*this);

  // Handle all the instructions and attributes in the module that trigger
  // differentiation.
  for (SILFunction &f : module) {
    // If `f` has a `[differentiable]` attribute, register `f` and the attribute
    // with an invoker.
    for (auto *diffAttr : f.getDifferentiableAttrs()) {
      DifferentiationInvoker invoker(diffAttr);
      auto insertion =
          context.getInvokers().try_emplace(diffAttr, invoker);
      assert(insertion.second &&
             "[differentiable] attribute already has an invoker");
      continue;
    }
    for (SILBasicBlock &bb : f)
      for (SILInstruction &i : bb)
        if (auto *adfi = dyn_cast<AutoDiffFunctionInst>(&i))
          context.getAutoDiffFunctionInsts().push_back(adfi);
  }

  // If nothing has triggered differentiation, there's nothing to do.
  if (context.getInvokers().empty() &&
      context.getAutoDiffFunctionInsts().empty())
    return;

  // AD relies on stdlib (the Swift module). If it's not imported, it's an
  // internal error.
  if (!astCtx.getStdlibModule()) {
    astCtx.Diags.diagnose(SourceLoc(),
                          diag::autodiff_internal_swift_not_imported);
    return;
  }

  bool errorOccurred = false;

  // Process all `[differentiable]` attributes.
  for (auto invokerInfo : context.getInvokers()) {
    auto *attr = invokerInfo.first;
    auto *original = attr->getOriginal();
    auto invoker = invokerInfo.second;
    errorOccurred |=
        context.processDifferentiableAttribute(original, attr, invoker);
  }

  // Iteratively process `autodiff_function` instruction worklist.
  while (!context.getAutoDiffFunctionInsts().empty()) {
    auto *adfi = context.getAutoDiffFunctionInsts().back();
    context.getAutoDiffFunctionInsts().pop_back();
    // Skip instructions that have been already been processed.
    if (context.getProcessedAutoDiffFunctionInsts().count(adfi)) continue;
    errorOccurred |= context.processAutoDiffFunctionInst(adfi);
  }

  // If any error occurred while processing `[differentiable]` attributes or
  // `autodiff_function` instructions, clean up.
  if (errorOccurred) {
    context.cleanUp();
    return;
  }

  LLVM_DEBUG(getADDebugStream() << "All differentiation finished\n");
}

//===----------------------------------------------------------------------===//
// Pass creation
//===----------------------------------------------------------------------===//

SILTransform *swift::createDifferentiation() {
  return new Differentiation;
}<|MERGE_RESOLUTION|>--- conflicted
+++ resolved
@@ -3153,195 +3153,6 @@
         cbi->getLoc(), getOpValue(cbi->getCondition()),
         getOpBasicBlock(cbi->getTrueBB()), trueArgs,
         getOpBasicBlock(cbi->getFalseBB()), falseArgs);
-  }
-
-<<<<<<< HEAD
-  void visitStructExtractInst(StructExtractInst *sei) {
-    auto &strategies = context.getStructExtractDifferentiationStrategies();
-    // Special handling logic only applies when the `struct_extract` is active.
-    // If not, just do standard cloning.
-    if (!activityInfo.isActive(sei, getIndices())) {
-      LLVM_DEBUG(getADDebugStream() << "Not active:\n" << *sei << '\n');
-      strategies.insert(
-          {sei, StructExtractDifferentiationStrategy::Inactive});
-      SILClonerWithScopes::visitStructExtractInst(sei);
-      return;
-    }
-    // This instruction is active. Determine the appropriate differentiation
-    // strategy, and use it.
-    auto *structDecl = sei->getStructDecl();
-    if (structDecl->getAttrs().hasAttribute<FieldwiseDifferentiableAttr>()) {
-      strategies[sei] = StructExtractDifferentiationStrategy::Fieldwise;
-      SILClonerWithScopes::visitStructExtractInst(sei);
-      return;
-    }
-    // The FieldwiseProductSpace strategy is not appropriate, so use the Getter
-    // strategy.
-    strategies[sei] = StructExtractDifferentiationStrategy::Getter;
-    // Find the corresponding getter and its VJP.
-    auto *getterDecl = sei->getField()->getGetter();
-    assert(getterDecl);
-    auto *getterFn = getModule().lookUpFunction(
-        SILDeclRef(getterDecl, SILDeclRef::Kind::Func));
-    if (!getterFn) {
-      context.emitNondifferentiabilityError(
-          sei, invoker, diag::autodiff_property_not_differentiable);
-      errorOccurred = true;
-      return;
-    }
-    SILAutoDiffIndices indices(/*source*/ 0,
-        AutoDiffIndexSubset::getDefault(getASTContext(), 1, true));
-    auto *attr = context.lookUpDifferentiableAttr(getterFn, indices);
-    if (!attr) {
-      context.emitNondifferentiabilityError(
-          sei, invoker, diag::autodiff_property_not_differentiable);
-      errorOccurred = true;
-      return;
-    }
-    // Reference and apply the VJP.
-    auto loc = sei->getLoc();
-    auto *getterVJP = getAssociatedFunction(
-        context, getterFn, attr, AutoDiffAssociatedFunctionKind::VJP,
-        attr->getVJPName());
-    assert(getterVJP && "Expected to find getter VJP");
-    auto *getterVJPRef = getBuilder().createFunctionRef(loc, getterVJP);
-    auto *getterVJPApply = getBuilder().createApply(
-        loc, getterVJPRef,
-        getOpSubstitutionMap(getterVJP->getForwardingSubstitutionMap()),
-        /*args*/ {getOpValue(sei->getOperand())}, /*isNonThrowing*/ false);
-    // Extract direct results from `getterVJPApply`.
-    SmallVector<SILValue, 8> vjpDirectResults;
-    extractAllElements(getterVJPApply, getBuilder(), vjpDirectResults);
-    // Map original result.
-    auto originalDirectResults =
-        ArrayRef<SILValue>(vjpDirectResults).drop_back(1);
-    auto originalDirectResult = joinElements(originalDirectResults,
-                                             getBuilder(),
-                                             getterVJPApply->getLoc());
-    mapValue(sei, originalDirectResult);
-    // Checkpoint the pullback.
-    auto pullback = vjpDirectResults.back();
-    // TODO: Check whether it's necessary to reabstract getter pullbacks.
-    pullbackInfo.addPullbackDecl(sei, getOpType(pullback->getType()));
-    pullbackValues[sei->getParent()].push_back(pullback);
-  }
-
-  void visitStructElementAddrInst(StructElementAddrInst *seai) {
-    auto &strategies = context.getStructExtractDifferentiationStrategies();
-    // Special handling logic only applies when the `struct_element_addr` is
-    // active. If not, just do standard cloning.
-    if (!activityInfo.isActive(seai, getIndices())) {
-      LLVM_DEBUG(getADDebugStream() << "Not active:\n" << *seai << '\n');
-      strategies[seai] =StructExtractDifferentiationStrategy::Inactive;
-      SILClonerWithScopes::visitStructElementAddrInst(seai);
-      return;
-    }
-    // This instruction is active. Determine the appropriate differentiation
-    // strategy, and use it.
-    auto *structDecl = seai->getStructDecl();
-    if (structDecl->getAttrs().hasAttribute<FieldwiseDifferentiableAttr>()) {
-      strategies[seai] = StructExtractDifferentiationStrategy::Fieldwise;
-      SILClonerWithScopes::visitStructElementAddrInst(seai);
-      return;
-    }
-    // The FieldwiseProductSpace strategy is not appropriate, so use the Getter
-    // strategy.
-    strategies[seai] = StructExtractDifferentiationStrategy::Getter;
-    // Find the corresponding getter and its VJP.
-    auto *getterDecl = seai->getField()->getGetter();
-    assert(getterDecl);
-    auto *getterFn = getModule().lookUpFunction(
-        SILDeclRef(getterDecl, SILDeclRef::Kind::Func));
-    if (!getterFn) {
-      context.emitNondifferentiabilityError(
-          seai, invoker, diag::autodiff_property_not_differentiable);
-      errorOccurred = true;
-      return;
-    }
-    SILAutoDiffIndices indices(/*source*/ 0,
-        AutoDiffIndexSubset::getDefault(getASTContext(), 1, true));
-    auto *attr = context.lookUpDifferentiableAttr(getterFn, indices);
-    if (!attr) {
-      context.emitNondifferentiabilityError(
-          seai, invoker, diag::autodiff_property_not_differentiable);
-      errorOccurred = true;
-      return;
-    }
-    // Set generic context scope before getting VJP function type.
-    auto vjpGenSig = SubsMap.getGenericSignature()
-        ? SubsMap.getGenericSignature()->getCanonicalSignature()
-        : nullptr;
-    Lowering::GenericContextScope genericContextScope(
-        context.getTypeConverter(), vjpGenSig);
-    // Reference the getter VJP.
-    auto loc = seai->getLoc();
-    auto *getterVJP = getModule().lookUpFunction(attr->getVJPName());
-    assert(getterVJP && "Expected to find getter VJP");
-    auto vjpFnTy = getterVJP->getLoweredFunctionType();
-    auto *getterVJPRef = getBuilder().createFunctionRef(loc, getterVJP);
-    // Store getter VJP arguments and indirect result buffers.
-    SmallVector<SILValue, 8> vjpArgs;
-    SmallVector<AllocStackInst *, 8> vjpIndirectResults;
-    for (auto indRes : vjpFnTy->getIndirectFormalResults()) {
-      auto *alloc = getBuilder().createAllocStack(
-          loc, getOpType(indRes.getSILStorageType()));
-      vjpArgs.push_back(alloc);
-      vjpIndirectResults.push_back(alloc);
-    }
-    vjpArgs.push_back(getOpValue(seai->getOperand()));
-    // Apply the getter VJP.
-    auto *getterVJPApply = getBuilder().createApply(
-        loc, getterVJPRef,
-        getOpSubstitutionMap(getterVJP->getForwardingSubstitutionMap()),
-        vjpArgs, /*isNonThrowing*/ false);
-    // Collect all results from `getterVJPApply` in type-defined order.
-    SmallVector<SILValue, 8> vjpDirectResults;
-    extractAllElements(getterVJPApply, getBuilder(), vjpDirectResults);
-    SmallVector<SILValue, 8> allResults;
-    collectAllActualResultsInTypeOrder(
-        getterVJPApply, vjpDirectResults,
-        getterVJPApply->getIndirectSILResults(), allResults);
-    // Deallocate VJP indirect results.
-    for (auto alloc : vjpIndirectResults)
-      getBuilder().createDeallocStack(loc, alloc);
-    auto originalDirectResult = allResults[indices.source];
-    // Map original result.
-    mapValue(seai, originalDirectResult);
-    // Checkpoint the pullback.
-    SILValue pullback = vjpDirectResults.back();
-    // TODO: Check whether it's necessary to reabstract getter pullbacks.
-    pullbackInfo.addPullbackDecl(seai, getOpType(pullback->getType()));
-    pullbackValues[seai->getParent()].push_back(pullback);
-=======
-  void visitReturnInst(ReturnInst *ri) {
-    auto loc = ri->getOperand().getLoc();
-    auto *origExit = ri->getParent();
-    auto &builder = getBuilder();
-    auto *pbStructVal = buildPullbackValueStructValue(ri);
-
-    // Get the VJP value corresponding to the original functions's return value.
-    auto *origRetInst = cast<ReturnInst>(origExit->getTerminator());
-    auto origResult = getOpValue(origRetInst->getOperand());
-    SmallVector<SILValue, 8> origResults;
-    extractAllElements(origResult, builder, origResults);
-
-    // Get and partially apply the adjoint to get a pullback.
-    auto vjpGenericEnv = vjp->getGenericEnvironment();
-    auto vjpSubstMap = vjpGenericEnv
-        ? vjpGenericEnv->getForwardingSubstitutionMap()
-        : vjp->getForwardingSubstitutionMap();
-    auto *adjointRef = builder.createFunctionRef(loc, adjoint);
-    auto *adjointPartialApply = builder.createPartialApply(
-        loc, adjointRef, vjpSubstMap, {pbStructVal},
-        ParameterConvention::Direct_Guaranteed);
-
-    // Return a tuple of the original result and pullback.
-    SmallVector<SILValue, 8> directResults;
-    directResults.append(origResults.begin(), origResults.end());
-    directResults.push_back(adjointPartialApply);
-    builder.createReturn(
-        ri->getLoc(), joinElements(directResults, builder, loc));
->>>>>>> f537a920
   }
 
   // If an `apply` has active results or active inout parameters, replace it
@@ -4864,46 +4675,6 @@
       }
       break;
     case AdjointValueKind::Concrete: {
-<<<<<<< HEAD
-      auto adjStruct = materializeAdjointDirect(av, loc);
-      if (structDecl->getAttrs().hasAttribute<FieldwiseDifferentiableAttr>()) {
-        // Find the struct `TangentVector` type.
-        auto structTy = remapType(si->getType()).getASTType();
-        auto tangentVectorTy = structTy->getAutoDiffAssociatedTangentSpace(
-            LookUpConformanceInModule(getModule().getSwiftModule()))
-                ->getType()->getCanonicalType();
-        assert(!getModule().Types.getTypeLowering(
-                   tangentVectorTy, ResilienceExpansion::Minimal)
-                       .isAddressOnly());
-        auto *tangentVectorDecl =
-            tangentVectorTy->getStructOrBoundGenericStruct();
-        assert(tangentVectorDecl);
-
-        // Accumulate adjoints for the fields of the `struct` operand.
-        for (auto *field : structDecl->getStoredProperties()) {
-          // There does not exist a corresponding tangent field for original
-          // fields with `@noDerivative` attribute. Emit an error.
-          if (field->getAttrs().hasAttribute<NoDerivativeAttr>())
-            continue;
-          // Find the corresponding field in the tangent space.
-          VarDecl *tanField = nullptr;
-          if (tangentVectorDecl == structDecl)
-            tanField = field;
-          // Otherwise, look up the field by name.
-          else {
-            auto tanFieldLookup =
-                tangentVectorDecl->lookupDirect(field->getName());
-            assert(tanFieldLookup.size() == 1);
-            tanField = cast<VarDecl>(tanFieldLookup.front());
-          }
-          auto *adjStructElt =
-              builder.createStructExtract(loc, adjStruct, tanField);
-          addAdjointValue(
-              bb,
-              si->getFieldValue(field),
-              makeConcreteAdjointValue(ValueWithCleanup(
-                  adjStructElt, makeCleanup(adjStructElt, emitCleanup))));
-=======
       auto adjStruct = materializeAdjointDirect(std::move(av), loc);
       // Find the struct `TangentVector` type.
       auto structTy = remapType(si->getType()).getASTType();
@@ -4940,12 +4711,11 @@
             return;
           }
           tanField = cast<VarDecl>(tanFieldLookup.front());
->>>>>>> f537a920
         }
         auto *adjStructElt =
             builder.createStructExtract(loc, adjStruct, tanField);
         addAdjointValue(
-            si->getFieldValue(field),
+            bb, si->getFieldValue(field),
             makeConcreteAdjointValue(ValueWithCleanup(
                 adjStructElt, makeCleanup(adjStructElt, emitCleanup))));
       }
@@ -4962,79 +4732,12 @@
     assert(!sei->getField()->getAttrs().hasAttribute<NoDerivativeAttr>() &&
            "`struct_extract` with `@noDerivative` field should not be "
            "differentiated; activity analysis should not marked as varied");
-<<<<<<< HEAD
-    auto *bb = sei->SILInstruction::getParentBlock();
-    auto loc = sei->getLoc();
-    auto &differentiationStrategies =
-        getContext().getStructExtractDifferentiationStrategies();
-    auto strategy = differentiationStrategies.lookup(sei);
-    switch (strategy) {
-    case StructExtractDifferentiationStrategy::Inactive:
-      assert(!getActivityInfo().isActive(sei, getIndices()));
-      return;
-    case StructExtractDifferentiationStrategy::Fieldwise: {
-      // Compute adjoint as follows:
-      //   y = struct_extract x, #key
-      //   adj[x] += struct (0, ..., #key': adj[y], ..., 0)
-      // where `#key'` is the field in the tangent space corresponding to
-      // `#key`.
-      auto structTy = remapType(sei->getOperand()->getType()).getASTType();
-      auto tangentVectorTy = structTy->getAutoDiffAssociatedTangentSpace(
-          LookUpConformanceInModule(getModule().getSwiftModule()))
-              ->getType()->getCanonicalType();
-      assert(!getModule().Types.getTypeLowering(
-                 tangentVectorTy, ResilienceExpansion::Minimal)
-                     .isAddressOnly());
-      auto tangentVectorSILTy =
-          SILType::getPrimitiveObjectType(tangentVectorTy);
-      auto *tangentVectorDecl =
-          tangentVectorTy->getStructOrBoundGenericStruct();
-      assert(tangentVectorDecl);
-      // Find the corresponding field in the tangent space.
-      VarDecl *tanField = nullptr;
-      // If the tangent space is the original struct, then field is the same.
-      if (tangentVectorDecl == sei->getStructDecl())
-        tanField = sei->getField();
-      // Otherwise, look up the field by name.
-      else {
-        auto tanFieldLookup =
-            tangentVectorDecl->lookupDirect(sei->getField()->getName());
-        assert(tanFieldLookup.size() == 1);
-        tanField = cast<VarDecl>(tanFieldLookup.front());
-      }
-      // Accumulate adjoint for the `struct_extract` operand.
-      auto av = getAdjointValue(bb, sei);
-      switch (av.getKind()) {
-      case AdjointValueKind::Zero:
-        addAdjointValue(bb, sei->getOperand(),
-                        makeZeroAdjointValue(tangentVectorSILTy));
-        break;
-      case AdjointValueKind::Concrete:
-      case AdjointValueKind::Aggregate: {
-        SmallVector<AdjointValue, 8> eltVals;
-        for (auto *field : tangentVectorDecl->getStoredProperties()) {
-          if (field == tanField) {
-            eltVals.push_back(av);
-          } else {
-            auto substMap = tangentVectorTy->getMemberSubstitutionMap(
-                field->getModuleContext(), field);
-            auto fieldTy = field->getType().subst(substMap);
-            auto fieldSILTy =
-                getContext().getTypeConverter().getLoweredType(
-                    fieldTy, ResilienceExpansion::Minimal);
-            assert(fieldSILTy.isObject());
-            eltVals.push_back(makeZeroAdjointValue(fieldSILTy));
-          }
-        }
-        addAdjointValue(bb, sei->getOperand(),
-            makeAggregateAdjointValue(tangentVectorSILTy, eltVals));
-      }
-=======
     // Compute adjoint as follows:
     //   y = struct_extract x, #key
     //   adj[x] += struct (0, ..., #key': adj[y], ..., 0)
     // where `#key'` is the field in the tangent space corresponding to
     // `#key`.
+    auto *bb = sei->SILInstruction::getParentBlock();
     auto structTy = remapType(sei->getOperand()->getType()).getASTType();
     auto tangentVectorTy = structTy->getAutoDiffAssociatedTangentSpace(
         LookUpConformanceInModule(getModule().getSwiftModule()))
@@ -5064,40 +4767,15 @@
             sei->getField()->getNameStr());
         errorOccurred = true;
         return;
->>>>>>> f537a920
       }
       tanField = cast<VarDecl>(tanFieldLookup.front());
     }
-<<<<<<< HEAD
-    case StructExtractDifferentiationStrategy::Getter: {
-      // Get the pullback.
-      auto *pullbackField = getPullbackInfo().lookUpPullbackDecl(sei);
-      assert(pullbackField);
-      auto pullback = builder.createStructExtract(
-          loc, getAdjointBlockPullbackStructArgument(sei->getParent()),
-          pullbackField);
-
-      // Construct the pullback arguments.
-      auto av = getAdjointValue(bb, sei);
-      auto vector = materializeAdjointDirect(av, loc);
-
-      // Call the pullback.
-      auto *pullbackCall = builder.createApply(
-          loc, pullback, SubstitutionMap(), {vector}, /*isNonThrowing*/ false);
-      assert(!pullbackCall->hasIndirectResults());
-
-      // Accumulate adjoint for the `struct_extract` operand.
-      addAdjointValue(bb, sei->getOperand(),
-          makeConcreteAdjointValue(
-              ValueWithCleanup(pullbackCall, vector.getCleanup())));
-=======
     // Accumulate adjoint for the `struct_extract` operand.
-    auto av = takeAdjointValue(sei);
+    auto av = getAdjointValue(bb, sei);
     switch (av.getKind()) {
     case AdjointValueKind::Zero:
-      addAdjointValue(sei->getOperand(),
+      addAdjointValue(bb, sei->getOperand(),
                       makeZeroAdjointValue(tangentVectorSILTy));
->>>>>>> f537a920
       break;
     case AdjointValueKind::Concrete:
     case AdjointValueKind::Aggregate: {
@@ -5116,7 +4794,7 @@
           eltVals.push_back(makeZeroAdjointValue(fieldSILTy));
         }
       }
-      addAdjointValue(sei->getOperand(),
+      addAdjointValue(bb, sei->getOperand(),
           makeAggregateAdjointValue(tangentVectorSILTy, eltVals));
     }
     }
