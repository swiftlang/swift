//===--- Differentiation.cpp - SIL Automatic Differentiation --*- C++ -*---===//
//
// This source file is part of the Swift.org open source project
//
// Copyright (c) 2014 - 2017 Apple Inc. and the Swift project authors
// Licensed under Apache License v2.0 with Runtime Library Exception
//
// See https://swift.org/LICENSE.txt for license information
// See https://swift.org/CONTRIBUTORS.txt for the list of Swift project authors
//
//===----------------------------------------------------------------------===//
//
// SWIFT_ENABLE_TENSORFLOW
//
// This file implements automatic differentiation.
//
// NOTE: Though automatic differentiation is developed as part of the Swift for
// TensorFlow project, it is completely independent from TensorFlow.
// Read the differentiable programming manifesto for more information:
// docs/DifferentiableProgramming.md.
//
// TODO(TF-993): Organize Differentiation.cpp into smaller files.
//
//===----------------------------------------------------------------------===//

#define DEBUG_TYPE "differentiation"

#include "swift/SILOptimizer/Utils/Differentiation/Common.h"
#include "swift/AST/ASTMangler.h"
#include "swift/AST/ASTPrinter.h"
#include "swift/AST/AnyFunctionRef.h"
#include "swift/AST/AutoDiff.h"
#include "swift/AST/Builtins.h"
#include "swift/AST/DeclContext.h"
#include "swift/AST/DiagnosticsSIL.h"
#include "swift/AST/Expr.h"
#include "swift/AST/GenericEnvironment.h"
#include "swift/AST/GenericSignatureBuilder.h"
#include "swift/AST/LazyResolver.h"
#include "swift/AST/ParameterList.h"
#include "swift/AST/SourceFile.h"
#include "swift/AST/SubstitutionMap.h"
#include "swift/AST/TypeCheckRequests.h"
#include "swift/SIL/FormalLinkage.h"
#include "swift/SIL/LoopInfo.h"
#include "swift/SIL/PrettyStackTrace.h"
#include "swift/SIL/Projection.h"
#include "swift/SIL/SILBuilder.h"
#include "swift/SIL/TypeSubstCloner.h"
#include "swift/SILOptimizer/Analysis/DifferentiableActivityAnalysis.h"
#include "swift/SILOptimizer/Analysis/DominanceAnalysis.h"
#include "swift/SILOptimizer/Analysis/LoopAnalysis.h"
#include "swift/SILOptimizer/PassManager/Passes.h"
#include "swift/SILOptimizer/PassManager/Transforms.h"
#include "swift/SILOptimizer/Utils/CFGOptUtils.h"
#include "swift/SILOptimizer/Utils/LoopUtils.h"
#include "swift/SILOptimizer/Utils/SILOptFunctionBuilder.h"
#include "swift/SILOptimizer/Utils/Differentiation/Common.h"
#include "swift/SILOptimizer/Utils/Differentiation/DerivativeLookup.h"
#include "llvm/ADT/APSInt.h"
#include "llvm/ADT/BreadthFirstIterator.h"
#include "llvm/ADT/DenseSet.h"

using namespace swift;
using namespace swift::autodiff;
using llvm::DenseMap;
using llvm::SmallDenseMap;
using llvm::SmallDenseSet;
using llvm::SmallMapVector;
using llvm::SmallSet;

/// This flag is used to disable `differentiable_function_extract` instruction
/// folding for SIL testing purposes.
static llvm::cl::opt<bool> SkipFoldingDifferentiableFunctionExtraction(
    "differentiation-skip-folding-differentiable-function-extraction",
    llvm::cl::init(true));

//===----------------------------------------------------------------------===//
// Helpers
//===----------------------------------------------------------------------===//

/// Given a dumpable value, dumps it to `llvm::dbgs()`.
template <typename T> static inline void debugDump(T &v) {
  LLVM_DEBUG(llvm::dbgs() << "\n==== BEGIN DEBUG DUMP ====\n"
                          << v << "\n==== END DEBUG DUMP ====\n");
}

/// Given a function, gathers all of its direct results in an order defined by
/// its result type. Note that "formal results" refer to result values in the
/// body of the function, not at call sites.
static void
collectAllDirectResultsInTypeOrder(SILFunction &function,
                                   SmallVectorImpl<SILValue> &results) {
  SILFunctionConventions convs(function.getLoweredFunctionType(),
                               function.getModule());
  auto *retInst = cast<ReturnInst>(function.findReturnBB()->getTerminator());
  auto retVal = retInst->getOperand();
  if (auto *tupleInst = dyn_cast<TupleInst>(retVal))
    results.append(tupleInst->getElements().begin(),
                   tupleInst->getElements().end());
  else
    results.push_back(retVal);
}

/// Given a function call site, gathers all of its actual results (both direct
/// and indirect) in an order defined by its result type.
static void collectAllActualResultsInTypeOrder(
    ApplyInst *ai, ArrayRef<SILValue> extractedDirectResults,
    SmallVectorImpl<SILValue> &results) {
  auto calleeConvs = ai->getSubstCalleeConv();
  unsigned indResIdx = 0, dirResIdx = 0;
  for (auto &resInfo : calleeConvs.getResults()) {
    results.push_back(resInfo.isFormalDirect()
                          ? extractedDirectResults[dirResIdx++]
                          : ai->getIndirectSILResults()[indResIdx++]);
  }
}

/// Given a range of types, joins these into a single type. If there's exactly
/// one element type, returns that element type. Otherwise, creates a tuple type
/// of all element types.
template <typename TypeRange>
static CanType joinElementTypes(TypeRange &&range, const ASTContext &ctx) {
  if (range.size() == 1)
    return range.front();
  auto typeElts =
      map<SmallVector<TupleTypeElt, 8>>(range, [&](Type type) { return type; });
  return TupleType::get(typeElts, ctx);
}

/// Given a range of SIL values, retrieves the canonical types of these values,
/// and joins these types into a single type.
template <typename SILValueRange>
static CanType joinElementTypesFromValues(SILValueRange &&range,
                                          const ASTContext &ctx) {
  if (range.size() == 1)
    return range.front()->getType().getASTType();
  SmallVector<TupleTypeElt, 8> elts;
  transform(range, elts.begin(),
            [&](SILValue val) { return val->getType().getASTType(); });
  return TupleType::get(elts, ctx)->getCanonicalType();
}

/// Given an operator name, such as '+', and a protocol, returns the '+'
/// operator. If the operator does not exist in the protocol, returns null.
static FuncDecl *findOperatorDeclInProtocol(DeclName operatorName,
                                            ProtocolDecl *protocol) {
  assert(operatorName.isOperator());
  // Find the operator requirement in the given protocol declaration.
  auto opLookup = protocol->lookupDirect(operatorName);
  for (auto *decl : opLookup) {
    if (!decl->isProtocolRequirement())
      continue;
    auto *fd = dyn_cast<FuncDecl>(decl);
    if (!fd || !fd->isStatic() || !fd->isOperator())
      continue;
    return fd;
  }
  // Not found.
  return nullptr;
}

/// Returns the "constrained" derivative generic signature given:
/// - An original SIL function type.
/// - A wrt parameter index subset.
/// - A possibly uncanonical derivative generic signature (optional).
/// - Additional derivative requirements (optional).
/// The constrained derivative generic signature constrains all wrt parameters
/// to conform to `Differentiable`.
static GenericSignature getConstrainedDerivativeGenericSignature(
    CanSILFunctionType originalFnTy, IndexSubset *paramIndexSet,
    GenericSignature derivativeGenSig) {
  if (!derivativeGenSig)
    derivativeGenSig = originalFnTy->getSubstGenericSignature();
  if (!derivativeGenSig)
    return nullptr;
  // Constrain all wrt parameters to `Differentiable`.
  auto &ctx = derivativeGenSig->getASTContext();
  auto *diffableProto = ctx.getProtocol(KnownProtocolKind::Differentiable);
  SmallVector<Requirement, 4> requirements;
  for (unsigned paramIdx : paramIndexSet->getIndices()) {
    auto paramType = originalFnTy->getParameters()[paramIdx].getInterfaceType();
    Requirement req(RequirementKind::Conformance, paramType,
                    diffableProto->getDeclaredType());
    requirements.push_back(req);
  }
  return evaluateOrDefault(
      ctx.evaluator,
      AbstractGenericSignatureRequest{
          derivativeGenSig.getPointer(),
          /*addedGenericParams*/ {},
          std::move(requirements)},
      nullptr);
}

/// Returns the canonical derivative generic signature for the given witness
/// and original function.
/// - Return the witness derivative generic signature if it exists.
/// - Otherwise, return the original function's generic signature.
static CanGenericSignature
getDerivativeGenericSignature(SILDifferentiabilityWitness *witness,
                              SILFunction *original) {
  if (auto sig = witness->getDerivativeGenericSignature())
    return sig->getCanonicalSignature();
  return original->getLoweredFunctionType()->getSubstGenericSignature();
}

// Clone the generic parameters of the given generic signature and return a new
// `GenericParamList`.
static GenericParamList *cloneGenericParameters(ASTContext &ctx,
                                                DeclContext *dc,
                                                CanGenericSignature sig) {
  SmallVector<GenericTypeParamDecl *, 2> clonedParams;
  for (auto paramType : sig->getGenericParams()) {
    auto clonedParam = new (ctx) GenericTypeParamDecl(
        dc, paramType->getName(), SourceLoc(), paramType->getDepth(),
        paramType->getIndex());
    clonedParam->setDeclContext(dc);
    clonedParam->setImplicit(true);
    clonedParams.push_back(clonedParam);
  }
  return GenericParamList::create(ctx, SourceLoc(), clonedParams, SourceLoc());
}

/// Given an `differentiable_function` instruction, finds the corresponding
/// differential operator used in the AST. If no differential operator is found,
/// return nullptr.
static DifferentiableFunctionExpr *
findDifferentialOperator(DifferentiableFunctionInst *inst) {
  return inst->getLoc().getAsASTNode<DifferentiableFunctionExpr>();
}

/// Returns the underlying instruction for the given SILValue, if it exists,
/// peering through function conversion instructions.
template<class Inst>
static Inst *peerThroughFunctionConversions(SILValue value) {
  if (auto *inst = dyn_cast<Inst>(value))
    return inst;
  if (auto *thinToThick = dyn_cast<ThinToThickFunctionInst>(value))
    return peerThroughFunctionConversions<Inst>(thinToThick->getOperand());
  if (auto *convertFn = dyn_cast<ConvertFunctionInst>(value))
    return peerThroughFunctionConversions<Inst>(convertFn->getOperand());
  if (auto *partialApply = dyn_cast<PartialApplyInst>(value))
    return peerThroughFunctionConversions<Inst>(partialApply->getCallee());
  return nullptr;
}

//===----------------------------------------------------------------------===//
// Auxiliary data structures
//===----------------------------------------------------------------------===//

namespace {
class ADContext;

/// The invoker of a differentiation task. It can be some user syntax, e.g.
/// an `differentiable_function` instruction lowered from an
/// `DifferentiableFunctionExpr` expression, the differentiation pass, or
/// nothing at all. This will be used to emit informative diagnostics.
struct DifferentiationInvoker {
public:
  /// The kind of the invoker of a differentiation task.
  enum class Kind {
    // Invoked by an `differentiable_function` instruction, which may or may not
    // be linked to a Swift AST node (e.g. an `DifferentiableFunctionExpr`
    // expression).
    DifferentiableFunctionInst,

    // Invoked by the indirect application of differentiation. This case has an
    // associated original `apply` instruction and
    // `SILDifferentiabilityWitness`.
    IndirectDifferentiation,

    // Invoked by a `SILDifferentiabilityWitness` **without** being linked to a
    // Swift AST attribute. This case has an associated
    // `SILDifferentiabilityWitness`.
    SILDifferentiabilityWitnessInvoker
  };

private:
  Kind kind;
  union Value {
    /// The instruction associated with the `DifferentiableFunctionInst` case.
    DifferentiableFunctionInst *diffFuncInst;
    Value(DifferentiableFunctionInst *inst) : diffFuncInst(inst) {}

    /// The parent `apply` instruction and the witness associated with the
    /// `IndirectDifferentiation` case.
    std::pair<ApplyInst *, SILDifferentiabilityWitness *>
        indirectDifferentiation;
    Value(ApplyInst *applyInst, SILDifferentiabilityWitness *witness)
        : indirectDifferentiation({applyInst, witness}) {}

    /// The witness associated with the `SILDifferentiabilityWitnessInvoker`
    /// case.
    SILDifferentiabilityWitness *witness;
    Value(SILDifferentiabilityWitness *witness) : witness(witness) {}
  } value;

  /*implicit*/
  DifferentiationInvoker(Kind kind, Value value) : kind(kind), value(value) {}

public:
  DifferentiationInvoker(DifferentiableFunctionInst *inst)
      : kind(Kind::DifferentiableFunctionInst), value(inst) {}
  DifferentiationInvoker(ApplyInst *applyInst,
                         SILDifferentiabilityWitness *witness)
      : kind(Kind::IndirectDifferentiation), value({applyInst, witness}) {}
  DifferentiationInvoker(SILDifferentiabilityWitness *witness)
      : kind(Kind::SILDifferentiabilityWitnessInvoker), value(witness) {}

  Kind getKind() const { return kind; }

  DifferentiableFunctionInst *getDifferentiableFunctionInst() const {
    assert(kind == Kind::DifferentiableFunctionInst);
    return value.diffFuncInst;
  }

  std::pair<ApplyInst *, SILDifferentiabilityWitness *>
  getIndirectDifferentiation() const {
    assert(kind == Kind::IndirectDifferentiation);
    return value.indirectDifferentiation;
  }

  SILDifferentiabilityWitness *getSILDifferentiabilityWitnessInvoker() const {
    assert(kind == Kind::SILDifferentiabilityWitnessInvoker);
    return value.witness;
  }

  SourceLoc getLocation() const {
    switch (kind) {
    case Kind::DifferentiableFunctionInst:
      return getDifferentiableFunctionInst()->getLoc().getSourceLoc();
    case Kind::IndirectDifferentiation:
      return getIndirectDifferentiation().first->getLoc().getSourceLoc();
    case Kind::SILDifferentiabilityWitnessInvoker:
      return getSILDifferentiabilityWitnessInvoker()
          ->getOriginalFunction()
          ->getLocation()
          .getSourceLoc();
    }
  }

  void print(llvm::raw_ostream &os) const;
};

/// Linear map struct and branching trace enum information for an original
/// function and and derivative function (JVP or VJP).
///
/// Linear map structs contain all callee linear maps produced in a JVP/VJP
/// basic block. A linear map struct is created for each basic block in the
/// original function, and a linear map struct field is created for every active
/// `apply` in the original basic block.
///
/// Branching trace enums model the control flow graph of the original function.
/// A branching trace enum is created for each basic block in the original
/// function, and a branching trace enum case is created for every basic block
/// predecessor/successor. This supports control flow differentiation: JVP/VJP
/// functions build branching trace enums to record an execution trace. Indirect
/// branching trace enums are created for basic blocks that are in loops.
///
/// Linear map struct values and branching trace enum values are constructed in
/// JVP/VJP functions and consumed in pullback/differential functions.
class LinearMapInfo {
private:
  /// The linear map kind.
  AutoDiffLinearMapKind kind;

  /// The original function.
  SILFunction *const original;

  /// The derivative function.
  SILFunction *const derivative;

  /// Activity info of the original function.
  const DifferentiableActivityInfo &activityInfo;

  /// Differentiation indices of the function.
  const SILAutoDiffIndices indices;

  /// Mapping from original basic blocks to linear map structs.
  DenseMap<SILBasicBlock *, StructDecl *> linearMapStructs;

  /// Mapping from original basic blocks to branching trace enums.
  /// For pullbacks: these are predecessor enums.
  /// For differentials: these are successor enums.
  DenseMap<SILBasicBlock *, EnumDecl *> branchingTraceDecls;

  /// Mapping from `apply` instructions in the original function to the
  /// corresponding linear map field declaration in the linear map struct.
  DenseMap<ApplyInst *, VarDecl *> linearMapFieldMap;

  /// Mapping from predecessor-succcessor basic block pairs in the original
  /// function to the corresponding branching trace enum case.
  DenseMap<std::pair<SILBasicBlock *, SILBasicBlock *>, EnumElementDecl *>
      branchingTraceEnumCases;

  /// Mapping from linear map structs to their branching trace enum fields.
  DenseMap<StructDecl *, VarDecl *> linearMapStructEnumFields;

  /// A type converter, used to compute struct/enum SIL types.
  Lowering::TypeConverter &typeConverter;

private:
  /// Remaps the given type into the derivative function's context.
  SILType remapTypeInDerivative(SILType ty) {
    if (ty.hasArchetype())
      return derivative->mapTypeIntoContext(ty.mapTypeOutOfContext());
    return derivative->mapTypeIntoContext(ty);
  }

  /// Adds a `VarDecl` member with the given name and type to the given nominal
  /// declaration.
  VarDecl *addVarDecl(NominalTypeDecl *nominal, StringRef name, Type type) {
    auto &astCtx = nominal->getASTContext();
    auto id = astCtx.getIdentifier(name);
    auto *varDecl = new (astCtx) VarDecl(
        /*IsStatic*/ false, VarDecl::Introducer::Var, /*IsCaptureList*/ false,
        SourceLoc(), id, nominal);
    varDecl->setAccess(nominal->getEffectiveAccess());
    if (type->hasArchetype())
      varDecl->setInterfaceType(type->mapTypeOutOfContext());
    else
      varDecl->setInterfaceType(type);
    nominal->addMember(varDecl);
    return varDecl;
  }

  /// Retrieves the file unit that contains implicit declarations in the
  /// current Swift module. If it does not exist, create one.
  ///
  // FIXME: Currently it defaults to the file containing `original`, if it can
  // be determined. Otherwise, it defaults to any file unit in the module. To
  // handle this more properly, we could revive the DerivedFileUnit class to
  // contain all synthesized implicit type declarations.
  SourceFile &getDeclarationFileUnit() {
    if (original->hasLocation())
      if (auto *declContext = original->getLocation().getAsDeclContext())
        if (auto *parentSourceFile = declContext->getParentSourceFile())
          return *parentSourceFile;
    for (auto *file : original->getModule().getSwiftModule()->getFiles())
      if (auto *src = dyn_cast<SourceFile>(file))
        return *src;
    llvm_unreachable("No files?");
  }

  /// Computes and sets the access level for the given nominal type, given the
  /// original function linkage.
  void computeAccessLevel(
      NominalTypeDecl *nominal, SILLinkage originalLinkage) {
    auto &astCtx = nominal->getASTContext();
    switch (originalLinkage) {
    case swift::SILLinkage::Public:
    case swift::SILLinkage::PublicNonABI:
      nominal->setAccess(AccessLevel::Internal);
      nominal->getAttrs().add(
          new (astCtx) UsableFromInlineAttr(/*Implicit*/ true));
      break;
    case swift::SILLinkage::Hidden:
    case swift::SILLinkage::Shared:
      nominal->setAccess(AccessLevel::Internal);
      break;
    case swift::SILLinkage::Private:
      nominal->setAccess(AccessLevel::FilePrivate);
      break;
    default:
      // When the original function has external linkage, we create an internal
      // struct for use by our own module. This is necessary for cross-cell
      // differentiation in Jupyter.
      // TODO: Add a test in the compiler that exercises a similar situation as
      // cross-cell differentiation in Jupyter.
      nominal->setAccess(AccessLevel::Internal);
    }
  }

  /// Creates an enum declaration with the given JVP/VJP generic signature,
  /// whose cases represent the predecessors/successors of the given original
  /// block.
  EnumDecl *createBranchingTraceDecl(SILBasicBlock *originalBB,
                                     SILAutoDiffIndices indices,
                                     CanGenericSignature genericSig,
                                     SILLoopInfo *loopInfo) {
    assert(originalBB->getParent() == original);
    auto &astCtx = original->getASTContext();
    auto *moduleDecl = original->getModule().getSwiftModule();
    auto &file = getDeclarationFileUnit();
    // Create a branching trace enum.
    std::string enumName;
    switch (kind) {
    case AutoDiffLinearMapKind::Differential:
      enumName =
          "_AD__" + original->getName().str() +
          "_bb" + std::to_string(originalBB->getDebugID()) +
          "__Succ__" + indices.mangle();
      break;
    case AutoDiffLinearMapKind::Pullback:
      enumName =
          "_AD__" + original->getName().str() +
          "_bb" + std::to_string(originalBB->getDebugID()) +
          "__Pred__" + indices.mangle();
      break;
    }
    auto enumId = astCtx.getIdentifier(enumName);
    auto loc = original->getLocation().getSourceLoc();
    GenericParamList *genericParams = nullptr;
    if (genericSig)
      genericParams = cloneGenericParameters(astCtx, &file, genericSig);
    auto *branchingTraceDecl = new (astCtx) EnumDecl(
        /*EnumLoc*/ SourceLoc(), /*Name*/ enumId, /*NameLoc*/ loc,
        /*Inherited*/ {}, /*GenericParams*/ genericParams, /*DC*/ &file);
    // Note: must mark enum as implicit to satisfy assertion in
    // `Parser::parseDeclListDelayed`.
    branchingTraceDecl->setImplicit();
    if (genericSig)
      branchingTraceDecl->setGenericSignature(genericSig);
    computeAccessLevel(branchingTraceDecl,
                       original->getEffectiveSymbolLinkage());
    branchingTraceDecl->getInterfaceType();
    assert(branchingTraceDecl->hasInterfaceType());
    file.addVisibleDecl(branchingTraceDecl);
    // Add basic block enum cases.
    for (auto *predBB : originalBB->getPredecessorBlocks()) {
      auto bbId = "bb" + std::to_string(predBB->getDebugID());
      auto *linearMapStruct = getLinearMapStruct(predBB);
      assert(linearMapStruct);
      auto linearMapStructTy =
          linearMapStruct->getDeclaredInterfaceType()->getCanonicalType();
      // Create dummy declaration representing enum case parameter.
      auto *decl = new (astCtx) ParamDecl(loc, loc, Identifier(), loc,
                                          Identifier(), moduleDecl);
      decl->setSpecifier(ParamDecl::Specifier::Default);
      if (linearMapStructTy->hasArchetype())
        decl->setInterfaceType(linearMapStructTy->mapTypeOutOfContext());
      else
        decl->setInterfaceType(linearMapStructTy);
      // Create enum element and enum case declarations.
      auto *paramList = ParameterList::create(astCtx, {decl});
      auto *enumEltDecl = new (astCtx) EnumElementDecl(
          /*IdentifierLoc*/ loc, DeclName(astCtx.getIdentifier(bbId)),
          paramList, loc, /*RawValueExpr*/ nullptr, branchingTraceDecl);
      enumEltDecl->setImplicit();
      enumEltDecl->getInterfaceType();
      auto *enumCaseDecl = EnumCaseDecl::create(
          /*CaseLoc*/ loc, {enumEltDecl}, branchingTraceDecl);
      enumCaseDecl->setImplicit();
      branchingTraceDecl->addMember(enumEltDecl);
      branchingTraceDecl->addMember(enumCaseDecl);
      // Record enum element declaration.
      branchingTraceEnumCases.insert({{predBB, originalBB}, enumEltDecl});
    }
    // If original block is in a loop, mark branching trace enum as indirect.
    if (loopInfo->getLoopFor(originalBB))
      branchingTraceDecl->getAttrs().add(
          new (astCtx) IndirectAttr(/*Implicit*/ true));
    return branchingTraceDecl;
  }

  /// Creates a struct declaration with the given JVP/VJP generic signature, for
  /// storing the linear map values and predecessor/successor basic block of the
  /// given original block.
  StructDecl *
  createLinearMapStruct(SILBasicBlock *originalBB, SILAutoDiffIndices indices,
                        CanGenericSignature genericSig) {
    assert(originalBB->getParent() == original);
    auto *original = originalBB->getParent();
    auto &astCtx = original->getASTContext();
    auto &file = getDeclarationFileUnit();
    std::string structName;
    switch (kind) {
    case swift::AutoDiffLinearMapKind::Differential:
      structName =
          "_AD__" + original->getName().str() +
          "_bb" + std::to_string(originalBB->getDebugID()) +
          "__DF__" + indices.mangle();
      break;
    case swift::AutoDiffLinearMapKind::Pullback:
      structName =
          "_AD__" + original->getName().str() +
          "_bb" + std::to_string(originalBB->getDebugID()) +
          "__PB__" + indices.mangle();
      break;
    }
    auto structId = astCtx.getIdentifier(structName);
    GenericParamList *genericParams = nullptr;
    if (genericSig)
      genericParams = cloneGenericParameters(astCtx, &file, genericSig);
    auto *linearMapStruct = new (astCtx) StructDecl(
        /*StructLoc*/ SourceLoc(), /*Name*/ structId, /*NameLoc*/ SourceLoc(),
        /*Inherited*/ {}, /*GenericParams*/ genericParams, /*DC*/ &file);
    // Note: must mark struct as implicit to satisfy assertion in
    // `Parser::parseDeclListDelayed`.
    linearMapStruct->setImplicit();
    if (genericSig)
      linearMapStruct->setGenericSignature(genericSig);
    computeAccessLevel(
        linearMapStruct, original->getEffectiveSymbolLinkage());
    linearMapStruct->getInterfaceType();
    assert(linearMapStruct->hasInterfaceType());
    file.addVisibleDecl(linearMapStruct);
    return linearMapStruct;
  }

  /// Adds a linear map field to the linear map struct.
  VarDecl *addLinearMapDecl(ApplyInst *ai, SILType linearMapType) {
    // IRGen requires decls to have AST types (not `SILFunctionType`), so we
    // convert the `SILFunctionType` of the linear map to a `FunctionType` with
    // the same parameters and results.
    auto silFnTy = linearMapType.castTo<SILFunctionType>();
    SmallVector<AnyFunctionType::Param, 8> params;
    for (auto &param : silFnTy->getParameters())
      params.push_back(AnyFunctionType::Param(param.getInterfaceType()));
    AnyFunctionType *astFnTy;
    if (auto genSig = silFnTy->getSubstGenericSignature())
      astFnTy = GenericFunctionType::get(
          genSig, params, silFnTy->getAllResultsInterfaceType().getASTType());
    else
      astFnTy = FunctionType::get(
          params, silFnTy->getAllResultsInterfaceType().getASTType());

    auto *origBB = ai->getParent();
    auto *linMapStruct = getLinearMapStruct(origBB);
    std::string linearMapName;
    switch (kind) {
    case AutoDiffLinearMapKind::Differential:
      linearMapName = "differential_" + llvm::itostr(linearMapFieldMap.size());
      break;
    case AutoDiffLinearMapKind::Pullback:
      linearMapName = "pullback_" + llvm::itostr(linearMapFieldMap.size());
      break;
    }
    auto *linearMapDecl = addVarDecl(linMapStruct, linearMapName, astFnTy);
    linearMapFieldMap.insert({ai, linearMapDecl});
    return linearMapDecl;
  }

  /// Given an `apply` instruction, conditionally adds a linear map struct field
  /// for its linear map function if it is active.
  void addLinearMapToStruct(ADContext &context, ApplyInst *ai,
                            SILAutoDiffIndices indices);

  /// Generates linear map struct and branching enum declarations for the given
  /// function. Linear map structs are populated with linear map fields and a
  /// branching enum field.
  void generateDifferentiationDataStructures(ADContext &context,
                                             SILAutoDiffIndices indices,
                                             SILFunction *derivative);

public:
  bool shouldDifferentiateApplyInst(ApplyInst *ai);
  bool shouldDifferentiateInstruction(SILInstruction *inst);

  LinearMapInfo(const LinearMapInfo &) = delete;
  LinearMapInfo &operator=(const LinearMapInfo &) = delete;

  explicit LinearMapInfo(ADContext &context, AutoDiffLinearMapKind kind,
                         SILFunction *original, SILFunction *derivative,
                         SILAutoDiffIndices indices,
                         const DifferentiableActivityInfo &activityInfo);

  /// Returns the linear map struct associated with the given original block.
  StructDecl *getLinearMapStruct(SILBasicBlock *origBB) const {
    return linearMapStructs.lookup(origBB);
  }

  /// Returns the lowered SIL type of the linear map struct associated with the
  /// given original block.
  SILType getLinearMapStructLoweredType(SILBasicBlock *origBB) const {
    auto *linMapStruct = getLinearMapStruct(origBB);
    auto linMapStructType =
        linMapStruct->getDeclaredInterfaceType()->getCanonicalType();
    return typeConverter.getLoweredType(linMapStructType,
                                        TypeExpansionContext::minimal());
  }

  /// Returns the branching trace enum associated with the given original block.
  EnumDecl *getBranchingTraceDecl(SILBasicBlock *origBB) const {
    return branchingTraceDecls.lookup(origBB);
  }

  /// Returns the lowered SIL type of the branching trace enum associated with
  /// the given original block.
  SILType getBranchingTraceEnumLoweredType(SILBasicBlock *origBB) const {
    auto *traceDecl = getBranchingTraceDecl(origBB);
    auto traceDeclType =
        traceDecl->getDeclaredInterfaceType()->getCanonicalType();
    return typeConverter.getLoweredType(traceDeclType,
                                        TypeExpansionContext::minimal());
  }

  /// Returns the enum element in the given successor block's branching trace
  /// enum corresponding to the given predecessor block.
  EnumElementDecl *
  lookUpBranchingTraceEnumElement(SILBasicBlock *origPredBB,
                                  SILBasicBlock *origSuccBB) const {
    assert(origPredBB->getParent() == original);
    return branchingTraceEnumCases.lookup({origPredBB, origSuccBB});
  }

  /// Returns the mapping from linear map structs to their branching trace enum
  /// fields.
  DenseMap<StructDecl *, VarDecl *> &getLinearMapStructEnumFields() {
    return linearMapStructEnumFields;
  }

  /// Returns the branching trace enum field for the linear map struct of the
  /// given original block.
  VarDecl *lookUpLinearMapStructEnumField(SILBasicBlock *origBB) {
    auto *linearMapStruct = getLinearMapStruct(origBB);
    return linearMapStructEnumFields.lookup(linearMapStruct);
  }

  /// Finds the linear map declaration in the pullback struct for the given
  /// `apply` instruction in the original function.
  VarDecl *lookUpLinearMapDecl(ApplyInst *ai) {
    assert(ai->getFunction() == original);
    auto lookup = linearMapFieldMap.find(ai);
    assert(lookup != linearMapFieldMap.end() &&
           "No linear map field corresponding to the given `apply`");
    return lookup->getSecond();
  }
};

/// Stores `apply` instruction information calculated by VJP generation.
struct NestedApplyInfo {
  /// The differentiation indices that are used to differentiate this `apply`
  /// instruction.
  SILAutoDiffIndices indices;
  /// The original pullback type before reabstraction. `None` if the pullback
  /// type is not reabstracted.
  Optional<CanSILFunctionType> originalPullbackType;
};

static inline llvm::raw_ostream &operator<<(llvm::raw_ostream &os,
                                            DifferentiationInvoker invoker) {
  invoker.print(os);
  return os;
}

void DifferentiationInvoker::print(llvm::raw_ostream &os) const {
  os << "(differentiation_invoker ";
  switch (kind) {
  case Kind::DifferentiableFunctionInst:
    os << "differentiable_function_inst=(" << *getDifferentiableFunctionInst()
       << ")";
    break;
  case Kind::IndirectDifferentiation: {
    auto indDiff = getIndirectDifferentiation();
    os << "indirect_differentiation=(" << *std::get<0>(indDiff) << ')';
    // TODO: Enable printing parent invokers.
    // May require storing a `DifferentiableInvoker *` in the
    // `IndirectDifferentiation` case.
    /*
    SILInstruction *inst;
    SILDifferentiableAttr *attr;
    std::tie(inst, attr) = getIndirectDifferentiation();
    auto invokerLookup = invokers.find(attr); // No access to ADContext?
    assert(invokerLookup != invokers.end() && "Expected parent invoker");
    */
    break;
  }
  case Kind::SILDifferentiabilityWitnessInvoker: {
    auto witness = getSILDifferentiabilityWitnessInvoker();
    os << "sil_differentiability_witness_invoker=(witness=(";
    witness->print(os);
    os << ") function=" << witness->getOriginalFunction()->getName();
    break;
  }
  }
  os << ')';
}

//===----------------------------------------------------------------------===//
// ADContext - Per-module contextual information for the Differentiation pass.
//===----------------------------------------------------------------------===//

class ADContext {
private:
  /// Reference to the main transform.
  SILModuleTransform &transform;

  /// The module where Differentiation is performed on.
  SILModule &module;

  /// AST context.
  ASTContext &astCtx = module.getASTContext();

  /// Shared pass manager.
  SILPassManager &passManager;

  /// The worklist (stack) of `differentiable_function` instructions to be
  /// processed.
  SmallVector<DifferentiableFunctionInst *, 32> differentiableFunctionInsts;

  /// The set of `differentiable_function` instructions that have been
  /// processed. Used to avoid reprocessing invalidated instructions.
  /// NOTE(TF-784): if we use `CanonicalizeInstruction` subclass to replace
  /// `ADContext::processDifferentiableFunctionInst`, this field may be removed.
  SmallPtrSet<DifferentiableFunctionInst *, 32>
      processedDifferentiableFunctionInsts;

  /// Mapping from witnesses to invokers.
  /// `SmallMapVector` is used for deterministic insertion order iteration.
  SmallMapVector<SILDifferentiabilityWitness *, DifferentiationInvoker, 32>
      invokers;

  /// Mapping from `differentiable_function` instructions to result indices.
  DenseMap<DifferentiableFunctionInst *, unsigned> resultIndices;

  /// Mapping from original `apply` instructions to their corresponding
  /// `NestedApplyInfo`s.
  DenseMap<ApplyInst *, NestedApplyInfo> nestedApplyInfo;

  /// List of generated functions (JVPs, VJPs, pullbacks, and thunks).
  /// Saved for deletion during cleanup.
  SmallVector<SILFunction *, 32> generatedFunctions;

  /// List of references to generated functions.
  /// Saved for deletion during cleanup.
  SmallVector<SILValue, 32> generatedFunctionReferences;

  /// The AdditiveArithmetic protocol in the standard library.
  ProtocolDecl *additiveArithmeticProtocol =
      astCtx.getProtocol(KnownProtocolKind::AdditiveArithmetic);

  /// `AdditiveArithmetic.+` declaration.
  mutable FuncDecl *cachedPlusFn = nullptr;
  /// `AdditiveArithmetic.+=` declaration.
  mutable FuncDecl *cachedPlusEqualFn = nullptr;

public:
  /// Construct an ADContext for the given module.
  explicit ADContext(SILModuleTransform &transform);

  //--------------------------------------------------------------------------//
  // General utilities
  //--------------------------------------------------------------------------//

  SILModuleTransform &getTransform() const { return transform; }
  SILModule &getModule() const { return module; }
  ASTContext &getASTContext() const { return module.getASTContext(); }
  SILPassManager &getPassManager() const { return passManager; }
  Lowering::TypeConverter &getTypeConverter() { return module.Types; }

  /// Returns true if the `differentiable_function` instruction worklist is
  /// empty.
  bool isDifferentiableFunctionInstsWorklistEmpty() const {
    return differentiableFunctionInsts.empty();
  }

  /// Pops and returns a `differentiable_function` instruction from the
  /// worklist. Returns nullptr if the worklist is empty.
  DifferentiableFunctionInst* popDifferentiableFunctionInstFromWorklist() {
    if (differentiableFunctionInsts.empty()) return nullptr;
    return differentiableFunctionInsts.pop_back_val();
  }

  /// Adds the given `differentiable_function` instruction to the worklist.
  void addDifferentiableFunctionInst(DifferentiableFunctionInst* dfi) {
    differentiableFunctionInsts.push_back(dfi);
  }

  /// Returns true if the given `differentiable_function` instruction has
  /// already been processed.
  bool
  isDifferentiableFunctionInstProcessed(DifferentiableFunctionInst *dfi) const {
    return processedDifferentiableFunctionInsts.count(dfi);
  }

  /// Adds the given `differentiable_function` instruction to the worklist.
  void
  markDifferentiableFunctionInstAsProcessed(DifferentiableFunctionInst *dfi) {
    processedDifferentiableFunctionInsts.insert(dfi);
  }

  const llvm::SmallMapVector<SILDifferentiabilityWitness *,
                             DifferentiationInvoker, 32> &
  getInvokers() const {
    return invokers;
  }

  void addInvoker(SILDifferentiabilityWitness *witness) {
    assert(!invokers.count(witness) &&
           "Differentiability witness already has an invoker");
    invokers.insert({witness, DifferentiationInvoker(witness)});
  }

  /// Returns the result index for `dfi` if found in this context. Otherwise,
  /// sets the result index to zero and returns it.
  unsigned getResultIndex(DifferentiableFunctionInst *dfi) {
    return resultIndices[dfi];
  }

  /// Sets the result index for `dfi`.
  void setResultIndex(DifferentiableFunctionInst *dfi, unsigned index) {
    resultIndices[dfi] = index;
  }

  DenseMap<ApplyInst *, NestedApplyInfo> &getNestedApplyInfo() {
    return nestedApplyInfo;
  }

  void recordGeneratedFunction(SILFunction *function) {
    generatedFunctions.push_back(function);
  }

  void recordGeneratedFunctionReference(SILValue functionRef) {
    generatedFunctionReferences.push_back(functionRef);
  }

  ProtocolDecl *getAdditiveArithmeticProtocol() const {
    return additiveArithmeticProtocol;
  }

  FuncDecl *getPlusDecl() const {
    if (!cachedPlusFn) {
      cachedPlusFn = findOperatorDeclInProtocol(
          astCtx.getIdentifier("+"), additiveArithmeticProtocol);
      assert(cachedPlusFn && "AdditiveArithmetic.+ not found");
    }
    return cachedPlusFn;
  }

  FuncDecl *getPlusEqualDecl() const {
    if (!cachedPlusEqualFn) {
      cachedPlusEqualFn = findOperatorDeclInProtocol(
          astCtx.getIdentifier("+="), additiveArithmeticProtocol);
      assert(cachedPlusEqualFn && "AdditiveArithmetic.+= not found");
    }
    return cachedPlusEqualFn;
  }

  void cleanUp() {
    // Delete all references to generated functions.
    for (auto fnRef : generatedFunctionReferences) {
      if (auto *fnRefInst =
              peerThroughFunctionConversions<FunctionRefInst>(fnRef)) {
        fnRefInst->replaceAllUsesWithUndef();
        fnRefInst->eraseFromParent();
      }
    }
    // Delete all generated functions.
    for (auto *generatedFunction : generatedFunctions) {
      LLVM_DEBUG(getADDebugStream()
                 << "Deleting generated function "
                 << generatedFunction->getName() << '\n');
      generatedFunction->dropAllReferences();
      transform.notifyWillDeleteFunction(generatedFunction);
      module.eraseFunction(generatedFunction);
    }
  }

  /// Creates an `differentiable_function` instruction using the given builder
  /// and arguments. Erase the newly created instruction from the processed set,
  /// if it exists - it may exist in the processed set if it has the same
  /// pointer value as a previously processed and deleted instruction.
  /// TODO(TF-784): The pointer reuse is a real concern and the use of
  /// `CanonicalizeInstruction` may get rid of the need for this workaround.
  DifferentiableFunctionInst *createDifferentiableFunction(
      SILBuilder &builder, SILLocation loc,
      IndexSubset *parameterIndices, SILValue original,
      Optional<std::pair<SILValue, SILValue>> derivativeFunctions = None) {
    auto *dfi = builder.createDifferentiableFunction(
        loc, parameterIndices, original, derivativeFunctions);
    processedDifferentiableFunctionInsts.erase(dfi);
    return dfi;
  }

public:
  template <typename ...T, typename ...U>
  InFlightDiagnostic diagnose(SourceLoc loc, Diag<T...> diag,
                              U &&...args) const {
    return getASTContext().Diags.diagnose(loc, diag, std::forward<U>(args)...);
  }

  /// Given an instruction and a differentiation task associated with the
  /// parent function, emits a "not differentiable" error based on the task. If
  /// the task is indirect, emits notes all the way up to the outermost task,
  /// and emits an error at the outer task. Otherwise, emits an error directly.
  template<typename ...T, typename ...U>
  InFlightDiagnostic emitNondifferentiabilityError(
      SILInstruction *inst, DifferentiationInvoker invoker,
      Diag<T...> diag, U &&...args);

  /// Given a value and a differentiation task associated with the parent
  /// function, emits a "not differentiable" error based on the task. If the
  /// task is indirect, emits notes all the way up to the outermost task, and
  /// emits an error at the outer task. Otherwise, emits an error directly.
  template<typename ...T, typename ...U>
  InFlightDiagnostic emitNondifferentiabilityError(
      SILValue value, DifferentiationInvoker invoker,
      Diag<T...> diag, U &&...args);

  /// Emit a "not differentiable" error based on the given differentiation task
  /// and diagnostic.
  template<typename ...T, typename ...U>
  InFlightDiagnostic emitNondifferentiabilityError(
      SourceLoc loc, DifferentiationInvoker invoker,
      Diag<T...> diag, U &&...args);
};

class DifferentiationTransformer {
private:
  /// Reference to the main transform.
  SILModuleTransform &transform;

  /// Context necessary for performing the transformations.
  ADContext context;

  /// Promotes the given `differentiable_function` instruction to a valid
  /// `@differentiable` function-typed value.
  SILValue promoteToDifferentiableFunction(
      DifferentiableFunctionInst *inst, SILBuilder &builder, SILLocation loc,
      DifferentiationInvoker invoker);

public:
<<<<<<< HEAD
  /// Canonicalize the given witness, filling in derivative functions if
  /// missing.
=======
  /// Construct an `DifferentiationTransformer` for the given module.
  explicit DifferentiationTransformer(SILModuleTransform &transform)
       : transform(transform), context(transform) {}

  ADContext &getContext() { return context; }

  /// Canonicalize the given witness, filling in JVP/VJPs if missing.
>>>>>>> cc6f0bc8
  ///
  /// Generated derivative functions have the same linkage as the witness.
  ///
  /// \param serializeFunctions specifies whether generated functions should be
  ///        serialized.
  bool canonicalizeDifferentiabilityWitness(
      SILFunction *original, SILDifferentiabilityWitness *witness,
      DifferentiationInvoker invoker, IsSerialized_t serializeFunctions);

  /// Process the given `differentiable_function` instruction, filling in
  /// missing derivative functions if necessary.
  bool processDifferentiableFunctionInst(DifferentiableFunctionInst *dfi);

  /// Fold `differentiable_function_extract` users of the given
  /// `differentiable_function` instruction, directly replacing them with
  /// `differentiable_function` instruction operands. If the
  /// `differentiable_function` instruction has no remaining uses, delete the
  /// instruction itself after folding.
  ///
  /// Folding can be disabled by the
  /// `SkipFoldingDifferentiableFunctionExtraction` flag for SIL testing
  /// purposes.
  void foldDifferentiableFunctionExtraction(DifferentiableFunctionInst *source);

  /// Get or create a derivative function parameter index subset thunk from
  /// `actualIndices` to `desiredIndices` for the given associated function
  /// value and original function operand. Returns a pair of the parameter
  /// index subset thunk and its interface substitution map (used to partially
  /// apply the thunk).
  /// Calls `getOrCreateSubsetParametersThunkForLinearMap` to thunk the linear
  /// map returned by the derivative function.
  std::pair<SILFunction *, SubstitutionMap>
  getOrCreateSubsetParametersThunkForDerivativeFunction(
      SILValue origFnOperand, SILValue derivativeFn,
      AutoDiffDerivativeFunctionKind kind, SILAutoDiffIndices desiredIndices,
      SILAutoDiffIndices actualIndices);

  /// Get or create a derivative function parameter index subset thunk from
  /// `actualIndices` to `desiredIndices` for the given associated function
  /// value and original function operand. Returns a pair of the parameter
  /// index subset thunk and its interface substitution map (used to partially
  /// apply the thunk).
  std::pair<SILFunction *, SubstitutionMap>
  getOrCreateSubsetParametersThunkForLinearMap(
      SILFunction *assocFn, CanSILFunctionType linearMapType,
      CanSILFunctionType targetType, AutoDiffDerivativeFunctionKind kind,
      SILAutoDiffIndices desiredIndices, SILAutoDiffIndices actualIndices);

};
} // end anonymous namespace

ADContext::ADContext(SILModuleTransform &transform)
    : transform(transform), module(*transform.getModule()),
      passManager(*transform.getPassManager()) {}

template<typename ...T, typename ...U>
InFlightDiagnostic
ADContext::emitNondifferentiabilityError(SILValue value,
                                         DifferentiationInvoker invoker,
                                         Diag<T...> diag, U &&...args) {
  LLVM_DEBUG({
    getADDebugStream() << "Diagnosing non-differentiability.\n";
    getADDebugStream() << "For value:\n" << value;
    getADDebugStream() << "With invoker:\n" << invoker << '\n';
  });
  auto valueLoc = value.getLoc().getSourceLoc();
  // If instruction does not have a valid location, use the function location
  // as a fallback. Improves diagnostics in some cases.
  if (valueLoc.isInvalid())
    valueLoc = value->getFunction()->getLocation().getSourceLoc();
  return emitNondifferentiabilityError(valueLoc, invoker, diag,
                                       std::forward<U>(args)...);
}

template<typename ...T, typename ...U>
InFlightDiagnostic
ADContext::emitNondifferentiabilityError(SILInstruction *inst,
                                         DifferentiationInvoker invoker,
                                         Diag<T...> diag, U &&...args) {
  LLVM_DEBUG({
    getADDebugStream() << "Diagnosing non-differentiability.\n";
    getADDebugStream() << "For instruction:\n" << *inst;
    getADDebugStream() << "With invoker:\n" << invoker << '\n';
  });
  auto instLoc = inst->getLoc().getSourceLoc();
  // If instruction does not have a valid location, use the function location
  // as a fallback. Improves diagnostics for `ref_element_addr` generated in
  // synthesized stored property getters.
  if (instLoc.isInvalid())
    instLoc = inst->getFunction()->getLocation().getSourceLoc();
  return emitNondifferentiabilityError(instLoc, invoker, diag,
                                       std::forward<U>(args)...);
}

template<typename ...T, typename ...U>
InFlightDiagnostic
ADContext::emitNondifferentiabilityError(SourceLoc loc,
                                         DifferentiationInvoker invoker,
                                         Diag<T...> diag, U &&...args) {
  switch (invoker.getKind()) {
  // For `differentiable_function` instructions: if the `differentiable_function`
  // instruction comes from a differential operator, emit an error on the
  // expression and a note on the non-differentiable operation. Otherwise, emit
  // both an error and note on the non-differentiation operation.
  case DifferentiationInvoker::Kind::DifferentiableFunctionInst: {
    auto *inst = invoker.getDifferentiableFunctionInst();
    if (auto *expr = findDifferentialOperator(inst)) {
      diagnose(expr->getLoc(), diag::autodiff_function_not_differentiable_error)
          .highlight(expr->getSubExpr()->getSourceRange());
      return diagnose(loc, diag, std::forward<U>(args)...);
    }
    diagnose(loc, diag::autodiff_expression_not_differentiable_error);
    return diagnose(loc, diag, std::forward<U>(args)...);
  }

  // For `SILDifferentiabilityWitness`es, try to find an AST function
  // declaration and `@differentiable` attribute. If they are found, emit an
  // error on the `@differentiable` attribute; otherwise, emit an error on the
  // SIL function. Emit a note at the non-differentiable operation.
  case DifferentiationInvoker::Kind::SILDifferentiabilityWitnessInvoker: {
    auto *witness = invoker.getSILDifferentiabilityWitnessInvoker();
    auto *original = witness->getOriginalFunction();
    if (auto *diffAttr = witness->getAttribute()) {
      diagnose(diffAttr->getLocation(),
               diag::autodiff_function_not_differentiable_error)
          .highlight(diffAttr->getRangeWithAt());
      diagnose(original->getLocation().getSourceLoc(),
               diag::autodiff_when_differentiating_function_definition);
    } else {
      diagnose(original->getLocation().getSourceLoc(),
               diag::autodiff_function_not_differentiable_error);
    }
    return diagnose(loc, diag, std::forward<U>(args)...);
  }

  // For indirect differentiation, emit a "not differentiable" note on the
  // expression first. Then emit an error at the source invoker of
  // differentiation, and a "when differentiating this" note at each indirect
  // invoker.
  case DifferentiationInvoker::Kind::IndirectDifferentiation: {
    SILInstruction *inst;
    SILDifferentiabilityWitness *witness;
    std::tie(inst, witness) = invoker.getIndirectDifferentiation();
    auto invokerLookup = invokers.find(witness);
    assert(invokerLookup != invokers.end() && "Expected parent invoker");
    emitNondifferentiabilityError(inst, invokerLookup->second,
        diag::autodiff_expression_not_differentiable_note);
    return diagnose(loc, diag::autodiff_when_differentiating_function_call);
  }
  }
}


namespace {

/// For an `apply` instruction with active results, compute:
/// - The results of the `apply` instruction, in type order.
/// - The set of minimal parameter and result indices for differentiating the
///   `apply` instruction.
static void collectMinimalIndicesForFunctionCall(
    ApplyInst *ai, SILAutoDiffIndices parentIndices,
    const DifferentiableActivityInfo &activityInfo,
    SmallVectorImpl<SILValue> &results, SmallVectorImpl<unsigned> &paramIndices,
    SmallVectorImpl<unsigned> &resultIndices) {
  auto calleeFnTy = ai->getSubstCalleeType();
  auto calleeConvs = ai->getSubstCalleeConv();
  // Parameter indices are indices (in the callee type signature) of parameter
  // arguments that are varied or are arguments.
  // Record all parameter indices in type order.
  unsigned currentParamIdx = 0;
  for (auto applyArg : ai->getArgumentsWithoutIndirectResults()) {
    if (activityInfo.isActive(applyArg, parentIndices))
      paramIndices.push_back(currentParamIdx);
    ++currentParamIdx;
  }
  // Result indices are indices (in the callee type signature) of results that
  // are useful.
  SmallVector<SILValue, 8> directResults;
  forEachApplyDirectResult(ai, [&](SILValue directResult) {
    directResults.push_back(directResult);
  });
  auto indirectResults = ai->getIndirectSILResults();
  // Record all results and result indices in type order.
  results.reserve(calleeFnTy->getNumResults());
  unsigned dirResIdx = 0;
  unsigned indResIdx = calleeConvs.getSILArgIndexOfFirstIndirectResult();
  for (auto &resAndIdx : enumerate(calleeConvs.getResults())) {
    auto &res = resAndIdx.value();
    unsigned idx = resAndIdx.index();
    if (res.isFormalDirect()) {
      results.push_back(directResults[dirResIdx]);
      if (auto dirRes = directResults[dirResIdx])
        if (dirRes && activityInfo.isActive(dirRes, parentIndices))
          resultIndices.push_back(idx);
      ++dirResIdx;
    } else {
      results.push_back(indirectResults[indResIdx]);
      if (activityInfo.isActive(indirectResults[indResIdx], parentIndices))
        resultIndices.push_back(idx);
      ++indResIdx;
    }
  }
  // Make sure the function call has active results.
  assert(results.size() == calleeFnTy->getNumResults());
  assert(llvm::any_of(results, [&](SILValue result) {
    return activityInfo.isActive(result, parentIndices);
  }));
}

LinearMapInfo::LinearMapInfo(ADContext &context, AutoDiffLinearMapKind kind,
                             SILFunction *original, SILFunction *derivative,
                             SILAutoDiffIndices indices,
                             const DifferentiableActivityInfo &activityInfo)
    : kind(kind), original(original), derivative(derivative),
      activityInfo(activityInfo), indices(indices),
      typeConverter(context.getTypeConverter()) {
  generateDifferentiationDataStructures(context, indices, derivative);
}

/// Returns a flag that indicates whether the `apply` instruction should be
/// differentiated, given the differentiation indices of the instruction's
/// parent function. Whether the `apply` should be differentiated is determined
/// sequentially from the following conditions:
/// 1. The instruction has an active `inout` argument.
/// 2. The instruction is a call to the array literal initialization intrinsic
///    ("array.uninitialized_intrinsic"), where the result is active and where
///    there is a `store` of an active value into the array's buffer.
/// 3. The instruction has both an active result (direct or indirect) and an
///    active argument.
bool LinearMapInfo::shouldDifferentiateApplyInst(ApplyInst *ai) {
  // Function applications with an inout argument should be differentiated.
  for (auto inoutArg : ai->getInoutArguments())
    if (activityInfo.isActive(inoutArg, indices))
      return true;

  bool hasActiveDirectResults = false;
  forEachApplyDirectResult(ai, [&](SILValue directResult) {
    hasActiveDirectResults |= activityInfo.isActive(directResult, indices);
  });
  bool hasActiveIndirectResults = llvm::any_of(ai->getIndirectSILResults(),
      [&](SILValue result) { return activityInfo.isActive(result, indices); });
  bool hasActiveResults = hasActiveDirectResults || hasActiveIndirectResults;

  // TODO: Pattern match to make sure there is at least one `store` to the
  // array's active buffer.
  if (isArrayLiteralIntrinsic(ai) && hasActiveResults)
    return true;

  auto arguments = ai->getArgumentsWithoutIndirectResults();
  bool hasActiveArguments = llvm::any_of(arguments,
      [&](SILValue arg) { return activityInfo.isActive(arg, indices); });
  return hasActiveResults && hasActiveArguments;
}

/// Returns a flag indicating whether the instruction should be differentiated,
/// given the differentiation indices of the instruction's parent function.
/// Whether the instruction should be differentiated is determined sequentially
/// from any of the following conditions:
/// 1. The instruction is an `apply` and `shouldDifferentiateApplyInst` returns
///    true.
/// 2. The instruction has a source operand and a destination operand, both
///    being active.
/// 3. The instruction is an allocation instruction and has an active result.
/// 4. The instruction performs reference counting, lifetime ending, access
///    ending, or destroying on an active operand.
/// 5. The instruction creates an SSA copy of an active operand.
bool LinearMapInfo::shouldDifferentiateInstruction(SILInstruction *inst) {
  // An `apply` with an active argument and an active result (direct or
  // indirect) should be differentiated.
  if (auto *ai = dyn_cast<ApplyInst>(inst))
    return shouldDifferentiateApplyInst(ai);
  // Anything with an active result and an active operand should be
  // differentiated.
  auto hasActiveOperands = llvm::any_of(inst->getAllOperands(),
      [&](Operand &op) { return activityInfo.isActive(op.get(), indices); });
  auto hasActiveResults = llvm::any_of(inst->getResults(),
      [&](SILValue val) { return activityInfo.isActive(val, indices); });
  if (hasActiveOperands && hasActiveResults)
    return true;
  // `store`-like instructions do not have an SSA result, but have two
  // operands that represent the source and the destination. We treat them as
  // the input and the output, respectively.
  // For `store`-like instructions whose destination is an element address from
  // an `array.uninitialized_intrinsic` application, return true if the
  // intrinsic application (representing the semantic destination) is active.
#define CHECK_INST_TYPE_ACTIVE_DEST(INST)                                      \
  if (auto *castInst = dyn_cast<INST##Inst>(inst))                             \
    return activityInfo.isActive(castInst->getDest(), indices);
  CHECK_INST_TYPE_ACTIVE_DEST(Store)
  CHECK_INST_TYPE_ACTIVE_DEST(StoreBorrow)
  CHECK_INST_TYPE_ACTIVE_DEST(CopyAddr)
  CHECK_INST_TYPE_ACTIVE_DEST(UnconditionalCheckedCastAddr)
#undef CHECK_INST_TYPE_ACTIVE_DEST
  // Should differentiate any allocation instruction that has an active result.
  if ((isa<AllocationInst>(inst) && hasActiveResults))
    return true;
  if (hasActiveOperands) {
    // Should differentiate any instruction that performs reference counting,
    // lifetime ending, access ending, or destroying on an active operand.
    if (isa<RefCountingInst>(inst) || isa<EndAccessInst>(inst) ||
        isa<EndBorrowInst>(inst) || isa<DeallocationInst>(inst) ||
        isa<DestroyValueInst>(inst) || isa<DestroyAddrInst>(inst))
      return true;
    // Should differentiate any instruction that creates an SSA copy of an
    // active operand.
    if (isa<CopyValueInst>(inst))
      return true;
  }
  return false;
}

void LinearMapInfo::addLinearMapToStruct(ADContext &context, ApplyInst *ai,
                                         SILAutoDiffIndices indices) {
  SmallVector<SILValue, 4> allResults;
  SmallVector<unsigned, 8> activeParamIndices;
  SmallVector<unsigned, 8> activeResultIndices;
  collectMinimalIndicesForFunctionCall(
      ai, indices, activityInfo, allResults, activeParamIndices,
      activeResultIndices);

  // Check if there are any active results or arguments. If not, skip
  // this instruction.
  auto hasActiveResults = llvm::any_of(allResults, [&](SILValue res) {
    return activityInfo.isActive(res, indices);
  });
  auto hasActiveArguments = llvm::any_of(
      ai->getArgumentsWithoutIndirectResults(), [&](SILValue arg) {
    return activityInfo.isActive(arg, indices);
  });
  if (!hasActiveResults || !hasActiveArguments)
    return;

  // Compute differentiation result index.
  auto source = activeResultIndices.front();
  // Compute differentiation parameters.
  // - If the callee has `@differentiable` function type, use differentiation
  //   parameters from the function type.
  // - Otherwise, use the active parameters.
  IndexSubset *parameters;
  auto origFnSubstTy = ai->getSubstCalleeType();
  auto remappedOrigFnSubstTy =
      remapTypeInDerivative(SILType::getPrimitiveObjectType(origFnSubstTy))
          .castTo<SILFunctionType>();
  if (remappedOrigFnSubstTy->isDifferentiable()) {
    parameters = remappedOrigFnSubstTy->getDifferentiationParameterIndices();
  } else {
    parameters = IndexSubset::get(
        original->getASTContext(),
        ai->getArgumentsWithoutIndirectResults().size(),
        activeParamIndices);
  }
  // Create autodiff indices for the `apply` instruction.
  SILAutoDiffIndices applyIndices(source, parameters);

  // Check for non-differentiable original function type.
  auto checkNondifferentiableOriginalFunctionType =
      [&](CanSILFunctionType origFnTy) {
        // Check non-differentiable arguments.
        for (unsigned paramIndex : range(origFnTy->getNumParameters())) {
          auto remappedParamType = origFnTy->getParameters()[paramIndex]
              .getSILStorageInterfaceType();
          if (applyIndices.isWrtParameter(paramIndex) &&
              !remappedParamType.isDifferentiable(derivative->getModule()))
            return true;
        }
        // Check non-differentiable results.
        auto remappedResultType = origFnTy->getResults()[applyIndices.source]
            .getSILStorageInterfaceType();
        if (!remappedResultType.isDifferentiable(derivative->getModule()))
          return true;
        return false;
      };
  if (checkNondifferentiableOriginalFunctionType(remappedOrigFnSubstTy))
    return;

  AutoDiffDerivativeFunctionKind derivativeFnKind(kind);
  auto derivativeFnType =
      remappedOrigFnSubstTy->getAutoDiffDerivativeFunctionType(
          parameters, source, derivativeFnKind, context.getTypeConverter(),
          LookUpConformanceInModule(derivative->getModule().getSwiftModule()));

  auto derivativeFnResultTypes =
      derivativeFnType->getAllResultsInterfaceType().castTo<TupleType>();
  auto linearMapSILType = SILType::getPrimitiveObjectType(
      derivativeFnResultTypes
          ->getElement(derivativeFnResultTypes->getElements().size() - 1)
          .getType()
          ->getCanonicalType());
  addLinearMapDecl(ai, linearMapSILType);
}

void LinearMapInfo::generateDifferentiationDataStructures(
    ADContext &context, SILAutoDiffIndices indices, SILFunction *derivativeFn) {
  auto &astCtx = original->getASTContext();
  auto *loopAnalysis = context.getPassManager().getAnalysis<SILLoopAnalysis>();
  auto *loopInfo = loopAnalysis->get(original);

  // Get the derivative function generic signature.
  CanGenericSignature derivativeFnGenSig = nullptr;
  if (auto *derivativeFnGenEnv = derivativeFn->getGenericEnvironment())
    derivativeFnGenSig =
        derivativeFnGenEnv->getGenericSignature()->getCanonicalSignature();

  // Create linear map struct for each original block.
  for (auto &origBB : *original) {
    auto *linearMapStruct =
        createLinearMapStruct(&origBB, indices, derivativeFnGenSig);
    linearMapStructs.insert({&origBB, linearMapStruct});
  }

  // Create branching trace enum for each original block and add it as a field
  // in the corresponding struct.
  StringRef traceEnumFieldName;
  switch (kind) {
  case AutoDiffLinearMapKind::Differential:
    traceEnumFieldName = "successor";
    break;
  case AutoDiffLinearMapKind::Pullback:
    traceEnumFieldName = "predecessor";
    break;
  }
  for (auto &origBB : *original) {
    auto *traceEnum = createBranchingTraceDecl(
        &origBB, indices, derivativeFnGenSig, loopInfo);
    branchingTraceDecls.insert({&origBB, traceEnum});
    if (origBB.isEntry())
      continue;
    // Add branching trace enum field to corresponding linear map struct.
    auto *linearMapStruct = getLinearMapStruct(&origBB);
    auto *traceEnumField =
        addVarDecl(linearMapStruct,
                   astCtx.getIdentifier(traceEnumFieldName).str(),
                   traceEnum->getDeclaredInterfaceType());
    linearMapStructEnumFields.insert({linearMapStruct, traceEnumField});
  }

  // Add linear map fields to the linear map structs.
  for (auto &origBB : *original) {
    for (auto &inst : origBB) {
      if (auto *ai = dyn_cast<ApplyInst>(&inst)) {
        // Skip `apply` instructions with active `inout` arguments.
        // TODO(TF-129): Support `inout` argument differentiation.
        bool hasActiveInoutArgument =
            llvm::any_of(ai->getInoutArguments(), [&](SILValue inoutArg) {
              return activityInfo.isActive(inoutArg, indices);
            });
        if (hasActiveInoutArgument)
          continue;

        // Add linear map field to struct for active `apply` instructions.
        // Skip array literal intrinsic applications since array literal
        // initialization is linear and handled separately.
        if (!shouldDifferentiateApplyInst(ai) || isArrayLiteralIntrinsic(ai))
          continue;

        LLVM_DEBUG(getADDebugStream() << "Adding linear map struct field for "
                                      << *ai);
        addLinearMapToStruct(context, ai, indices);
      }
    }
  }

  // Print generated linear map structs and branching trace enums.
  // These declarations do not show up with `-emit-sil` because they are
  // implicit. Instead, use `-Xllvm -debug-only=differentiation` to test
  // declarations with FileCheck.
  LLVM_DEBUG({
    auto &s = getADDebugStream();
    PrintOptions printOptions;
    printOptions.TypeDefinitions = true;
    printOptions.ExplodePatternBindingDecls = true;
    printOptions.SkipImplicit = false;
    s << "Generated linear map structs and branching trace enums for @"
      << original->getName() << ":\n";
    for (auto &origBB : *original) {
      auto *linearMapStruct = getLinearMapStruct(&origBB);
      linearMapStruct->print(s, printOptions); s << '\n';
    }
    for (auto &origBB : *original) {
      auto *traceEnum = getBranchingTraceDecl(&origBB);
      traceEnum->print(s, printOptions); s << '\n';
    }
  });
}

} // end anonymous namespace

static void dumpActivityInfo(SILValue value,
                             const SILAutoDiffIndices &indices,
                             const DifferentiableActivityInfo &activityInfo,
                             llvm::raw_ostream &s = llvm::dbgs()) {
  s << '[';
  auto activity = activityInfo.getActivity(value, indices);
  switch (activity.toRaw()) {
  case 0: s << "NONE"; break;
  case (unsigned)ActivityFlags::Varied: s << "VARIED"; break;
  case (unsigned)ActivityFlags::Useful: s << "USEFUL"; break;
  case (unsigned)ActivityFlags::Active: s << "ACTIVE"; break;
  }
  s << "] " << value;
}

static void dumpActivityInfo(SILFunction &fn, SILAutoDiffIndices indices,
                             const DifferentiableActivityInfo &activityInfo,
                             llvm::raw_ostream &s = llvm::dbgs()) {
  s << "Activity info for " << fn.getName() << " at " << indices << '\n';
  for (auto &bb : fn) {
    s << "bb" << bb.getDebugID() << ":\n";
    for (auto *arg : bb.getArguments())
      dumpActivityInfo(arg, indices, activityInfo, s);
    for (auto &inst : bb)
      for (auto res : inst.getResults())
        dumpActivityInfo(res, indices, activityInfo, s);
    s << '\n';
  }
}

/// If the original function doesn't have a return, it cannot be differentiated.
/// Returns true if error is emitted.
static bool diagnoseNoReturn(ADContext &context, SILFunction *original,
                             DifferentiationInvoker invoker) {
  if (original->findReturnBB() != original->end())
    return false;
  context.emitNondifferentiabilityError(
      original->getLocation().getEndSourceLoc(), invoker,
      diag::autodiff_missing_return);
  return true;
}

/// If the original function contains unsupported control flow, emit a "control
/// flow unsupported" error at appropriate source locations. Returns true if
/// error is emitted.
///
/// Update as control flow support is added. Currently, branching terminators
/// other than `br`, `cond_br`, `switch_enum` are not supported.
static bool diagnoseUnsupportedControlFlow(ADContext &context,
                                           SILFunction *original,
                                           DifferentiationInvoker invoker) {
  if (original->getBlocks().size() <= 1)
    return false;
  // Diagnose unsupported branching terminators.
  for (auto &bb : *original) {
    auto *term = bb.getTerminator();
    // Supported terminators are: `br`, `cond_br`, `switch_enum`.
    if (isa<BranchInst>(term) || isa<CondBranchInst>(term) ||
        isa<SwitchEnumInst>(term))
      continue;
    // If terminator is an unsupported branching terminator, emit an error.
    if (term->isBranch()) {
      context.emitNondifferentiabilityError(
          term, invoker, diag::autodiff_control_flow_not_supported);
      return true;
    }
  }
  return false;
}

/// Check whether the given requirements are satisfied, with the given
/// derivative generic signature (containing requirements), original function,
/// and substitution map. Returns true if error is emitted.
static bool diagnoseUnsatisfiedRequirements(ADContext &context,
                                            GenericSignature derivativeGenSig,
                                            SILFunction *original,
                                            SubstitutionMap substMap,
                                            DifferentiationInvoker invoker,
                                            SourceLoc loc) {
  // If there are no derivative requirements, return false.
  if (!derivativeGenSig)
    return false;
  auto requirements = derivativeGenSig->getRequirements();
  if (requirements.empty())
    return false;
  // Iterate through all requirements and check whether they are satisfied.
  auto *swiftModule = context.getModule().getSwiftModule();
  SmallVector<Requirement, 2> unsatisfiedRequirements;
  for (auto req : requirements) {
    auto firstType = req.getFirstType();
    Type secondType;
    // Substitute first and second types using the given substitution map,
    // looking up conformances in the current module, if possible.
    if (auto substFirstType =
            firstType.subst(QuerySubstitutionMap{substMap},
                            LookUpConformanceInModule(swiftModule))) {
      firstType = substFirstType;
    }
    if (req.getKind() != RequirementKind::Layout) {
      secondType = req.getSecondType();
      if (auto substSecondType =
              secondType.subst(QuerySubstitutionMap{substMap},
                               LookUpConformanceInModule(swiftModule))) {
        secondType = substSecondType;
      }
    }
    switch (req.getKind()) {
    // Check layout requirements.
    case RequirementKind::Layout: {
      auto layout = req.getLayoutConstraint();
      switch (layout->getKind()) {
      case LayoutConstraintKind::Class:
        if (!firstType->satisfiesClassConstraint())
          unsatisfiedRequirements.push_back(req);
        continue;
      default:
        // TODO: Check other layout requirements. Note that `@differentiable`
        // attribute type-checking does not yet support layout requirements in
        // where clauses; layout requirements in derivative generic signatures
        // can be formed only from `differentiable_function` instructions whose
        // original function operand is generic with layout requirements.
        break;
      }
      continue;
    }
    // Check same type requirements.
    case RequirementKind::SameType:
      // If the first type does not equal the second type, then record the
      // unsatisfied requirement.
      if (!firstType->isEqual(secondType))
        unsatisfiedRequirements.push_back(req);
      continue;
    // Check superclass requirements.
    case RequirementKind::Superclass: {
      // If the second type is not an exact superclass of second type, then
      // record the unsatisfied requirement.
      if (!secondType->isExactSuperclassOf(firstType))
        unsatisfiedRequirements.push_back(req);
      continue;
    }
    // Check conformance requirements.
    case RequirementKind::Conformance: {
      auto protocolType = req.getSecondType()->castTo<ProtocolType>();
      auto protocol = protocolType->getDecl();
      assert(protocol && "Expected protocol in generic signature requirement");
      // If the first type does not conform to the second type in the current
      // module, then record the unsatisfied requirement.
      if (!swiftModule->lookupConformance(firstType, protocol))
        unsatisfiedRequirements.push_back(req);
      continue;
    }
    }
  }
  if (unsatisfiedRequirements.empty())
    return false;
  // Diagnose unsatisfied requirements.
  std::string reqText;
  llvm::raw_string_ostream stream(reqText);
  interleave(unsatisfiedRequirements,
             [&](Requirement req) { req.print(stream, PrintOptions()); },
             [&] { stream << ", "; });
  context.emitNondifferentiabilityError(
      loc, invoker, diag::autodiff_function_assoc_func_unmet_requirements,
      stream.str());
  return true;
}

//===----------------------------------------------------------------------===//
// Code emission utilities
//===----------------------------------------------------------------------===//

/// Given a value, extracts all elements to `results` from this value if it has
/// a tuple type. Otherwise, add this value directly to `results`.
static void extractAllElements(SILValue value, SILBuilder &builder,
                               SmallVectorImpl<SILValue> &results) {
  auto tupleType = value->getType().getAs<TupleType>();
  if (!tupleType) {
    results.push_back(value);
    return;
  }
  if (builder.hasOwnership()) {
    auto *dti = builder.createDestructureTuple(value.getLoc(), value);
    results.append(dti->getResults().begin(), dti->getResults().end());
    return;
  }
  for (auto i : range(tupleType->getNumElements()))
    results.push_back(builder.createTupleExtract(value.getLoc(), value, i));
}

/// Given a range of elements, joins these into a single value. If there's
/// exactly one element, returns that element. Otherwise, creates a tuple using
/// a `tuple` instruction.
static SILValue joinElements(ArrayRef<SILValue> elements, SILBuilder &builder,
                             SILLocation loc) {
  if (elements.size() == 1)
    return elements.front();
  return builder.createTuple(loc, elements);
}

/// Given an apply site, emit copies of all parameters and place them in
/// `copiedArgs`. Any buffers that need to be destroyed will be added to
/// `newArgsToDestroy`. Any new buffers that need to be deallocated will be
/// added to `newBuffersToDealloc`. This helper is used for duplicating an
/// apply site.
static void copyParameterArgumentsForApply(
    ApplySite applySite, SmallVectorImpl<SILValue> &copiedArgs,
    SmallVectorImpl<SILValue> &newArgsToDestroy,
    SmallVectorImpl<AllocStackInst *> &newBuffersToDealloc) {
  LLVM_DEBUG({
    auto &s = getADDebugStream() << "Copying arguments from apply site: ";
    applySite.getInstruction()->print(s);
  });
  auto loc = applySite.getLoc();
  copiedArgs.reserve(applySite.getNumArguments());
  SILBuilder copyBuilder(applySite.getInstruction());
  for (auto &argOperand : applySite.getArgumentOperands()) {
    auto arg = argOperand.get();
    auto argConv = applySite.getArgumentConvention(argOperand);
    auto collectNewArg = [&](SILValue newArg) {
      copiedArgs.push_back(newArg);
      if (argConv.isGuaranteedConvention() &&
          argConv != SILArgumentConvention::Indirect_InoutAliasable)
        newArgsToDestroy.push_back(newArg);
    };
    // Copy the argument if it's to be owned by the newly created closure.
    // Objects are to be retained.
    if (arg->getType().isObject()) {
      auto newArg = copyBuilder.emitCopyValueOperation(loc, arg);
      collectNewArg(newArg);
      continue;
    }
    // Addresses depend on argument conventions.
    // If the argument is an aliasable inout reference, do not copy the
    // argument since it's a `@noescape` capture.
    if (argConv == SILArgumentConvention::Indirect_InoutAliasable) {
      collectNewArg(arg);
      continue;
    }
    // Otherwise, it must be address-only. Create a new buffer and perform
    // `copy_addr`.
    auto *argCopy = copyBuilder.createAllocStack(loc, arg->getType());
    newBuffersToDealloc.push_back(argCopy);
    copyBuilder.createCopyAddr(loc, arg, argCopy, IsNotTake,
                               IsInitialization);
    collectNewArg(argCopy);
  }
}

/// When a function value is used in an instruction (usually `apply`), there's
/// some conversion instruction in between, e.g. `thin_to_thick_function`. Given
/// a new function value and an old function value, this helper function
/// recursively converts the new function just like how the old function is
/// converted. If the new function's generic signature is specified, it is used
/// to create substitution maps for reapplied `partial_apply` instructions.
static SILValue
reapplyFunctionConversion(
    SILValue newFunc, SILValue oldFunc, SILValue oldConvertedFunc,
    SILBuilder &builder, SILLocation loc,
    SmallVectorImpl<AllocStackInst *> &newBuffersToDealloc,
    GenericSignature newFuncGenSig = GenericSignature()) {
  // If the old func is the new func, then there's no conversion.
  if (oldFunc == oldConvertedFunc)
    return newFunc;
  // Handle a few instruction cases.
  // thin_to_thick_function
  if (auto *tttfi = dyn_cast<ThinToThickFunctionInst>(oldConvertedFunc)) {
    auto innerNewFunc = reapplyFunctionConversion(
        newFunc, oldFunc, tttfi->getOperand(), builder, loc,
        newBuffersToDealloc, newFuncGenSig);
    auto operandFnTy = innerNewFunc->getType().castTo<SILFunctionType>();
    auto thickTy = operandFnTy->getWithRepresentation(
        SILFunctionTypeRepresentation::Thick);
    auto silTy = SILType::getPrimitiveObjectType(thickTy);
    return builder.createThinToThickFunction(loc, innerNewFunc, silTy);
  }
  // partial_apply
  if (auto *pai = dyn_cast<PartialApplyInst>(oldConvertedFunc)) {
    SmallVector<SILValue, 8> newArgs;
    newArgs.reserve(pai->getNumArguments());
    SmallVector<SILValue, 1> newArgsToDestroy;
    copyParameterArgumentsForApply(pai, newArgs, newArgsToDestroy,
                                   newBuffersToDealloc);
    auto innerNewFunc = reapplyFunctionConversion(
        newFunc, oldFunc, pai->getCallee(), builder, loc, newBuffersToDealloc,
        newFuncGenSig);
    // If new function's generic signature is specified, use it to create
    // substitution map for reapplied `partial_apply` instruction.
    auto substMap = !newFuncGenSig
        ? pai->getSubstitutionMap()
        : SubstitutionMap::get(
              newFuncGenSig, QuerySubstitutionMap{pai->getSubstitutionMap()},
              LookUpConformanceInModule(builder.getModule().getSwiftModule()));
    return builder.createPartialApply(loc, innerNewFunc, substMap, newArgs,
                                      ParameterConvention::Direct_Guaranteed);
  }
  llvm_unreachable("Unhandled function conversion instruction");
}

/// Emits a reference to a derivative function of `original`, differentiated
/// with respect to a superset of `desiredIndices`. Returns the `SILValue` for
/// the derivative function and the actual indices that the derivative function
/// is with respect to.
///
/// Returns `None` on failure, signifying that a diagnostic has been emitted.
///
/// Creates new differentiation tasks, if necessary, using `invoker` as the
/// invoker. Calls `taskCallback` for all newly-created tasks (but may also call
/// `taskCallback` for already-existing tasks), so that the caller can make sure
/// that the task actually gets executed.
///
/// FIXME: This is too complicated and needs to be rewritten.
static Optional<std::pair<SILValue, SILAutoDiffIndices>>
emitDerivativeFunctionReference(
    DifferentiationTransformer &transformer,
    SILBuilder &builder, SILAutoDiffIndices desiredIndices,
    AutoDiffDerivativeFunctionKind kind, SILValue original,
    DifferentiationInvoker invoker,
    SmallVectorImpl<AllocStackInst *> &newBuffersToDealloc) {

  SILValue functionSource = original;
  ADContext &context = transformer.getContext();

  // If `original` is itself an `DifferentiableFunctionExtractInst` whose kind
  // matches the given kind and desired differentiation parameter indices,
  // simply extract the derivative function of its function operand, retain the
  // derivative function, and return it.
  if (auto *inst = original->getDefiningInstruction())
    if (auto *dfei = dyn_cast<DifferentiableFunctionExtractInst>(inst))
      if (dfei->getExtractee() ==
              NormalDifferentiableFunctionTypeComponent::Original)
        functionSource = dfei->getFunctionOperand();

  // If `functionSource` is a `@differentiable` function, just extract the
  // derivative function.
  if (auto diffableFnType =
          functionSource->getType().castTo<SILFunctionType>()) {
    if (diffableFnType->isDifferentiable()) {
      auto paramIndices = diffableFnType->getDifferentiationParameterIndices();
      for (auto i : desiredIndices.parameters->getIndices()) {
        if (!paramIndices->contains(i)) {
          context.emitNondifferentiabilityError(functionSource, invoker,
              diag::autodiff_function_nondiff_parameter_not_differentiable);
          return None;
        }
      }
      auto borrowedDiffFunc = builder.emitBeginBorrowOperation(
          functionSource.getLoc(), functionSource);
      SILValue derivativeFn = builder.createDifferentiableFunctionExtract(
          borrowedDiffFunc.getLoc(), kind, borrowedDiffFunc);
      derivativeFn =
          builder.emitCopyValueOperation(functionSource.getLoc(), derivativeFn);
      builder.emitEndBorrowOperation(functionSource.getLoc(), borrowedDiffFunc);
      SILAutoDiffIndices indices(0, desiredIndices.parameters);
      return std::make_pair(derivativeFn, indices);
    }
  }

  // Find local function reference.
  if (auto *originalFRI =
          peerThroughFunctionConversions<FunctionRefInst>(original)) {
    auto loc = originalFRI->getLoc();
    auto *originalFn = originalFRI->getReferencedFunctionOrNull();
    auto originalFnTy = originalFn->getLoweredFunctionType();
    auto *desiredResultIndices =
        IndexSubset::get(context.getASTContext(), originalFnTy->getNumResults(),
                         {desiredIndices.source});
    auto *desiredParameterIndices = desiredIndices.parameters;
    // NOTE(TF-893): Extending capacity is necessary when `originalFnTy` has
    // parameters corresponding to captured variables.
    // TODO: If posssible, change `autodiff::getLoweredParameterIndices` to
    // take `CaptureInfo` into account.
    if (originalFnTy->getNumParameters() >
        desiredParameterIndices->getCapacity()) {
      desiredParameterIndices = desiredParameterIndices->extendingCapacity(
          context.getASTContext(), originalFnTy->getNumParameters());
    }
    auto *minimalWitness = getExactDifferentiabilityWitness(
        context.getModule(), originalFn, desiredParameterIndices,
        desiredResultIndices);
    if (!minimalWitness)
      minimalWitness = getOrCreateMinimalASTDifferentiabilityWitness(
          context.getModule(), originalFn, desiredParameterIndices,
          desiredResultIndices);
    if (!minimalWitness) {
      // If the function is intentionally marked as being opaque to
      // differentiation, then we should not create a task for it.
      if (originalFn->hasSemanticsAttr("autodiff.opaque")) {
        context.emitNondifferentiabilityError(original, invoker,
            diag::autodiff_opaque_function_not_differentiable);
        return None;
      }
      // Check and diagnose non-differentiable arguments.
      auto originalFnTy = originalFn->getLoweredFunctionType();
      for (unsigned paramIndex : range(originalFnTy->getNumParameters())) {
        if (desiredIndices.isWrtParameter(paramIndex) &&
            !originalFnTy->getParameters()[paramIndex]
                 .getSILStorageInterfaceType()
                 .isDifferentiable(context.getModule())) {
          auto diag = context.emitNondifferentiabilityError(
              original, invoker, diag::autodiff_nondifferentiable_argument);
          return None;
        }
      }
      // Check and diagnose non-differentiable results.
      if (!originalFnTy->getResults()[desiredIndices.source]
               .getSILStorageInterfaceType()
               .isDifferentiable(context.getModule())) {
        context.emitNondifferentiabilityError(
            original, invoker, diag::autodiff_nondifferentiable_result);
        return None;
      }
      // Check and diagnose external declarations.
      if (originalFn->isExternalDeclaration()) {
        context.emitNondifferentiabilityError(
            original, invoker,
            diag::autodiff_external_nondifferentiable_function);
        return None;
      }
      // Sanity check passed. Create a new differentiability witness and
      // canonicalize it.
      GenericSignature contextualDerivativeGenSig = GenericSignature();
      if (invoker.getKind() ==
          DifferentiationInvoker::Kind::IndirectDifferentiation)
        contextualDerivativeGenSig = invoker.getIndirectDifferentiation().second
            ->getDerivativeGenericSignature();
      auto derivativeConstrainedGenSig =
          getConstrainedDerivativeGenericSignature(
              originalFn->getLoweredFunctionType(), desiredParameterIndices,
              contextualDerivativeGenSig);
      minimalWitness = SILDifferentiabilityWitness::createDefinition(
          context.getModule(), SILLinkage::Private, originalFn,
          desiredParameterIndices, desiredResultIndices,
          derivativeConstrainedGenSig, /*jvp*/ nullptr,
<<<<<<< HEAD
          /*vjp*/ nullptr, /*isSerialized*/ false);
      if (context.canonicalizeDifferentiabilityWitness(
              originalFn, minimalWitness, invoker, IsNotSerialized))
=======
          /*vjp*/ nullptr, originalFn->isSerialized());
      if (transformer.canonicalizeDifferentiabilityWitness(
              originalFn, minimalWitness, invoker,
              /*explicitDifferentiable*/ false))
>>>>>>> cc6f0bc8
        return None;
    }
    assert(minimalWitness);
    if (original->getFunction()->isSerialized() &&
        !hasPublicVisibility(minimalWitness->getLinkage())) {
      enum { Inlinable = 0, DefaultArgument = 1 };
      unsigned fragileKind = Inlinable;
      // FIXME: This is not a very robust way of determining if the function is
      // a default argument. Also, we have not exhaustively listed all the kinds
      // of fragility.
      if (original->getFunction()->getLinkage() == SILLinkage::PublicNonABI)
        fragileKind = DefaultArgument;
      context.emitNondifferentiabilityError(
          original, invoker, diag::autodiff_private_derivative_from_fragile,
          fragileKind,
          llvm::isa_and_nonnull<AbstractClosureExpr>(
              originalFRI->getLoc().getAsASTNode<Expr>()));
      return None;
    }
    // TODO(TF-482): Move generic requirement checking logic to
    // `getExactDifferentiabilityWitness` &
    // `getOrCreateMinimalASTDifferentiabilityWitness`.
    // Get the substitution map for checking unmet generic requirements.
    // By default, use the forwarding substitution map of the original function.
    // If the original callee is a `partial_apply` or `apply` instruction, use
    // its substitution map instead.
    auto substMap = original->getFunction()->getForwardingSubstitutionMap();
    if (auto *pai = dyn_cast<PartialApplyInst>(original)) {
      substMap = pai->getSubstitutionMap();
    } else if (auto *ai = dyn_cast<ApplyInst>(original)) {
      substMap = ai->getSubstitutionMap();
    }
    if (diagnoseUnsatisfiedRequirements(
            context, minimalWitness->getDerivativeGenericSignature(),
            originalFn, substMap, invoker, original.getLoc().getSourceLoc()))
      return None;
    DifferentiabilityWitnessFunctionKind witnessKind;
    switch (kind) {
    case AutoDiffDerivativeFunctionKind::JVP:
      witnessKind = DifferentiabilityWitnessFunctionKind::JVP;
      break;
    case AutoDiffDerivativeFunctionKind::VJP:
      witnessKind = DifferentiabilityWitnessFunctionKind::VJP;
      break;
    }
    auto *derivativeFnRef = builder.createDifferentiabilityWitnessFunction(
        loc, witnessKind, minimalWitness);
    // FIXME(TF-201): Handle direct differentiation of reabstraction thunks.
    // Tentative solution: clone a new reabstraction thunk where function
    // argument has a `@differentiable` function type.
    if (originalFn->isThunk() == IsReabstractionThunk) {
      // Handle here.
    }
    auto convertedRef =
        reapplyFunctionConversion(derivativeFnRef, originalFRI, original,
                                  builder, loc, newBuffersToDealloc,
                                  derivativeFnRef->getType()
                                      .getASTType()
                                      ->castTo<SILFunctionType>()
                                      ->getSubstGenericSignature());
    return std::make_pair(
        convertedRef,
        SILAutoDiffIndices(desiredIndices.source,
                           minimalWitness->getParameterIndices()));
  }

  // Find witness method retrieval.
  if (auto *witnessMethod =
          peerThroughFunctionConversions<WitnessMethodInst>(original)) {
    auto loc = witnessMethod->getLoc();
    auto requirementDeclRef = witnessMethod->getMember();
    auto *requirementDecl = requirementDeclRef.getAbstractFunctionDecl();
    // If requirement declaration does not have any `@differentiable`
    // attributes, produce an error.
    if (!requirementDecl->getAttrs().hasAttribute<DifferentiableAttr>()) {
      context.emitNondifferentiabilityError(
          original, invoker, diag::autodiff_protocol_member_not_differentiable);
      return None;
    }
    // Get the minimal `@differentiable` attribute and parameter index subset.
    IndexSubset *minimalParamIndexSet = nullptr;
    const auto *minimalAttr = getMinimalASTDifferentiableAttr(
        requirementDecl, desiredIndices.parameters, minimalParamIndexSet);
    SILAutoDiffIndices minimalIndices(/*source*/ 0, minimalParamIndexSet);
    // If minimal `@differentiable` attribute does not exist, then no attribute
    // exists with a superset of the desired indices. Produce an error.
    if (!minimalAttr) {
      context.emitNondifferentiabilityError(
          original, invoker,
          diag::autodiff_member_subset_indices_not_differentiable);
      return None;
    }
    // Emit a `witness_method` instruction for the derivative function.
    auto originalType = witnessMethod->getType().castTo<SILFunctionType>();
    auto assocType = originalType->getAutoDiffDerivativeFunctionType(
        minimalIndices.parameters, minimalIndices.source,
        kind, context.getTypeConverter(),
        LookUpConformanceInModule(builder.getModule().getSwiftModule()));
    auto *autoDiffFuncId = AutoDiffDerivativeFunctionIdentifier::get(
        kind, minimalAttr->getParameterIndices(), context.getASTContext());
    auto *ref = builder.createWitnessMethod(
        loc, witnessMethod->getLookupType(), witnessMethod->getConformance(),
        requirementDeclRef.asAutoDiffDerivativeFunction(autoDiffFuncId),
        SILType::getPrimitiveObjectType(assocType));
    auto convertedRef =
        reapplyFunctionConversion(ref, witnessMethod, original, builder, loc,
                                  newBuffersToDealloc);
    return std::make_pair(convertedRef, minimalIndices);
  }

  // Find class method.
  if (auto *classMethodInst =
          peerThroughFunctionConversions<ClassMethodInst>(original)) {
    auto loc = classMethodInst->getLoc();
    auto methodDeclRef = classMethodInst->getMember();
    auto *methodDecl = methodDeclRef.getAbstractFunctionDecl();
    // If method declaration does not have any `@differentiable` attributes,
    // produce an error.
    if (!methodDecl->getAttrs().hasAttribute<DifferentiableAttr>()) {
      context.emitNondifferentiabilityError(
          original, invoker, diag::autodiff_class_member_not_differentiable);
      return None;
    }
    // Get the minimal `@differentiable` attribute and parameter index subset.
    IndexSubset *minimalParamIndexSet = nullptr;
    const auto *minimalAttr = getMinimalASTDifferentiableAttr(
        methodDecl, desiredIndices.parameters, minimalParamIndexSet);
    SILAutoDiffIndices minimalIndices(/*source*/ 0, minimalParamIndexSet);
    // If minimal `@differentiable` attribute does not exist, then no attribute
    // exists with a superset of the desired indices. Produce an error.
    if (!minimalAttr) {
      context.emitNondifferentiabilityError(
          original, invoker,
          diag::autodiff_member_subset_indices_not_differentiable);
      return None;
    }
    // Emit a `class_method` instruction for the derivative function.
    auto originalType = classMethodInst->getType().castTo<SILFunctionType>();
    auto assocType = originalType->getAutoDiffDerivativeFunctionType(
        minimalIndices.parameters, minimalIndices.source,
        kind, context.getTypeConverter(),
        LookUpConformanceInModule(builder.getModule().getSwiftModule()));
    auto *autoDiffFuncId = AutoDiffDerivativeFunctionIdentifier::get(
        kind, minimalAttr->getParameterIndices(),
        context.getASTContext());
    auto *ref = builder.createClassMethod(
        loc, classMethodInst->getOperand(),
        methodDeclRef.asAutoDiffDerivativeFunction(autoDiffFuncId),
        SILType::getPrimitiveObjectType(assocType));
    auto convertedRef =
        reapplyFunctionConversion(ref, classMethodInst, original, builder, loc,
                                  newBuffersToDealloc);
    return std::make_pair(convertedRef, minimalIndices);
  }

  // Emit the general opaque function error.
  context.emitNondifferentiabilityError(original, invoker,
      diag::autodiff_opaque_function_not_differentiable);
  return None;
}

/// Emit a zero value into the given buffer access by calling
/// `AdditiveArithmetic.zero`. The given type must conform to
/// `AdditiveArithmetic`.
static void emitZeroIntoBuffer(
    SILBuilder &builder, CanType type, SILValue bufferAccess,
    SILLocation loc) {
  auto &astCtx = builder.getASTContext();
  auto *swiftMod = builder.getModule().getSwiftModule();
  auto &typeConverter = builder.getModule().Types;
  // Look up conformance to `AdditiveArithmetic`.
  auto *additiveArithmeticProto =
      astCtx.getProtocol(KnownProtocolKind::AdditiveArithmetic);
  auto confRef = swiftMod->lookupConformance(type, additiveArithmeticProto);
  assert(!confRef.isInvalid() && "Missing conformance to `AdditiveArithmetic`");
  // Look up `AdditiveArithmetic.zero.getter`.
  auto zeroDeclLookup = additiveArithmeticProto->lookupDirect(astCtx.Id_zero);
  auto *zeroDecl = cast<VarDecl>(zeroDeclLookup.front());
  assert(zeroDecl->isProtocolRequirement());
  auto *accessorDecl = zeroDecl->getAccessor(AccessorKind::Get);
  SILDeclRef accessorDeclRef(accessorDecl, SILDeclRef::Kind::Func);
  auto silFnType = typeConverter.getConstantType(
      TypeExpansionContext::minimal(), accessorDeclRef);
  // %wm = witness_method ...
  auto *getter = builder.createWitnessMethod(
      loc, type, confRef, accessorDeclRef, silFnType);
  // %metatype = metatype $T
  auto metatypeType = CanMetatypeType::get(
      type, MetatypeRepresentation::Thick);
  auto metatype = builder.createMetatype(
      loc, SILType::getPrimitiveObjectType(metatypeType));
  auto subMap = SubstitutionMap::getProtocolSubstitutions(
      additiveArithmeticProto, type, confRef);
  builder.createApply(loc, getter, subMap, {bufferAccess, metatype},
                      /*isNonThrowing*/ false);
  builder.emitDestroyValueOperation(loc, getter);
}

//===----------------------------------------------------------------------===//
// Thunk helpers
//===----------------------------------------------------------------------===//
// These helpers are copied/adapted from SILGen. They should be refactored and
// moved to a shared location.
//===----------------------------------------------------------------------===//

static CanGenericSignature
buildThunkSignature(SILFunction *fn,
                    bool inheritGenericSig,
                    OpenedArchetypeType *openedExistential,
                    GenericEnvironment *&genericEnv,
                    SubstitutionMap &contextSubs,
                    SubstitutionMap &interfaceSubs,
                    ArchetypeType *&newArchetype) {
  // If there's no opened existential, we just inherit the generic environment
  // from the parent function.
  if (openedExistential == nullptr) {
    auto genericSig = fn->getLoweredFunctionType()->getSubstGenericSignature();
    genericEnv = fn->getGenericEnvironment();
    interfaceSubs = fn->getForwardingSubstitutionMap();
    contextSubs = interfaceSubs;
    return genericSig;
  }

  auto &ctx = fn->getASTContext();
  GenericSignatureBuilder builder(ctx);

  // Add the existing generic signature.
  int depth = 0;
  if (inheritGenericSig) {
    if (auto genericSig =
            fn->getLoweredFunctionType()->getSubstGenericSignature()) {
      builder.addGenericSignature(genericSig);
      depth = genericSig->getGenericParams().back()->getDepth() + 1;
    }
  }

  // Add a new generic parameter to replace the opened existential.
  auto *newGenericParam = GenericTypeParamType::get(depth, 0, ctx);

  builder.addGenericParameter(newGenericParam);
  Requirement newRequirement(RequirementKind::Conformance, newGenericParam,
                             openedExistential->getOpenedExistentialType());
  auto source =
      GenericSignatureBuilder::FloatingRequirementSource::forAbstract();
  builder.addRequirement(newRequirement, source, nullptr);

  auto genericSig = std::move(builder).computeGenericSignature(
      SourceLoc(), /*allowConcreteGenericParams=*/true);
  genericEnv = genericSig->getGenericEnvironment();

  newArchetype = genericEnv->mapTypeIntoContext(newGenericParam)
      ->castTo<ArchetypeType>();

  // Calculate substitutions to map the caller's archetypes to the thunk's
  // archetypes.
  if (auto calleeGenericSig =
          fn->getLoweredFunctionType()->getSubstGenericSignature()) {
    contextSubs = SubstitutionMap::get(
        calleeGenericSig,
        [&](SubstitutableType *type) -> Type {
          return genericEnv->mapTypeIntoContext(type);
        },
        MakeAbstractConformanceForGenericType());
  }

  // Calculate substitutions to map interface types to the caller's archetypes.
  interfaceSubs = SubstitutionMap::get(
      genericSig,
      [&](SubstitutableType *type) -> Type {
        if (type->isEqual(newGenericParam))
          return openedExistential;
        return fn->mapTypeIntoContext(type);
      },
      MakeAbstractConformanceForGenericType());

  return genericSig->getCanonicalSignature();

}

/// The thunk kinds used in the differentiation transform.
enum class DifferentiationThunkKind {
  /// A reabstraction thunk.
  ///
  /// Reabstraction thunks transform a function-typed value to another one with
  /// different parameter/result abstraction patterns. This is identical to the
  /// thunks generated by SILGen.
  Reabstraction,

  /// An index subset thunk.
  ///
  /// An index subset thunk is used transform JVP/VJPs into a version that is
  /// "wrt" fewer differentiation parameters.
  /// - Differentials of thunked JVPs use zero for non-requested differentiation
  //    parameters.
  /// - Pullbacks of thunked VJPs discard results for non-requested
  ///   differentiation parameters.
  IndexSubset
};

/// Build the type of a function transformation thunk.
static CanSILFunctionType buildThunkType(SILFunction *fn,
                                         CanSILFunctionType &sourceType,
                                         CanSILFunctionType &expectedType,
                                         GenericEnvironment *&genericEnv,
                                         SubstitutionMap &interfaceSubs,
                                         bool withoutActuallyEscaping,
                                         DifferentiationThunkKind thunkKind) {
  assert(!expectedType->isPolymorphic());
  assert(!sourceType->isPolymorphic());

  auto &module = fn->getModule();
  auto origType = sourceType;

  // Cannot build a reabstraction thunk without context. Ownership semantics
  // on the result type are required.
  if (thunkKind == DifferentiationThunkKind::Reabstraction)
    assert(expectedType->getExtInfo().hasContext());

  // This may inherit @noescape from the expected type. The `@noescape`
  // attribute is only stripped when using this type to materialize a new decl.
  // Use `@convention(thin)` if:
  // - Building a reabstraction thunk type.
  // - Building an index subset thunk type, where the expected type has context
  //   (i.e. is `@convention(thick)`).
  auto extInfo = expectedType->getExtInfo();
  if (thunkKind == DifferentiationThunkKind::Reabstraction ||
      extInfo.hasContext()) {
    extInfo = extInfo.withRepresentation(
        SILFunctionType::Representation::Thin);
  }
  if (withoutActuallyEscaping)
    extInfo = extInfo.withNoEscape(false);

  // Does the thunk type involve archetypes other than opened existentials?
  bool hasArchetypes = false;
  // Does the thunk type involve an open existential type?
  CanOpenedArchetypeType openedExistential;
  auto archetypeVisitor = [&](CanType t) {
    if (auto archetypeTy = dyn_cast<OpenedArchetypeType>(t)) {
      if (auto opened = dyn_cast<OpenedArchetypeType>(archetypeTy)) {
        assert((openedExistential == CanArchetypeType() ||
                openedExistential == opened) &&
               "one too many open existentials");
        openedExistential = opened;
      } else {
        hasArchetypes = true;
      }
    }
  };

  // Use the generic signature from the context if the thunk involves
  // generic parameters.
  CanGenericSignature genericSig;
  SubstitutionMap contextSubs;
  ArchetypeType *newArchetype = nullptr;

  if (expectedType->hasArchetype() || sourceType->hasArchetype()) {
    expectedType.visit(archetypeVisitor);
    sourceType.visit(archetypeVisitor);
    genericSig = buildThunkSignature(
        fn, hasArchetypes, openedExistential, genericEnv, contextSubs,
        interfaceSubs, newArchetype);
  }

  // Utility function to apply contextSubs, and also replace the
  // opened existential with the new archetype.
  auto substIntoThunkContext = [&](CanType t) -> CanType {
    return t.subst(
        [&](SubstitutableType *type) -> Type {
          if (CanType(type) == openedExistential)
            return newArchetype;
          return Type(type).subst(contextSubs);
        },
        LookUpConformanceInSubstitutionMap(contextSubs),
        SubstFlags::AllowLoweredTypes)->getCanonicalType();
  };

  sourceType = cast<SILFunctionType>(substIntoThunkContext(sourceType));
  expectedType = cast<SILFunctionType>(substIntoThunkContext(expectedType));

  // If our parent function was pseudogeneric, this thunk must also be
  // pseudogeneric, since we have no way to pass generic parameters.
  if (genericSig)
    if (origType->isPseudogeneric())
      extInfo = extInfo.withIsPseudogeneric();

  // Add the function type as the parameter.
  auto contextConvention =
      SILType::getPrimitiveObjectType(sourceType).isTrivial(*fn)
          ? ParameterConvention::Direct_Unowned
          : ParameterConvention::Direct_Guaranteed;
  SmallVector<SILParameterInfo, 4> params;
  params.append(expectedType->getParameters().begin(),
                expectedType->getParameters().end());
  // Add reabstraction function parameter only if building a reabstraction thunk
  // type.
  if (thunkKind == DifferentiationThunkKind::Reabstraction)
    params.push_back({sourceType, sourceType->getExtInfo().hasContext()
                                      ? contextConvention
                                      : ParameterConvention::Direct_Unowned});

  // Map the parameter and expected types out of context to get the interface
  // type of the thunk.
  SmallVector<SILParameterInfo, 4> interfaceParams;
  interfaceParams.reserve(params.size());
  for (auto &param : params) {
    auto paramIfaceTy = param.getInterfaceType()->mapTypeOutOfContext();
    interfaceParams.push_back(SILParameterInfo(
        paramIfaceTy->getCanonicalType(genericSig), param.getConvention()));
  }

  SmallVector<SILYieldInfo, 4> interfaceYields;
  for (auto &yield : expectedType->getYields()) {
    auto yieldIfaceTy = yield.getInterfaceType()->mapTypeOutOfContext();
    auto interfaceYield =
        yield.getWithInterfaceType(yieldIfaceTy->getCanonicalType(genericSig));
    interfaceYields.push_back(interfaceYield);
  }

  SmallVector<SILResultInfo, 4> interfaceResults;
  for (auto &result : expectedType->getResults()) {
    auto resultIfaceTy = result.getInterfaceType()->mapTypeOutOfContext();
    auto interfaceResult =
        result.getWithInterfaceType(resultIfaceTy->getCanonicalType(genericSig));
    interfaceResults.push_back(interfaceResult);
  }

  Optional<SILResultInfo> interfaceErrorResult;
  if (expectedType->hasErrorResult()) {
    auto errorResult = expectedType->getErrorResult();
    auto errorIfaceTy = errorResult.getInterfaceType()->mapTypeOutOfContext();
    interfaceErrorResult =
        SILResultInfo(errorIfaceTy->getCanonicalType(genericSig),
                      expectedType->getErrorResult().getConvention());
  }

  // The type of the thunk function.
  return SILFunctionType::get(
      genericSig, extInfo, expectedType->getCoroutineKind(),
      ParameterConvention::Direct_Unowned, interfaceParams, interfaceYields,
      interfaceResults, interfaceErrorResult, {}, false, module.getASTContext());
}

/// Get or create a reabstraction thunk from `fromType` to `toType`, to be
/// called in `caller`.
static SILFunction *getOrCreateReabstractionThunk(SILOptFunctionBuilder &fb,
                                                  SILModule &module,
                                                  SILLocation loc,
                                                  SILFunction *caller,
                                                  CanSILFunctionType fromType,
                                                  CanSILFunctionType toType) {
  SubstitutionMap interfaceSubs;
  GenericEnvironment *genericEnv = nullptr;
  auto thunkType = buildThunkType(
      caller, fromType, toType, genericEnv, interfaceSubs,
      /*withoutActuallyEscaping*/ false,
      DifferentiationThunkKind::Reabstraction);
  auto thunkDeclType =
      thunkType->getWithExtInfo(thunkType->getExtInfo().withNoEscape(false));

  auto fromInterfaceType = fromType->mapTypeOutOfContext()->getCanonicalType();
  auto toInterfaceType = toType->mapTypeOutOfContext()->getCanonicalType();

  Mangle::ASTMangler mangler;
  std::string name = mangler.mangleReabstractionThunkHelper(
      thunkType, fromInterfaceType, toInterfaceType,
      Type(), module.getSwiftModule());

  // FIXME(TF-989): Mark reabstraction thunks as transparent. This requires
  // generating ossa reabstraction thunks so that they can be inlined during
  // mandatory inlining when `-enable-strip-ownership-after-serialization` is
  // true and ownership model eliminator is not run after differentiation.
  auto *thunk = fb.getOrCreateSharedFunction(
      loc, name, thunkDeclType, IsBare, IsNotTransparent, IsSerialized,
      ProfileCounter(), IsReabstractionThunk, IsNotDynamic);
  if (!thunk->empty())
    return thunk;

  thunk->setGenericEnvironment(genericEnv);
  thunk->setOwnershipEliminated();
  auto *entry = thunk->createBasicBlock();
  SILBuilder builder(entry);
  createEntryArguments(thunk);

  SILFunctionConventions fromConv(fromType, module);
  SILFunctionConventions toConv(toType, module);
  assert(toConv.useLoweredAddresses());

  auto *fnArg = thunk->getArgumentsWithoutIndirectResults().back();

  SmallVector<SILValue, 4> arguments;
  auto toArgIter = thunk->getArguments().begin();
  auto useNextArgument = [&]() {
    arguments.push_back(*toArgIter++);
  };

  SmallVector<AllocStackInst *, 4> localAllocations;
  auto createAllocStack = [&](SILType type) {
    auto *alloc = builder.createAllocStack(loc, type);
    localAllocations.push_back(alloc);
    return alloc;
  };

  // Handle indirect results.
  assert(fromType->getNumResults() == toType->getNumResults());
  for (unsigned resIdx : range(toType->getNumResults())) {
    auto fromRes = fromConv.getResults()[resIdx];
    auto toRes = toConv.getResults()[resIdx];
    // No abstraction mismatch.
    if (fromRes.isFormalIndirect() == toRes.isFormalIndirect()) {
      // If result types are indirect, directly pass as next argument.
      if (toRes.isFormalIndirect())
        useNextArgument();
      continue;
    }
    // Convert indirect result to direct result.
    if (fromRes.isFormalIndirect()) {
      SILType resultTy = fromConv.getSILType(fromRes);
      assert(resultTy.isAddress());
      auto *indRes = createAllocStack(resultTy);
      arguments.push_back(indRes);
      continue;
    }
    // Convert direct result to indirect result.
    // Increment thunk argument iterator; reabstraction handled later.
    toArgIter++;
  }

  // Reabstract parameters.
  assert(toType->getNumParameters() == fromType->getNumParameters());
  for (unsigned paramIdx : range(toType->getNumParameters())) {
    auto fromParam = fromConv.getParameters()[paramIdx];
    auto toParam = toConv.getParameters()[paramIdx];
    // No abstraction mismatch. Directly use next argument.
    if (fromParam.isFormalIndirect() == toParam.isFormalIndirect()) {
      useNextArgument();
      continue;
    }
    // Convert indirect parameter to direct parameter.
    if (fromParam.isFormalIndirect()) {
      auto paramTy = fromConv.getSILType(fromType->getParameters()[paramIdx]);
      if (!paramTy.hasArchetype())
        paramTy = thunk->mapTypeIntoContext(paramTy);
      assert(paramTy.isAddress());
      auto *toArg = *toArgIter++;
      auto *buf = createAllocStack(toArg->getType());
      builder.createStore(loc, toArg, buf,
                          StoreOwnershipQualifier::Unqualified);
      arguments.push_back(buf);
      continue;
    }
    // Convert direct parameter to indirect parameter.
    assert(toParam.isFormalIndirect());
    auto *toArg = *toArgIter++;
    auto *load = builder.createLoad(loc, toArg,
                                    LoadOwnershipQualifier::Unqualified);
    arguments.push_back(load);
  }

  auto *apply = builder.createApply(
      loc, fnArg, SubstitutionMap(), arguments, /*isNonThrowing*/ false);

  // Get return elements.
  SmallVector<SILValue, 4> results;
  // Extract all direct results.
  SmallVector<SILValue, 4> directResults;
  extractAllElements(apply, builder, directResults);

  auto fromDirResultsIter = directResults.begin();
  auto fromIndResultsIter = apply->getIndirectSILResults().begin();
  auto toIndResultsIter = thunk->getIndirectResults().begin();
  // Reabstract results.
  for (unsigned resIdx : range(toType->getNumResults())) {
    auto fromRes = fromConv.getResults()[resIdx];
    auto toRes = toConv.getResults()[resIdx];
    // No abstraction mismatch.
    if (fromRes.isFormalIndirect() == toRes.isFormalIndirect()) {
      // If result types are direct, add call result as direct thunk result.
      if (toRes.isFormalDirect())
        results.push_back(*fromDirResultsIter++);
      // If result types are indirect, increment indirect result iterators.
      else {
        ++fromIndResultsIter;
        ++toIndResultsIter;
      }
      continue;
    }
    // Load direct results from indirect results.
    if (fromRes.isFormalIndirect()) {
      auto indRes = *fromIndResultsIter++;
      auto *load = builder.createLoad(loc, indRes,
                                      LoadOwnershipQualifier::Unqualified);
      results.push_back(load);
      continue;
    }
    // Store direct results to indirect results.
    assert(toRes.isFormalIndirect());
    SILType resultTy = toConv.getSILType(toRes);
    assert(resultTy.isAddress());
    auto indRes = *toIndResultsIter++;
    builder.createStore(loc, *fromDirResultsIter++, indRes,
                        StoreOwnershipQualifier::Unqualified);
  }
  auto retVal = joinElements(results, builder, loc);

  // Deallocate local allocations.
  for (auto *alloc : llvm::reverse(localAllocations))
    builder.createDeallocStack(loc, alloc);

  // Create return.
  builder.createReturn(loc, retVal);

  LLVM_DEBUG(auto &s = getADDebugStream() << "Created reabstraction thunk.\n";
             s << "  From type: " << fromType << '\n';
             s << "  To type: " << toType << '\n';
             s << '\n' << *thunk);

  return thunk;
}

namespace {
class VJPEmitter final
    : public TypeSubstCloner<VJPEmitter, SILOptFunctionBuilder> {
  friend class PullbackEmitter;

private:
  /// The global context.
  ADContext &context;

  /// The original function.
  SILFunction *const original;

  /// The differentiability witness.
  SILDifferentiabilityWitness *const witness;

  /// The VJP function.
  SILFunction *const vjp;

  /// The pullback function.
  SILFunction *pullback;

  /// The differentiation invoker.
  DifferentiationInvoker invoker;

  /// Info from activity analysis on the original function.
  const DifferentiableActivityInfo &activityInfo;

  /// The linear map info.
  LinearMapInfo pullbackInfo;

  /// Caches basic blocks whose phi arguments have been remapped (adding a
  /// predecessor enum argument).
  SmallPtrSet<SILBasicBlock *, 4> remappedBasicBlocks;

  bool errorOccurred = false;

  /// Mapping from original blocks to pullback values. Used to build pullback
  /// struct instances.
  DenseMap<SILBasicBlock *, SmallVector<SILValue, 8>> pullbackValues;

  ASTContext &getASTContext() const { return vjp->getASTContext(); }
  SILModule &getModule() const { return vjp->getModule(); }
  const SILAutoDiffIndices getIndices() const {
    return witness->getSILAutoDiffIndices();
  }

  static SubstitutionMap getSubstitutionMap(SILFunction *original,
                                            SILFunction *vjp) {
    auto substMap = original->getForwardingSubstitutionMap();
    if (auto *vjpGenEnv = vjp->getGenericEnvironment()) {
      auto vjpSubstMap = vjpGenEnv->getForwardingSubstitutionMap();
      substMap = SubstitutionMap::get(
          vjpGenEnv->getGenericSignature(), QuerySubstitutionMap{vjpSubstMap},
          LookUpConformanceInSubstitutionMap(vjpSubstMap));
    }
    return substMap;
  }

  static const DifferentiableActivityInfo &
  getActivityInfo(ADContext &context, SILFunction *original,
                  SILAutoDiffIndices indices, SILFunction *vjp) {
    // Get activity info of the original function.
    auto &passManager = context.getPassManager();
    auto *activityAnalysis =
        passManager.getAnalysis<DifferentiableActivityAnalysis>();
    auto &activityCollection = *activityAnalysis->get(original);
    auto &activityInfo = activityCollection.getActivityInfo(
        vjp->getLoweredFunctionType()->getSubstGenericSignature(),
        AutoDiffDerivativeFunctionKind::VJP);
    LLVM_DEBUG(
        dumpActivityInfo(*original, indices, activityInfo, getADDebugStream()));
    return activityInfo;
  }

public:
  explicit VJPEmitter(ADContext &context, SILFunction *original,
                      SILDifferentiabilityWitness *witness, SILFunction *vjp,
                      DifferentiationInvoker invoker)
      : TypeSubstCloner(*vjp, *original, getSubstitutionMap(original, vjp)),
        context(context), original(original), witness(witness), vjp(vjp),
        invoker(invoker),
        activityInfo(getActivityInfo(context, original,
                                     witness->getSILAutoDiffIndices(), vjp)),
        pullbackInfo(context, AutoDiffLinearMapKind::Pullback, original, vjp,
                     witness->getSILAutoDiffIndices(), activityInfo) {
    // Create empty pullback function.
    pullback = createEmptyPullback();
    context.recordGeneratedFunction(pullback);
  }

  SILFunction *createEmptyPullback() {
    auto &module = context.getModule();
    auto origTy = original->getLoweredFunctionType();
    auto lookupConformance = LookUpConformanceInModule(module.getSwiftModule());

    // RAII that pushes the original function's generic signature to
    // `module.Types` so that the calls to `module.Types.getTypeLowering()`
    // below will know the original function's generic parameter types.
    Lowering::GenericContextScope genericContextScope(
        module.Types, origTy->getSubstGenericSignature());

    // Given a type, returns its formal SIL parameter info.
    auto getTangentParameterInfoForOriginalResult = [&](
        CanType tanType, ResultConvention origResConv) -> SILParameterInfo {
      auto &tl = context.getTypeConverter().getTypeLowering(
          tanType, TypeExpansionContext::minimal());
      ParameterConvention conv;
      switch (origResConv) {
      case ResultConvention::Owned:
      case ResultConvention::Autoreleased:
        conv = tl.isTrivial()
            ? ParameterConvention::Direct_Unowned
            : ParameterConvention::Direct_Guaranteed;
        break;
      case ResultConvention::Unowned:
      case ResultConvention::UnownedInnerPointer:
        conv = ParameterConvention::Direct_Unowned;
        break;
      case ResultConvention::Indirect:
        conv = ParameterConvention::Indirect_In_Guaranteed;
        break;
      }
      return {tanType, conv};
    };

    // Given a type, returns its formal SIL result info.
    auto getTangentResultInfoForOriginalParameter = [&](
        CanType tanType, ParameterConvention origParamConv) -> SILResultInfo {
      auto &tl = context.getTypeConverter().getTypeLowering(
          tanType, TypeExpansionContext::minimal());
      ResultConvention conv;
      switch (origParamConv) {
      case ParameterConvention::Direct_Owned:
      case ParameterConvention::Direct_Guaranteed:
      case ParameterConvention::Direct_Unowned:
        conv = tl.isTrivial()
            ? ResultConvention::Unowned
            : ResultConvention::Owned;
        break;
      case ParameterConvention::Indirect_In:
      case ParameterConvention::Indirect_Inout:
      case ParameterConvention::Indirect_In_Constant:
      case ParameterConvention::Indirect_In_Guaranteed:
      case ParameterConvention::Indirect_InoutAliasable:
        conv = ResultConvention::Indirect;
        break;
      }
      return {tanType, conv};
    };

    // Parameters of the pullback are:
    // - the tangent vectors of the original results, and
    // - a pullback struct.
    // Results of the pullback are in the tangent space of the original
    // parameters.
    SmallVector<SILParameterInfo, 8> pbParams;
    SmallVector<SILResultInfo, 8> adjResults;
    auto origParams = origTy->getParameters();
    auto indices = witness->getSILAutoDiffIndices();

    // Add pullback parameter for the seed.
    auto origResInfo = origTy->getResults()[indices.source];
    pbParams.push_back(getTangentParameterInfoForOriginalResult(
        origResInfo.getInterfaceType()
            ->getAutoDiffAssociatedTangentSpace(lookupConformance)
            ->getCanonicalType(), origResInfo.getConvention()));

    // Accept a pullback struct in the pullback parameter list. This is the
    // returned pullback's closure context.
    auto *origExit = &*original->findReturnBB();
    auto *pbStruct = pullbackInfo.getLinearMapStruct(origExit);
    auto pbStructType = pbStruct->getDeclaredInterfaceType()
        ->getCanonicalType();
    pbParams.push_back({pbStructType, ParameterConvention::Direct_Owned});

    // Add pullback results for the requested wrt parameters.
    for (auto i : indices.parameters->getIndices()) {
      auto origParam = origParams[i];
      adjResults.push_back(getTangentResultInfoForOriginalParameter(
          origParam.getInterfaceType()
              ->getAutoDiffAssociatedTangentSpace(lookupConformance)
              ->getCanonicalType(), origParam.getConvention()));
    }

    Mangle::ASTMangler mangler;
    auto pbName = original->getASTContext().getIdentifier(
        mangler.mangleAutoDiffLinearMapHelper(
            original->getName(), AutoDiffLinearMapKind::Pullback,
            indices)).str();
    auto pbGenericSig = getDerivativeGenericSignature(witness, original);
    auto *pbGenericEnv =
        pbGenericSig ? pbGenericSig->getGenericEnvironment() : nullptr;
    auto pbType = SILFunctionType::get(
        pbGenericSig, origTy->getExtInfo(), origTy->getCoroutineKind(),
        origTy->getCalleeConvention(), pbParams, {}, adjResults, None,
        origTy->getSubstitutions(), origTy->isGenericSignatureImplied(),
        original->getASTContext());

    SILOptFunctionBuilder fb(context.getTransform());
    auto linkage =
        vjp->isSerialized() ? SILLinkage::Public : SILLinkage::Private;
    auto *pullback = fb.createFunction(
        linkage, pbName, pbType, pbGenericEnv, original->getLocation(),
        original->isBare(), IsNotTransparent, vjp->isSerialized(),
        original->isDynamicallyReplaceable());
    pullback->setDebugScope(new (module)
                                SILDebugScope(original->getLocation(),
                                              pullback));
    return pullback;
  }

  /// Run VJP generation. Returns true on error.
  bool run();

  void postProcess(SILInstruction *orig, SILInstruction *cloned) {
    if (errorOccurred)
      return;
    SILClonerWithScopes::postProcess(orig, cloned);
  }

  /// Remap original basic blocks, adding predecessor enum arguments.
  SILBasicBlock *remapBasicBlock(SILBasicBlock *bb) {
    auto *vjpBB = BBMap[bb];
    // If error has occurred, or if block has already been remapped, return
    // remapped, return remapped block.
    if (errorOccurred || remappedBasicBlocks.count(bb))
      return vjpBB;
    // Add predecessor enum argument to the remapped block.
    auto *predEnum = pullbackInfo.getBranchingTraceDecl(bb);
    auto enumTy = getOpASTType(predEnum->getDeclaredInterfaceType()
                                 ->getCanonicalType());
    auto enumLoweredTy = context.getTypeConverter().getLoweredType(
        enumTy, TypeExpansionContext::minimal());
    vjpBB->createPhiArgument(enumLoweredTy, ValueOwnershipKind::Owned);
    remappedBasicBlocks.insert(bb);
    return vjpBB;
  }

  /// General visitor for all instructions. If any error is emitted by previous
  /// visits, bail out.
  void visit(SILInstruction *inst) {
    if (errorOccurred)
      return;
    TypeSubstCloner::visit(inst);
  }

  void visitSILInstruction(SILInstruction *inst) {
    context.emitNondifferentiabilityError(inst, invoker,
        diag::autodiff_expression_not_differentiable_note);
    errorOccurred = true;
  }

private:
  /// Get the lowered SIL type of the given nominal type declaration.
  SILType getNominalDeclLoweredType(NominalTypeDecl *nominal) {
    auto nomType = getOpASTType(
        nominal->getDeclaredInterfaceType()->getCanonicalType());
    auto nomSILType = context.getTypeConverter().getLoweredType(
        nomType, TypeExpansionContext::minimal());
    return nomSILType;
  }

  /// Build a pullback struct value for the original block corresponding to the
  /// given terminator.
  StructInst *buildPullbackValueStructValue(TermInst *termInst) {
    assert(termInst->getFunction() == original);
    auto loc = termInst->getFunction()->getLocation();
    auto *origBB = termInst->getParent();
    auto *vjpBB = BBMap[origBB];
    auto *pbStruct = pullbackInfo.getLinearMapStruct(origBB);
    auto structLoweredTy = getNominalDeclLoweredType(pbStruct);
    auto bbPullbackValues = pullbackValues[origBB];
    if (!origBB->isEntry()) {
      auto *predEnumArg = vjpBB->getArguments().back();
      bbPullbackValues.insert(bbPullbackValues.begin(), predEnumArg);
    }
    return getBuilder().createStruct(loc, structLoweredTy, bbPullbackValues);
  }

  /// Build a predecessor enum instance using the given builder for the given
  /// original predecessor/successor blocks and pullback struct value.
  EnumInst *buildPredecessorEnumValue(SILBuilder &builder,
                                      SILBasicBlock *predBB,
                                      SILBasicBlock *succBB,
                                      SILValue pbStructVal) {
    auto loc = pbStructVal.getLoc();
    auto *succEnum = pullbackInfo.getBranchingTraceDecl(succBB);
    auto enumLoweredTy = getNominalDeclLoweredType(succEnum);
    auto *enumEltDecl =
        pullbackInfo.lookUpBranchingTraceEnumElement(predBB, succBB);
    auto enumEltType = getOpType(enumLoweredTy.getEnumElementType(
        enumEltDecl, getModule(), TypeExpansionContext::minimal()));
    // If the enum element type does not have a box type (i.e. the enum case is
    // not indirect), then directly create an enum.
    auto boxType = dyn_cast<SILBoxType>(enumEltType.getASTType());
    if (!boxType)
      return builder.createEnum(loc, pbStructVal, enumEltDecl, enumLoweredTy);
    // Otherwise, box the pullback struct value and create an enum.
    auto *newBox = builder.createAllocBox(loc, boxType);
    builder.emitScopedBorrowOperation(
        loc, newBox, [&](SILValue borrowedBox) {
      auto *projectBox = builder.createProjectBox(loc, newBox, /*index*/ 0);
      builder.emitStoreValueOperation(loc, pbStructVal, projectBox,
                                      StoreOwnershipQualifier::Init);
    });
    return builder.createEnum(loc, newBox, enumEltDecl, enumLoweredTy);
  }

public:
  void visitReturnInst(ReturnInst *ri) {
    auto loc = ri->getOperand().getLoc();
    auto *origExit = ri->getParent();
    auto &builder = getBuilder();
    auto *pbStructVal = buildPullbackValueStructValue(ri);

    // Get the value in the VJP corresponding to the original result.
    auto *origRetInst = cast<ReturnInst>(origExit->getTerminator());
    auto origResult = getOpValue(origRetInst->getOperand());
    SmallVector<SILValue, 8> origResults;
    extractAllElements(origResult, builder, origResults);

    // Get and partially apply the pullback.
    auto vjpGenericEnv = vjp->getGenericEnvironment();
    auto vjpSubstMap = vjpGenericEnv
        ? vjpGenericEnv->getForwardingSubstitutionMap()
        : vjp->getForwardingSubstitutionMap();
    auto *pullbackRef = builder.createFunctionRef(loc, pullback);
    auto *pullbackPartialApply = builder.createPartialApply(
        loc, pullbackRef, vjpSubstMap, {pbStructVal},
        ParameterConvention::Direct_Guaranteed);

    // Return a tuple of the original result and pullback.
    SmallVector<SILValue, 8> directResults;
    directResults.append(origResults.begin(), origResults.end());
    directResults.push_back(pullbackPartialApply);
    builder.createReturn(
        ri->getLoc(), joinElements(directResults, builder, loc));
  }

  void visitBranchInst(BranchInst *bi) {
    // Build pullback struct value for original block.
    // Build predecessor enum value for destination block.
    auto *origBB = bi->getParent();
    auto *pbStructVal = buildPullbackValueStructValue(bi);
    auto *enumVal = buildPredecessorEnumValue(
        getBuilder(), origBB, bi->getDestBB(), pbStructVal);

    // Remap arguments, appending the new enum values.
    SmallVector<SILValue, 8> args;
    for (auto origArg : bi->getArgs())
      args.push_back(getOpValue(origArg));
    args.push_back(enumVal);

    // Create a new `br` instruction.
    getBuilder().createBranch(
        bi->getLoc(), getOpBasicBlock(bi->getDestBB()), args);
  }

  void visitCondBranchInst(CondBranchInst *cbi) {
    // Build pullback struct value for original block.
    // Build predecessor enum values for true/false blocks.
    auto *origBB = cbi->getParent();
    auto *pbStructVal = buildPullbackValueStructValue(cbi);

    // Creates a trampoline block for given original successor block. The
    // trampoline block has the same arguments as the VJP successor block but
    // drops the last predecessor enum argument. The generated `switch_enum`
    // instruction branches to the trampoline block, and the trampoline block
    // constructs a predecessor enum value and branches to the VJP successor
    // block.
    auto createTrampolineBasicBlock =
        [&](SILBasicBlock *origSuccBB) -> SILBasicBlock * {
      auto *vjpSuccBB = getOpBasicBlock(origSuccBB);
      // Create the trampoline block.
      auto *trampolineBB = vjp->createBasicBlockBefore(vjpSuccBB);
      for (auto *arg : vjpSuccBB->getArguments().drop_back())
        trampolineBB->createPhiArgument(arg->getType(),
                                        arg->getOwnershipKind());
      // Build predecessor enum value for successor block and branch to it.
      SILBuilder trampolineBuilder(trampolineBB);
      auto *succEnumVal = buildPredecessorEnumValue(
          trampolineBuilder, origBB, origSuccBB, pbStructVal);
      SmallVector<SILValue, 4> forwardedArguments(
          trampolineBB->getArguments().begin(),
          trampolineBB->getArguments().end());
      forwardedArguments.push_back(succEnumVal);
      trampolineBuilder.createBranch(cbi->getLoc(), vjpSuccBB,
                                     forwardedArguments);
      return trampolineBB;
    };

    // Create a new `cond_br` instruction.
    getBuilder().createCondBranch(
        cbi->getLoc(), getOpValue(cbi->getCondition()),
        createTrampolineBasicBlock(cbi->getTrueBB()),
        createTrampolineBasicBlock(cbi->getFalseBB()));
  }

  void visitSwitchEnumInst(SwitchEnumInst *sei) {
    // Build pullback struct value for original block.
    auto *origBB = sei->getParent();
    auto *pbStructVal = buildPullbackValueStructValue(sei);

    // Creates a trampoline block for given original successor block. The
    // trampoline block has the same arguments as the VJP successor block but
    // drops the last predecessor enum argument. The generated `switch_enum`
    // instruction branches to the trampoline block, and the trampoline block
    // constructs a predecessor enum value and branches to the VJP successor
    // block.
    auto createTrampolineBasicBlock =
        [&](SILBasicBlock *origSuccBB) -> SILBasicBlock * {
      auto *vjpSuccBB = getOpBasicBlock(origSuccBB);
      // Create the trampoline block.
      auto *trampolineBB = vjp->createBasicBlockBefore(vjpSuccBB);
      for (auto *destArg : vjpSuccBB->getArguments().drop_back())
        trampolineBB->createPhiArgument(
            destArg->getType(), destArg->getOwnershipKind());
      // Build predecessor enum value for successor block and branch to it.
      SILBuilder trampolineBuilder(trampolineBB);
      auto *succEnumVal = buildPredecessorEnumValue(
          trampolineBuilder, origBB, origSuccBB, pbStructVal);
      SmallVector<SILValue, 4> forwardedArguments(
          trampolineBB->getArguments().begin(),
          trampolineBB->getArguments().end());
      forwardedArguments.push_back(succEnumVal);
      trampolineBuilder.createBranch(sei->getLoc(), vjpSuccBB,
                                     forwardedArguments);
      return trampolineBB;
    };

    // Create trampoline successor basic blocks.
    SmallVector<std::pair<EnumElementDecl *, SILBasicBlock *>, 4> caseBBs;
    for (unsigned i : range(sei->getNumCases())) {
      auto caseBB = sei->getCase(i);
      auto *trampolineBB = createTrampolineBasicBlock(caseBB.second);
      caseBBs.push_back({caseBB.first, trampolineBB});
    }
    // Create trampoline default basic block.
    SILBasicBlock *newDefaultBB = nullptr;
    if (auto *defaultBB = sei->getDefaultBBOrNull().getPtrOrNull())
      newDefaultBB = createTrampolineBasicBlock(defaultBB);

    // Create a new `switch_enum` instruction.
    getBuilder().createSwitchEnum(
        sei->getLoc(), getOpValue(sei->getOperand()), newDefaultBB, caseBBs);
  }

  // If an `apply` has active results or active inout arguments, replace it
  // with an `apply` of its VJP.
  void visitApplyInst(ApplyInst *ai) {
    // If the function should not be differentiated or its the array literal
    // initialization intrinsic, just do standard cloning.
    if (!pullbackInfo.shouldDifferentiateApplyInst(ai) ||
        isArrayLiteralIntrinsic(ai)) {
      LLVM_DEBUG(getADDebugStream() << "No active results:\n" << *ai << '\n');
      TypeSubstCloner::visitApplyInst(ai);
      return;
    }

    // Diagnose functions with active inout arguments.
    // TODO(TF-129): Support `inout` argument differentiation.
    for (auto inoutArg : ai->getInoutArguments()) {
      if (activityInfo.isActive(inoutArg, getIndices())) {
        context.emitNondifferentiabilityError(ai, invoker,
            diag::autodiff_cannot_differentiate_through_inout_arguments);
        errorOccurred = true;
        return;
      }
    }

    LLVM_DEBUG(getADDebugStream() << "VJP-transforming:\n" << *ai << '\n');

    // Get the minimal parameter and result indices required for differentiating
    // this `apply`.
    SmallVector<SILValue, 4> allResults;
    SmallVector<unsigned, 8> activeParamIndices;
    SmallVector<unsigned, 8> activeResultIndices;
    collectMinimalIndicesForFunctionCall(ai, getIndices(), activityInfo,
                                         allResults, activeParamIndices,
                                         activeResultIndices);
    assert(!activeParamIndices.empty() && "Parameter indices cannot be empty");
    assert(!activeResultIndices.empty() && "Result indices cannot be empty");
    LLVM_DEBUG(auto &s = getADDebugStream() << "Active indices: params={";
               interleave(activeParamIndices.begin(), activeParamIndices.end(),
                          [&s](unsigned i) { s << i; }, [&s] { s << ", "; });
               s << "}, results={"; interleave(
                   activeResultIndices.begin(), activeResultIndices.end(),
                   [&s](unsigned i) { s << i; }, [&s] { s << ", "; });
               s << "}\n";);
    // Diagnose multiple active results.
    // TODO(TF-983): Support multiple active results.
    if (activeResultIndices.size() > 1) {
      context.emitNondifferentiabilityError(
          ai, invoker,
          diag::autodiff_cannot_differentiate_through_multiple_results);
      errorOccurred = true;
      return;
    }

    // Form expected indices, assuming there's only one result.
    SILAutoDiffIndices indices(
        activeResultIndices.front(),
        IndexSubset::get(
            getASTContext(), ai->getArgumentsWithoutIndirectResults().size(),
            activeParamIndices));

    // Emit the VJP.
    auto loc = ai->getLoc();
    auto &builder = getBuilder();
    auto original = getOpValue(ai->getCallee());
    SILValue vjpValue;
    // If functionSource is a `@differentiable` function, just extract it.
    auto originalFnTy = original->getType().castTo<SILFunctionType>();
    if (originalFnTy->isDifferentiable()) {
      auto paramIndices = originalFnTy->getDifferentiationParameterIndices();
      for (auto i : indices.parameters->getIndices()) {
        if (!paramIndices->contains(i)) {
          context.emitNondifferentiabilityError(original, invoker,
              diag::autodiff_function_nondiff_parameter_not_differentiable);
          errorOccurred = true;
          return;
        }
      }
      auto borrowedDiffFunc = builder.emitBeginBorrowOperation(loc, original);
      vjpValue = builder.createDifferentiableFunctionExtract(
          loc, NormalDifferentiableFunctionTypeComponent::VJP,
          borrowedDiffFunc);
      vjpValue = builder.emitCopyValueOperation(loc, vjpValue);
    }

    // Check and diagnose non-differentiable original function type.
    auto diagnoseNondifferentiableOriginalFunctionType =
        [&](CanSILFunctionType origFnTy) {
          // Check and diagnose non-differentiable arguments.
          for (unsigned paramIndex : range(originalFnTy->getNumParameters())) {
            if (indices.isWrtParameter(paramIndex) &&
                    !originalFnTy->getParameters()[paramIndex]
                    .getSILStorageInterfaceType()
                    .isDifferentiable(getModule())) {
              context.emitNondifferentiabilityError(
                  ai->getArgumentsWithoutIndirectResults()[paramIndex], invoker,
                  diag::autodiff_nondifferentiable_argument);
              errorOccurred = true;
              return true;
            }
          }
          // Check and diagnose non-differentiable results.
          if (!originalFnTy->getResults()[indices.source]
                  .getSILStorageInterfaceType()
                  .isDifferentiable(getModule())) {
            context.emitNondifferentiabilityError(
                original, invoker, diag::autodiff_nondifferentiable_result);
            errorOccurred = true;
            return true;
          }
          return false;
        };
    if (diagnoseNondifferentiableOriginalFunctionType(originalFnTy))
      return;

    // If VJP has not yet been found, emit an `differentiable_function`
    // instruction on the remapped original function operand and
    // an `differentiable_function_extract` instruction to get the VJP.
    // The `differentiable_function` instruction will be canonicalized during
    // the transform main loop.
    if (!vjpValue) {
      // FIXME: Handle indirect differentiation invokers. This may require some
      // redesign: currently, each original function + witness pair is mapped
      // only to one invoker.
      /*
      DifferentiationInvoker indirect(ai, attr);
      auto insertion =
          context.getInvokers().try_emplace({this->original, attr}, indirect);
      auto &invoker = insertion.first->getSecond();
      invoker = indirect;
      */

      // If the original `apply` instruction has a substitution map, then the
      // applied function is specialized.
      // In the VJP, specialization is also necessary for parity. The original
      // function operand is specialized with a remapped version of same
      // substitution map using an argument-less `partial_apply`.
      if (ai->getSubstitutionMap().empty()) {
        original = builder.emitCopyValueOperation(loc, original);
      } else {
        auto substMap = getOpSubstitutionMap(ai->getSubstitutionMap());
        auto vjpPartialApply = getBuilder().createPartialApply(
            ai->getLoc(), original, substMap, {},
            ParameterConvention::Direct_Guaranteed);
        original = vjpPartialApply;
        originalFnTy = original->getType().castTo<SILFunctionType>();
        // Diagnose if new original function type is non-differentiable.
        if (diagnoseNondifferentiableOriginalFunctionType(originalFnTy))
          return;
      }

      auto *diffFuncInst = context.createDifferentiableFunction(
          getBuilder(), loc, indices.parameters, original);

      // Record the `differentiable_function` instruction.
      context.addDifferentiableFunctionInst(diffFuncInst);
      // TODO(TF-689): Make `differentiable_function` store result indices and
      // remove `ADContext::resultIndices`.
      context.setResultIndex(diffFuncInst, activeResultIndices.front());

      auto borrowedADFunc =
          builder.emitBeginBorrowOperation(loc, diffFuncInst);
      auto extractedVJP = getBuilder().createDifferentiableFunctionExtract(
          loc, NormalDifferentiableFunctionTypeComponent::VJP,
          borrowedADFunc);
      vjpValue = builder.emitCopyValueOperation(loc, extractedVJP);
      builder.emitEndBorrowOperation(loc, borrowedADFunc);
      builder.emitDestroyValueOperation(loc, diffFuncInst);
    }

    // Record desired/actual VJP indices.
    // Temporarily set original pullback type to `None`.
    NestedApplyInfo info{indices, /*originalPullbackType*/ None};
    auto insertion = context.getNestedApplyInfo().try_emplace(ai, info);
    auto &nestedApplyInfo = insertion.first->getSecond();
    nestedApplyInfo = info;

    // Call the VJP using the original parameters.
    SmallVector<SILValue, 8> vjpArgs;
    auto vjpFnTy = getOpType(vjpValue->getType()).castTo<SILFunctionType>();
    auto numVJPArgs =
        vjpFnTy->getNumParameters() + vjpFnTy->getNumIndirectFormalResults();
    vjpArgs.reserve(numVJPArgs);
    // Collect substituted arguments.
    for (auto origArg : ai->getArguments())
      vjpArgs.push_back(getOpValue(origArg));
    assert(vjpArgs.size() == numVJPArgs);
    // Apply the VJP.
    // The VJP should be specialized, so no substitution map is necessary.
    auto *vjpCall = getBuilder().createApply(loc, vjpValue, SubstitutionMap(),
                                             vjpArgs, ai->isNonThrowing());
    LLVM_DEBUG(getADDebugStream() << "Applied vjp function\n" << *vjpCall);
    builder.emitDestroyValueOperation(loc, vjpValue);

    // Get the VJP results (original results and pullback).
    SmallVector<SILValue, 8> vjpDirectResults;
    extractAllElements(vjpCall, getBuilder(), vjpDirectResults);
    ArrayRef<SILValue> originalDirectResults =
        ArrayRef<SILValue>(vjpDirectResults).drop_back(1);
    SILValue originalDirectResult = joinElements(originalDirectResults,
                                                 getBuilder(),
                                                 vjpCall->getLoc());
    SILValue pullback = vjpDirectResults.back();

    // Store the original result to the value map.
    mapValue(ai, originalDirectResult);

    // Checkpoint the pullback.
    auto *pullbackDecl = pullbackInfo.lookUpLinearMapDecl(ai);

    // If actual pullback type does not match lowered pullback type, reabstract
    // the pullback using a thunk.
    auto actualPullbackType =
        getOpType(pullback->getType()).getAs<SILFunctionType>();
    auto vjpGenSig = SubsMap.getGenericSignature()
        ? SubsMap.getGenericSignature()->getCanonicalSignature()
        : nullptr;
    Lowering::GenericContextScope genericContextScope(
        context.getTypeConverter(), vjpGenSig);
    auto loweredPullbackType =
        getOpType(context.getTypeConverter().getLoweredType(
                      pullbackDecl->getInterfaceType()->getCanonicalType(),
                      TypeExpansionContext::minimal()))
            .castTo<SILFunctionType>();
    if (!loweredPullbackType->isEqual(actualPullbackType)) {
      // Set non-reabstracted original pullback type in nested apply info.
      nestedApplyInfo.originalPullbackType = actualPullbackType;
      SILOptFunctionBuilder fb(context.getTransform());
      auto *thunk = getOrCreateReabstractionThunk(
          fb, getModule(), loc, /*caller*/ vjp, actualPullbackType,
          loweredPullbackType);
      auto *thunkRef = getBuilder().createFunctionRef(loc, thunk);
      pullback = getBuilder().createPartialApply(
          ai->getLoc(), thunkRef,
          getOpSubstitutionMap(thunk->getForwardingSubstitutionMap()),
          {pullback}, actualPullbackType->getCalleeConvention());
    }
    pullbackValues[ai->getParent()].push_back(pullback);

    // Some instructions that produce the callee may have been cloned.
    // If the original callee did not have any users beyond this `apply`,
    // recursively kill the cloned callee.
    if (auto *origCallee = cast_or_null<SingleValueInstruction>(
            ai->getCallee()->getDefiningInstruction()))
      if (origCallee->hasOneUse())
        recursivelyDeleteTriviallyDeadInstructions(
            getOpValue(origCallee)->getDefiningInstruction());
  }

  void visitDifferentiableFunctionInst(DifferentiableFunctionInst *dfi) {
    // Clone `differentiable_function` from original to VJP, then add the cloned
    // instruction to the `differentiable_function` worklist.
    TypeSubstCloner::visitDifferentiableFunctionInst(dfi);
    auto *newDFI = cast<DifferentiableFunctionInst>(getOpValue(dfi));
    context.addDifferentiableFunctionInst(newDFI);
  }
};
} // end anonymous namespace

//===----------------------------------------------------------------------===//
// AdjointValue - a symbolic representation for adjoint values that allows
// for efficient differentiation of aggregates.
//===----------------------------------------------------------------------===//

namespace {
class PullbackEmitter;
class AdjointValue;

enum AdjointValueKind {
  /// An empty adjoint, i.e. zero. This case exists due to its special
  /// mathematical properties: `0 + x = x`. This is a guaranteed optimization
  /// when we combine a zero adjoint with another (e.g. differentiating a
  /// fanout).
  Zero,

  /// An aggregate of adjoint values.
  Aggregate,

  /// A concrete SIL value.
  Concrete,
};

class AdjointValueBase {
  friend class AdjointValue;

  /// The kind of this adjoint value.
  AdjointValueKind kind;

  /// The type of this value as if it were materialized as a SIL value.
  SILType type;

  /// The underlying value.
  union Value {
    ArrayRef<AdjointValue> aggregate;
    SILValue concrete;
    Value(ArrayRef<AdjointValue> v) : aggregate(v) {}
    Value(SILValue v) : concrete(v) {}
    Value() {}
  } value;

  explicit AdjointValueBase(SILType type,
                            ArrayRef<AdjointValue> aggregate)
      : kind(AdjointValueKind::Aggregate), type(type), value(aggregate) {}

  explicit AdjointValueBase(SILValue v)
      : kind(AdjointValueKind::Concrete), type(v->getType()), value(v) {}

  explicit AdjointValueBase(SILType type)
      : kind(AdjointValueKind::Zero), type(type) {}
};

/// A symbolic adjoint value that is capable of representing zero value 0 and
/// 1, in addition to a materialized SILValue. This is expected to be passed
/// around by value in most cases, as it's two words long.
class AdjointValue final {
  friend class PullbackEmitter;

private:
  /// The kind of this adjoint value.
  AdjointValueBase *base;
  /*implicit*/ AdjointValue(AdjointValueBase *base = nullptr) : base(base) {}

public:
  AdjointValueBase *operator->() const { return base; }
  AdjointValueBase &operator*() const { return *base; }

  static AdjointValue createConcrete(llvm::BumpPtrAllocator &allocator,
                                     SILValue value) {
    return new (allocator.Allocate<AdjointValueBase>()) AdjointValueBase(value);
  }

  template<typename EltRange>
  static AdjointValue createAggregate(llvm::BumpPtrAllocator &allocator,
                                      SILType type, EltRange elements) {
    AdjointValue *buf = reinterpret_cast<AdjointValue *>(allocator.Allocate(
        elements.size() * sizeof(AdjointValue), alignof(AdjointValue)));
    MutableArrayRef<AdjointValue> elementsCopy(buf, elements.size());
    std::uninitialized_copy(elements.begin(), elements.end(),
                            elementsCopy.begin());
    return new (allocator.Allocate<AdjointValueBase>())
        AdjointValueBase(type, elementsCopy);
  }

  static AdjointValue createZero(llvm::BumpPtrAllocator &allocator,
                                 SILType type) {
    return new (allocator.Allocate<AdjointValueBase>()) AdjointValueBase(type);
  }

  AdjointValueKind getKind() const { return base->kind; }
  SILType getType() const { return base->type; }
  CanType getSwiftType() const { return getType().getASTType(); }

  NominalTypeDecl *getAnyNominal() const {
    return getSwiftType()->getAnyNominal();
  }

  bool isZero() const { return getKind() == AdjointValueKind::Zero; }
  bool isAggregate() const { return getKind() == AdjointValueKind::Aggregate; }
  bool isConcrete() const { return getKind() == AdjointValueKind::Concrete; }

  unsigned getNumAggregateElements() const {
    assert(isAggregate());
    return base->value.aggregate.size();
  }

  AdjointValue getAggregateElement(unsigned i) const {
    assert(isAggregate());
    return base->value.aggregate[i];
  }

  ArrayRef<AdjointValue> getAggregateElements() const {
    return base->value.aggregate;
  }

  SILValue getConcreteValue() const {
    assert(isConcrete());
    return base->value.concrete;
  }

  void print(llvm::raw_ostream &s) const {
    switch (getKind()) {
    case AdjointValueKind::Zero:
      s << "Zero";
      break;
    case AdjointValueKind::Aggregate:
      s << "Aggregate<";
      if (auto *decl =
            getType().getASTType()->getStructOrBoundGenericStruct()) {
        s << "Struct>(";
        interleave(llvm::zip(decl->getStoredProperties(),
                             base->value.aggregate),
                             [&s](std::tuple<VarDecl *,
                                             const AdjointValue &> elt) {
                               s << std::get<0>(elt)->getName() << ": ";
                               std::get<1>(elt).print(s);
                             }, [&s] { s << ", "; });
      } else if (auto tupleType = getType().getAs<TupleType>()) {
        s << "Tuple>(";
        interleave(base->value.aggregate,
                   [&s](const AdjointValue &elt) { elt.print(s); },
                   [&s] { s << ", "; });
      } else {
        llvm_unreachable("Invalid aggregate");
      }
      s << ')';
      break;
    case AdjointValueKind::Concrete:
      s << "Concrete(" << base->value.concrete << ')';
      break;
    }
  }
};

inline llvm::raw_ostream &operator<<(llvm::raw_ostream &os,
                                     const AdjointValue &adjVal) {
  adjVal.print(os);
  return os;
}

} // end anonymous namespace

namespace {

class JVPEmitter final
    : public TypeSubstCloner<JVPEmitter, SILOptFunctionBuilder> {
private:
  /// The global context.
  ADContext &context;

  /// The original function.
  SILFunction *const original;

  /// The witness.
  SILDifferentiabilityWitness *const witness;

  /// The JVP function.
  SILFunction *const jvp;

  llvm::BumpPtrAllocator allocator;

  /// The differentiation invoker.
  DifferentiationInvoker invoker;

  /// Info from activity analysis on the original function.
  const DifferentiableActivityInfo &activityInfo;

  /// The differential info.
  LinearMapInfo differentialInfo;

  bool errorOccurred = false;

  //--------------------------------------------------------------------------//
  // Differential generation related fields
  //--------------------------------------------------------------------------//

  /// The builder for the differential function.
  SILBuilder differentialBuilder;

  /// Mapping from original basic blocks to corresponding differential basic
  /// blocks.
  DenseMap<SILBasicBlock *, SILBasicBlock *> diffBBMap;

  /// Mapping from original basic blocks and original values to corresponding
  /// tangent values.
  DenseMap<SILValue, AdjointValue> tangentValueMap;

  /// Mapping from original basic blocks and original buffers to corresponding
  /// tangent buffers.
  DenseMap<std::pair<SILBasicBlock *, SILValue>, SILValue> bufferMap;

  /// Mapping from differential basic blocks to differential struct arguments.
  DenseMap<SILBasicBlock *, SILArgument *> differentialStructArguments;

  /// Mapping from differential struct field declarations to differential struct
  /// elements destructured from the linear map basic block argument. In the
  /// beginning of each differential basic block, the block's differential
  /// struct is destructured into the individual elements stored here.
  DenseMap<VarDecl *, SILValue> differentialStructElements;

  /// An auxiliary differential local allocation builder.
  SILBuilder diffLocalAllocBuilder;

  /// Stack buffers allocated for storing local tangent values.
  SmallVector<SILValue, 8> differentialLocalAllocations;

  /// Mapping from original blocks to differential values. Used to build
  /// differential struct instances.
  DenseMap<SILBasicBlock *, SmallVector<SILValue, 8>> differentialValues;

  //--------------------------------------------------------------------------//
  // Getters
  //--------------------------------------------------------------------------//

  ASTContext &getASTContext() const { return jvp->getASTContext(); }
  SILModule &getModule() const { return jvp->getModule(); }
  const SILAutoDiffIndices getIndices() const {
    return witness->getSILAutoDiffIndices();
  }
  SILBuilder &getDifferentialBuilder() { return differentialBuilder; }
  SILFunction &getDifferential() {
    return differentialBuilder.getFunction();
  }
  SILArgument *getDifferentialStructArgument(SILBasicBlock *origBB) {
#ifndef NDEBUG
    auto *diffStruct = differentialStructArguments[origBB]->getType()
        .getStructOrBoundGenericStruct();
    assert(diffStruct == differentialInfo.getLinearMapStruct(origBB));
#endif
    return differentialStructArguments[origBB];
  }

  //--------------------------------------------------------------------------//
  // Initialization helpers
  //--------------------------------------------------------------------------//

  static SubstitutionMap getSubstitutionMap(SILFunction *original,
                                            SILFunction *jvp) {
    auto substMap = original->getForwardingSubstitutionMap();
    if (auto *jvpGenEnv = jvp->getGenericEnvironment()) {
      auto jvpSubstMap = jvpGenEnv->getForwardingSubstitutionMap();
      substMap = SubstitutionMap::get(
          jvpGenEnv->getGenericSignature(), QuerySubstitutionMap{jvpSubstMap},
          LookUpConformanceInSubstitutionMap(jvpSubstMap));
    }
    return substMap;
  }

  /// Returns the activity info about the SILValues in the original function.
  static const DifferentiableActivityInfo &
  getActivityInfo(ADContext &context, SILFunction *original,
                  SILAutoDiffIndices indices, SILFunction *jvp) {
    // Get activity info of the original function.
    auto &passManager = context.getPassManager();
    auto *activityAnalysis =
        passManager.getAnalysis<DifferentiableActivityAnalysis>();
    auto &activityCollection = *activityAnalysis->get(original);
    auto &activityInfo = activityCollection.getActivityInfo(
        jvp->getLoweredFunctionType()->getSubstGenericSignature(),
        AutoDiffDerivativeFunctionKind::JVP);
    LLVM_DEBUG(
        dumpActivityInfo(*original, indices, activityInfo, getADDebugStream()));
    return activityInfo;
  }

  //--------------------------------------------------------------------------//
  // Differential struct mapping
  //--------------------------------------------------------------------------//

  void initializeDifferentialStructElements(SILBasicBlock *origBB,
                                            SILInstructionResultArray values) {
    auto *diffStructDecl = differentialInfo.getLinearMapStruct(origBB);
    assert(diffStructDecl->getStoredProperties().size() == values.size() &&
           "The number of differential struct fields must equal the number of "
           "differential struct element values");
    for (auto pair : llvm::zip(diffStructDecl->getStoredProperties(), values)) {
      assert(
          std::get<1>(pair).getOwnershipKind() != ValueOwnershipKind::Guaranteed
              && "Differential struct elements must be @owned");
      auto insertion = differentialStructElements.insert({std::get<0>(pair),
                                                          std::get<1>(pair)});
      (void)insertion;
      assert(insertion.second &&
             "A differential struct element mapping already exists!");
    }
  }

  SILValue getDifferentialStructElement(SILBasicBlock *origBB, VarDecl *field) {
    assert(differentialInfo.getLinearMapStruct(origBB) ==
               cast<StructDecl>(field->getDeclContext()));
    assert(differentialStructElements.count(field) &&
           "Differential struct element for this field does not exist!");
    return differentialStructElements.lookup(field);
  }

  //--------------------------------------------------------------------------//
  // General utilities
  //--------------------------------------------------------------------------//

  SILBasicBlock::iterator getNextDifferentialLocalAllocationInsertionPoint() {
    // If there are no local allocations, insert at the beginning of the tangent
    // entry.
    if (differentialLocalAllocations.empty())
      return getDifferential().getEntryBlock()->begin();
    // Otherwise, insert before the last local allocation. Inserting before
    // rather than after ensures that allocation and zero initialization
    // instructions are grouped together.
    auto lastLocalAlloc = differentialLocalAllocations.back();
    auto it = lastLocalAlloc->getDefiningInstruction()->getIterator();
    return it;
  }

  /// Get the lowered SIL type of the given nominal type declaration.
  SILType getNominalDeclLoweredType(NominalTypeDecl *nominal) {
    auto nomType =
        getOpASTType(nominal->getDeclaredInterfaceType()->getCanonicalType());
    auto nomSILType = context.getTypeConverter().getLoweredType(
        nomType, TypeExpansionContext::minimal());
    return nomSILType;
  }

  /// Build a differential struct value for the original block corresponding to
  /// the given terminator.
  StructInst *buildDifferentialValueStructValue(TermInst *termInst) {
    assert(termInst->getFunction() == original);
    auto loc = termInst->getFunction()->getLocation();
    auto *origBB = termInst->getParent();
    auto *jvpBB = BBMap[origBB];
    assert(jvpBB && "Basic block mapping should exist");
    auto *diffStruct = differentialInfo.getLinearMapStruct(origBB);
    assert(diffStruct && "The differential struct should have been declared");
    auto structLoweredTy = getNominalDeclLoweredType(diffStruct);
    auto bbDifferentialValues = differentialValues[origBB];
    if (!origBB->isEntry()) {
      auto *enumArg = jvpBB->getArguments().back();
      bbDifferentialValues.insert(bbDifferentialValues.begin(), enumArg);
    }
    return getBuilder().createStruct(loc, structLoweredTy,
                                     bbDifferentialValues);
  }

  //--------------------------------------------------------------------------//
  // Tangent value factory methods
  //--------------------------------------------------------------------------//

  AdjointValue makeZeroTangentValue(SILType type) {
    return AdjointValue::createZero(
        allocator, remapSILTypeInDifferential(type));
  }

  AdjointValue makeConcreteTangentValue(SILValue value) {
    return AdjointValue::createConcrete(allocator, value);
  }

  //--------------------------------------------------------------------------//
  // Tangent materialization
  //--------------------------------------------------------------------------//

  void emitZeroIndirect(CanType type, SILValue bufferAccess,
                        SILLocation loc) {
    auto builder = getDifferentialBuilder();
    auto tangentSpace = getTangentSpace(type);
    assert(tangentSpace && "No tangent space for this type");
    switch (tangentSpace->getKind()) {
    case VectorSpace::Kind::Vector:
      emitZeroIntoBuffer(builder, type, bufferAccess, loc);
      return;
    case VectorSpace::Kind::Tuple: {
      auto tupleType = tangentSpace->getTuple();
      SmallVector<SILValue, 8> zeroElements;
      for (unsigned i : range(tupleType->getNumElements())) {
        auto eltAddr = builder.createTupleElementAddr(loc, bufferAccess, i);
        emitZeroIndirect(tupleType->getElementType(i)->getCanonicalType(),
                         eltAddr, loc);
      }
      return;
    }
    case VectorSpace::Kind::Function: {
      llvm_unreachable(
          "Unimplemented: Emit thunks for abstracting zero initialization");
    }
    }
  }

  SILValue emitZeroDirect(CanType type, SILLocation loc) {
    auto diffBuilder = getDifferentialBuilder();
    auto silType = getModule().Types.getLoweredLoadableType(
        type, TypeExpansionContext::minimal(), getModule());
    auto *buffer = diffBuilder.createAllocStack(loc, silType);
    emitZeroIndirect(type, buffer, loc);
    auto loaded = diffBuilder.emitLoadValueOperation(
        loc, buffer, LoadOwnershipQualifier::Take);
    diffBuilder.createDeallocStack(loc, buffer);
    return loaded;
  }

  SILValue materializeTangentDirect(AdjointValue val, SILLocation loc) {
    assert(val.getType().isObject());
    LLVM_DEBUG(getADDebugStream()
               << "Materializing tangents for " << val << '\n');
    switch (val.getKind()) {
    case AdjointValueKind::Zero: {
      auto zeroVal = emitZeroDirect(val.getSwiftType(), loc);
      return zeroVal;
    }
    case AdjointValueKind::Aggregate:
      llvm_unreachable(
          "Tuples and structs are not supported in forward mode yet.");
    case AdjointValueKind::Concrete:
      return val.getConcreteValue();
  }
  }

  SILValue materializeTangent(AdjointValue val, SILLocation loc) {
    if (val.isConcrete()) {
      LLVM_DEBUG(getADDebugStream()
                 << "Materializing tangent: Value is concrete.\n");
      return val.getConcreteValue();
    }
    LLVM_DEBUG(getADDebugStream() << "Materializing tangent: Value is "
                                     "non-concrete. Materializing directly.\n");
    return materializeTangentDirect(val, loc);
  }

  //--------------------------------------------------------------------------//
  // Tangent buffer mapping
  //--------------------------------------------------------------------------//

  void setTangentBuffer(SILBasicBlock *origBB, SILValue originalBuffer,
                        SILValue tangentBuffer) {
    assert(originalBuffer->getType().isAddress());
    auto insertion =
        bufferMap.try_emplace({origBB, originalBuffer}, tangentBuffer);
    assert(insertion.second && "tangent buffer already exists.");
    (void)insertion;
  }

  SILValue &getTangentBuffer(SILBasicBlock *origBB, SILValue originalBuffer) {
    assert(originalBuffer->getType().isAddress());
    assert(originalBuffer->getFunction() == original);
    auto insertion = bufferMap.try_emplace({origBB, originalBuffer},
                                           SILValue());
    assert(!insertion.second && "tangent buffer should already exist");
    return insertion.first->getSecond();
  }

  //--------------------------------------------------------------------------//
  // Differential type calculations
  //--------------------------------------------------------------------------//

  /// Substitutes all replacement types of the given substitution map using the
  /// tangent function's substitution map.
  SubstitutionMap remapSubstitutionMapInDifferential(SubstitutionMap substMap) {
    return substMap.subst(getDifferential().getForwardingSubstitutionMap());
  }

  /// Remap any archetypes into the differential function's context.
  Type remapTypeInDifferential(Type ty) {
    if (ty->hasArchetype())
      return getDifferential().mapTypeIntoContext(ty->mapTypeOutOfContext());
    return getDifferential().mapTypeIntoContext(ty);
  }

  /// Remap any archetypes into the differential function's context.
  SILType remapSILTypeInDifferential(SILType ty) {
    if (ty.hasArchetype())
      return getDifferential().mapTypeIntoContext(ty.mapTypeOutOfContext());
    return getDifferential().mapTypeIntoContext(ty);
  }

  /// Find the tangent space of a given canonical type.
  Optional<VectorSpace> getTangentSpace(CanType type) {
    return type->getAutoDiffAssociatedTangentSpace(
        LookUpConformanceInModule(getModule().getSwiftModule()));
  }

  /// Assuming the given type conforms to `Differentiable` after remapping,
  /// returns the associated tangent space SIL type.
  SILType getRemappedTangentType(SILType type) {
    return SILType::getPrimitiveType(
        getTangentSpace(remapSILTypeInDifferential(type).getASTType())
            ->getCanonicalType(),
        type.getCategory());
  }

  //--------------------------------------------------------------------------//
  // Tangent value mapping
  //--------------------------------------------------------------------------//

  /// Get the tangent for an original value. The given value must be in the
  /// original function.
  ///
  /// This method first tries to find an entry in `tangentValueMap`. If an entry
  /// doesn't exist, create a zero tangent.
  AdjointValue getTangentValue(SILValue originalValue) {
    assert(originalValue->getType().isObject());
    assert(originalValue->getFunction() == original);
    auto insertion = tangentValueMap.try_emplace(
        originalValue, makeZeroTangentValue(
        getRemappedTangentType(originalValue->getType())));
    return insertion.first->getSecond();
  }

  /// Map the tangent value to the given original value.
  void setTangentValue(SILBasicBlock *origBB, SILValue originalValue,
                       AdjointValue newTangentValue) {
    if (auto *defInst = originalValue->getDefiningInstruction()) {
      bool isTupleTypedApplyResult =
          isa<ApplyInst>(defInst) && originalValue->getType().is<TupleType>();
      assert(!isTupleTypedApplyResult &&
             "Should not set tangent value for tuple-typed result from `apply` "
             "instruction; use `destructure_tuple` on `apply` result and set "
             "tangent value for `destructure_tuple` results instead.");
    }
    assert(originalValue->getType().isObject());
    assert(newTangentValue.getType().isObject());
    assert(originalValue->getFunction() == original);
    LLVM_DEBUG(getADDebugStream() << "Adding tangent for " << originalValue);
    // The tangent value must be in the tangent space.
    assert(newTangentValue.getType() ==
           getRemappedTangentType(originalValue->getType()));
    auto insertion =
        tangentValueMap.try_emplace(originalValue, newTangentValue);
    auto inserted = insertion.second;
    assert(inserted && "The tangent value should not already exist.");
  }

  //--------------------------------------------------------------------------//
  // Tangent emission helpers
  //--------------------------------------------------------------------------//
public:
#define CLONE_AND_EMIT_TANGENT(INST, ID) \
  void visit##INST##Inst(INST##Inst *inst) { \
    TypeSubstCloner::visit##INST##Inst(inst); \
    if (differentialInfo.shouldDifferentiateInstruction(inst)) \
      emitTangentFor##INST##Inst(inst); \
  } \
  void emitTangentFor##INST##Inst(INST##Inst *(ID))

  CLONE_AND_EMIT_TANGENT(BeginBorrow, bbi) {
    auto &diffBuilder = getDifferentialBuilder();
    auto loc = bbi->getLoc();
    auto tanVal = materializeTangent(getTangentValue(bbi->getOperand()), loc);
    auto tanValBorrow = diffBuilder.emitBeginBorrowOperation(loc, tanVal);
    setTangentValue(bbi->getParent(), bbi,
                    makeConcreteTangentValue(tanValBorrow));
  }

  CLONE_AND_EMIT_TANGENT(EndBorrow, ebi) {
    auto &diffBuilder = getDifferentialBuilder();
    auto loc = ebi->getLoc();
    auto tanVal = materializeTangent(getTangentValue(ebi->getOperand()), loc);
    diffBuilder.emitEndBorrowOperation(loc, tanVal);
  }

  CLONE_AND_EMIT_TANGENT(DestroyValue, dvi) {
    auto &diffBuilder = getDifferentialBuilder();
    auto loc = dvi->getLoc();
    auto tanVal = materializeTangent(getTangentValue(dvi->getOperand()), loc);
    diffBuilder.emitDestroyValue(loc, tanVal);
  }

  CLONE_AND_EMIT_TANGENT(CopyValue, cvi) {
    auto &diffBuilder = getDifferentialBuilder();
    auto tan = getTangentValue(cvi->getOperand());
    auto tanVal = materializeTangent(tan, cvi->getLoc());
    auto tanValCopy = diffBuilder.emitCopyValueOperation(cvi->getLoc(), tanVal);
    setTangentValue(cvi->getParent(), cvi,
                    makeConcreteTangentValue(tanValCopy));
  }

  /// Handle `load` instruction.
  ///   Original: y = load x
  ///    Tangent: tan[y] = load tan[x]
  CLONE_AND_EMIT_TANGENT(Load, li) {
    auto &diffBuilder = getDifferentialBuilder();
    auto *bb = li->getParent();
    auto loc = li->getLoc();
    auto tanBuf = getTangentBuffer(bb, li->getOperand());
    auto tanVal = diffBuilder.emitLoadValueOperation(
        loc, tanBuf, li->getOwnershipQualifier());
    setTangentValue(bb, li, makeConcreteTangentValue(tanVal));
  }

  /// Handle `load_borrow` instruction.
  ///   Original: y = load_borrow x
  ///    Tangent: tan[y] = load_borrow tan[x]
  CLONE_AND_EMIT_TANGENT(LoadBorrow, lbi) {
    auto &diffBuilder = getDifferentialBuilder();
    auto *bb = lbi->getParent();
    auto loc = lbi->getLoc();
    auto tanBuf = getTangentBuffer(bb, lbi->getOperand());
    auto tanVal = diffBuilder.emitLoadBorrowOperation(
        loc, tanBuf);
    setTangentValue(bb, lbi, makeConcreteTangentValue(tanVal));
  }

  /// Handle `store` instruction in the differential.
  ///   Original: store x to y
  ///     Tangent: store tan[x] to tan[y]
  CLONE_AND_EMIT_TANGENT(Store, si) {
    auto &diffBuilder = getDifferentialBuilder();
    auto loc = si->getLoc();
    auto tanValSrc = materializeTangent(getTangentValue(si->getSrc()), loc);
    auto &tanValDest = getTangentBuffer(si->getParent(), si->getDest());
    diffBuilder.emitStoreValueOperation(
        loc, tanValSrc, tanValDest, si->getOwnershipQualifier());
  }

  /// Handle `store_borrow` instruction in the differential.
  ///   Original: store_borrow x to y
  ///    Tangent: store_borrow tan[x] to tan[y]
  CLONE_AND_EMIT_TANGENT(StoreBorrow, sbi) {
     auto &diffBuilder = getDifferentialBuilder();
     auto loc = sbi->getLoc();
     auto tanValSrc = materializeTangent(getTangentValue(sbi->getSrc()), loc);
     auto &tanValDest = getTangentBuffer(sbi->getParent(), sbi->getDest());
    diffBuilder.createStoreBorrow(loc, tanValSrc, tanValDest);
  }

  /// Handle `copy_addr` instruction.
  ///   Original: copy_addr x to y
  ///    Tangent: copy_addr tan[x] to tan[y]
  CLONE_AND_EMIT_TANGENT(CopyAddr, cai) {
    auto *diffGenEnv = getDifferential().getGenericEnvironment();
    auto diffGenSig = diffGenEnv
        ? diffGenEnv->getGenericSignature()->getCanonicalSignature()
        : nullptr;
    Lowering::GenericContextScope genericContextScope(
        context.getTypeConverter(), diffGenSig);

    auto diffBuilder = getDifferentialBuilder();
    auto loc = cai->getLoc();
    auto *bb = cai->getParent();
    auto &tanSrc = getTangentBuffer(bb, cai->getSrc());
    auto tanDest = getTangentBuffer(bb, cai->getDest());

    diffBuilder.createCopyAddr(loc, tanSrc, tanDest, cai->isTakeOfSrc(),
                               cai->isInitializationOfDest());
  }

  /// Handle `unconditional_checked_cast_addr` instruction.
  ///   Original: unconditional_checked_cast_addr $X in x to $Y in y
  ///    Tangent: unconditional_checked_cast_addr $X.Tan in tan[x]
  ///                                          to $Y.Tan in tan[y]
  CLONE_AND_EMIT_TANGENT(UnconditionalCheckedCastAddr, uccai) {
    auto diffBuilder = getDifferentialBuilder();
    auto loc = uccai->getLoc();
    auto *bb = uccai->getParent();
    auto &tanSrc = getTangentBuffer(bb, uccai->getSrc());
    auto tanDest = getTangentBuffer(bb, uccai->getDest());

    diffBuilder.createUnconditionalCheckedCastAddr(
        loc, tanSrc, tanSrc->getType().getASTType(), tanDest,
        tanDest->getType().getASTType());
  }

  /// Handle `begin_access` instruction (and do differentiability checks).
  ///   Original: y = begin_access x
  ///    Tangent: tan[y] = begin_access tan[x]
  CLONE_AND_EMIT_TANGENT(BeginAccess, bai) {
    // Check for non-differentiable writes.
    if (bai->getAccessKind() == SILAccessKind::Modify) {
      if (auto *gai = dyn_cast<GlobalAddrInst>(bai->getSource())) {
        context.emitNondifferentiabilityError(bai, invoker,
            diag::autodiff_cannot_differentiate_writes_to_global_variables);
        errorOccurred = true;
        return;
      }
      if (auto *pbi = dyn_cast<ProjectBoxInst>(bai->getSource())) {
        context.emitNondifferentiabilityError(bai, invoker,
            diag::autodiff_cannot_differentiate_writes_to_mutable_captures);
        errorOccurred = true;
        return;
      }
    }

    auto &diffBuilder = getDifferentialBuilder();
    auto *bb = bai->getParent();

    auto tanSrc = getTangentBuffer(bb, bai->getSource());
    auto *tanDest = diffBuilder.createBeginAccess(
        bai->getLoc(), tanSrc, bai->getAccessKind(), bai->getEnforcement(),
        bai->hasNoNestedConflict(), bai->isFromBuiltin());
    setTangentBuffer(bb, bai, tanDest);
  }

  /// Handle `end_access` instruction.
  ///   Original: begin_access x
  ///    Tangent: end_access tan[x]
  CLONE_AND_EMIT_TANGENT(EndAccess, eai) {
    auto &diffBuilder = getDifferentialBuilder();
    auto *bb = eai->getParent();
    auto loc = eai->getLoc();
    auto tanSrc = getTangentBuffer(bb, eai->getOperand());
    diffBuilder.createEndAccess(loc, tanSrc, eai->isAborting());
  }

  /// Handle `alloc_stack` instruction.
  ///   Original: y = alloc_stack $T
  ///    Tangent: tan[y] = alloc_stack $T.Tangent
  CLONE_AND_EMIT_TANGENT(AllocStack, asi) {
    auto &diffBuilder = getDifferentialBuilder();
    auto *mappedAllocStackInst = diffBuilder.createAllocStack(
        asi->getLoc(), getRemappedTangentType(asi->getElementType()),
        asi->getVarInfo());
    bufferMap.try_emplace({asi->getParent(), asi},
                          mappedAllocStackInst);
  }

  /// Handle `dealloc_stack` instruction.
  ///   Original: dealloc_stack x
  ///    Tangent: dealloc_stack tan[x]
  CLONE_AND_EMIT_TANGENT(DeallocStack, dsi) {
    auto &diffBuilder = getDifferentialBuilder();
    auto tanBuf = getTangentBuffer(dsi->getParent(), dsi->getOperand());
    diffBuilder.createDeallocStack(dsi->getLoc(), tanBuf);
  }

  /// Handle `destroy_addr` instruction.
  ///   Original: destroy_addr x
  ///    Tangent: destroy_addr tan[x]
  CLONE_AND_EMIT_TANGENT(DestroyAddr, dai) {
    auto &diffBuilder = getDifferentialBuilder();
    auto tanBuf = getTangentBuffer(dai->getParent(), dai->getOperand());
    diffBuilder.createDestroyAddr(dai->getLoc(), tanBuf);
  }

  /// Handle `struct` instruction.
  ///   Original: y = struct $T (x0, x1, x2, ...)
  ///    Tangent: tan[y] = struct $T.Tangent (tan[x0], tan[x1], tan[x2], ...)
  CLONE_AND_EMIT_TANGENT(Struct, si) {
    auto &diffBuilder = getDifferentialBuilder();
    SmallVector<SILValue, 4> tangentElements;
    for (auto elem : si->getElements())
      tangentElements.push_back(getTangentValue(elem).getConcreteValue());
    auto tanExtract = diffBuilder.createStruct(
        si->getLoc(), getRemappedTangentType(si->getType()), tangentElements);
    setTangentValue(si->getParent(), si, makeConcreteTangentValue(tanExtract));
  }

  /// Handle `struct_extract` instruction.
  ///   Original: y = struct_extract x, #field
  ///    Tangent: tan[y] = struct_extract tan[x], #field'
  ///                                             ^~~~~~~
  ///                          field in tangent space corresponding to #field
  CLONE_AND_EMIT_TANGENT(StructExtract, sei) {
    assert(!sei->getField()->getAttrs().hasAttribute<NoDerivativeAttr>() &&
           "`struct_extract` with `@noDerivative` field should not be "
           "differentiated; activity analysis should not marked as varied.");

    auto diffBuilder = getDifferentialBuilder();;
    auto tangentVectorTy =
        getRemappedTangentType(sei->getOperand()->getType());
    auto *tangentVectorDecl =
        tangentVectorTy.getStructOrBoundGenericStruct();

    // Find the corresponding field in the tangent space.
    VarDecl *tanField = nullptr;
    // If the tangent space is the original struct, then field is the same.
    if (tangentVectorDecl == sei->getStructDecl())
      tanField = sei->getField();
    // Otherwise, look up the field by name.
    else {
      auto tanFieldLookup =
          tangentVectorDecl->lookupDirect(sei->getField()->getName());
      if (tanFieldLookup.empty()) {
        context.emitNondifferentiabilityError(
            sei, invoker,
            diag::autodiff_stored_property_no_corresponding_tangent,
            sei->getStructDecl()->getNameStr(),
            sei->getField()->getNameStr());
        errorOccurred = true;
        return;
      }
      tanField = cast<VarDecl>(tanFieldLookup.front());
    }
    // Emit tangent `struct_extract`.
    auto tanStruct =
        materializeTangent(getTangentValue(sei->getOperand()), sei->getLoc());
    auto tangentInst =
        diffBuilder.createStructExtract(sei->getLoc(), tanStruct, tanField);
    // Update tangent value mapping for `struct_extract` result.
    auto tangentResult =  makeConcreteTangentValue(tangentInst);
    setTangentValue(sei->getParent(), sei, tangentResult);
  }

  /// Handle `struct_element_addr` instruction.
  ///   Original: y = struct_element_addr x, #field
  ///    Tangent: tan[y] = struct_element_addr tan[x], #field'
  ///                                                  ^~~~~~~
  ///                          field in tangent space corresponding to #field
  CLONE_AND_EMIT_TANGENT(StructElementAddr, seai) {
    assert(!seai->getField()->getAttrs().hasAttribute<NoDerivativeAttr>() &&
           "`struct_element_addr` with `@noDerivative` field should not be "
           "differentiated; activity analysis should not marked as varied.");

    auto diffBuilder = getDifferentialBuilder();
    auto *bb = seai->getParent();
    auto tangentVectorTy =
        getRemappedTangentType(seai->getOperand()->getType());
    auto *tangentVectorDecl =
        tangentVectorTy.getStructOrBoundGenericStruct();

    // Find the corresponding field in the tangent space.
    VarDecl *tanField = nullptr;
    // If the tangent space is the original struct, then field is the same.
    if (tangentVectorDecl == seai->getStructDecl())
      tanField = seai->getField();
    // Otherwise, look up the field by name.
    else {
      auto tanFieldLookup =
          tangentVectorDecl->lookupDirect(seai->getField()->getName());
      if (tanFieldLookup.empty()) {
        context.emitNondifferentiabilityError(
            seai, invoker,
            diag::autodiff_stored_property_no_corresponding_tangent,
            seai->getStructDecl()->getNameStr(),
            seai->getField()->getNameStr());
        errorOccurred = true;
        return;
      }
      tanField = cast<VarDecl>(tanFieldLookup.front());
    }

    // Emit tangent `struct_element_addr`.
    auto tanOperand = getTangentBuffer(bb, seai->getOperand());
    auto tangentInst = diffBuilder.createStructElementAddr(
        seai->getLoc(), tanOperand, tanField);
    // Update tangent buffer map for `struct_element_addr`.
    setTangentBuffer(bb, seai, tangentInst);
  }

  /// Handle `tuple` instruction.
  ///   Original: y = tuple (x0, x1, x2, ...)
  ///    Tangent: tan[y] = tuple (tan[x0], tan[x1], tan[x2], ...)
  ///                                                        ^~~
  ///                                      excluding non-differentiable elements
  CLONE_AND_EMIT_TANGENT(Tuple, ti) {
    auto diffBuilder = getDifferentialBuilder();

    // Get the tangents of all the tuple elements.
    SmallVector<SILValue, 8> tangentTupleElements;
    for (auto elem : ti->getElements()) {
      if (!getTangentSpace(elem->getType().getASTType()))
        continue;
      tangentTupleElements.push_back(
          materializeTangent(getTangentValue(elem), ti->getLoc()));
    }

    // Emit the instruction and add the tangent mapping.
    auto tanTuple =
        joinElements(tangentTupleElements, diffBuilder, ti->getLoc());
    setTangentValue(ti->getParent(), ti, makeConcreteTangentValue(tanTuple));
  }

  /// Handle `tuple_extract` instruction.
  ///   Original: y = tuple_extract x, <n>
  ///    Tangent: tan[y] = tuple_extract tan[x], <n'>
  ///                                            ^~~~
  ///                         tuple tangent space index corresponding to n
  CLONE_AND_EMIT_TANGENT(TupleExtract, tei) {
    auto &diffBuilder = getDifferentialBuilder();
    auto loc = tei->getLoc();
    auto origTupleTy = tei->getOperand()->getType().castTo<TupleType>();
    unsigned tanIndex = 0;
    for (unsigned i : range(tei->getFieldNo())) {
      if (getTangentSpace(
              origTupleTy->getElement(i).getType()->getCanonicalType()))
        ++tanIndex;
    }
    auto tanType = getRemappedTangentType(tei->getType());
    auto tanSource = materializeTangent(
        getTangentValue(tei->getOperand()), loc);
    SILValue tanBuf;
    // If the tangent buffer of the source does not have a tuple type, then
    // it must represent a "single element tuple type". Use it directly.
    if (!tanSource->getType().is<TupleType>()) {
      setTangentValue(tei->getParent(), tei,
                      makeConcreteTangentValue(tanSource));
    } else {
      tanBuf = diffBuilder.createTupleExtract(loc, tanSource, tanIndex, tanType);
      bufferMap.try_emplace({tei->getParent(), tei}, tanBuf);
    }
  }

  /// Handle `tuple_element_addr` instruction.
  ///   Original: y = tuple_element_addr x, <n>
  ///    Tangent: tan[y] = tuple_element_addr tan[x], <n'>
  ///                                                ^~~~
  ///                            tuple tangent space index corresponding to n
  CLONE_AND_EMIT_TANGENT(TupleElementAddr, teai) {
    auto &diffBuilder = getDifferentialBuilder();
    auto origTupleTy = teai->getOperand()->getType().castTo<TupleType>();
    unsigned tanIndex = 0;
    for (unsigned i : range(teai->getFieldNo())) {
      if (getTangentSpace(
              origTupleTy->getElement(i).getType()->getCanonicalType()))
        ++tanIndex;
    }
    auto tanType = getRemappedTangentType(teai->getType());
    auto tanSource = getTangentBuffer(teai->getParent(), teai->getOperand());
    SILValue tanBuf;
    // If the tangent buffer of the source does not have a tuple type, then
    // it must represent a "single element tuple type". Use it directly.
    if (!tanSource->getType().is<TupleType>()) {
      tanBuf = tanSource;
    } else {
      tanBuf = diffBuilder.createTupleElementAddr(
          teai->getLoc(), tanSource, tanIndex, tanType);
    }
    bufferMap.try_emplace({teai->getParent(), teai}, tanBuf);
  }

  /// Handle `destructure_tuple` instruction.
  ///   Original: (y0, y1, ...)  = destructure_tuple x, <n>
  ///    Tangent: (tan[y0], tan[y1], ...) = destructure_tuple tan[x], <n'>
  ///                                                                 ^~~~
  ///                              tuple tangent space index corresponding to n
  CLONE_AND_EMIT_TANGENT(DestructureTuple, dti) {
    assert(llvm::any_of(dti->getResults(),
                        [&](SILValue elt) {
                          return activityInfo.isActive(elt, getIndices());
                        }) &&
           "`destructure_tuple` should have at least one active result");

    auto &diffBuilder = getDifferentialBuilder();
    auto *bb = dti->getParent();
    auto loc = dti->getLoc();

    auto tanTuple =
        materializeTangent(getTangentValue(dti->getOperand()), loc);
    SmallVector<SILValue, 4> tanElts;
    if (tanTuple->getType().is<TupleType>()) {
      auto *tanDti = diffBuilder.createDestructureTuple(loc, tanTuple);
      tanElts.append(tanDti->getResults().begin(), tanDti->getResults().end());
    } else {
      tanElts.push_back(tanTuple);
    }
    unsigned tanIdx = 0;
    for (auto i : range(dti->getNumResults())) {
      auto origElt = dti->getResult(i);
      if (!getTangentSpace(origElt->getType().getASTType()))
        continue;
      setTangentValue(bb, origElt, makeConcreteTangentValue(tanElts[tanIdx++]));
    }
  }

#undef CLONE_AND_EMIT_TANGENT

  /// Handle `apply` instruction.
  ///   Original: y = apply f(x0, x1, ...)
  ///    Tangent: tan[y] = apply diff_f(tan[x0], tan[x1], ...)
  void emitTangentForApplyInst(ApplyInst *ai, SILAutoDiffIndices actualIndices,
                               CanSILFunctionType originalDifferentialType) {
    assert(differentialInfo.shouldDifferentiateApplyInst(ai));
    auto *bb = ai->getParent();
    auto loc = ai->getLoc();
    auto &diffBuilder = getDifferentialBuilder();

    // Get the differential value.
    auto *field = differentialInfo.lookUpLinearMapDecl(ai);
    assert(field);
    SILValue differential = getDifferentialStructElement(bb, field);
    auto differentialType = remapSILTypeInDifferential(differential->getType())
        .castTo<SILFunctionType>();

    // Get the differential arguments.
    SmallVector<SILValue, 8> diffArgs;

    for (auto indRes : ai->getIndirectSILResults())
      diffArgs.push_back(getTangentBuffer(bb, indRes));

    auto paramArgs = ai->getArgumentsWithoutIndirectResults();
    // Get the tangent value of the original arguments.
    for (auto i : indices(paramArgs)) {
      auto origArg = paramArgs[i];
      // If the argument is not active:
      // - Skip the element, if it is not differentiable.
      // - Otherwise, add a zero value to that location.
      if (!activityInfo.isActive(origArg, getIndices())) {
        auto origCalleeType = ai->getSubstCalleeType();
        if (!origCalleeType->isDifferentiable())
          continue;
        auto actualOrigCalleeIndices =
            origCalleeType->getDifferentiationParameterIndices();
        if (actualOrigCalleeIndices->contains(i)) {
          SILValue tanParam;
          if (origArg->getType().isObject()) {
            tanParam = emitZeroDirect(
                getRemappedTangentType(origArg->getType()).getASTType(), loc);
            diffArgs.push_back(tanParam);
          } else {
            tanParam = diffBuilder.createAllocStack(
                loc, getRemappedTangentType(origArg->getType()));
            emitZeroIndirect(
                getRemappedTangentType(origArg->getType()).getASTType(), tanParam,
                loc);
          }
        }
      }
      // Otherwise, if the argument is active, handle the argument normally by
      // getting its tangent value.
      else {
        SILValue tanParam;
        if (origArg->getType().isObject()) {
          tanParam = materializeTangent(getTangentValue(origArg), loc);
        } else {
          tanParam = getTangentBuffer(ai->getParent(), origArg);
        }
        diffArgs.push_back(tanParam);
        if (errorOccurred)
          return;
      }
    }

    // If callee differential was reabstracted in JVP, reabstract the callee
    // differential.
    if (!differentialType->isEqual(originalDifferentialType)) {
      SILOptFunctionBuilder fb(context.getTransform());
      auto *thunk = getOrCreateReabstractionThunk(
          fb, context.getModule(), loc, &getDifferential(),
          differentialType, originalDifferentialType);
      auto *thunkRef = diffBuilder.createFunctionRef(loc, thunk);
      differential = diffBuilder.createPartialApply(
         loc, thunkRef,
         remapSubstitutionMapInDifferential(
             thunk->getForwardingSubstitutionMap()),
         {differential}, differentialType->getCalleeConvention());
    }

    // Call the differential.
    auto *differentialCall = diffBuilder.createApply(
        loc, differential, SubstitutionMap(), diffArgs,
        /*isNonThrowing*/ false);
    diffBuilder.emitDestroyValueOperation(loc, differential);
    assert(differentialCall->getNumResults() == 1 &&
           "Expected differential to return one result");

    // Get the original results of the `apply` instructions.
    SmallVector<SILValue, 8> origDirectResults;
    forEachApplyDirectResult(ai, [&](SILValue directResult) {
      origDirectResults.push_back(directResult);
    });
    SmallVector<SILValue, 8> origAllResults;
    collectAllActualResultsInTypeOrder(ai, origDirectResults, origAllResults);
    auto origResult = origAllResults[actualIndices.source];

    // Get the differential results of the `apply` instructions.
    SmallVector<SILValue, 8> differentialDirectResults;
    forEachApplyDirectResult(differentialCall, [&](SILValue directResult) {
      differentialDirectResults.push_back(directResult);
    });
    SmallVector<SILValue, 8> differentialAllResults;
    collectAllActualResultsInTypeOrder(differentialCall,
                                       differentialDirectResults,
                                       differentialAllResults);
    auto differentialResult = differentialAllResults.front();

    // Add tangent for original result.
    if (origResult->getType().isObject()) {
      if (!origResult->getType().is<TupleType>()) {
        setTangentValue(bb, origResult,
            makeConcreteTangentValue(differentialResult));
      } else if (auto *dti = getSingleDestructureTupleUser(ai)) {
        bool notSetValue = true;
        for (auto result : dti->getResults()) {
          if (activityInfo.isActive(result, getIndices())) {
            assert(notSetValue &&
                   "This was incorrectly set, should only have one active "
                   "result from the tuple.");
            notSetValue = false;
            setTangentValue(bb, result,
                            makeConcreteTangentValue(differentialResult));
          }
        }
      }
    }
  }

  /// Generate a `return` instruction in the current differential basic block.
  void emitReturnInstForDifferential() {
    auto &differential = getDifferential();
    auto diffLoc = differential.getLocation();
    auto &diffBuilder = getDifferentialBuilder();

    SmallVector<SILValue, 2> activeResults;

    // This vector will contain all the materialized return elements.
    SmallVector<SILValue, 8> retElts;
    SmallVector<SILValue, 2> originalResults;
    collectAllDirectResultsInTypeOrder(*original, originalResults);

    // Materializes the return element corresponding to the result
    // `resultIndex` into the `retElts` vector.
    auto addActiveResult = [&](unsigned resultIndex) -> void {
      auto origResult = originalResults[resultIndex];
      assert(origResult->getType().isObject() &&
             "Should only be handling direct results for 'return' "
             "instruction.");
      if (activityInfo.isActive(origResult, getIndices())) {
        activeResults.push_back(origResult);
      }
    };
    // Create an array of the direct tangent values of the original results.
    for (auto i : range(originalResults.size()))
      addActiveResult(i);
    assert(activeResults.size() <= 1);

    if (activeResults.empty() && !originalResults.empty()) {
      // Create zero tangent value for direct result.
      auto origResult = originalResults[getIndices().source];
      assert(origResult->getType().isObject() &&
             "Should only be handling direct results for 'return' "
             "instruction.");
      auto zeroType = origResult->getType().getASTType();
      auto zero =
          emitZeroDirect(getTangentSpace(zeroType)->getCanonicalType(),
                         diffLoc);
      retElts.push_back(zero);
    } else if (!activeResults.empty()) {
      auto diffVal = getTangentValue(activeResults.front());
      auto val = materializeTangent(diffVal, diffLoc);
      retElts.push_back(val);
    }

    diffBuilder.createReturn(
        diffLoc, joinElements(retElts, diffBuilder, diffLoc));
  }

private:

  /// Set up the differential function. This includes:
  /// - Creating all differential blocks.
  /// - Creating differential entry block arguments based on the function type.
  /// - Creating tangent value mapping for original/differential parameters.
  /// - Checking for unvaried result and emitting related warnings.
  void prepareForDifferentialGeneration() {
    // Create differential blocks and arguments.
    auto *diffGenEnv = getDifferential().getGenericEnvironment();
    auto diffGenSig = diffGenEnv
        ? diffGenEnv->getGenericSignature()->getCanonicalSignature()
        : nullptr;
    auto &differential = getDifferential();
    auto *origEntry = original->getEntryBlock();
    for (auto &origBB : *original) {
      auto *diffBB = differential.createBasicBlock();
      diffBBMap.insert({&origBB, diffBB});
      {
        Lowering::GenericContextScope genericContextScope(
            context.getTypeConverter(), diffGenSig);
        auto diffStructLoweredType = remapSILTypeInDifferential(
            differentialInfo.getLinearMapStructLoweredType(&origBB));

        // If the BB is the original entry, then the differential block that we
        // just created must be the differential function's entry. Create
        // differential entry arguments and continue.
        if (&origBB == origEntry) {
          assert(diffBB->isEntry());
          createEntryArguments(&differential);
          auto *lastArg = diffBB->getArguments().back();
          assert(lastArg->getType() == diffStructLoweredType);
          differentialStructArguments[&origBB] = lastArg;
        }
      }

      LLVM_DEBUG({
        auto &s = getADDebugStream()
                  << "Original bb" + std::to_string(origBB.getDebugID())
                  << ": To differentiate or not to differentiate?\n";
        for (auto &inst : origBB) {
          s << (differentialInfo.shouldDifferentiateInstruction(&inst)
                    ? "[x] " : "[ ] ")
            << inst;
        }
      });
    }

    assert(diffBBMap.size() == 1 &&
           "Can only currently handle single basic block functions");

    // The differential function has type:
    // (arg0', ..., argn', entry_df_struct) -> result'.
    auto diffParamArgs =
        differential.getArgumentsWithoutIndirectResults().drop_back();
    assert(diffParamArgs.size() ==
           witness->getSILAutoDiffIndices().parameters->getNumIndices());
    auto origParamArgs = original->getArgumentsWithoutIndirectResults();

    // TODO(TF-788): Re-enable non-varied result warning.
    /*
    // Check if result is not varied.
    SmallVector<SILValue, 8> origFormalResults;
    collectAllFormalResultsInTypeOrder(*original, origFormalResults);
    auto origResult = origFormalResults[getIndices().source];
    // Emit warning if original result is not varied, because it will always
    // have a zero derivative.
    if (!activityInfo.isVaried(origResult, getIndices().parameters)) {
      // Emit fixit if original result has a valid source location.
      auto startLoc = origResult.getLoc().getStartSourceLoc();
      auto endLoc = origResult.getLoc().getEndSourceLoc();
      if (startLoc.isValid() && endLoc.isValid()) {
        context.diagnose(startLoc, diag::autodiff_nonvaried_result_fixit)
            .fixItInsert(startLoc, "withoutDerivative(at:")
            .fixItInsertAfter(endLoc, ")");
      }
    }
    */

    // Initialize tangent mapping for parameters.
    auto diffParamsIt = getIndices().parameters->begin();
    for (auto index : range(diffParamArgs.size())) {
      auto *diffArg = diffParamArgs[index];
      auto *origArg = origParamArgs[*diffParamsIt];
      diffParamsIt++;
      if (diffArg->getType().isAddress()) {
        setTangentBuffer(origEntry, origArg, diffArg);
      } else {
        setTangentValue(
            origEntry, origArg, makeConcreteTangentValue(diffArg));
      }
      LLVM_DEBUG(getADDebugStream()
                 << "Assigned parameter " << *diffArg
                 << " as the tangent of original result " << *origArg);
    }

    // Initialize tangent mapping for indirect results.
    auto origIndResults = original->getIndirectResults();
    auto diffIndResults = differential.getIndirectResults();
    assert(origIndResults.size() == diffIndResults.size());

    for (auto &origBB : *original)
      for (auto i : indices(diffIndResults))
        setTangentBuffer(&origBB, origIndResults[i], diffIndResults[i]);
  }

public:
  explicit JVPEmitter(ADContext &context, SILFunction *original,
                      SILDifferentiabilityWitness *witness, SILFunction *jvp,
                      DifferentiationInvoker invoker)
      : TypeSubstCloner(*jvp, *original, getSubstitutionMap(original, jvp)),
        context(context), original(original), witness(witness), jvp(jvp),
        invoker(invoker),
        activityInfo(getActivityInfo(context, original,
                                     witness->getSILAutoDiffIndices(), jvp)),
        differentialInfo(context, AutoDiffLinearMapKind::Differential, original,
                         jvp, witness->getSILAutoDiffIndices(), activityInfo),
        differentialBuilder(SILBuilder(
            *createEmptyDifferential(context, witness, &differentialInfo))),
        diffLocalAllocBuilder(getDifferential()) {
    // Create empty differential function.
    context.recordGeneratedFunction(&getDifferential());
  }

  static SILFunction *
  createEmptyDifferential(ADContext &context,
                          SILDifferentiabilityWitness *witness,
                          LinearMapInfo *linearMapInfo) {
    auto &module = context.getModule();
    auto *original = witness->getOriginalFunction();
    auto *jvp = witness->getJVP();
    auto origTy = original->getLoweredFunctionType();
    auto lookupConformance = LookUpConformanceInModule(module.getSwiftModule());

    // RAII that pushes the original function's generic signature to
    // `module.Types` so that calls to `module.Types.getTypeLowering()` below
    // will know the original function's generic parameter types.
    Lowering::GenericContextScope genericContextScope(
        module.Types, origTy->getSubstGenericSignature());

    // Parameters of the differential are:
    // - the tangent values of the wrt parameters.
    // - the differential struct for the original entry.
    // Result of the differential is in the tangent space of the original
    // result.
    SmallVector<SILParameterInfo, 8> dfParams;
    SmallVector<SILResultInfo, 8> dfResults;
    auto origParams = origTy->getParameters();
    auto indices = witness->getSILAutoDiffIndices();

    // Add differential results.
    auto origResInfo = origTy->getResults()[indices.source];
    dfResults.push_back(
        SILResultInfo(origResInfo.getInterfaceType()
                          ->getAutoDiffAssociatedTangentSpace(lookupConformance)
                          ->getCanonicalType(),
                      origResInfo.getConvention()));

    // Add differential parameters for the requested wrt parameters.
    for (auto i : indices.parameters->getIndices()) {
      auto origParam = origParams[i];
      dfParams.push_back(SILParameterInfo(
          origParam.getInterfaceType()
              ->getAutoDiffAssociatedTangentSpace(lookupConformance)
              ->getCanonicalType(),
          origParam.getConvention()));
    }

    // Accept a differential struct in the differential parameter list. This is
    // the returned differential's closure context.
    auto *origEntry = original->getEntryBlock();
    auto *dfStruct = linearMapInfo->getLinearMapStruct(origEntry);
    auto dfStructType =
        dfStruct->getDeclaredInterfaceType()->getCanonicalType();
    dfParams.push_back({dfStructType, ParameterConvention::Direct_Owned});

    Mangle::ASTMangler mangler;
    auto diffName = original->getASTContext().getIdentifier(
        mangler.mangleAutoDiffLinearMapHelper(
            original->getName(), AutoDiffLinearMapKind::Differential,
            indices)).str();
    auto diffGenericSig = getDerivativeGenericSignature(witness, original);
    auto *diffGenericEnv =
        diffGenericSig ? diffGenericSig->getGenericEnvironment() : nullptr;
    auto diffType = SILFunctionType::get(
        diffGenericSig, origTy->getExtInfo(), origTy->getCoroutineKind(),
        origTy->getCalleeConvention(), dfParams, {}, dfResults, None,
        origTy->getSubstitutions(), origTy->isGenericSignatureImplied(),
        original->getASTContext());

    SILOptFunctionBuilder fb(context.getTransform());
    auto linkage =
        jvp->isSerialized() ? SILLinkage::Public : SILLinkage::Hidden;
    auto *differential = fb.createFunction(
        linkage, diffName, diffType, diffGenericEnv, original->getLocation(),
        original->isBare(), IsNotTransparent, jvp->isSerialized(),
        original->isDynamicallyReplaceable());
    differential->setDebugScope(
        new (module) SILDebugScope(original->getLocation(), differential));

    return differential;
  }

  /// Run JVP generation. Returns true on error.
  bool run() {
    PrettyStackTraceSILFunction trace("generating JVP and differential for",
                                      original);
    LLVM_DEBUG(getADDebugStream()
               << "Cloning original @" << original->getName()
               << " to jvp @" << jvp->getName() << '\n');
    // Create JVP and differential entry and arguments.
    auto *entry = jvp->createBasicBlock();
    createEntryArguments(jvp);
    prepareForDifferentialGeneration();
    // Clone.
    SmallVector<SILValue, 4> entryArgs(entry->getArguments().begin(),
                                       entry->getArguments().end());
    cloneFunctionBody(original, entry, entryArgs);
    emitReturnInstForDifferential();
    // If errors occurred, back out.
    if (errorOccurred)
      return true;
    LLVM_DEBUG(getADDebugStream() << "Generated JVP for "
               << original->getName() << ":\n" << *jvp);
    LLVM_DEBUG(getADDebugStream() << "Generated differential for "
               << original->getName() << ":\n" << getDifferential());
    return errorOccurred;
  }

  void postProcess(SILInstruction *orig, SILInstruction *cloned) {
    if (errorOccurred)
      return;
    SILClonerWithScopes::postProcess(orig, cloned);
  }

  /// Remap original basic blocks.
  SILBasicBlock *remapBasicBlock(SILBasicBlock *bb) {
    auto *jvpBB = BBMap[bb];
    return jvpBB;
  }

  /// General visitor for all instructions. If any error is emitted by previous
  /// visits, bail out.
  void visit(SILInstruction *inst) {
    auto diffBuilder = getDifferentialBuilder();
    if (errorOccurred)
      return;
    if (differentialInfo.shouldDifferentiateInstruction(inst)) {
      LLVM_DEBUG(getADDebugStream() << "JVPEmitter visited:\n[ORIG]" << *inst);
#ifndef NDEBUG
      auto beforeInsertion = std::prev(diffBuilder.getInsertionPoint());
#endif
      TypeSubstCloner::visit(inst);
      LLVM_DEBUG({
        auto &s = llvm::dbgs() << "[TAN] Emitted in differential:\n";
        auto afterInsertion = diffBuilder.getInsertionPoint();
        for (auto it = ++beforeInsertion; it != afterInsertion; ++it)
          s << *it;
      });
    } else {
      TypeSubstCloner::visit(inst);
    }
  }

  void visitSILInstruction(SILInstruction *inst) {
    context.emitNondifferentiabilityError(inst, invoker,
        diag::autodiff_expression_not_differentiable_note);
    errorOccurred = true;
  }

  void visitInstructionsInBlock(SILBasicBlock *bb) {
    // Destructure the differential struct to get the elements.
    auto &diffBuilder = getDifferentialBuilder();
    auto diffLoc = getDifferential().getLocation();
    auto *diffBB = diffBBMap.lookup(bb);
    auto *mainDifferentialStruct = diffBB->getArguments().back();
    diffBuilder.setInsertionPoint(diffBB);
    auto *dsi = diffBuilder.createDestructureStruct(
        diffLoc, mainDifferentialStruct);
    initializeDifferentialStructElements(bb, dsi->getResults());
    TypeSubstCloner::visitInstructionsInBlock(bb);
  }

  // If an `apply` has active results or active inout parameters, replace it
  // with an `apply` of its JVP.
  void visitApplyInst(ApplyInst *ai) {
    // If the function should not be differentiated or its the array literal
    // initialization intrinsic, just do standard cloning.
    if (!differentialInfo.shouldDifferentiateApplyInst(ai) ||
        isArrayLiteralIntrinsic(ai)) {
      LLVM_DEBUG(getADDebugStream() << "No active results:\n" << *ai << '\n');
      TypeSubstCloner::visitApplyInst(ai);
      return;
    }

    // Diagnose functions with active inout arguments.
    // TODO(TF-129): Support `inout` argument differentiation.
    for (auto inoutArg : ai->getInoutArguments()) {
      if (activityInfo.isActive(inoutArg, getIndices())) {
        context.emitNondifferentiabilityError(ai, invoker,
            diag::autodiff_cannot_differentiate_through_inout_arguments);
        errorOccurred = true;
        return;
      }
    }

    LLVM_DEBUG(getADDebugStream() << "JVP-transforming:\n" << *ai << '\n');

    // Get the minimal parameter and result indices required for differentiating
    // this `apply`.
    SmallVector<SILValue, 4> allResults;
    SmallVector<unsigned, 8> activeParamIndices;
    SmallVector<unsigned, 8> activeResultIndices;
    collectMinimalIndicesForFunctionCall(ai, getIndices(), activityInfo,
                                         allResults, activeParamIndices,
                                         activeResultIndices);
    assert(!activeParamIndices.empty() && "Parameter indices cannot be empty");
    assert(!activeResultIndices.empty() && "Result indices cannot be empty");
    LLVM_DEBUG(auto &s = getADDebugStream() << "Active indices: params={";
               interleave(activeParamIndices.begin(), activeParamIndices.end(),
                          [&s](unsigned i) { s << i; }, [&s] { s << ", "; });
               s << "}, results={"; interleave(
                   activeResultIndices.begin(), activeResultIndices.end(),
                   [&s](unsigned i) { s << i; }, [&s] { s << ", "; });
               s << "}\n";);
    // Diagnose multiple active results.
    // TODO(TF-983): Support multiple active results.
    if (activeResultIndices.size() > 1) {
      context.emitNondifferentiabilityError(
          ai, invoker,
          diag::autodiff_cannot_differentiate_through_multiple_results);
      errorOccurred = true;
      return;
    }

    // Form expected indices, assuming there's only one result.
    SILAutoDiffIndices indices(
        activeResultIndices.front(),
        IndexSubset::get(
            getASTContext(), ai->getArgumentsWithoutIndirectResults().size(),
            activeParamIndices));

    // Emit the JVP.
    auto loc = ai->getLoc();
    auto &builder = getBuilder();
    auto original = getOpValue(ai->getCallee());
    SILValue jvpValue;
    // If functionSource is a `@differentiable` function, just extract it.
    auto originalFnTy = original->getType().castTo<SILFunctionType>();
    if (originalFnTy->isDifferentiable()) {
      auto paramIndices = originalFnTy->getDifferentiationParameterIndices();
      for (auto i : indices.parameters->getIndices()) {
        if (!paramIndices->contains(i)) {
          context.emitNondifferentiabilityError(original, invoker,
              diag::autodiff_function_nondiff_parameter_not_differentiable);
          errorOccurred = true;
          return;
        }
      }
      auto borrowedDiffFunc = builder.emitBeginBorrowOperation(loc, original);
      jvpValue = builder.createDifferentiableFunctionExtract(
          loc, NormalDifferentiableFunctionTypeComponent::JVP,
          borrowedDiffFunc);
      jvpValue = builder.emitCopyValueOperation(loc, jvpValue);
    }

    // If JVP has not yet been found, emit an `differentiable_function`
    // instruction on the remapped original function operand and
    // an `differentiable_function_extract` instruction to get the JVP.
    // The `differentiable_function` instruction will be canonicalized during
    // the transform main loop.
    if (!jvpValue) {
      // FIXME: Handle indirect differentiation invokers. This may require some
      // redesign: currently, each original function + witness pair is mapped
      // only to one invoker.
      /*
       DifferentiationInvoker indirect(ai, attr);
       auto insertion =
           context.getInvokers().try_emplace({this->original, attr}, indirect);
       auto &invoker = insertion.first->getSecond();
       invoker = indirect;
       */

      // If the original `apply` instruction has a substitution map, then the
      // applied function is specialized.
      // In the JVP, specialization is also necessary for parity. The original
      // function operand is specialized with a remapped version of same
      // substitution map using an argument-less `partial_apply`.
      if (ai->getSubstitutionMap().empty()) {
        original = builder.emitCopyValueOperation(loc, original);
      } else {
        auto substMap = getOpSubstitutionMap(ai->getSubstitutionMap());
        auto jvpPartialApply = getBuilder().createPartialApply(
            ai->getLoc(), original, substMap, {},
            ParameterConvention::Direct_Guaranteed);
        original = jvpPartialApply;
      }

      // Check and diagnose non-differentiable original function type.
      auto diagnoseNondifferentiableOriginalFunctionType =
          [&](CanSILFunctionType origFnTy) {
            // Check and diagnose non-differentiable arguments.
            for (unsigned paramIndex : range(originalFnTy->getNumParameters())) {
              if (indices.isWrtParameter(paramIndex) &&
                      !originalFnTy->getParameters()[paramIndex]
                      .getSILStorageInterfaceType()
                      .isDifferentiable(getModule())) {
                context.emitNondifferentiabilityError(
                    ai->getArgumentsWithoutIndirectResults()[paramIndex], invoker,
                    diag::autodiff_nondifferentiable_argument);
                errorOccurred = true;
                return true;
              }
            }
            // Check and diagnose non-differentiable results.
            if (!originalFnTy->getResults()[indices.source]
                    .getSILStorageInterfaceType()
                    .isDifferentiable(getModule())) {
              context.emitNondifferentiabilityError(
                  original, invoker, diag::autodiff_nondifferentiable_result);
              errorOccurred = true;
              return true;
            }
            return false;
          };
      if (diagnoseNondifferentiableOriginalFunctionType(originalFnTy))
        return;

      auto *diffFuncInst = context.createDifferentiableFunction(
          builder, loc, indices.parameters, original);

      // Record the `differentiable_function` instruction.
      context.addDifferentiableFunctionInst(diffFuncInst);
      // TODO(TF-689): Make `differentiable_function` store result indices and
      // remove `ADContext::resultIndices`.
      context.setResultIndex(diffFuncInst, activeResultIndices.front());

      auto borrowedADFunc =
          builder.emitBeginBorrowOperation(loc, diffFuncInst);
      auto extractedJVP = builder.createDifferentiableFunctionExtract(
          loc, NormalDifferentiableFunctionTypeComponent::JVP,
          borrowedADFunc);
      jvpValue = builder.emitCopyValueOperation(loc, extractedJVP);
      builder.emitEndBorrowOperation(loc, borrowedADFunc);
      builder.emitDestroyValueOperation(loc, diffFuncInst);
    }

    // Call the JVP using the original parameters.
    SmallVector<SILValue, 8> jvpArgs;
    auto jvpFnTy = getOpType(jvpValue->getType()).castTo<SILFunctionType>();
    auto numJVPArgs =
        jvpFnTy->getNumParameters() + jvpFnTy->getNumIndirectFormalResults();
    jvpArgs.reserve(numJVPArgs);
    // Collect substituted arguments.
    for (auto origArg : ai->getArguments())
      jvpArgs.push_back(getOpValue(origArg));
    assert(jvpArgs.size() == numJVPArgs);
    // Apply the JVP.
    // The JVP should be specialized, so no substitution map is necessary.
    auto *jvpCall = getBuilder().createApply(loc, jvpValue, SubstitutionMap(),
                                             jvpArgs, ai->isNonThrowing());
    LLVM_DEBUG(getADDebugStream() << "Applied jvp function\n" << *jvpCall);

    // Release the differentiable function.
    builder.emitDestroyValueOperation(loc, jvpValue);

    // Get the JVP results (original results and differential).
    SmallVector<SILValue, 8> jvpDirectResults;
    extractAllElements(jvpCall, builder, jvpDirectResults);
    auto originalDirectResults =
        ArrayRef<SILValue>(jvpDirectResults).drop_back(1);
    auto originalDirectResult =
        joinElements(originalDirectResults, getBuilder(), jvpCall->getLoc());

    mapValue(ai, originalDirectResult);

    // Some instructions that produce the callee may have been cloned.
    // If the original callee did not have any users beyond this `apply`,
    // recursively kill the cloned callee.
    if (auto *origCallee = cast_or_null<SingleValueInstruction>(
            ai->getCallee()->getDefiningInstruction()))
      if (origCallee->hasOneUse())
        recursivelyDeleteTriviallyDeadInstructions(
            getOpValue(origCallee)->getDefiningInstruction());

    // Add the differential function for when we create the struct we partially
    // apply to the differential we are generating.
    auto differential = jvpDirectResults.back();
    auto *differentialDecl = differentialInfo.lookUpLinearMapDecl(ai);
    auto originalDifferentialType =
        getOpType(differential->getType()).getAs<SILFunctionType>();
    auto differentialType =
        remapType(differential->getType())
            .castTo<SILFunctionType>();
    auto jvpGenSig = SubsMap.getGenericSignature()
        ? SubsMap.getGenericSignature()->getCanonicalSignature()
        : nullptr;
    Lowering::GenericContextScope genericContextScope(
        context.getTypeConverter(), jvpGenSig);
    auto loweredDifferentialType =
        getOpType(context.getTypeConverter().getLoweredType(
            differentialDecl->getInterfaceType()->getCanonicalType(),
            TypeExpansionContext::minimal()))
            .castTo<SILFunctionType>();
    // If actual differential type does not match lowered differential type,
    // reabstract the differential using a thunk.
    if (!loweredDifferentialType->isEqual(originalDifferentialType)) {
      SILOptFunctionBuilder fb(context.getTransform());
      auto *thunk = getOrCreateReabstractionThunk(
          fb, context.getModule(), loc, &getDifferential(),
          differentialType, loweredDifferentialType);
      auto *thunkRef = builder.createFunctionRef(loc, thunk);
      differential = builder.createPartialApply(
          loc, thunkRef,
          getOpSubstitutionMap(thunk->getForwardingSubstitutionMap()),
          {differential}, differentialType->getCalleeConvention());
    }
    differentialValues[ai->getParent()].push_back(differential);

    // Differential emission.
    emitTangentForApplyInst(ai, indices, originalDifferentialType);
  }

  void visitReturnInst(ReturnInst *ri) {
    auto loc = ri->getOperand().getLoc();
    auto *origExit = ri->getParent();
    auto &builder = getBuilder();
    auto *diffStructVal = buildDifferentialValueStructValue(ri);

    // Get the JVP value corresponding to the original functions's return value.
    auto *origRetInst = cast<ReturnInst>(origExit->getTerminator());
    auto origResult = getOpValue(origRetInst->getOperand());
    SmallVector<SILValue, 8> origResults;
    extractAllElements(origResult, builder, origResults);

    // Get and partially apply the differential.
    auto jvpGenericEnv = jvp->getGenericEnvironment();
    auto jvpSubstMap = jvpGenericEnv
        ? jvpGenericEnv->getForwardingSubstitutionMap()
        : jvp->getForwardingSubstitutionMap();
    auto *differentialRef =
        builder.createFunctionRef(loc, &getDifferential());
    auto *differentialPartialApply = builder.createPartialApply(
        loc, differentialRef, jvpSubstMap, {diffStructVal},
        ParameterConvention::Direct_Guaranteed);

    // Return a tuple of the original result and pullback.
    SmallVector<SILValue, 8> directResults;
    directResults.append(origResults.begin(), origResults.end());
    directResults.push_back(differentialPartialApply);
    builder.createReturn(
        ri->getLoc(), joinElements(directResults, builder, loc));
  }

  void visitBranchInst(BranchInst *bi) {
    llvm_unreachable("Unsupported SIL instruction.");
  }

  void visitCondBranchInst(CondBranchInst *cbi) {
    llvm_unreachable("Unsupported SIL instruction.");
  }

  void visitSwitchEnumInst(SwitchEnumInst *sei) {
    llvm_unreachable("Unsupported SIL instruction.");
  }

  void visitDifferentiableFunctionInst(DifferentiableFunctionInst *dfi) {
    // Clone `differentiable_function` from original to JVP, then add the cloned
    // instruction to the `differentiable_function` worklist.
    TypeSubstCloner::visitDifferentiableFunctionInst(dfi);
    auto *newDFI = cast<DifferentiableFunctionInst>(getOpValue(dfi));
    context.addDifferentiableFunctionInst(newDFI);
  }
};
} // end anonymous namespace

//===----------------------------------------------------------------------===//
// PullbackEmitter - visitors on the original function for pullback code
// generation
//===----------------------------------------------------------------------===//

namespace {
class PullbackEmitter final : public SILInstructionVisitor<PullbackEmitter> {
private:
  /// The parent VJP emitter.
  VJPEmitter &vjpEmitter;

  /// Dominance info for the original function.
  DominanceInfo *domInfo = nullptr;

  /// Post-dominance info for the original function.
  PostDominanceInfo *postDomInfo = nullptr;

  /// Post-order info for the original function.
  PostOrderFunctionInfo *postOrderInfo = nullptr;

  /// Mapping from original basic blocks to corresponding pullback basic blocks.
  /// Pullback basic blocks always have the predecessor as the single argument.
  DenseMap<SILBasicBlock *, SILBasicBlock *> pullbackBBMap;

  /// Mapping from original basic blocks and original values to corresponding
  /// adjoint values.
  DenseMap<std::pair<SILBasicBlock *, SILValue>, AdjointValue> valueMap;

  /// Mapping from original basic blocks and original buffers to corresponding
  /// adjoint buffers.
  DenseMap<std::pair<SILBasicBlock *, SILValue>, SILValue> bufferMap;

  /// Mapping from pullback basic blocks to pullback struct arguments.
  DenseMap<SILBasicBlock *, SILArgument *> pullbackStructArguments;

  /// Mapping from pullback struct field declarations to pullback struct
  /// elements destructured from the linear map basic block argument. In the
  /// beginning of each pullback basic block, the block's pullback struct is
  /// destructured into individual elements stored here.
  DenseMap<VarDecl *, SILValue> pullbackStructElements;

  /// Mapping from original basic blocks and successor basic blocks to
  /// corresponding pullback trampoline basic blocks. Trampoline basic blocks
  /// take additional arguments in addition to the predecessor enum argument.
  DenseMap<std::pair<SILBasicBlock *, SILBasicBlock *>, SILBasicBlock *>
      pullbackTrampolineBBMap;

  /// Mapping from original basic blocks to dominated active values.
  DenseMap<SILBasicBlock *, SmallVector<SILValue, 8>> activeValues;

  /// Mapping from original basic blocks and original active values to
  /// corresponding pullback block arguments.
  DenseMap<std::pair<SILBasicBlock *, SILValue>, SILArgument *>
      activeValuePullbackBBArgumentMap;

  /// Mapping from original basic blocks to local temporary values to be cleaned
  /// up. This is populated when pullback emission is run on one basic block and
  /// cleaned before processing another basic block.
  DenseMap<SILBasicBlock *, SmallSetVector<SILValue, 64>> blockTemporaries;

  /// The main builder.
  SILBuilder builder;

  /// An auxiliary local allocation builder.
  SILBuilder localAllocBuilder;

  /// Stack buffers allocated for storing local adjoint values.
  SmallVector<SILValue, 64> functionLocalAllocations;

  /// A set used to remember local allocations that were destroyed.
  llvm::SmallDenseSet<SILValue> destroyedLocalAllocations;

  /// The seed argument in the pullback function.
  SILArgument *seed = nullptr;

  llvm::BumpPtrAllocator allocator;

  bool errorOccurred = false;

  ADContext &getContext() const { return vjpEmitter.context; }
  SILModule &getModule() const { return getContext().getModule(); }
  ASTContext &getASTContext() const { return getPullback().getASTContext(); }
  SILFunction &getOriginal() const { return *vjpEmitter.original; }
  SILFunction &getPullback() const { return *vjpEmitter.pullback; }
  SILDifferentiabilityWitness *getWitness() const { return vjpEmitter.witness; }
  DifferentiationInvoker getInvoker() const { return vjpEmitter.invoker; }
  LinearMapInfo &getPullbackInfo() { return vjpEmitter.pullbackInfo; }
  const SILAutoDiffIndices getIndices() const {
    return vjpEmitter.getIndices();
  }
  const DifferentiableActivityInfo &getActivityInfo() const {
    return vjpEmitter.activityInfo;
  }

public:
  explicit PullbackEmitter(VJPEmitter &vjpEmitter)
      : vjpEmitter(vjpEmitter), builder(getPullback()),
        localAllocBuilder(getPullback()) {
    // Get dominance and post-order info for the original function.
    auto &passManager = getContext().getPassManager();
    auto *domAnalysis = passManager.getAnalysis<DominanceAnalysis>();
    auto *postDomAnalysis = passManager.getAnalysis<PostDominanceAnalysis>();
    auto *postOrderAnalysis = passManager.getAnalysis<PostOrderAnalysis>();
    domInfo = domAnalysis->get(vjpEmitter.original);
    postDomInfo = postDomAnalysis->get(vjpEmitter.original);
    postOrderInfo = postOrderAnalysis->get(vjpEmitter.original);
  }

private:
  //--------------------------------------------------------------------------//
  // Pullback struct mapping
  //--------------------------------------------------------------------------//

  void initializePullbackStructElements(SILBasicBlock *origBB,
                                        SILInstructionResultArray values) {
    auto *pbStructDecl = getPullbackInfo().getLinearMapStruct(origBB);
    assert(pbStructDecl->getStoredProperties().size() == values.size() &&
           "The number of pullback struct fields must equal the number of "
           "pullback struct element values");
    for (auto pair : llvm::zip(pbStructDecl->getStoredProperties(), values)) {
      assert(
          std::get<1>(pair).getOwnershipKind() != ValueOwnershipKind::Guaranteed
              && "Pullback struct elements must be @owned");
      auto insertion =
          pullbackStructElements.insert({std::get<0>(pair), std::get<1>(pair)});
      (void)insertion;
      assert(insertion.second && "A pullback struct element already exists!");
    }
  }

  SILValue getPullbackStructElement(SILBasicBlock *origBB, VarDecl *field) {
    assert(getPullbackInfo().getLinearMapStruct(origBB) ==
               cast<StructDecl>(field->getDeclContext()));
    assert(pullbackStructElements.count(field) &&
           "Pullback struct element for this field does not exist!");
    return pullbackStructElements.lookup(field);
  }

  //--------------------------------------------------------------------------//
  // Adjoint value factory methods
  //--------------------------------------------------------------------------//

  AdjointValue makeZeroAdjointValue(SILType type);

  AdjointValue makeConcreteAdjointValue(SILValue value);

  template<typename EltRange>
  AdjointValue makeAggregateAdjointValue(SILType type, EltRange elements);

  //--------------------------------------------------------------------------//
  // Temporary value management
  //--------------------------------------------------------------------------//

  /// Record a temporary value for cleanup before its block's terminator.
  SILValue recordTemporary(SILValue value) {
    assert(value->getType().isObject());
    assert(value->getFunction() == &getPullback());
    auto inserted = blockTemporaries[value->getParentBlock()].insert(value);
    (void)inserted;
    LLVM_DEBUG(getADDebugStream() << "Recorded temporary " << value);
    assert(inserted && "Temporary already recorded?");
    return value;
  }

  /// Clean up all temporary values for the given pullback block.
  void cleanUpTemporariesForBlock(SILBasicBlock *bb, SILLocation loc) {
    assert(bb->getParent() == &getPullback());
    LLVM_DEBUG(getADDebugStream() << "Cleaning up temporaries for pullback bb"
               << bb->getDebugID() << '\n');
    for (auto temp : blockTemporaries[bb])
      builder.emitDestroyValueOperation(loc, temp);
    blockTemporaries[bb].clear();
  }

  //--------------------------------------------------------------------------//
  // Symbolic value materializers
  //--------------------------------------------------------------------------//

  /// Materialize an adjoint value. The type of the given adjoint value must be
  /// loadable.
  SILValue materializeAdjointDirect(AdjointValue val, SILLocation loc);

  /// Materialize an adjoint value indirectly to a SIL buffer.
  void materializeAdjointIndirect(AdjointValue val, SILValue destBuffer,
                                  SILLocation loc);

  //--------------------------------------------------------------------------//
  // Helpers for symbolic value materializers
  //--------------------------------------------------------------------------//

  /// Emit a zero value by calling `AdditiveArithmetic.zero`. The given type
  /// must conform to `AdditiveArithmetic`.
  void emitZeroIndirect(CanType type, SILValue bufferAccess, SILLocation loc);

  /// Emit a zero value by calling `AdditiveArithmetic.zero`. The given type
  /// must conform to `AdditiveArithmetic` and be loadable in SIL.
  SILValue emitZeroDirect(CanType type, SILLocation loc);

  //--------------------------------------------------------------------------//
  // Accumulator
  //--------------------------------------------------------------------------//

  /// Materialize an adjoint value in the most efficient way.
  SILValue materializeAdjoint(AdjointValue val, SILLocation loc);

  /// Given two adjoint values, accumulate them.
  AdjointValue accumulateAdjointsDirect(AdjointValue lhs, AdjointValue rhs,
                                        SILLocation loc);

  /// Given two materialized adjoint values, accumulate them. These two
  /// adjoints must be objects of loadable type.
  SILValue accumulateDirect(SILValue lhs, SILValue rhs, SILLocation loc);

  /// Given two materialized adjoint values, accumulate them using
  /// `AdditiveArithmetic.+`, depending on the differentiation mode.
  void accumulateIndirect(SILValue resultBufAccess,
                          SILValue lhsBufAccess, SILValue rhsBufAccess,
                          SILLocation loc);

  /// Given two buffers of an `AdditiveArithmetic` type, accumulate the right
  /// hand side into the left hand side using `+=`.
  void accumulateIndirect(SILValue lhsDestAccess, SILValue rhsAccess,
                          SILLocation loc);

  //--------------------------------------------------------------------------//
  // Type transformer
  //--------------------------------------------------------------------------//

  /// Remap any archetypes into the current function's context.
  SILType remapType(SILType ty) {
    if (ty.hasArchetype())
      return getPullback().mapTypeIntoContext(ty.mapTypeOutOfContext());
    return getPullback().mapTypeIntoContext(ty);
  }

  Optional<VectorSpace> getTangentSpace(CanType type) {
    return type->getAutoDiffAssociatedTangentSpace(
        LookUpConformanceInModule(getModule().getSwiftModule()));
  }

  /// Assuming the given type conforms to `Differentiable` after remapping,
  /// returns the associated tangent space type.
  SILType getRemappedTangentType(SILType type) {
    return SILType::getPrimitiveType(
        getTangentSpace(remapType(type).getASTType())->getCanonicalType(),
        type.getCategory());
  }

  /// Substitutes all replacement types of the given substitution map using the
  /// pullback function's substitution map.
  SubstitutionMap remapSubstitutionMap(SubstitutionMap substMap) {
    return substMap.subst(getPullback().getForwardingSubstitutionMap());
  }

  //--------------------------------------------------------------------------//
  // Managed value mapping
  //--------------------------------------------------------------------------//

  /// Returns true if the original value has a corresponding adjoint value.
  bool hasAdjointValue(SILBasicBlock *origBB, SILValue originalValue) const {
    assert(origBB->getParent() == &getOriginal());
    assert(originalValue->getType().isObject());
    return valueMap.count({origBB, originalValue});
  }

  /// Initializes an original value's corresponding adjoint value. It must not
  /// have an adjoint value before this function is called.
  void setAdjointValue(SILBasicBlock *origBB, SILValue originalValue,
                       AdjointValue adjointValue) {
    LLVM_DEBUG(getADDebugStream() << "Setting adjoint value for "
                                  << originalValue);
    assert(origBB->getParent() == &getOriginal());
    assert(originalValue->getType().isObject());
    assert(adjointValue.getType().isObject());
    assert(originalValue->getFunction() == &getOriginal());
    // The adjoint value must be in the tangent space.
    assert(adjointValue.getType() ==
               getRemappedTangentType(originalValue->getType()));
    auto insertion = valueMap.try_emplace({origBB, originalValue},
                                          adjointValue);
    LLVM_DEBUG(getADDebugStream()
                   << "The new adjoint value, replacing the existing one, is: "
                   << insertion.first->getSecond());
    if (!insertion.second)
      insertion.first->getSecond() = adjointValue;
  }

  /// Get the adjoint for an original value. The given value must be in the
  /// original function.
  ///
  /// This method first tries to find an entry in `adjointMap`. If an adjoint
  /// doesn't exist, create a zero adjoint.
  AdjointValue getAdjointValue(SILBasicBlock *origBB, SILValue originalValue) {
    assert(origBB->getParent() == &getOriginal());
    assert(originalValue->getType().isObject());
    assert(originalValue->getFunction() == &getOriginal());
    auto insertion = valueMap.try_emplace(
        {origBB, originalValue}, makeZeroAdjointValue(
            getRemappedTangentType(originalValue->getType())));
    auto it = insertion.first;
    return it->getSecond();
  }

  /// Add an adjoint value for the given original value.
  void addAdjointValue(SILBasicBlock *origBB, SILValue originalValue,
                       AdjointValue newAdjointValue, SILLocation loc) {
    assert(origBB->getParent() == &getOriginal());
    assert(originalValue->getType().isObject());
    assert(newAdjointValue.getType().isObject());
    assert(originalValue->getFunction() == &getOriginal());
    LLVM_DEBUG(getADDebugStream() << "Adding adjoint value for "
                                  << originalValue);
    // The adjoint value must be in the tangent space.
    assert(newAdjointValue.getType() ==
               getRemappedTangentType(originalValue->getType()));
    auto insertion =
        valueMap.try_emplace({origBB, originalValue}, newAdjointValue);
    auto inserted = insertion.second;
    if (inserted)
      return;
    // If adjoint already exists, accumulate the adjoint onto the existing
    // adjoint.
    auto it = insertion.first;
    auto existingValue = it->getSecond();
    valueMap.erase(it);
    auto adjVal = accumulateAdjointsDirect(existingValue, newAdjointValue, loc);
    setAdjointValue(origBB, originalValue, adjVal);
  }

  /// Get the pullback block argument corresponding to the given original block
  /// and active value.
  SILArgument *getActiveValuePullbackBlockArgument(SILBasicBlock *origBB,
                                                   SILValue activeValue) {
    assert(origBB->getParent() == &getOriginal());
    auto pullbackBBArg =
        activeValuePullbackBBArgumentMap[{origBB, activeValue}];
    assert(pullbackBBArg);
    assert(pullbackBBArg->getParent() == getPullbackBlock(origBB));
    return pullbackBBArg;
  }

  //--------------------------------------------------------------------------//
  // Buffer mapping
  //--------------------------------------------------------------------------//

  void setAdjointBuffer(SILBasicBlock *origBB,
                        SILValue originalBuffer,
                        SILValue adjointBuffer) {
    assert(originalBuffer->getType().isAddress());
    auto insertion =
        bufferMap.try_emplace({origBB, originalBuffer}, adjointBuffer);
    assert(insertion.second); (void)insertion;
  }

  SILValue getAdjointProjection(SILBasicBlock *origBB,
                                SILValue originalProjection) {
    // Handle `struct_element_addr`.
    if (auto *seai = dyn_cast<StructElementAddrInst>(originalProjection)) {
      assert(!seai->getField()->getAttrs().hasAttribute<NoDerivativeAttr>() &&
             "`@noDerivative` struct projections should never be active");
      auto adjSource = getAdjointBuffer(origBB, seai->getOperand());
      auto *tangentVectorDecl =
          adjSource->getType().getStructOrBoundGenericStruct();
      auto tanFieldLookup =
          tangentVectorDecl->lookupDirect(seai->getField()->getName());
      assert(tanFieldLookup.size() == 1);
      auto *tanField = cast<VarDecl>(tanFieldLookup.front());
      return builder.createStructElementAddr(
          seai->getLoc(), adjSource, tanField);
    }
    // Handle `tuple_element_addr`.
    if (auto *teai = dyn_cast<TupleElementAddrInst>(originalProjection)) {
      auto source = teai->getOperand();
      auto adjSource = getAdjointBuffer(origBB, source);
      if (!adjSource->getType().is<TupleType>())
        return adjSource;
      auto origTupleTy = source->getType().castTo<TupleType>();
      unsigned adjIndex = 0;
      for (unsigned i : range(teai->getFieldNo())) {
        if (getTangentSpace(
                origTupleTy->getElement(i).getType()->getCanonicalType()))
          ++adjIndex;
      }
      return builder.createTupleElementAddr(
          teai->getLoc(), adjSource, adjIndex);
    }
    // Handle `begin_access`.
    if (auto *bai = dyn_cast<BeginAccessInst>(originalProjection)) {
      auto adjBase = getAdjointBuffer(origBB, bai->getOperand());
      if (errorOccurred)
        return (bufferMap[{origBB, originalProjection}] = SILValue());
      // Return the base buffer's adjoint buffer.
      return adjBase;
    }
    return SILValue();
  }

  SILBasicBlock::iterator getNextFunctionLocalAllocationInsertionPoint() {
    // If there are no local allocations, insert at the pullback entry start.
    if (functionLocalAllocations.empty())
      return getPullback().getEntryBlock()->begin();
    // Otherwise, insert before the last local allocation. Inserting before
    // rather than after ensures that allocation and zero initialization
    // instructions are grouped together.
    auto lastLocalAlloc = functionLocalAllocations.back();
    return lastLocalAlloc->getDefiningInstruction()->getIterator();
  }

  SILValue &getAdjointBuffer(SILBasicBlock *origBB, SILValue originalBuffer) {
    assert(originalBuffer->getType().isAddress());
    assert(originalBuffer->getFunction() == &getOriginal());
    auto insertion = bufferMap.try_emplace({origBB, originalBuffer},
                                           SILValue());
    if (!insertion.second) // not inserted
      return insertion.first->getSecond();

    // If the original buffer is a projection, return a corresponding projection
    // into the adjoint buffer.
    if (auto adjProj = getAdjointProjection(origBB, originalBuffer))
      return (bufferMap[{origBB, originalBuffer}] = adjProj);

    // Set insertion point for local allocation builder: before the last local
    // allocation, or at the start of the pullback function's entry if no local
    // allocations exist yet.
    localAllocBuilder.setInsertionPoint(
        getPullback().getEntryBlock(),
        getNextFunctionLocalAllocationInsertionPoint());
    // Allocate local buffer and initialize to zero.
    auto bufObjectType = getRemappedTangentType(originalBuffer->getType());
    auto *newBuf = localAllocBuilder.createAllocStack(
        RegularLocation::getAutoGeneratedLocation(), bufObjectType);
    // Temporarily change global builder insertion point and emit zero into the
    // local buffer.
    auto insertionPoint = builder.getInsertionBB();
    builder.setInsertionPoint(
        localAllocBuilder.getInsertionBB(),
        localAllocBuilder.getInsertionPoint());
    emitZeroIndirect(bufObjectType.getASTType(), newBuf, newBuf->getLoc());
    builder.setInsertionPoint(insertionPoint);
    // Register the local buffer.
    functionLocalAllocations.push_back(newBuf);
    return (insertion.first->getSecond() = newBuf);
  }

  // Accumulates `rhsBufferAccess` into the adjoint buffer corresponding to
  // `originalBuffer`.
  void addToAdjointBuffer(SILBasicBlock *origBB, SILValue originalBuffer,
                          SILValue rhsBufferAccess, SILLocation loc) {
    assert(originalBuffer->getType().isAddress() &&
           rhsBufferAccess->getType().isAddress());
    assert(originalBuffer->getFunction() == &getOriginal());
    assert(rhsBufferAccess->getFunction() == &getPullback());
    auto adjointBuffer = getAdjointBuffer(origBB, originalBuffer);
    accumulateIndirect(adjointBuffer, rhsBufferAccess, loc);
  }

  //--------------------------------------------------------------------------//
  // CFG mapping
  //--------------------------------------------------------------------------//

  SILBasicBlock *getPullbackBlock(SILBasicBlock *originalBlock) {
    return pullbackBBMap.lookup(originalBlock);
  }

  SILBasicBlock *getPullbackTrampolineBlock(
      SILBasicBlock *originalBlock, SILBasicBlock *successorBlock) {
    return pullbackTrampolineBBMap.lookup({originalBlock, successorBlock});
  }

public:
  //--------------------------------------------------------------------------//
  // Entry point
  //--------------------------------------------------------------------------//

  /// Performs pullback generation on the empty pullback function. Returns true
  /// if any error occurs.
  bool run() {
    PrettyStackTraceSILFunction trace("generating pullback for",
                                      &getOriginal());
    auto &original = getOriginal();
    auto &pullback = getPullback();
    auto pbLoc = getPullback().getLocation();
    LLVM_DEBUG(getADDebugStream() << "Running PullbackEmitter on\n"
                                  << original);

    auto *pbGenEnv = getPullback().getGenericEnvironment();
    auto pbGenSig = pbGenEnv
        ? pbGenEnv->getGenericSignature()->getCanonicalSignature()
        : nullptr;
    Lowering::GenericContextScope genericContextScope(
        getContext().getTypeConverter(), pbGenSig);
    auto origExitIt = original.findReturnBB();
    assert(origExitIt != original.end() &&
           "Functions without returns must have been diagnosed");
    auto *origExit = &*origExitIt;

    SmallVector<SILValue, 8> origFormalResults;
    collectAllFormalResultsInTypeOrder(original, origFormalResults);
    auto origResult = origFormalResults[getIndices().source];

    // If original result is non-varied, it will always have a zero derivative.
    // Skip full pullback generation and simply emit zero derivatives for wrt
    // parameters.
    //
    // NOTE(TF-876): This shortcut is currently necessary for functions
    // returning non-varied result with >1 basic block where some basic blocks
    // have no dominated active values; control flow differentiation does not
    // handle this case. See TF-876 for context.
    if (!getActivityInfo().isVaried(origResult, getIndices().parameters)) {
      emitZeroDerivativesForNonvariedResult(origResult);
      return false;
    }

    // Get dominated active values in original blocks.
    // Adjoint values of dominated active values are passed as pullback block
    // arguments.
    DominanceOrder domOrder(original.getEntryBlock(), domInfo);
    // Keep track of visited values.
    SmallPtrSet<SILValue, 8> visited;
    while (auto *bb = domOrder.getNext()) {
      auto &bbActiveValues = activeValues[bb];
      // If the current block has an immediate dominator, append the immediate
      // dominator block's active values to the current block's active values.
      if (auto *domNode = domInfo->getNode(bb)->getIDom()) {
        auto &domBBActiveValues = activeValues[domNode->getBlock()];
        bbActiveValues.append(domBBActiveValues.begin(),
                              domBBActiveValues.end());
      }
      bool diagnosedActiveEnumValue = false;
      // Mark the activity of a value if it has not yet been visited.
      auto markValueActivity = [&](SILValue v) {
        if (visited.count(v))
          return;
        visited.insert(v);
        // Diagnose active enum values. Differentiation of enum values requires
        // special adjoint value handling and is not yet supported. Diagnose
        // only the first active enum value to prevent too many diagnostics.
        if (!diagnosedActiveEnumValue &&
            v->getType().getEnumOrBoundGenericEnum()) {
          getContext().emitNondifferentiabilityError(
              v, getInvoker(), diag::autodiff_enums_unsupported);
          errorOccurred = true;
          diagnosedActiveEnumValue = true;
        }
        // Skip address projections.
        // Address projections do not need their own adjoint buffers; they
        // become projections into their adjoint base buffer.
        if (Projection::isAddressProjection(v))
          return;
        bbActiveValues.push_back(v);
      };
      // Visit bb arguments and all instruction operands/results.
      for (auto *arg : bb->getArguments())
        if (getActivityInfo().isActive(arg, getIndices()))
          markValueActivity(arg);
      for (auto &inst : *bb) {
        for (auto op : inst.getOperandValues())
          if (getActivityInfo().isActive(op, getIndices()))
            markValueActivity(op);
        for (auto result : inst.getResults())
          if (getActivityInfo().isActive(result, getIndices()))
            markValueActivity(result);
      }
      domOrder.pushChildren(bb);
      if (errorOccurred)
        return true;
    }

    // Create pullback blocks and arguments, visiting original blocks in
    // post-order post-dominance order.
    SmallVector<SILBasicBlock *, 8> postOrderPostDomOrder;
    // Start from the root node, which may have a marker `nullptr` block if
    // there are multiple roots.
    PostOrderPostDominanceOrder postDomOrder(postDomInfo->getRootNode(),
                                             postOrderInfo, original.size());
    while (auto *origNode = postDomOrder.getNext()) {
      auto *origBB = origNode->getBlock();
      postDomOrder.pushChildren(origNode);
      // If node is the `nullptr` marker basic block, do not push it.
      if (!origBB)
        continue;
      postOrderPostDomOrder.push_back(origBB);
    }
    for (auto *origBB : postOrderPostDomOrder) {
      auto *pullbackBB = pullback.createBasicBlock();
      pullbackBBMap.insert({origBB, pullbackBB});
      auto pbStructLoweredType =
          remapType(getPullbackInfo().getLinearMapStructLoweredType(origBB));
      // If the BB is the original exit, then the pullback block that we just
      // created must be the pullback function's entry. For the pullback entry,
      // create entry arguments and continue to the next block.
      if (origBB == origExit) {
        assert(pullbackBB->isEntry());
        createEntryArguments(&pullback);
        auto *mainPullbackStruct = pullbackBB->getArguments().back();
        assert(mainPullbackStruct->getType() == pbStructLoweredType);
        pullbackStructArguments[origBB] = mainPullbackStruct;
        // Destructure the pullback struct to get the elements.
        builder.setInsertionPoint(pullbackBB);
        auto *dsi = builder.createDestructureStruct(pbLoc, mainPullbackStruct);
        initializePullbackStructElements(origBB, dsi->getResults());
        continue;
      }
      // Get all active values in the original block.
      // If the original block has no active values, continue.
      auto &bbActiveValues = activeValues[origBB];
      if (bbActiveValues.empty())
        continue;
      // Otherwise, if the original block has active values:
      // - For each active buffer in the original block, allocate a new local
      //   buffer in the pullback entry. (All adjoint buffers are allocated in
      //   the pullback entry and deallocated in the pullback exit.)
      // - For each active value in the original block, add adjoint value
      //   arguments to the pullback block.
      for (auto activeValue : bbActiveValues) {
        if (activeValue->getType().isAddress()) {
          // Allocate and zero initialize a new local buffer using
          // `getAdjointBuffer`.
          builder.setInsertionPoint(pullback.getEntryBlock());
          getAdjointBuffer(origBB, activeValue);
        } else {
          // Create and register pullback block argument for the active value.
          auto *pullbackArg = pullbackBB->createPhiArgument(
              getRemappedTangentType(activeValue->getType()),
              ValueOwnershipKind::Owned);
          activeValuePullbackBBArgumentMap[{origBB, activeValue}] = pullbackArg;
          recordTemporary(pullbackArg);
        }
      }
      // Add a pullback struct argument.
      auto *pbStructArg = pullbackBB->createPhiArgument(
          pbStructLoweredType, ValueOwnershipKind::Owned);
      pullbackStructArguments[origBB] = pbStructArg;
      // Destructure the pullback struct to get the elements.
      builder.setInsertionPoint(pullbackBB);
      auto *dsi = builder.createDestructureStruct(pbLoc, pbStructArg);
      initializePullbackStructElements(origBB, dsi->getResults());

      // - Create pullback trampoline blocks for each successor block of the
      //   original block. Pullback trampoline blocks only have a pullback
      //   struct argument. They branch from a pullback successor block to the
      //   pullback original block, passing adjoint values of active values.
      for (auto *succBB : origBB->getSuccessorBlocks()) {
        auto *pullbackTrampolineBB =
            pullback.createBasicBlockBefore(pullbackBB);
        pullbackTrampolineBBMap.insert({{origBB, succBB},
                                       pullbackTrampolineBB});
        // Get the enum element type (i.e. the pullback struct type). The enum
        // element type may be boxed if the enum is indirect.
        auto enumLoweredTy =
            getPullbackInfo().getBranchingTraceEnumLoweredType(succBB);
        auto *enumEltDecl =
            getPullbackInfo().lookUpBranchingTraceEnumElement(origBB, succBB);
        auto enumEltType = remapType(enumLoweredTy.getEnumElementType(
            enumEltDecl, getModule(), TypeExpansionContext::minimal()));
        pullbackTrampolineBB->createPhiArgument(enumEltType,
                                                ValueOwnershipKind::Owned);
      }
    }

    auto *pullbackEntry = pullback.getEntryBlock();
    // The pullback function has type (seed, exit_pbs) -> ([arg0], ..., [argn]).
    auto pbParamArgs = pullback.getArgumentsWithoutIndirectResults();
    assert(pbParamArgs.size() == 2);
    seed = pbParamArgs[0];

    // Assign adjoint for original result.
    builder.setInsertionPoint(
        pullbackEntry, getNextFunctionLocalAllocationInsertionPoint());
    if (seed->getType().isAddress()) {
      auto *seedBufCopy = builder.createAllocStack(pbLoc, seed->getType());
      builder.createCopyAddr(pbLoc, seed, seedBufCopy, IsNotTake,
                             IsInitialization);
      setAdjointBuffer(origExit, origResult, seedBufCopy);
      functionLocalAllocations.push_back(seedBufCopy);
      LLVM_DEBUG(getADDebugStream()
                 << "Assigned seed buffer " << seedBufCopy
                 << " as the adjoint of original indirect result "
                 << origResult);
    } else {
      setAdjointValue(origExit, origResult, makeConcreteAdjointValue(seed));
      LLVM_DEBUG(getADDebugStream()
                 << "Assigned seed " << *seed
                 << " as the adjoint of original result " << origResult);
    }

    // Visit original blocks blocks in post-order and perform differentiation
    // in corresponding pullback blocks. If errors occurred, back out.
    for (auto *bb : postOrderPostDomOrder) {
      visitSILBasicBlock(bb);
      if (errorOccurred)
        return true;
    }

    // Prepare and emit a `return` in the pullback exit block.
    auto *origEntry = getOriginal().getEntryBlock();
    auto *pbExit = getPullbackBlock(origEntry);
    builder.setInsertionPoint(pbExit);

    // This vector will contain all the materialized return elements.
    SmallVector<SILValue, 8> retElts;
    // This vector will contain all indirect parameter adjoint buffers.
    SmallVector<SILValue, 4> indParamAdjoints;

    auto origParams = getOriginal().getArgumentsWithoutIndirectResults();

    // Materializes the return element corresponding to the parameter
    // `parameterIndex` into the `retElts` vector.
    auto addRetElt = [&](unsigned parameterIndex) -> void {
      auto origParam = origParams[parameterIndex];
      if (origParam->getType().isObject()) {
        auto pbVal = getAdjointValue(origEntry, origParam);
        auto val = materializeAdjointDirect(pbVal, pbLoc);
        auto newVal = builder.emitCopyValueOperation(pbLoc, val);
        retElts.push_back(newVal);
      } else {
        auto adjBuf = getAdjointBuffer(origEntry, origParam);
        indParamAdjoints.push_back(adjBuf);
      }
    };
    // Collect differentiation parameter adjoints.
    for (auto i : getIndices().parameters->getIndices())
      addRetElt(i);

    // Copy them to adjoint indirect results.
    assert(indParamAdjoints.size() ==
               getPullback().getIndirectResults().size() &&
           "Indirect parameter adjoint count mismatch");
    for (auto pair : zip(indParamAdjoints,
                             getPullback().getIndirectResults())) {
      auto source = std::get<0>(pair);
      auto *dest = std::get<1>(pair);
      builder.createCopyAddr(pbLoc, source, dest, IsTake, IsInitialization);
      // Prevent source buffer from being deallocated, since the underlying
      // value is moved.
      destroyedLocalAllocations.insert(source);
    }

    // Emit cleanups for all local values.
    cleanUpTemporariesForBlock(pbExit, pbLoc);
    // Deallocate local allocations.
    for (auto alloc : functionLocalAllocations) {
      // Assert that local allocations have at least one use.
      // Buffers should not be allocated needlessly.
      assert(!alloc->use_empty());
      if (!destroyedLocalAllocations.count(alloc)) {
        builder.emitDestroyAddrAndFold(pbLoc, alloc);
        destroyedLocalAllocations.insert(alloc);
      }
      builder.createDeallocStack(pbLoc, alloc);
    }
    builder.createReturn(pbLoc, joinElements(retElts, builder, pbLoc));

#ifndef NDEBUG
    bool leakFound = false;
    // Ensure all temporaries have been cleaned up.
    for (auto &bb : pullback) {
      for (auto temp : blockTemporaries[&bb]) {
        if (blockTemporaries[&bb].count(temp)) {
          leakFound = true;
          getADDebugStream() << "Found leaked temporary:\n" << temp;
        }
      }
    }
    // Ensure all local allocations have been cleaned up.
    for (auto localAlloc : functionLocalAllocations) {
      if (!destroyedLocalAllocations.count(localAlloc)) {
        leakFound = true;
        getADDebugStream() << "Found leaked local buffer:\n" << localAlloc;
      }
    }
    assert(!leakFound && "Leaks found!");
#endif

    LLVM_DEBUG(getADDebugStream() << "Generated pullback for "
                                  << original.getName() << ":\n" << pullback);
    return errorOccurred;
  }

  /// If original result is non-varied, it will always have a zero derivative.
  /// Skip full pullback generation and simply emit zero derivatives for wrt
  /// parameters.
  void emitZeroDerivativesForNonvariedResult(SILValue origNonvariedResult) {
    auto &pullback = getPullback();
    auto pbLoc = getPullback().getLocation();
    /*
    // TODO(TF-788): Re-enable non-varied result warning.
    // Emit fixit if original non-varied result has a valid source location.
    auto startLoc = origNonvariedResult.getLoc().getStartSourceLoc();
    auto endLoc = origNonvariedResult.getLoc().getEndSourceLoc();
    if (startLoc.isValid() && endLoc.isValid()) {
      getContext().diagnose(startLoc, diag::autodiff_nonvaried_result_fixit)
          .fixItInsert(startLoc, "withoutDerivative(at:")
          .fixItInsertAfter(endLoc, ")");
    }
    */
    LLVM_DEBUG(getADDebugStream() << getOriginal().getName()
                                  << " has non-varied result, returning zero"
                                     " for all pullback results\n");
    auto *pullbackEntry = pullback.createBasicBlock();
    createEntryArguments(&pullback);
    builder.setInsertionPoint(pullbackEntry);
    // Destroy all owned arguments.
    for (auto *arg : pullbackEntry->getArguments())
      if (arg->getOwnershipKind() == ValueOwnershipKind::Owned)
        builder.emitDestroyOperation(pbLoc, arg);
    // Return zero for each result.
    SmallVector<SILValue, 4> directResults;
    auto indirectResultIt = pullback.getIndirectResults().begin();
    for (auto resultInfo : pullback.getLoweredFunctionType()->getResults()) {
      auto resultType = pullback.mapTypeIntoContext(
          resultInfo.getInterfaceType())->getCanonicalType();
      if (resultInfo.isFormalDirect())
        directResults.push_back(emitZeroDirect(resultType, pbLoc));
      else
        emitZeroIndirect(resultType, *indirectResultIt++, pbLoc);
    }
    builder.createReturn(pbLoc, joinElements(directResults, builder, pbLoc));
    LLVM_DEBUG(getADDebugStream() << "Generated pullback for "
                                  << getOriginal().getName() << ":\n"
                                  << pullback);
  }

  using TrampolineBlockSet = SmallPtrSet<SILBasicBlock *, 4>;

  /// Determine the pullback successor block for a given original block and one
  /// of its predecessors. When a trampoline block is necessary, emit code into
  /// the trampoline block to trampoline the original block's active value's
  /// adjoint values. A dense map `trampolineArgs` will be populated to keep
  /// track of which pullback successor blocks each active value's adjoint value
  /// is used, so that we can release those values in pullback successor blocks
  /// that are not using them.
  SILBasicBlock *buildPullbackSuccessor(
      SILBasicBlock *origBB, SILBasicBlock *origPredBB,
      SmallDenseMap<SILValue, TrampolineBlockSet> &pullbackTrampolineBlockMap) {
    // Get the pullback block and optional pullback trampoline block of the
    // predecessor block.
    auto *pullbackBB = getPullbackBlock(origPredBB);
    auto *pullbackTrampolineBB = getPullbackTrampolineBlock(origPredBB, origBB);
    // If the predecessor block does not have a corresponding pullback
    // trampoline block, then the pullback successor is the pullback block.
    if (!pullbackTrampolineBB)
      return pullbackBB;

    // Otherwise, the pullback successor is the pullback trampoline block,
    // which branches to the pullback block and propagates adjoint values of
    // active values.
    assert(pullbackTrampolineBB->getNumArguments() == 1);
    auto loc = origBB->getParent()->getLocation();
    SmallVector<SILValue, 8> trampolineArguments;
    // Propagate adjoint values/buffers of active values/buffers to
    // predecessor blocks.
    auto &predBBActiveValues = activeValues[origPredBB];
    for (auto activeValue : predBBActiveValues) {
      LLVM_DEBUG(getADDebugStream()
                 << "Propagating adjoint of active value " << activeValue
                 << " to predecessors' pullback blocks\n");
      if (activeValue->getType().isObject()) {
        auto activeValueAdj = getAdjointValue(origBB, activeValue);
        auto concreteActiveValueAdj =
            materializeAdjointDirect(activeValueAdj, loc);

        if (!pullbackTrampolineBlockMap.count(concreteActiveValueAdj)) {
          concreteActiveValueAdj =
              builder.emitCopyValueOperation(loc, concreteActiveValueAdj);
          setAdjointValue(origBB, activeValue,
                          makeConcreteAdjointValue(concreteActiveValueAdj));
        }
        auto insertion = pullbackTrampolineBlockMap.try_emplace(
            concreteActiveValueAdj, TrampolineBlockSet());
        auto &blockSet = insertion.first->getSecond();
        blockSet.insert(pullbackTrampolineBB);
        trampolineArguments.push_back(concreteActiveValueAdj);

        // If the pullback block does not yet have a registered adjoint
        // value for the active value, set the adjoint value to the
        // forwarded adjoint value argument.
        // TODO: Hoist this logic out of loop over predecessor blocks to
        // remove the `hasAdjointValue` check.
        if (!hasAdjointValue(origPredBB, activeValue)) {
          auto *pullbackBBArg =
              getActiveValuePullbackBlockArgument(origPredBB, activeValue);
          auto forwardedArgAdj = makeConcreteAdjointValue(pullbackBBArg);
          setAdjointValue(origPredBB, activeValue, forwardedArgAdj);
        }
      } else {
        // Propagate adjoint buffers using `copy_addr`.
        auto adjBuf = getAdjointBuffer(origBB, activeValue);
        auto predAdjBuf = getAdjointBuffer(origPredBB, activeValue);
        builder.createCopyAddr(
            loc, adjBuf, predAdjBuf, IsNotTake, IsNotInitialization);
      }
    }
    // Propagate pullback struct argument.
    SILBuilder pullbackTrampolineBBBuilder(pullbackTrampolineBB);
    auto *predPBStructVal = pullbackTrampolineBB->getArguments().front();
    auto boxType =
        dyn_cast<SILBoxType>(predPBStructVal->getType().getASTType());
    if (!boxType) {
      trampolineArguments.push_back(predPBStructVal);
    } else {
      auto *projectBox = pullbackTrampolineBBBuilder.createProjectBox(
          loc, predPBStructVal, /*index*/ 0);
      auto loaded = pullbackTrampolineBBBuilder.emitLoadValueOperation(
          loc, projectBox, LoadOwnershipQualifier::Copy);
      pullbackTrampolineBBBuilder.emitDestroyValueOperation(loc,
                                                            predPBStructVal);
      trampolineArguments.push_back(loaded);
    }
    // Branch from pullback trampoline block to pullback block.
    pullbackTrampolineBBBuilder.createBranch(loc, pullbackBB,
                                             trampolineArguments);
    return pullbackTrampolineBB;
  }

  /// Emit pullback code in the corresponding pullback block.
  void visitSILBasicBlock(SILBasicBlock *bb) {
    auto pbLoc = getPullback().getLocation();
    // Get the corresponding pullback basic block.
    auto *pbBB = getPullbackBlock(bb);
    builder.setInsertionPoint(pbBB);

    LLVM_DEBUG({
      auto &s = getADDebugStream()
          << "Original bb" + std::to_string(bb->getDebugID())
          << ": To differentiate or not to differentiate?\n";
      for (auto &inst : llvm::reverse(*bb)) {
        s << (getPullbackInfo().shouldDifferentiateInstruction(&inst)
                  ? "[x] " : "[ ] ")
          << inst;
      }
    });

    // Visit each instruction in reverse order.
    for (auto &inst : llvm::reverse(*bb)) {
      if (!getPullbackInfo().shouldDifferentiateInstruction(&inst))
        continue;
      // Differentiate instruction.
      visit(&inst);
      if (errorOccurred)
        return;
    }

    // Emit a branching terminator for the block.
    // If the original block is the original entry, then the pullback block is
    // the pullback exit. This is handled specially in `PullbackEmitter::run()`,
    // so we leave the block non-terminated.
    if (bb->isEntry())
      return;

    // Otherwise, add a `switch_enum` terminator for non-exit
    // pullback blocks.
    // 1. Get the pullback struct pullback block argument.
    // 2. Extract the predecessor enum value from the pullback struct value.
    auto *predEnum = getPullbackInfo().getBranchingTraceDecl(bb);
    auto *predEnumField =
        getPullbackInfo().lookUpLinearMapStructEnumField(bb);
    auto predEnumVal = getPullbackStructElement(bb, predEnumField);

    // Propagate adjoint values from active basic block arguments to
    // incoming values (predecessor terminator operands).
    for (auto *bbArg : bb->getArguments()) {
      if (!getActivityInfo().isActive(bbArg, getIndices()))
        continue;
      // Get predecessor terminator operands.
      SmallVector<std::pair<SILBasicBlock *, SILValue>, 4> incomingValues;
      bbArg->getSingleTerminatorOperands(incomingValues);
      // Materialize adjoint value of active basic block argument, create a
      // copy, and set copy as adjoint value of incoming values.
      auto bbArgAdj = getAdjointValue(bb, bbArg);
      auto concreteBBArgAdj = materializeAdjoint(bbArgAdj, pbLoc);
      auto concreteBBArgAdjCopy =
          builder.emitCopyValueOperation(pbLoc, concreteBBArgAdj);
      for (auto pair : incomingValues) {
        auto *predBB = std::get<0>(pair);
        auto incomingValue = std::get<1>(pair);
        blockTemporaries[getPullbackBlock(predBB)].insert(concreteBBArgAdjCopy);
        setAdjointValue(predBB, incomingValue,
                        makeConcreteAdjointValue(concreteBBArgAdjCopy));
      }
    }

    // 3. Build the pullback successor cases for the `switch_enum`
    //    instruction. The pullback successors correspond to the predecessors
    //    of the current block.
    SmallVector<std::pair<EnumElementDecl *, SILBasicBlock *>, 4>
        pullbackSuccessorCases;
    // A map from active values' adjoint values to the trampoline blocks that
    // are using them.
    SmallDenseMap<SILValue, TrampolineBlockSet> pullbackTrampolineBlockMap;
    SmallVector<SILBasicBlock *, 8> pullbackSuccBBs;
    for (auto *predBB : bb->getPredecessorBlocks()) {
      auto *pullbackSuccBB = buildPullbackSuccessor(bb, predBB,
                                                    pullbackTrampolineBlockMap);
      pullbackSuccBBs.push_back(pullbackSuccBB);
      auto *enumEltDecl =
          getPullbackInfo().lookUpBranchingTraceEnumElement(predBB, bb);
      pullbackSuccessorCases.push_back({enumEltDecl, pullbackSuccBB});
    }
    // Values are trampolined by only a subset of pullback successor blocks.
    // Other successors blocks should destroy the value to balance the reference
    // count.
    for (auto pair : pullbackTrampolineBlockMap) {
      auto value = pair.getFirst();
      // The set of trampoline BBs that are users of `value`.
      auto &userTrampolineBBSet = pair.getSecond();
      // For each pullback successor block that does not trampoline the value,
      // release the value.
      for (auto *pullbackSuccBB : pullbackSuccBBs) {
        if (userTrampolineBBSet.count(pullbackSuccBB))
          continue;
        SILBuilder builder(pullbackSuccBB->begin());
        builder.emitDestroyValueOperation(pbLoc, value);
      }
    }
    // Emit cleanups for all block-local temporaries.
    cleanUpTemporariesForBlock(pbBB, pbLoc);
    // Branch to pullback successor blocks.
    assert(pullbackSuccessorCases.size() == predEnum->getNumElements());
    builder.createSwitchEnum(
        pbLoc, predEnumVal, /*DefaultBB*/ nullptr, pullbackSuccessorCases);
  }

  void visit(SILInstruction *inst) {
    if (errorOccurred)
      return;

    LLVM_DEBUG(getADDebugStream()
               << "PullbackEmitter visited:\n[ORIG]" << *inst);
#ifndef NDEBUG
    auto beforeInsertion = std::prev(builder.getInsertionPoint());
#endif
    SILInstructionVisitor::visit(inst);
    LLVM_DEBUG({
      auto &s = llvm::dbgs() << "[ADJ] Emitted in pullback:\n";
      auto afterInsertion = builder.getInsertionPoint();
      for (auto it = ++beforeInsertion; it != afterInsertion; ++it)
        s << *it;
    });
  }

  void visitSILInstruction(SILInstruction *inst) {
    LLVM_DEBUG(getADDebugStream()
               << "Unhandled instruction in PullbackEmitter: " << *inst);
    getContext().emitNondifferentiabilityError(inst, getInvoker(),
        diag::autodiff_expression_not_differentiable_note);
    errorOccurred = true;
  }

  /// Given an array adjoint value, array element index and element tangent
  /// type, returns an `alloc_stack` containing the array element adjoint value.
  AllocStackInst *getArrayAdjointElementBuffer(SILValue arrayAdjoint,
                                               int eltIndex, SILType eltTanType,
                                               SILLocation loc) {
    // Get `function_ref` and generic signature of
    // `Array.TangentVector.subscript.getter`.
    auto arrayTanType = arrayAdjoint->getType().getASTType();
    auto *arrayTanStructDecl = arrayTanType->getStructOrBoundGenericStruct();
    auto subscriptLookup =
        arrayTanStructDecl->lookupDirect(DeclBaseName::createSubscript());
    auto *subscriptDecl = cast<SubscriptDecl>(subscriptLookup.front());
    auto *subscriptGetterDecl = subscriptDecl->getAccessor(AccessorKind::Get);
    assert(subscriptGetterDecl && "No `Array.TangentVector.subscript` getter");
    SILOptFunctionBuilder fb(getContext().getTransform());
    auto *subscriptGetterFn = fb.getOrCreateFunction(
        loc, SILDeclRef(subscriptGetterDecl), NotForDefinition);
    // %subscript_fn = function_ref @Array.TangentVector<T>.subscript.getter
    auto *subscriptFnRef = builder.createFunctionRef(loc, subscriptGetterFn);
    auto subscriptFnGenSig =
        subscriptGetterFn->getLoweredFunctionType()->getSubstGenericSignature();
    // Apply `Array.TangentVector.subscript.getter` to get array element adjoint
    // buffer.
    auto &ctx = builder.getASTContext();
    auto eltTanAstType = eltTanType.getASTType();
    // %index_literal = integer_literal $Builtin.Int64, <index>
    auto *eltIndexLiteral = builder.createIntegerLiteral(
        loc, SILType::getBuiltinIntegerType(64, ctx), eltIndex);
    auto intType = SILType::getPrimitiveObjectType(
        ctx.getIntDecl()->getDeclaredType()->getCanonicalType());
    // %index_int = struct $Int (%index_literal)
    auto *eltIndexInt = builder.createStruct(loc, intType, {eltIndexLiteral});
    auto *swiftModule = getModule().getSwiftModule();
    auto *diffProto = ctx.getProtocol(KnownProtocolKind::Differentiable);
    auto diffConf = swiftModule->lookupConformance(eltTanAstType, diffProto);
    assert(!diffConf.isInvalid() && "Missing conformance to `Differentiable`");
    auto *addArithProto =
        ctx.getProtocol(KnownProtocolKind::AdditiveArithmetic);
    auto addArithConf =
        swiftModule->lookupConformance(eltTanAstType, addArithProto);
    assert(!addArithConf.isInvalid() &&
           "Missing conformance to `AdditiveArithmetic`");
    auto subMap = SubstitutionMap::get(subscriptFnGenSig, {eltTanAstType},
                                       {addArithConf, diffConf});
    // %elt_adj = alloc_stack $T.TangentVector
    auto *eltAdjBuffer = builder.createAllocStack(loc, eltTanType);
    // apply %subscript_fn<T.TangentVector>(%elt_adj, %index_int, %array_adj)
    builder.createApply(loc, subscriptFnRef, subMap,
                        {eltAdjBuffer, eltIndexInt, arrayAdjoint});
    return eltAdjBuffer;
  }

  /// Accumulate array element adjoint buffer into `store` source.
  void accumulateArrayElementAdjointDirect(StoreInst *si,
                                           AllocStackInst *eltAdjBuffer) {
    auto eltAdjValue = builder.emitLoadValueOperation(
        si->getLoc(), eltAdjBuffer, LoadOwnershipQualifier::Take);
    recordTemporary(eltAdjValue);
    addAdjointValue(si->getParent(), si->getSrc(),
                    makeConcreteAdjointValue(eltAdjValue), si->getLoc());
    builder.createDeallocStack(si->getLoc(), eltAdjBuffer);
  }

  /// Accumulate array element adjoint buffer into `copy_addr` source.
  void accumulateArrayElementAdjointIndirect(CopyAddrInst *cai,
                                             AllocStackInst *eltAdjBuffer) {
    addToAdjointBuffer(cai->getParent(), cai->getSrc(), eltAdjBuffer,
                       cai->getLoc());
    builder.emitDestroyAddrAndFold(cai->getLoc(), eltAdjBuffer);
    builder.createDeallocStack(cai->getLoc(), eltAdjBuffer);
  }

  /// Given a `store` or `copy_addr` instruction whose destination is an element
  /// address from an `array.uninitialized_intrinsic` application, accumulate
  /// array element adjoint into the source's adjoint.
  void accumulateArrayElementAdjoint(SILInstruction *inst) {
    assert(isa<StoreInst>(inst) || isa<CopyAddrInst>(inst) &&
           "Expected only `store` or `copy_addr` to "
           "`array.uninitialized_intrinsic` result address");
    LLVM_DEBUG(getADDebugStream()
               << "Visiting array initialization element store instruction:\n"
               << *inst);
    // Get the source and destination of the `store` or `copy_addr`.
    SILValue src;
    SILValue dest;
    if (auto *si = dyn_cast<StoreInst>(inst)) {
      src = si->getSrc();
      dest = si->getDest();
    } else if (auto *cai = dyn_cast<CopyAddrInst>(inst)) {
      src = cai->getSrc();
      dest = cai->getDest();
    }
    // Get the array element index of the result address.
    int eltIndex = 0;
    if (auto *iai = dyn_cast<IndexAddrInst>(dest->getDefiningInstruction())) {
      auto *ili = cast<IntegerLiteralInst>(iai->getIndex());
      eltIndex = ili->getValue().getLimitedValue();
    } else {
      assert(isa<PointerToAddressInst>(dest->getDefiningInstruction()));
    }
    // Get the array adjoint value.
    SILValue arrayAdjoint;
    auto *ai = getAllocateUninitializedArrayIntrinsicElementAddress(dest);
    assert(ai && "Expected `array.uninitialized_intrinsic` application");
    for (auto use : ai->getUses()) {
      auto *dti = dyn_cast<DestructureTupleInst>(use->getUser());
      if (!dti)
        continue;
      // The first `destructure_tuple` result is the `Array` value.
      auto arrayValue = dti->getResult(0);
      arrayAdjoint =
          getAdjointValue(ai->getParent(), arrayValue).getConcreteValue();
    }
    assert(arrayAdjoint && "Array does not have adjoint value");
    // Apply `Array.TangentVector.subscript` to get array element adjoint value.
    auto eltTanType = getRemappedTangentType(src->getType());
    auto *eltAdjBuffer = getArrayAdjointElementBuffer(arrayAdjoint, eltIndex,
                                                      eltTanType, ai->getLoc());
    // Accumulate array element adjoint into source's adjoint.
    if (auto *si = dyn_cast<StoreInst>(inst)) {
      accumulateArrayElementAdjointDirect(si, eltAdjBuffer);
    } else if (auto *cai = dyn_cast<CopyAddrInst>(inst)) {
      accumulateArrayElementAdjointIndirect(cai, eltAdjBuffer);
    }
  }

  void visitApplyInst(ApplyInst *ai) {
    assert(getPullbackInfo().shouldDifferentiateApplyInst(ai));
    // Skip `array.uninitialized_intrinsic` intrinsic applications, which have
    // special `store` and `copy_addr` support.
    if (isArrayLiteralIntrinsic(ai))
      return;
    // Replace a call to a function with a call to its pullback.
    auto &nestedApplyInfo = getContext().getNestedApplyInfo();
    auto applyInfoLookup = nestedApplyInfo.find(ai);
    // If no `NestedApplyInfo` was found, then this task doesn't need to be
    // differentiated.
    if (applyInfoLookup == nestedApplyInfo.end()) {
      // Must not be active.
      assert(!getActivityInfo().isActive(ai, getIndices()));
      return;
    }
    auto applyInfo = applyInfoLookup->getSecond();

    // Get the pullback.
    auto *field = getPullbackInfo().lookUpLinearMapDecl(ai);
    assert(field);
    auto loc = ai->getLoc();
    auto pullback = getPullbackStructElement(ai->getParent(), field);

    // Get the original result of the `apply` instruction.
    SmallVector<SILValue, 8> args;
    SmallVector<SILValue, 8> origDirectResults;
    forEachApplyDirectResult(ai, [&](SILValue directResult) {
      origDirectResults.push_back(directResult);
    });
    SmallVector<SILValue, 8> origAllResults;
    collectAllActualResultsInTypeOrder(ai, origDirectResults, origAllResults);
    assert(applyInfo.indices.source < origAllResults.size());
    auto origResult = origAllResults[applyInfo.indices.source];
    assert(origResult);
    auto origNumIndRes = ai->getNumIndirectResults();

    auto pullbackType =
        remapType(pullback->getType()).castTo<SILFunctionType>();

    // Get the seed (i.e. adjoint value of the original result).
    SILValue seed;
    auto *bb = ai->getParent();
    if (origResult->getType().isObject()) {
      // Otherwise, materialize adjoint value of `ai`.
      seed = materializeAdjoint(getAdjointValue(bb, origResult), loc);
    } else {
      seed = getAdjointBuffer(bb, origResult);
    }

    // Create allocations for pullback indirect results.
    SmallVector<AllocStackInst *, 4> pullbackIndirectResults;
    auto actualPullbackType = applyInfo.originalPullbackType
        ? *applyInfo.originalPullbackType
        : pullbackType;
    for (auto indRes : actualPullbackType->getIndirectFormalResults()) {
      auto *alloc = builder.createAllocStack(
          loc, remapType(indRes.getSILStorageInterfaceType()));
      pullbackIndirectResults.push_back(alloc);
      args.push_back(alloc);
    }

    // If callee pullback was reabstracted in VJP, reabstract callee pullback.
    if (applyInfo.originalPullbackType) {
      SILOptFunctionBuilder fb(getContext().getTransform());
      auto *thunk = getOrCreateReabstractionThunk(
          fb, getContext().getModule(), loc, &getPullback(),
          pullbackType, *applyInfo.originalPullbackType);
      auto *thunkRef = builder.createFunctionRef(loc, thunk);
      pullback = builder.createPartialApply(
          loc, thunkRef,
          remapSubstitutionMap(thunk->getForwardingSubstitutionMap()),
          {pullback}, pullbackType->getCalleeConvention());
    }
    args.push_back(seed);

    // Call the callee pullback.
    auto *pullbackCall = builder.createApply(
        loc, pullback, SubstitutionMap(), args, /*isNonThrowing*/ false);
    builder.emitDestroyValueOperation(loc, pullback);

    // Extract all results from `pullbackCall`.
    SmallVector<SILValue, 8> dirResults;
    extractAllElements(pullbackCall, builder, dirResults);
    // Get all results in type-defined order.
    SmallVector<SILValue, 8> allResults;
    collectAllActualResultsInTypeOrder(pullbackCall, dirResults, allResults);
    LLVM_DEBUG({
      auto &s = getADDebugStream();
      s << "All results of the nested pullback call:\n";
      llvm::for_each(allResults, [&](SILValue v) { s << v; });
    });

    // Accumulate adjoints for original differentiation parameters.
    auto allResultsIt = allResults.begin();
    for (unsigned i : applyInfo.indices.parameters->getIndices()) {
      auto origArg = ai->getArgument(origNumIndRes + i);
      auto tan = *allResultsIt++;
      if (tan->getType().isAddress()) {
        addToAdjointBuffer(bb, origArg, tan, loc);
      } else {
        if (origArg->getType().isAddress()) {
          auto *tmpBuf = builder.createAllocStack(loc, tan->getType());
          builder.emitStoreValueOperation(loc, tan, tmpBuf,
                                          StoreOwnershipQualifier::Init);
          addToAdjointBuffer(bb, origArg, tmpBuf, loc);
          builder.emitDestroyAddrAndFold(loc, tmpBuf);
          builder.createDeallocStack(loc, tmpBuf);
        } else {
          recordTemporary(tan);
          addAdjointValue(bb, origArg, makeConcreteAdjointValue(tan), loc);
        }
      }
    }
    // Destroy unused pullback direct results. Needed for pullback results from
    // VJPs extracted from `@differentiable` function callees, where the
    // `@differentiable` function's differentiation parameter indices are a
    // superset of the active `apply` parameter indices.
    while (allResultsIt != allResults.end()) {
      auto unusedPullbackDirectResult = *allResultsIt++;
      if (unusedPullbackDirectResult->getType().isAddress())
        continue;
      builder.emitDestroyValueOperation(loc, unusedPullbackDirectResult);
    }
    // Destroy and deallocate pullback indirect results.
    for (auto *alloc : llvm::reverse(pullbackIndirectResults)) {
      builder.emitDestroyAddrAndFold(loc, alloc);
      builder.createDeallocStack(loc, alloc);
    }
  }

  /// Handle `struct` instruction.
  ///   Original: y = struct (x0, x1, x2, ...)
  ///    Adjoint: adj[x0] += struct_extract adj[y], #x0
  ///             adj[x1] += struct_extract adj[y], #x1
  ///             adj[x2] += struct_extract adj[y], #x2
  ///             ...
  void visitStructInst(StructInst *si) {
    auto *bb = si->getParent();
    auto loc = si->getLoc();
    auto *structDecl = si->getStructDecl();
    auto av = getAdjointValue(bb, si);
    switch (av.getKind()) {
    case AdjointValueKind::Zero:
      for (auto *field : structDecl->getStoredProperties()) {
        auto fv = si->getFieldValue(field);
        addAdjointValue(bb, fv,
            makeZeroAdjointValue(getRemappedTangentType(fv->getType())), loc);
      }
      break;
    case AdjointValueKind::Concrete: {
      auto adjStruct = materializeAdjointDirect(std::move(av), loc);
      // Find the struct `TangentVector` type.
      auto structTy = remapType(si->getType()).getASTType();
      auto tangentVectorTy =
          getTangentSpace(structTy)->getType()->getCanonicalType();
      assert(!getModule().Types.getTypeLowering(
                 tangentVectorTy, TypeExpansionContext::minimal())
                     .isAddressOnly());
      auto *tangentVectorDecl =
          tangentVectorTy->getStructOrBoundGenericStruct();
      assert(tangentVectorDecl);

      auto *dti = builder.createDestructureStruct(si->getLoc(), adjStruct);
      // Accumulate adjoints for the fields of the `struct` operand.
      unsigned fieldIndex = 0;
      for (auto it = structDecl->getStoredProperties().begin();
           it != structDecl->getStoredProperties().end(); ++it, ++fieldIndex) {
        VarDecl *field = *it;
        if (field->getAttrs().hasAttribute<NoDerivativeAttr>())
          continue;
        // Find the corresponding field in the tangent space.
        VarDecl *tanField = nullptr;
        if (tangentVectorDecl == structDecl)
          tanField = field;
        // Otherwise, look up the field by name.
        else {
          auto tanFieldLookup =
          tangentVectorDecl->lookupDirect(field->getName());
          if (tanFieldLookup.empty()) {
            getContext().emitNondifferentiabilityError(
                si, getInvoker(),
                diag::autodiff_stored_property_no_corresponding_tangent,
                tangentVectorDecl->getNameStr(), field->getNameStr());
            errorOccurred = true;
            return;
          }
          tanField = cast<VarDecl>(tanFieldLookup.front());
        }
        assert(tanField);
        auto tanElt = dti->getResult(fieldIndex);
        addAdjointValue(
            bb, si->getFieldValue(field),
            makeConcreteAdjointValue(tanElt), si->getLoc());
      }
      break;
    }
    case AdjointValueKind::Aggregate: {
      // Note: All user-called initializations go through the calls to the
      // initializer, and synthesized initializers only have one level of struct
      // formation which will not result into any aggregate adjoint valeus.
      llvm_unreachable("Aggregate adjoint values should not occur for `struct` "
                       "instructions");
    }
    }
  }

  /// Handle `struct_extract` instruction.
  ///   Original: y = struct_extract x, #field
  ///    Adjoint: adj[x] += struct (0, ..., #field': adj[y], ..., 0)
  ///                                       ^~~~~~~
  ///                     field in tangent space corresponding to #field
  void visitStructExtractInst(StructExtractInst *sei) {
    assert(!sei->getField()->getAttrs().hasAttribute<NoDerivativeAttr>() &&
           "`struct_extract` with `@noDerivative` field should not be "
           "differentiated; activity analysis should not marked as varied");
    auto *bb = sei->getParent();
    auto structTy = remapType(sei->getOperand()->getType()).getASTType();
    auto tangentVectorTy =
        getTangentSpace(structTy)->getType()->getCanonicalType();
    assert(!getModule().Types.getTypeLowering(
               tangentVectorTy, TypeExpansionContext::minimal())
                   .isAddressOnly());
    auto tangentVectorSILTy =
        SILType::getPrimitiveObjectType(tangentVectorTy);
    auto *tangentVectorDecl =
        tangentVectorTy->getStructOrBoundGenericStruct();
    assert(tangentVectorDecl);
    // Find the corresponding field in the tangent space.
    VarDecl *tanField = nullptr;
    // If the tangent space is the original struct, then field is the same.
    if (tangentVectorDecl == sei->getStructDecl())
      tanField = sei->getField();
    // Otherwise, look up the field by name.
    else {
      auto tanFieldLookup =
          tangentVectorDecl->lookupDirect(sei->getField()->getName());
      if (tanFieldLookup.empty()) {
        getContext().emitNondifferentiabilityError(
            sei, getInvoker(),
            diag::autodiff_stored_property_no_corresponding_tangent,
            sei->getStructDecl()->getNameStr(),
            sei->getField()->getNameStr());
        errorOccurred = true;
        return;
      }
      tanField = cast<VarDecl>(tanFieldLookup.front());
    }
    // Accumulate adjoint for the `struct_extract` operand.
    auto av = getAdjointValue(bb, sei);
    switch (av.getKind()) {
    case AdjointValueKind::Zero:
      addAdjointValue(bb, sei->getOperand(),
                      makeZeroAdjointValue(tangentVectorSILTy), sei->getLoc());
      break;
    case AdjointValueKind::Concrete:
    case AdjointValueKind::Aggregate: {
      SmallVector<AdjointValue, 8> eltVals;
      for (auto *field : tangentVectorDecl->getStoredProperties()) {
        if (field == tanField) {
          eltVals.push_back(av);
        } else {
          auto substMap = tangentVectorTy->getMemberSubstitutionMap(
              field->getModuleContext(), field);
          auto fieldTy = field->getType().subst(substMap);
          auto fieldSILTy =
              getContext().getTypeConverter().getLoweredType(
                  fieldTy, TypeExpansionContext::minimal());
          assert(fieldSILTy.isObject());
          eltVals.push_back(makeZeroAdjointValue(fieldSILTy));
        }
      }
      addAdjointValue(bb, sei->getOperand(),
                      makeAggregateAdjointValue(tangentVectorSILTy, eltVals),
                      sei->getLoc());
    }
    }
  }

  /// Handle `tuple` instruction.
  ///   Original: y = tuple (x0, x1, x2, ...)
  ///    Adjoint: (adj[x0], adj[x1], adj[x2], ...) += destructure_tuple adj[y]
  ///                                         ^~~
  ///                         excluding non-differentiable elements
  void visitTupleInst(TupleInst *ti) {
    auto *bb = ti->getParent();
    auto av = getAdjointValue(bb, ti);
    switch (av.getKind()) {
    case AdjointValueKind::Zero:
      for (auto elt : ti->getElements()) {
        if (!getTangentSpace(elt->getType().getASTType()))
          continue;
        addAdjointValue(
            bb, elt,
            makeZeroAdjointValue(getRemappedTangentType(elt->getType())),
            ti->getLoc());
      }
      break;
    case AdjointValueKind::Concrete: {
      auto adjVal = av.getConcreteValue();
      unsigned adjIdx = 0;
      auto adjValCopy = builder.emitCopyValueOperation(ti->getLoc(), adjVal);
      SmallVector<SILValue, 4> adjElts;
      if (!adjVal->getType().getAs<TupleType>()) {
        recordTemporary(adjValCopy);
        adjElts.push_back(adjValCopy);
      } else {
        auto *dti = builder.createDestructureTuple(ti->getLoc(), adjValCopy);
        for (auto adjElt : dti->getResults())
          recordTemporary(adjElt);
        adjElts.append(dti->getResults().begin(), dti->getResults().end());
      }
      // Accumulate adjoints for `tuple` operands, skipping the
      // non-differentiable ones.
      for (auto i : range(ti->getNumOperands())) {
        if (!getTangentSpace(ti->getOperand(i)->getType().getASTType()))
          continue;
        auto adjElt = adjElts[adjIdx++];
        addAdjointValue(bb, ti->getOperand(i), makeConcreteAdjointValue(adjElt),
                        ti->getLoc());
      }
      break;
    }
    case AdjointValueKind::Aggregate:
      unsigned adjIdx = 0;
      for (auto i : range(ti->getElements().size())) {
        if (!getTangentSpace(ti->getElement(i)->getType().getASTType()))
          continue;
        addAdjointValue(bb, ti->getElement(i), av.getAggregateElement(adjIdx++),
                        ti->getLoc());
      }
      break;
    }
  }

  /// Handle `tuple_extract` instruction.
  ///   Original: y = tuple_extract x, <n>
  ///    Adjoint: adj[x] += tuple (0, 0, ..., adj[y], ..., 0, 0)
  ///                                         ^~~~~~
  ///                            n'-th element, where n' is tuple tangent space
  ///                            index corresponding to n
  void visitTupleExtractInst(TupleExtractInst *tei) {
    auto *bb = tei->getParent();
    auto tupleTanTy = getRemappedTangentType(tei->getOperand()->getType());
    auto av = getAdjointValue(bb, tei);
    switch (av.getKind()) {
    case AdjointValueKind::Zero:
      addAdjointValue(bb, tei->getOperand(), makeZeroAdjointValue(tupleTanTy),
                      tei->getLoc());
      break;
    case AdjointValueKind::Aggregate:
    case AdjointValueKind::Concrete: {
      auto tupleTy = tei->getTupleType();
      auto tupleTanTupleTy = tupleTanTy.getAs<TupleType>();
      if (!tupleTanTupleTy) {
        addAdjointValue(bb, tei->getOperand(), av, tei->getLoc());
        break;
      }
      SmallVector<AdjointValue, 8> elements;
      unsigned adjIdx = 0;
      for (unsigned i : range(tupleTy->getNumElements())) {
        if (!getTangentSpace(
                tupleTy->getElement(i).getType()->getCanonicalType()))
          continue;
        if (tei->getFieldNo() == i)
          elements.push_back(av);
        else
          elements.push_back(makeZeroAdjointValue(
              getRemappedTangentType(SILType::getPrimitiveObjectType(
                  tupleTanTupleTy->getElementType(adjIdx++)
                      ->getCanonicalType()))));
      }
      if (elements.size() == 1) {
        addAdjointValue(bb, tei->getOperand(), elements.front(), tei->getLoc());
        break;
      }
      addAdjointValue(bb, tei->getOperand(),
          makeAggregateAdjointValue(tupleTanTy, elements), tei->getLoc());
      break;
    }
    }
  }

  /// Handle `destructure_tuple` instruction.
  ///   Original: (y0, ..., yn) = destructure_tuple x
  ///    Adjoint: adj[x].0 += adj[y0]
  ///             ...
  ///             adj[x].n += adj[yn]
  void visitDestructureTupleInst(DestructureTupleInst *dti) {
    auto *bb = dti->getParent();
    auto tupleTanTy = getRemappedTangentType(dti->getOperand()->getType());
    SmallVector<AdjointValue, 8> adjValues;
    for (auto origElt : dti->getResults()) {
      if (!getTangentSpace(remapType(origElt->getType()).getASTType()))
        continue;
      adjValues.push_back(getAdjointValue(bb, origElt));
    }
    // Handle tuple tangent type.
    // Add adjoints for every tuple element that has a tangent space.
    if (tupleTanTy.is<TupleType>()) {
      assert(adjValues.size() > 1);
      addAdjointValue(bb, dti->getOperand(),
                      makeAggregateAdjointValue(tupleTanTy, adjValues),
                      dti->getLoc());
    }
    // Handle non-tuple tangent type.
    // Add adjoint for the single tuple element that has a tangent space.
    else {
      assert(adjValues.size() == 1);
      addAdjointValue(bb, dti->getOperand(), adjValues.front(), dti->getLoc());
    }
  }

  /// Handle `load` or `load_borrow` instruction
  ///   Original: y = load/load_borrow x
  ///    Adjoint: adj[x] += adj[y]
  void visitLoadOperation(SingleValueInstruction *inst) {
    assert(isa<LoadInst>(inst) || isa<LoadBorrowInst>(inst));
    auto *bb = inst->getParent();
    auto adjVal =
    materializeAdjointDirect(getAdjointValue(bb, inst), inst->getLoc());
    // Allocate a local buffer and store the adjoint value. This buffer will be
    // used for accumulation into the adjoint buffer.
    auto *localBuf = builder.createAllocStack(inst->getLoc(), adjVal->getType());
    auto copy = builder.emitCopyValueOperation(inst->getLoc(), adjVal);
    builder.emitStoreValueOperation(inst->getLoc(), copy, localBuf,
                                    StoreOwnershipQualifier::Init);
    // Accumulate the adjoint value in the local buffer into the adjoint buffer.
    addToAdjointBuffer(bb, inst->getOperand(0), localBuf, inst->getLoc());
    builder.emitDestroyAddr(inst->getLoc(), localBuf);
    builder.createDeallocStack(inst->getLoc(), localBuf);
  }
  void visitLoadInst(LoadInst *li) { visitLoadOperation(li); }
  void visitLoadBorrowInst(LoadBorrowInst *lbi) { visitLoadOperation(lbi); }

  /// Handle `store` or `store_borrow` instruction.
  ///   Original: store/store_borrow x to y
  ///    Adjoint: adj[x] += load adj[y]; adj[y] = 0
  void visitStoreOperation(SILBasicBlock *bb, SILLocation loc,
                           SILValue origSrc, SILValue origDest) {
    auto &adjBuf = getAdjointBuffer(bb, origDest);
    auto bufType = remapType(adjBuf->getType());
    auto adjVal = builder.emitLoadValueOperation(
        loc, adjBuf, LoadOwnershipQualifier::Take);
    recordTemporary(adjVal);
    addAdjointValue(bb, origSrc, makeConcreteAdjointValue(adjVal), loc);
    emitZeroIndirect(bufType.getASTType(), adjBuf, loc);
  }
  void visitStoreInst(StoreInst *si) {
    // Handle `store` to `array.uninitialized_intrinsic` element address
    // specially.
    if (auto *ai = getAllocateUninitializedArrayIntrinsicElementAddress(
            si->getDest())) {
      accumulateArrayElementAdjoint(si);
      return;
    }
    visitStoreOperation(
        si->getParent(), si->getLoc(), si->getSrc(), si->getDest());
  }
  void visitStoreBorrowInst(StoreBorrowInst *sbi) {
    visitStoreOperation(
        sbi->getParent(), sbi->getLoc(), sbi->getSrc(), sbi->getDest());
  }

  /// Handle `copy_addr` instruction.
  ///   Original: copy_addr x to y
  ///    Adjoint: adj[x] += adj[y]; adj[y] = 0
  void visitCopyAddrInst(CopyAddrInst *cai) {
    // Handle `copy_addr` to `array.uninitialized_intrinsic` element address
    // specially.
    if (auto *ai = getAllocateUninitializedArrayIntrinsicElementAddress(
            cai->getDest())) {
      accumulateArrayElementAdjoint(cai);
      return;
    }
    auto *bb = cai->getParent();
    auto &adjDest = getAdjointBuffer(bb, cai->getDest());
    auto destType = remapType(adjDest->getType());
    addToAdjointBuffer(bb, cai->getSrc(), adjDest, cai->getLoc());
    builder.emitDestroyAddrAndFold(cai->getLoc(), adjDest);
    emitZeroIndirect(destType.getASTType(), adjDest, cai->getLoc());
  }

  /// Handle `copy_value` instruction.
  ///   Original: y = copy_value x
  ///    Adjoint: adj[x] += adj[y]
  void visitCopyValueInst(CopyValueInst *cvi) {
    auto *bb = cvi->getParent();
    auto adj = getAdjointValue(bb, cvi);
    addAdjointValue(bb, cvi->getOperand(), adj, cvi->getLoc());
  }

  /// Handle `begin_borrow` instruction.
  ///   Original: y = begin_borrow x
  ///    Adjoint: adj[x] += adj[y]
  void visitBeginBorrowInst(BeginBorrowInst *bbi) {
    auto *bb = bbi->getParent();
    auto adj = getAdjointValue(bb, bbi);
    addAdjointValue(bb, bbi->getOperand(), adj, bbi->getLoc());
  }

  /// Handle `begin_access` instruction.
  ///   Original: y = begin_access x
  ///    Adjoint: nothing
  void visitBeginAccessInst(BeginAccessInst *bai) {
    // Check for non-differentiable writes.
    if (bai->getAccessKind() == SILAccessKind::Modify) {
      if (auto *gai = dyn_cast<GlobalAddrInst>(bai->getSource())) {
        getContext().emitNondifferentiabilityError(bai, getInvoker(),
            diag::autodiff_cannot_differentiate_writes_to_global_variables);
        errorOccurred = true;
        return;
      }
      if (auto *pbi = dyn_cast<ProjectBoxInst>(bai->getSource())) {
        getContext().emitNondifferentiabilityError(bai, getInvoker(),
            diag::autodiff_cannot_differentiate_writes_to_mutable_captures);
        errorOccurred = true;
        return;
      }
    }
  }

  /// Handle `unconditional_checked_cast_addr` instruction.
  ///   Original: y = unconditional_checked_cast_addr x
  ///    Adjoint: adj[x] += unconditional_checked_cast_addr adj[y]
  void visitUnconditionalCheckedCastAddrInst(
      UnconditionalCheckedCastAddrInst *uccai) {
    auto *bb = uccai->getParent();
    auto &adjDest = getAdjointBuffer(bb, uccai->getDest());
    auto &adjSrc = getAdjointBuffer(bb, uccai->getSrc());
    auto destType = remapType(adjDest->getType());
    auto castBuf = builder.createAllocStack(uccai->getLoc(), adjSrc->getType());
    builder.createUnconditionalCheckedCastAddr(
        uccai->getLoc(), adjDest, adjDest->getType().getASTType(), castBuf,
        adjSrc->getType().getASTType());
    addToAdjointBuffer(bb, uccai->getSrc(), castBuf, uccai->getLoc());
    builder.emitDestroyAddrAndFold(uccai->getLoc(), castBuf);
    builder.createDeallocStack(uccai->getLoc(), castBuf);
    emitZeroIndirect(destType.getASTType(), adjDest, uccai->getLoc());
  }

#define NOT_DIFFERENTIABLE(INST, DIAG) \
  void visit##INST##Inst(INST##Inst *inst) { \
    getContext().emitNondifferentiabilityError( \
        inst, getInvoker(), diag::DIAG); \
    errorOccurred = true; \
    return; \
  }
  NOT_DIFFERENTIABLE(RefElementAddr, autodiff_class_property_not_supported)
#undef NOT_DIFFERENTIABLE

#define NO_ADJOINT(INST) \
  void visit##INST##Inst(INST##Inst *inst) {}
  // Terminators.
  NO_ADJOINT(Return)
  NO_ADJOINT(Branch)
  NO_ADJOINT(CondBranch)

  // Address projections.
  NO_ADJOINT(StructElementAddr)
  NO_ADJOINT(TupleElementAddr)

  // Array literal initialization address projections.
  NO_ADJOINT(PointerToAddress)
  NO_ADJOINT(IndexAddr)

  // Memory allocation/access.
  NO_ADJOINT(AllocStack)
  NO_ADJOINT(DeallocStack)
  NO_ADJOINT(EndAccess)

  // Debugging/reference counting instructions.
  NO_ADJOINT(DebugValue)
  NO_ADJOINT(DebugValueAddr)
  NO_ADJOINT(RetainValue)
  NO_ADJOINT(RetainValueAddr)
  NO_ADJOINT(ReleaseValue)
  NO_ADJOINT(ReleaseValueAddr)
  NO_ADJOINT(StrongRetain)
  NO_ADJOINT(StrongRelease)
  NO_ADJOINT(UnownedRetain)
  NO_ADJOINT(UnownedRelease)
  NO_ADJOINT(StrongRetainUnowned)
  NO_ADJOINT(DestroyValue)
  NO_ADJOINT(DestroyAddr)

  // Value ownership.
  NO_ADJOINT(EndBorrow)
#undef NO_DERIVATIVE
};
} // end anonymous namespace

AdjointValue PullbackEmitter::makeZeroAdjointValue(SILType type) {
  return AdjointValue::createZero(allocator, remapType(type));
}

AdjointValue
PullbackEmitter::makeConcreteAdjointValue(SILValue value) {
  return AdjointValue::createConcrete(allocator, value);
}

template<typename EltRange>
AdjointValue PullbackEmitter::makeAggregateAdjointValue(
    SILType type, EltRange elements) {
  return AdjointValue::createAggregate(allocator, remapType(type), elements);
}

SILValue PullbackEmitter::materializeAdjointDirect(
    AdjointValue val, SILLocation loc) {
  assert(val.getType().isObject());
  LLVM_DEBUG(getADDebugStream() <<
             "Materializing adjoints for " << val << '\n');
  switch (val.getKind()) {
  case AdjointValueKind::Zero:
    return recordTemporary(emitZeroDirect(val.getType().getASTType(), loc));
  case AdjointValueKind::Aggregate: {
    SmallVector<SILValue, 8> elements;
    for (auto i : range(val.getNumAggregateElements())) {
      auto eltVal = materializeAdjointDirect(val.getAggregateElement(i), loc);
      elements.push_back(builder.emitCopyValueOperation(loc, eltVal));
    }
    if (val.getType().is<TupleType>())
      return recordTemporary(
          builder.createTuple(loc, val.getType(), elements));
    else
      return recordTemporary(
          builder.createStruct(loc, val.getType(), elements));
  }
  case AdjointValueKind::Concrete:
    return val.getConcreteValue();
  }
}

SILValue PullbackEmitter::materializeAdjoint(AdjointValue val,
                                             SILLocation loc) {
  if (val.isConcrete()) {
    LLVM_DEBUG(getADDebugStream()
        << "Materializing adjoint: Value is concrete.\n");
    return val.getConcreteValue();
  }
  LLVM_DEBUG(getADDebugStream() << "Materializing adjoint: Value is "
                                   "non-concrete. Materializing directly.\n");
  return materializeAdjointDirect(val, loc);
}

void PullbackEmitter::materializeAdjointIndirect(
    AdjointValue val, SILValue destBufferAccess, SILLocation loc) {
  switch (val.getKind()) {
  /// Given a `%buf : *T, emit instructions that produce a zero or an aggregate
  /// of zeros of the expected type. When `T` conforms to
  /// `AdditiveArithmetic`, we emit a call to `AdditiveArithmetic.zero`. When
  /// `T` is a builtin float, we emit a `float_literal` instruction.
  /// Otherwise, we assert that `T` must be an aggregate where each element
  /// conforms to `AdditiveArithmetic` or is a builtin float. We expect to emit
  /// a zero for each element and use the appropriate aggregate constructor
  /// instruction (in this case, `tuple`) to produce a tuple. But currently,
  /// since we need indirect passing for aggregate instruction, we just use
  /// `tuple_element_addr` to get element buffers and write elements to them.
  case AdjointValueKind::Zero:
    emitZeroIndirect(val.getSwiftType(), destBufferAccess, loc);
    break;
  /// Given a `%buf : *(T0, T1, T2, ...)` or `%buf : *Struct` recursively emit
  /// instructions to materialize the symbolic tuple or struct, filling the
  /// buffer.
  case AdjointValueKind::Aggregate: {
    if (auto *tupTy = val.getSwiftType()->getAs<TupleType>()) {
      for (auto idx : range(val.getNumAggregateElements())) {
        auto eltTy = SILType::getPrimitiveAddressType(
            tupTy->getElementType(idx)->getCanonicalType());
        auto *eltBuf =
            builder.createTupleElementAddr(loc, destBufferAccess, idx, eltTy);
        materializeAdjointIndirect(
            val.getAggregateElement(idx), eltBuf, loc);
      }
    } else if (auto *structDecl =
                   val.getSwiftType()->getStructOrBoundGenericStruct()) {
      auto fieldIt = structDecl->getStoredProperties().begin();
      for (unsigned i = 0; fieldIt != structDecl->getStoredProperties().end();
           ++fieldIt, ++i) {
        auto eltBuf =
            builder.createStructElementAddr(loc, destBufferAccess, *fieldIt);
        materializeAdjointIndirect(
            val.getAggregateElement(i), eltBuf, loc);
      }
    } else {
      llvm_unreachable("Not an aggregate type");
    }
    break;
  }
  /// Value is already materialized!
  case AdjointValueKind::Concrete:
    auto concreteVal = val.getConcreteValue();
    builder.emitStoreValueOperation(loc, concreteVal, destBufferAccess,
                                    StoreOwnershipQualifier::Init);
    break;
  }
}

void PullbackEmitter::emitZeroIndirect(CanType type, SILValue bufferAccess,
                                       SILLocation loc) {
  auto tangentSpace = getTangentSpace(type);
  assert(tangentSpace && "No tangent space for this type");
  switch (tangentSpace->getKind()) {
  case VectorSpace::Kind::Vector:
    emitZeroIntoBuffer(builder, type, bufferAccess, loc);
    return;
  case VectorSpace::Kind::Tuple: {
    auto tupleType = tangentSpace->getTuple();
    SmallVector<SILValue, 8> zeroElements;
    for (unsigned i : range(tupleType->getNumElements())) {
      auto eltAddr = builder.createTupleElementAddr(loc, bufferAccess, i);
      emitZeroIndirect(tupleType->getElementType(i)->getCanonicalType(),
                       eltAddr, loc);
    }
    return;
  }
  case VectorSpace::Kind::Function: {
    llvm_unreachable(
      "Unimplemented: Emit thunks for abstracting zero initialization");
  }
  }
}

SILValue PullbackEmitter::emitZeroDirect(CanType type, SILLocation loc) {
  auto silType = getModule().Types.getLoweredLoadableType(
      type, TypeExpansionContext::minimal(), getModule());
  auto *buffer = builder.createAllocStack(loc, silType);
  emitZeroIndirect(type, buffer, loc);
  auto loaded = builder.emitLoadValueOperation(
      loc, buffer, LoadOwnershipQualifier::Take);
  builder.createDeallocStack(loc, buffer);
  return loaded;
}

AdjointValue
PullbackEmitter::accumulateAdjointsDirect(AdjointValue lhs, AdjointValue rhs,
                                          SILLocation loc) {
  LLVM_DEBUG(getADDebugStream()
             << "Materializing adjoint directly.\nLHS: " << lhs
             << "\nRHS: " << rhs << '\n');

  switch (lhs.getKind()) {
  // x
  case AdjointValueKind::Concrete: {
    auto lhsVal = lhs.getConcreteValue();
    switch (rhs.getKind()) {
    // x + y
    case AdjointValueKind::Concrete: {
      auto rhsVal = rhs.getConcreteValue();
      auto sum = recordTemporary(accumulateDirect(lhsVal, rhsVal, loc));
      return makeConcreteAdjointValue(sum);
    }
    // x + 0 => x
    case AdjointValueKind::Zero:
      return lhs;
    // x + (y, z) => (x.0 + y, x.1 + z)
    case AdjointValueKind::Aggregate:
      SmallVector<AdjointValue, 8> newElements;
      auto lhsTy = lhsVal->getType().getASTType();
      auto lhsValCopy = builder.emitCopyValueOperation(loc, lhsVal);
      if (auto *tupTy = lhsTy->getAs<TupleType>()) {
        auto elts = builder.createDestructureTuple(loc, lhsValCopy);
        llvm::for_each(elts->getResults(),
                       [this](SILValue result) { recordTemporary(result); });
        for (auto i : indices(elts->getResults())) {
          auto rhsElt = rhs.getAggregateElement(i);
          newElements.push_back(accumulateAdjointsDirect(
              makeConcreteAdjointValue(elts->getResult(i)), rhsElt, loc));
        }
      } else if (auto *structDecl = lhsTy->getStructOrBoundGenericStruct()) {
        auto elts =
            builder.createDestructureStruct(lhsVal.getLoc(), lhsValCopy);
        llvm::for_each(elts->getResults(),
                       [this](SILValue result) { recordTemporary(result); });
        for (unsigned i : indices(elts->getResults())) {
          auto rhsElt = rhs.getAggregateElement(i);
          newElements.push_back(
              accumulateAdjointsDirect(
                  makeConcreteAdjointValue(elts->getResult(i)), rhsElt, loc));
        }
      } else {
        llvm_unreachable("Not an aggregate type");
      }
      return makeAggregateAdjointValue(lhsVal->getType(), newElements);
    }
  }
  // 0
  case AdjointValueKind::Zero:
    // 0 + x => x
    return rhs;
  // (x, y)
  case AdjointValueKind::Aggregate:
    switch (rhs.getKind()) {
    // (x, y) + z => (z.0 + x, z.1 + y)
    case AdjointValueKind::Concrete:
      return accumulateAdjointsDirect(rhs, lhs, loc);
    // x + 0 => x
    case AdjointValueKind::Zero:
      return lhs;
    // (x, y) + (z, w) => (x + z, y + w)
    case AdjointValueKind::Aggregate: {
      SmallVector<AdjointValue, 8> newElements;
      for (auto i : range(lhs.getNumAggregateElements()))
        newElements.push_back(
            accumulateAdjointsDirect(lhs.getAggregateElement(i),
                                     rhs.getAggregateElement(i),
                                     loc));
      return makeAggregateAdjointValue(lhs.getType(), newElements);
    }
    }
  }
}

SILValue PullbackEmitter::accumulateDirect(SILValue lhs, SILValue rhs,
                                           SILLocation loc) {
  // TODO: Optimize for the case when lhs == rhs.
  LLVM_DEBUG(getADDebugStream() <<
             "Emitting adjoint accumulation for lhs: " << lhs <<
             " and rhs: " << rhs);
  assert(lhs->getType() == rhs->getType() && "Adjoints must have equal types!");
  assert(lhs->getType().isObject() && rhs->getType().isObject() &&
         "Adjoint types must be both object types!");
  auto adjointTy = lhs->getType();
  auto adjointASTTy = adjointTy.getASTType();
  auto tangentSpace = getTangentSpace(adjointASTTy);
  auto lhsCopy = builder.emitCopyValueOperation(loc, lhs);
  auto rhsCopy = builder.emitCopyValueOperation(loc, rhs);
  assert(tangentSpace && "No tangent space for this type");
  switch (tangentSpace->getKind()) {
  case VectorSpace::Kind::Vector: {
    // Allocate buffers for inputs and output.
    auto *resultBuf = builder.createAllocStack(loc, adjointTy);
    auto *lhsBuf = builder.createAllocStack(loc, adjointTy);
    auto *rhsBuf = builder.createAllocStack(loc, adjointTy);
    // Initialize input buffers.
    builder.emitStoreValueOperation(loc, lhsCopy, lhsBuf,
                                    StoreOwnershipQualifier::Init);
    builder.emitStoreValueOperation(loc, rhsCopy, rhsBuf,
                                    StoreOwnershipQualifier::Init);
    accumulateIndirect(resultBuf, lhsBuf, rhsBuf, loc);
    builder.emitDestroyAddr(loc, lhsBuf);
    builder.emitDestroyAddr(loc, rhsBuf);
    // Deallocate input buffers.
    builder.createDeallocStack(loc, rhsBuf);
    builder.createDeallocStack(loc, lhsBuf);
    auto val = builder.emitLoadValueOperation(
        loc, resultBuf, LoadOwnershipQualifier::Take);
    // Deallocate result buffer.
    builder.createDeallocStack(loc, resultBuf);
    return val;
  }
  case VectorSpace::Kind::Tuple: {
    SmallVector<SILValue, 8> adjElements;
    auto lhsElts = builder.createDestructureTuple(loc, lhsCopy)->getResults();
    auto rhsElts = builder.createDestructureTuple(loc, rhsCopy)->getResults();
    for (auto zipped : llvm::zip(lhsElts, rhsElts))
      adjElements.push_back(
          accumulateDirect(std::get<0>(zipped), std::get<1>(zipped), loc));
    return builder.createTuple(loc, adjointTy, adjElements);
  }
  case VectorSpace::Kind::Function: {
    llvm_unreachable(
        "Unimplemented: Emit thunks for abstracting adjoint accumulation");
  }
  }
}

void PullbackEmitter::accumulateIndirect(
    SILValue resultBufAccess, SILValue lhsBufAccess, SILValue rhsBufAccess,
    SILLocation loc) {
  // TODO: Optimize for the case when lhs == rhs.
  assert(lhsBufAccess->getType() == rhsBufAccess->getType() &&
         "Adjoint values must have same type!");
  assert(lhsBufAccess->getType().isAddress() &&
         rhsBufAccess->getType().isAddress() &&
         "Adjoint values must both have address types!");
  auto adjointTy = lhsBufAccess->getType();
  auto adjointASTTy = adjointTy.getASTType();
  auto *swiftMod = getModule().getSwiftModule();
  auto tangentSpace = adjointASTTy->getAutoDiffAssociatedTangentSpace(
      LookUpConformanceInModule(swiftMod));
  assert(tangentSpace && "No tangent space for this type");
  switch (tangentSpace->getKind()) {
  case VectorSpace::Kind::Vector: {
    auto *proto = getContext().getAdditiveArithmeticProtocol();
    auto *combinerFuncDecl = getContext().getPlusDecl();
    // Call the combiner function and return.
    auto adjointParentModule = tangentSpace->getNominal()
        ? tangentSpace->getNominal()->getModuleContext()
        : getModule().getSwiftModule();
    auto confRef = adjointParentModule->lookupConformance(adjointASTTy,
                                                           proto);
    assert(!confRef.isInvalid() && "Missing conformance to `AdditiveArithmetic`");
    SILDeclRef declRef(combinerFuncDecl, SILDeclRef::Kind::Func);
    auto silFnTy = getContext().getTypeConverter().getConstantType(
        TypeExpansionContext::minimal(), declRef);
    // %0 = witness_method @+
    auto witnessMethod = builder.createWitnessMethod(loc, adjointASTTy,
                                                     confRef, declRef,
                                                     silFnTy);
    auto subMap = SubstitutionMap::getProtocolSubstitutions(
        proto, adjointASTTy, confRef);
    // %1 = metatype $T.Type
    auto metatypeType =
        CanMetatypeType::get(adjointASTTy, MetatypeRepresentation::Thick);
    auto metatypeSILType = SILType::getPrimitiveObjectType(metatypeType);
    auto metatype = builder.createMetatype(loc, metatypeSILType);
    // %2 = apply $0(%result, %new, %old, %1)
    builder.createApply(loc, witnessMethod, subMap,
                        {resultBufAccess, rhsBufAccess, lhsBufAccess, metatype},
                        /*isNonThrowing*/ false);
    builder.emitDestroyValueOperation(loc, witnessMethod);
    return;
  }
  case VectorSpace::Kind::Tuple: {
    auto tupleType = tangentSpace->getTuple();
    for (unsigned i : range(tupleType->getNumElements())) {
      auto *destAddr = builder.createTupleElementAddr(loc, resultBufAccess, i);
      auto *eltAddrLHS = builder.createTupleElementAddr(loc, lhsBufAccess, i);
      auto *eltAddrRHS = builder.createTupleElementAddr(loc, rhsBufAccess, i);
      accumulateIndirect(destAddr, eltAddrLHS, eltAddrRHS, loc);
    }
    return;
  }
  case VectorSpace::Kind::Function: {
    llvm_unreachable(
        "Unimplemented: Emit thunks for abstracting adjoint value "
        "accumulation");
  }
  }
}

void PullbackEmitter::accumulateIndirect(SILValue lhsDestAccess,
                                         SILValue rhsAccess, SILLocation loc) {
  assert(lhsDestAccess->getType().isAddress() &&
         rhsAccess->getType().isAddress());
  assert(lhsDestAccess->getFunction() == &getPullback());
  assert(rhsAccess->getFunction() == &getPullback());
  auto type = lhsDestAccess->getType();
  auto astType = type.getASTType();
  auto *swiftMod = getModule().getSwiftModule();
  auto tangentSpace = astType->getAutoDiffAssociatedTangentSpace(
      LookUpConformanceInModule(swiftMod));
  assert(tangentSpace && "No tangent space for this type");
  switch (tangentSpace->getKind()) {
  case VectorSpace::Kind::Vector: {
    auto *proto = getContext().getAdditiveArithmeticProtocol();
    auto *accumulatorFuncDecl = getContext().getPlusEqualDecl();
    // Call the combiner function and return.
    auto confRef = swiftMod->lookupConformance(astType, proto);
    assert(!confRef.isInvalid() && "Missing conformance to `AdditiveArithmetic`");
    SILDeclRef declRef(accumulatorFuncDecl, SILDeclRef::Kind::Func);
    auto silFnTy = getContext().getTypeConverter().getConstantType(
        TypeExpansionContext::minimal(), declRef);
    // %0 = witness_method @+=
    auto witnessMethod =
        builder.createWitnessMethod(loc, astType, confRef, declRef, silFnTy);
    auto subMap =
        SubstitutionMap::getProtocolSubstitutions(proto, astType, confRef);
    // %1 = metatype $T.Type
    auto metatypeType =
        CanMetatypeType::get(astType, MetatypeRepresentation::Thick);
    auto metatypeSILType = SILType::getPrimitiveObjectType(metatypeType);
    auto metatype = builder.createMetatype(loc, metatypeSILType);
    // %2 = apply $0(%lhs, %rhs, %1)
    builder.createApply(loc, witnessMethod, subMap,
                        {lhsDestAccess, rhsAccess, metatype},
                        /*isNonThrowing*/ false);
    builder.emitDestroyValueOperation(loc, witnessMethod);
    return;
  }
  case VectorSpace::Kind::Tuple: {
    auto tupleType = tangentSpace->getTuple();
    for (unsigned i : range(tupleType->getNumElements())) {
      auto *destAddr = builder.createTupleElementAddr(loc, lhsDestAccess, i);
      auto *eltAddrRHS = builder.createTupleElementAddr(loc, rhsAccess, i);
      accumulateIndirect(destAddr, eltAddrRHS, loc);
    }
    return;
  }
  case VectorSpace::Kind::Function: {
    llvm_unreachable(
        "Unimplemented: Emit thunks for abstracting adjoint value "
        "accumulation");
  }
  }
}

bool VJPEmitter::run() {
  PrettyStackTraceSILFunction trace("generating VJP for", original);
  LLVM_DEBUG(getADDebugStream()
             << "Cloning original @" << original->getName()
             << " to vjp @" << vjp->getName() << '\n');

  // Create entry BB and arguments.
  auto *entry = vjp->createBasicBlock();
  createEntryArguments(vjp);

  // Clone.
  SmallVector<SILValue, 4> entryArgs(entry->getArguments().begin(),
                                     entry->getArguments().end());
  cloneFunctionBody(original, entry, entryArgs);
  // If errors occurred, back out.
  if (errorOccurred)
    return true;

  // Merge VJP basic blocks. This is significant for control flow
  // differentiation: trampoline destination bbs are merged into trampoline bbs.
  // NOTE(TF-990): Merging basic blocks ensures that `@guaranteed` trampoline
  // bb arguments have a lifetime-ending `end_borrow` use, and is robust when
  // `-enable-strip-ownership-after-serialization` is true.
  mergeBasicBlocks(vjp);

  // Generate pullback code.
  PullbackEmitter PullbackEmitter(*this);
  if (PullbackEmitter.run()) {
    errorOccurred = true;
    return true;
  }
  LLVM_DEBUG(getADDebugStream() << "Generated VJP for "
                                << original->getName() << ":\n" << *vjp);
  return errorOccurred;
}

//===----------------------------------------------------------------------===//
// `SILDifferentiabilityWitness` processing
//===----------------------------------------------------------------------===//

static SILFunction *createEmptyVJP(ADContext &context, SILFunction *original,
                                   SILDifferentiabilityWitness *witness,
                                   IsSerialized_t isSerialized) {
  LLVM_DEBUG({
    auto &s = getADDebugStream();
    s << "Creating VJP:\n\t";
    s << "Original type: " << original->getLoweredFunctionType() << "\n\t";
  });

  auto &module = context.getModule();
  auto originalTy = original->getLoweredFunctionType();
  auto indices = witness->getSILAutoDiffIndices();

  // === Create an empty VJP. ===
  Mangle::ASTMangler mangler;
  auto vjpName = original->getASTContext().getIdentifier(
      mangler.mangleAutoDiffDerivativeFunctionHelper(
          original->getName(), AutoDiffDerivativeFunctionKind::VJP, indices))
              .str();
  auto vjpGenericSig = getDerivativeGenericSignature(witness, original);

  // RAII that pushes the original function's generic signature to
  // `module.Types` so that calls to `module.Types.getTypeLowering()` below
  // will know the VJP's generic parameter types.
  Lowering::GenericContextScope genericContextScope(
      module.Types, vjpGenericSig);

  auto *vjpGenericEnv = vjpGenericSig
      ? vjpGenericSig->getGenericEnvironment()
      : nullptr;
  auto vjpType = originalTy->getAutoDiffDerivativeFunctionType(
      indices.parameters, indices.source, AutoDiffDerivativeFunctionKind::VJP,
      module.Types, LookUpConformanceInModule(module.getSwiftModule()),
      vjpGenericSig);

  SILOptFunctionBuilder fb(context.getTransform());
  auto *vjp = fb.createFunction(
      witness->getLinkage(), vjpName, vjpType, vjpGenericEnv,
      original->getLocation(), original->isBare(), IsNotTransparent,
      isSerialized, original->isDynamicallyReplaceable());
  vjp->setDebugScope(new (module) SILDebugScope(original->getLocation(), vjp));

  LLVM_DEBUG(llvm::dbgs() << "VJP type: " << vjp->getLoweredFunctionType()
                          << "\n");
  return vjp;
}

static SILFunction *createEmptyJVP(ADContext &context, SILFunction *original,
                                   SILDifferentiabilityWitness *witness,
                                   IsSerialized_t isSerialized) {
  LLVM_DEBUG({
    auto &s = getADDebugStream();
    s << "Creating JVP:\n\t";
    s << "Original type: " << original->getLoweredFunctionType() << "\n\t";
  });

  auto &module = context.getModule();
  auto originalTy = original->getLoweredFunctionType();
  auto indices = witness->getSILAutoDiffIndices();

  // === Create an empty JVP. ===
  Mangle::ASTMangler mangler;
  auto jvpName = original->getASTContext().getIdentifier(
      mangler.mangleAutoDiffDerivativeFunctionHelper(
          original->getName(), AutoDiffDerivativeFunctionKind::JVP, indices))
              .str();
  auto jvpGenericSig = getDerivativeGenericSignature(witness, original);

  // RAII that pushes the original function's generic signature to
  // `module.Types` so that calls to `module.Types.getTypeLowering()` below
  // will know the VJP's generic parameter types.
  Lowering::GenericContextScope genericContextScope(
      module.Types, jvpGenericSig);

  auto *jvpGenericEnv = jvpGenericSig
      ? jvpGenericSig->getGenericEnvironment()
      : nullptr;
  auto jvpType = originalTy->getAutoDiffDerivativeFunctionType(
      indices.parameters, indices.source,
      AutoDiffDerivativeFunctionKind::JVP, module.Types,
      LookUpConformanceInModule(module.getSwiftModule()), jvpGenericSig);

  SILOptFunctionBuilder fb(context.getTransform());
  auto *jvp = fb.createFunction(
      witness->getLinkage(), jvpName, jvpType, jvpGenericEnv,
      original->getLocation(), original->isBare(), IsNotTransparent,
      isSerialized, original->isDynamicallyReplaceable());
  jvp->setDebugScope(new (module) SILDebugScope(original->getLocation(), jvp));

  LLVM_DEBUG(llvm::dbgs() << "JVP type: " << jvp->getLoweredFunctionType()
             << "\n");
  return jvp;
}

/// Returns true on error.
bool DifferentiationTransformer::canonicalizeDifferentiabilityWitness(
    SILFunction *original, SILDifferentiabilityWitness *witness,
    DifferentiationInvoker invoker, IsSerialized_t serializeFunctions) {
  std::string traceMessage;
  llvm::raw_string_ostream OS(traceMessage);
  OS << "processing ";
  witness->print(OS);
  OS << " on";
  OS.flush();
  PrettyStackTraceSILFunction trace(traceMessage.c_str(), original);

  assert(witness->isDefinition());

  // If the JVP doesn't exist, need to synthesize it.
  if (!witness->getJVP()) {
    // Diagnose:
    // - Functions with no return.
    // - Functions with unsupported control flow.
    if (context.getASTContext().LangOpts.EnableExperimentalForwardModeDifferentiation &&
        (diagnoseNoReturn(context, original, invoker) ||
         diagnoseUnsupportedControlFlow(context, original, invoker)))
      return true;

    witness->setJVP(
<<<<<<< HEAD
        createEmptyJVP(*this, original, witness, serializeFunctions));
    getGeneratedFunctions().push_back(witness->getJVP());
=======
        createEmptyJVP(context, original, witness, derivativeFunctionLinkage));
    context.recordGeneratedFunction(witness->getJVP());
>>>>>>> cc6f0bc8

    // For now, only do JVP generation if the flag is enabled and if custom VJP
    // does not exist. If custom VJP exists but custom JVP does not, skip JVP
    // generation because generated JVP may not match semantics of custom VJP.
    // Instead, create an empty JVP.
    if (context.getASTContext().LangOpts.EnableExperimentalForwardModeDifferentiation &&
        !witness->getVJP()) {
      // JVP and differential generation do not currently support functions with
      // multiple basic blocks.
      if (original->getBlocks().size() > 1) {
        context.emitNondifferentiabilityError(
            original->getLocation().getSourceLoc(), invoker,
            diag::autodiff_jvp_control_flow_not_supported);
        return true;
      }

      JVPEmitter emitter(context, original, witness, witness->getJVP(), invoker);
      if (emitter.run())
        return true;
    } else {
      LLVM_DEBUG(getADDebugStream()
                 << "Generating empty JVP for original @"
                 << original->getName() << '\n');
      // Create empty JVP body since custom VJP exists.
      auto *entry = witness->getJVP()->createBasicBlock();
      createEntryArguments(witness->getJVP());
      SILBuilder builder(entry);
      auto loc = witness->getJVP()->getLocation();

      // Destroy all owned arguments.
      for (auto *arg : entry->getArguments())
        if (arg->getOwnershipKind() == ValueOwnershipKind::Owned)
          builder.emitDestroyOperation(loc, arg);

      // Fatal error in case this JVP is called by the user.
      auto neverResultInfo = SILResultInfo(
        context.getModule().getASTContext().getNeverType(), ResultConvention::Unowned);
      auto fatalErrorJVPType = SILFunctionType::get(
          /*genericSig*/ nullptr,
          SILFunctionType::ExtInfo().withRepresentation(
              SILFunctionTypeRepresentation::Thin),
          SILCoroutineKind::None, ParameterConvention::Direct_Unowned, {},
          /*interfaceYields*/ {}, neverResultInfo,
          /*interfaceErrorResults*/ None, {}, false, context.getASTContext());
      auto fnBuilder = SILOptFunctionBuilder(context.getTransform());
      auto *fatalErrrorJvpFunc = fnBuilder.getOrCreateFunction(
          loc, "_printJVPErrorAndExit", SILLinkage::PublicExternal,
          fatalErrorJVPType, IsNotBare, IsNotTransparent, IsNotSerialized,
          IsNotDynamic, ProfileCounter(), IsNotThunk);
      auto *jvpErrorFuncRef =
          builder.createFunctionRef(loc, fatalErrrorJvpFunc);
      builder.createApply(loc, jvpErrorFuncRef, SubstitutionMap(), {});
      builder.createUnreachable(loc);
      LLVM_DEBUG(getADDebugStream()
                 << "Generated empty JVP for " << original->getName() << ":\n"
                 << *witness->getJVP());
    }
  }

  // If the VJP doesn't exist, need to synthesize it.
  if (!witness->getVJP()) {
    // Diagnose:
    // - Functions with no return.
    // - Functions with unsupported control flow.
    if (diagnoseNoReturn(context, original, invoker) ||
        diagnoseUnsupportedControlFlow(context, original, invoker))
      return true;

    witness->setVJP(
<<<<<<< HEAD
        createEmptyVJP(*this, original, witness, serializeFunctions));
    getGeneratedFunctions().push_back(witness->getVJP());
    VJPEmitter emitter(*this, original, witness, witness->getVJP(), invoker);
=======
        createEmptyVJP(context, original, witness, derivativeFunctionLinkage));
    context.recordGeneratedFunction(witness->getVJP());
    VJPEmitter emitter(context, original, witness, witness->getVJP(), invoker);
>>>>>>> cc6f0bc8
    return emitter.run();
  }

  return false;
}

//===----------------------------------------------------------------------===//
// Differentiation pass implementation
//===----------------------------------------------------------------------===//

/// The automatic differentiation pass.
namespace {
class Differentiation : public SILModuleTransform {
public:
  Differentiation() : SILModuleTransform() {}
  void run() override;
};
} // end anonymous namespace

std::pair<SILFunction *, SubstitutionMap>
DifferentiationTransformer::getOrCreateSubsetParametersThunkForLinearMap(
    SILFunction *parentThunk, CanSILFunctionType linearMapType,
    CanSILFunctionType targetType, AutoDiffDerivativeFunctionKind kind,
    SILAutoDiffIndices desiredIndices, SILAutoDiffIndices actualIndices) {
  LLVM_DEBUG(getADDebugStream()
             << "Getting a subset parameters thunk for " << linearMapType
             << " from " << actualIndices << " to " << desiredIndices << '\n');

  SubstitutionMap interfaceSubs;
  GenericEnvironment *genericEnv = nullptr;
  auto thunkType = buildThunkType(
      parentThunk, linearMapType, targetType, genericEnv, interfaceSubs,
      /*withoutActuallyEscaping*/ true,
      DifferentiationThunkKind::Reabstraction);

  // TODO(TF-685): Use more principled mangling for thunks.
  std::string thunkName;
  switch (kind) {
    case AutoDiffDerivativeFunctionKind::JVP:
      thunkName = "differential";
      break;
    case AutoDiffDerivativeFunctionKind::VJP:
      thunkName = "pullback";
  }
  Mangle::ASTMangler mangler;
  auto fromInterfaceType =
      linearMapType->mapTypeOutOfContext()->getCanonicalType();
  auto toInterfaceType = targetType->mapTypeOutOfContext()->getCanonicalType();
  CanType dynamicSelfType;
  thunkName = "AD__" + mangler.mangleReabstractionThunkHelper(
      thunkType, fromInterfaceType, toInterfaceType, dynamicSelfType,
      context.getModule().getSwiftModule()) + "_" + desiredIndices.mangle() + "_" +
      thunkName;
  thunkName += "_index_subset_thunk";

  auto loc = parentThunk->getLocation();
  SILOptFunctionBuilder fb(context.getTransform());
  auto *thunk = fb.getOrCreateSharedFunction(
      loc, thunkName, thunkType, IsBare, IsTransparent, IsSerialized,
      ProfileCounter(), IsThunk, IsNotDynamic);

  if (!thunk->empty())
    return {thunk, interfaceSubs};

  thunk->setGenericEnvironment(genericEnv);
  thunk->setOwnershipEliminated();
  auto *entry = thunk->createBasicBlock();
  SILBuilder builder(entry);
  createEntryArguments(thunk);

  // Get arguments.
  SmallVector<SILValue, 4> arguments;
  SmallVector<AllocStackInst *, 4> localAllocations;

  // Build a `.zero` argument for the given `Differentiable`-conforming type.
  auto buildZeroArgument = [&](SILType zeroSILType) {
    auto zeroSILObjType = zeroSILType.getObjectType();
    auto zeroType = zeroSILType.getASTType();
    auto *swiftMod = context.getModule().getSwiftModule();
    auto tangentSpace = zeroType->getAutoDiffAssociatedTangentSpace(
      LookUpConformanceInModule(swiftMod));
    assert(tangentSpace && "No tangent space for this type");
    switch (tangentSpace->getKind()) {
    case VectorSpace::Kind::Vector: {
      auto *buf = builder.createAllocStack(loc, zeroSILObjType);
      localAllocations.push_back(buf);
      emitZeroIntoBuffer(builder, zeroType, buf, loc);
      if (zeroSILType.isAddress())
        arguments.push_back(buf);
      else {
        auto *arg = builder.createLoad(loc, buf,
                                       LoadOwnershipQualifier::Unqualified);
        arguments.push_back(arg);
      }
      break;
    }
    case VectorSpace::Kind::Tuple: {
      llvm_unreachable(
          "Unimplemented: Handle zero initialization for tuples");
    }
    case VectorSpace::Kind::Function:
      llvm_unreachable(
          "Unimplemented: Emit thunks for abstracting zero initialization");
    }
  };

  // `actualIndices` and `desiredIndices` are with respect to the original
  // function. However, the differential parameters and pullback results may
  // already be w.r.t. a subset. We create a map between the original function's
  // actual parameter indices and the linear map's actual indices.
  // Example:
  //   Original: (T0, T1, T2) -> R
  //   Actual indices: 0, 2
  //   Original differential: (T0, T2) -> R
  //   Original pullback: R -> (T0, T2)
  //   Desired indices w.r.t. original: 2
  //   Desired indices w.r.t. linear map: 1
  SmallVector<unsigned, 4> actualParamIndicesMap(
      actualIndices.parameters->getCapacity(), UINT_MAX);
  {
    unsigned indexInBitVec = 0;
    for (auto index : actualIndices.parameters->getIndices()) {
      actualParamIndicesMap[index] = indexInBitVec;
      indexInBitVec++;
    }
  }
  auto mapOriginalParameterIndex = [&](unsigned index) -> unsigned {
    auto mappedIndex = actualParamIndicesMap[index];
    assert(mappedIndex < actualIndices.parameters->getCapacity());
    return mappedIndex;
  };

  switch (kind) {
  // Differential arguments are:
  // - All indirect results, followed by:
  // - An interleaving of:
  //   - Thunk arguments (when parameter index is in both desired and actual
  //     indices).
  //   - Zeros (when parameter is not in desired indices).
  case AutoDiffDerivativeFunctionKind::JVP: {
    // Forward all indirect results.
    arguments.append(thunk->getIndirectResults().begin(),
                     thunk->getIndirectResults().end());
    auto toArgIter = thunk->getArgumentsWithoutIndirectResults().begin();
    auto useNextArgument = [&]() {
      arguments.push_back(*toArgIter++);
    };
    // Iterate over actual indices.
    for (unsigned i : actualIndices.parameters->getIndices()) {
      // If index is desired, use next argument.
      if (desiredIndices.isWrtParameter(i)) {
        useNextArgument();
      }
      // Otherwise, construct and use a zero argument.
      else {
        auto zeroSILType =
            linearMapType->getParameters()[mapOriginalParameterIndex(i)]
                .getSILStorageInterfaceType();
        buildZeroArgument(zeroSILType);
      }
    }
    break;
  }
  // Pullback arguments are:
  // - An interleaving of:
  //   - Thunk indirect results (when parameter index is in both desired and
  //     actual indices).
  //   - Zeros (when parameter is not in desired indices).
  // - All actual arguments.
  case AutoDiffDerivativeFunctionKind::VJP: {
    auto toIndirectResultsIter = thunk->getIndirectResults().begin();
    auto useNextResult = [&]() {
      arguments.push_back(*toIndirectResultsIter++);
    };
    // Iterate over actual indices.
    for (unsigned i : actualIndices.parameters->getIndices()) {
      auto resultInfo =
          linearMapType->getResults()[mapOriginalParameterIndex(i)];
      // Skip direct results. Only indirect results are relevant as arguments.
      if (resultInfo.isFormalDirect())
        continue;
      // If index is desired, use next indirect result.
      if (desiredIndices.isWrtParameter(i)) {
        useNextResult();
        continue;
      }
      // Otherwise, construct and use an uninitialized indirect result.
      auto *indirectResult =
          builder.createAllocStack(loc, resultInfo.getSILStorageInterfaceType());
      localAllocations.push_back(indirectResult);
      arguments.push_back(indirectResult);
    }
    // Foward all actual non-indirect-result arguments.
    arguments.append(thunk->getArgumentsWithoutIndirectResults().begin(),
                     thunk->getArgumentsWithoutIndirectResults().end() - 1);
    break;
  }
  }

  // Get the linear map thunk argument and apply it.
  auto *linearMap = thunk->getArguments().back();
  auto *ai = builder.createApply(
      loc, linearMap, SubstitutionMap(), arguments, /*isNonThrowing*/ false);

  // If differential thunk, deallocate local allocations and directly return
  // `apply` result.
  if (kind == AutoDiffDerivativeFunctionKind::JVP) {
    for (auto *alloc : llvm::reverse(localAllocations))
      builder.createDeallocStack(loc, alloc);
    builder.createReturn(loc, ai);
    return {thunk, interfaceSubs};
  }

  // If pullback thunk, return only the desired results and clean up the
  // undesired results.
  SmallVector<SILValue, 8> pullbackDirectResults;
  extractAllElements(ai, builder, pullbackDirectResults);
  SmallVector<SILValue, 8> allResults;
  collectAllActualResultsInTypeOrder(ai, pullbackDirectResults, allResults);

  SmallVector<SILValue, 8> results;
  for (unsigned i : actualIndices.parameters->getIndices()) {
    // If result is desired:
    // - Do nothing if result is indirect.
    //   (It was already forwarded to the `apply` instruction).
    // - Push it to `results` if result is direct.
    auto result = allResults[mapOriginalParameterIndex(i)];
    if (desiredIndices.isWrtParameter(i)) {
      if (result->getType().isObject())
        results.push_back(result);
    }
    // Otherwise, cleanup the unused results.
    else {
      if (result->getType().isAddress())
        builder.emitDestroyAddrAndFold(loc, result);
      else
        builder.emitDestroyValueOperation(loc, result);
    }
  }
  // Deallocate local allocations and return final direct result.
  for (auto *alloc : llvm::reverse(localAllocations))
    builder.createDeallocStack(loc, alloc);
  auto result = joinElements(results, builder, loc);
  builder.createReturn(loc, result);

  context.recordGeneratedFunction(thunk);
  return {thunk, interfaceSubs};
}

std::pair<SILFunction *, SubstitutionMap>
DifferentiationTransformer::getOrCreateSubsetParametersThunkForDerivativeFunction(
    SILValue origFnOperand, SILValue derivativeFn,
    AutoDiffDerivativeFunctionKind kind, SILAutoDiffIndices desiredIndices,
    SILAutoDiffIndices actualIndices) {
  LLVM_DEBUG(getADDebugStream()
             << "Getting a subset parameters thunk for derivative function "
             << derivativeFn << " of the original function " << origFnOperand
             << " from " << actualIndices << " to " << desiredIndices << '\n');

  auto origFnType = origFnOperand->getType().castTo<SILFunctionType>();
  auto &module = context.getModule();
  auto lookupConformance = LookUpConformanceInModule(module.getSwiftModule());

  // Compute target type for thunking.
  auto derivativeFnType = derivativeFn->getType().castTo<SILFunctionType>();
  auto targetType = origFnType->getAutoDiffDerivativeFunctionType(
      desiredIndices.parameters, desiredIndices.source, kind, module.Types,
      lookupConformance);
  auto *caller = derivativeFn->getFunction();
  if (targetType->hasArchetype()) {
    auto substTargetType = caller->mapTypeIntoContext(
        targetType->mapTypeOutOfContext())->getCanonicalType();
    targetType = SILType::getPrimitiveObjectType(substTargetType)
        .castTo<SILFunctionType>();
  }
  assert(derivativeFnType->getNumParameters() == targetType->getNumParameters());
  assert(derivativeFnType->getNumResults() == targetType->getNumResults());

  // Build thunk type.
  SubstitutionMap interfaceSubs;
  GenericEnvironment *genericEnv = nullptr;
  auto thunkType = buildThunkType(
      derivativeFn->getFunction(), derivativeFnType, targetType, genericEnv,
      interfaceSubs, /*withoutActuallyEscaping*/ false,
      DifferentiationThunkKind::IndexSubset);

  // FIXME: The logic for resolving `assocRef` does not reapply function
  // conversions, which is problematic if `derivativeFn` is a `partial_apply`
  // instruction.
  StringRef origName;
  if (auto *origFnRef =
          peerThroughFunctionConversions<FunctionRefInst>(origFnOperand)) {
    origName = origFnRef->getInitiallyReferencedFunction()->getName();
  } else if (auto *origMethodInst =
                 peerThroughFunctionConversions<MethodInst>(origFnOperand)) {
    origName = origMethodInst->getMember().getAnyFunctionRef()
        ->getAbstractFunctionDecl()->getNameStr();
  }
  assert(!origName.empty() && "Original function name could not be resolved");
  // TODO(TF-685): Use more principled mangling for thunks.
  std::string thunkName;
  switch (kind) {
    case AutoDiffDerivativeFunctionKind::JVP:
      thunkName = "jvp";
      break;
    case AutoDiffDerivativeFunctionKind::VJP:
      thunkName = "vjp";
  }
  Mangle::ASTMangler mangler;
  auto fromInterfaceType =
      derivativeFnType->mapTypeOutOfContext()->getCanonicalType();
  auto toInterfaceType = targetType->mapTypeOutOfContext()->getCanonicalType();
  CanType dynamicSelfType;
  thunkName = "AD__orig_" + origName.str() + "_" +
      mangler.mangleReabstractionThunkHelper(
          thunkType, fromInterfaceType, toInterfaceType, dynamicSelfType,
          module.getSwiftModule()) + "_" + desiredIndices.mangle() + "_" +
          thunkName;
  thunkName += "_subset_parameters_thunk";

  auto loc = origFnOperand.getLoc();
  SILOptFunctionBuilder fb(context.getTransform());
  auto *thunk = fb.getOrCreateSharedFunction(
      loc, thunkName, thunkType, IsBare, IsTransparent, caller->isSerialized(),
      ProfileCounter(), IsThunk, IsNotDynamic);

  if (!thunk->empty())
    return {thunk, interfaceSubs};

  thunk->setOwnershipEliminated();
  thunk->setGenericEnvironment(genericEnv);
  auto *entry = thunk->createBasicBlock();
  SILBuilder builder(entry);
  createEntryArguments(thunk);

  SubstitutionMap assocSubstMap;
  if (auto *partialApply = dyn_cast<PartialApplyInst>(derivativeFn))
    assocSubstMap = partialApply->getSubstitutionMap();

  // FIXME: The logic for resolving `assocRef` does not reapply function
  // conversions, which is problematic if `derivativeFn` is a `partial_apply`
  // instruction.
  SILValue assocRef;
  if (auto *derivativeFnRef =
          peerThroughFunctionConversions<FunctionRefInst>(derivativeFn)) {
    auto *assoc = derivativeFnRef->getReferencedFunctionOrNull();
    assocRef = builder.createFunctionRef(loc, assoc);
  } else if (auto *assocMethodInst =
                 peerThroughFunctionConversions<WitnessMethodInst>(derivativeFn)) {
    assocRef = builder.createWitnessMethod(
        loc, assocMethodInst->getLookupType(),
        assocMethodInst->getConformance(), assocMethodInst->getMember(),
        thunk->mapTypeIntoContext(assocMethodInst->getType()));
  } else if (auto *assocMethodInst =
                 peerThroughFunctionConversions<ClassMethodInst>(derivativeFn)) {
    auto classOperand = thunk->getArgumentsWithoutIndirectResults().back();
    auto classOperandType = assocMethodInst->getOperand()->getType();
    assert(classOperand->getType() == classOperandType);
    assocRef = builder.createClassMethod(
        loc, classOperand, assocMethodInst->getMember(),
        thunk->mapTypeIntoContext(assocMethodInst->getType()));
  } else if (auto *diffWitFn = peerThroughFunctionConversions<
                 DifferentiabilityWitnessFunctionInst>(derivativeFn)) {
    assocRef = builder.createDifferentiabilityWitnessFunction(
        loc, diffWitFn->getWitnessKind(), diffWitFn->getWitness());
  }
  assert(assocRef && "Expected derivative function to be resolved");

  assocSubstMap = assocSubstMap.subst(thunk->getForwardingSubstitutionMap());
  derivativeFnType = assocRef->getType().castTo<SILFunctionType>();

  SmallVector<SILValue, 4> arguments;
  arguments.append(thunk->getArguments().begin(), thunk->getArguments().end());
  assert(arguments.size() == derivativeFnType->getNumParameters() +
                                 derivativeFnType->getNumIndirectFormalResults());
  auto *apply = builder.createApply(
      loc, assocRef, assocSubstMap, arguments, /*isNonThrowing*/ false);

  // Extract all direct results.
  SmallVector<SILValue, 8> directResults;
  extractAllElements(apply, builder, directResults);
  auto originalDirectResults = ArrayRef<SILValue>(directResults).drop_back(1);
  auto originalDirectResult =
      joinElements(originalDirectResults, builder, apply->getLoc());
  auto linearMap = directResults.back();

  auto linearMapType = linearMap->getType().castTo<SILFunctionType>();
  auto linearMapTargetType = targetType->getResults().back().getSILStorageInterfaceType()
      .castTo<SILFunctionType>();

  SILFunction *linearMapThunk;
  SubstitutionMap linearMapSubs;
  std::tie(linearMapThunk, linearMapSubs) =
      getOrCreateSubsetParametersThunkForLinearMap(
          thunk, linearMapType, linearMapTargetType, kind,
          desiredIndices, actualIndices);

  auto *linearMapThunkFRI = builder.createFunctionRef(loc, linearMapThunk);
  auto *thunkedLinearMap = builder.createPartialApply(
      loc, linearMapThunkFRI, linearMapSubs, {linearMap},
      ParameterConvention::Direct_Guaranteed);

  assert(origFnType->getResults().size() == 1);
  if (origFnType->getResults().front().isFormalDirect()) {
    auto result = joinElements(
        {originalDirectResult, thunkedLinearMap}, builder, loc);
    builder.createReturn(loc, result);
  } else {
    builder.createReturn(loc, thunkedLinearMap);
  }

  context.recordGeneratedFunction(thunk);
  return {thunk, interfaceSubs};
}

SILValue DifferentiationTransformer::promoteToDifferentiableFunction(
    DifferentiableFunctionInst *dfi, SILBuilder &builder, SILLocation loc,
    DifferentiationInvoker invoker) {
  auto origFnOperand = dfi->getOriginalFunction();
  auto origFnTy = origFnOperand->getType().castTo<SILFunctionType>();
  auto parameterIndices = dfi->getParameterIndices();
  unsigned resultIndex = context.getResultIndex(dfi);

  // Handle curry thunk applications specially.
  if (auto *ai = dyn_cast<ApplyInst>(origFnOperand)) {
    if (auto *thunkRef = dyn_cast<FunctionRefInst>(ai->getCallee())) {
      // Create a new curry thunk.
      SILAutoDiffIndices desiredIndices(resultIndex, parameterIndices);
      auto *thunk = thunkRef->getReferencedFunctionOrNull();
      // TODO(TF-685): Use more principled mangling for thunks.
      auto newThunkName = "AD__" + thunk->getName().str() +
          "__differentiable_curry_thunk_" + desiredIndices.mangle();

      auto thunkTy = thunk->getLoweredFunctionType();
      auto thunkResult = thunkTy->getSingleResult();
      if (auto resultFnTy = thunkResult.getInterfaceType()->getAs<SILFunctionType>()) {
        // Construct new curry thunk type with `@differentiable` result.
        auto diffableResultFnTy = resultFnTy->getWithExtInfo(
            resultFnTy->getExtInfo()
                .withDifferentiabilityKind(DifferentiabilityKind::Normal));
        auto newThunkResult = thunkResult.getWithInterfaceType(diffableResultFnTy);
        auto thunkType = SILFunctionType::get(
            thunkTy->getSubstGenericSignature(), thunkTy->getExtInfo(),
            thunkTy->getCoroutineKind(), thunkTy->getCalleeConvention(),
            thunkTy->getParameters(), {}, {newThunkResult}, {},
            thunkTy->getSubstitutions(), thunkTy->isGenericSignatureImplied(),
            thunkTy->getASTContext());

        // Construct new curry thunk, returning a `@differentiable` function.
        SILOptFunctionBuilder fb(transform);
        auto *newThunk = fb.getOrCreateFunction(
            loc, newThunkName,
            getSpecializedLinkage(thunk, thunk->getLinkage()), thunkType,
            thunk->isBare(), thunk->isTransparent(), thunk->isSerialized(),
            thunk->isDynamicallyReplaceable(), ProfileCounter(),
            thunk->isThunk());
        // If new thunk is newly created: clone the old thunk body, wrap the
        // returned function value with an `differentiable_function`
        // instruction, and process the `differentiable_function` instruction.
        if (newThunk->empty()) {
          if (auto newThunkGenSig = thunkType->getSubstGenericSignature())
            newThunk->setGenericEnvironment(
                newThunkGenSig->getGenericEnvironment());
          newThunk->setOwnershipEliminated();
          BasicTypeSubstCloner cloner(thunk, newThunk);
          cloner.run();
          auto *retInst =
              cast<ReturnInst>(newThunk->findReturnBB()->getTerminator());
          SILBuilder thunkBuilder(retInst);
          auto *dfi = context.createDifferentiableFunction(thunkBuilder, loc,
                                                   parameterIndices,
                                                   retInst->getOperand());
          context.setResultIndex(dfi, resultIndex);
          thunkBuilder.createReturn(loc, dfi);
          retInst->eraseFromParent();

          context.recordGeneratedFunction(newThunk);
          context.addDifferentiableFunctionInst(dfi);
          if (processDifferentiableFunctionInst(dfi))
            return nullptr;
        }

        // Apply the new curry thunk.
        auto *newThunkRef = builder.createFunctionRef(loc, newThunk);
        context.recordGeneratedFunctionReference(newThunkRef);
        SmallVector<SILValue, 8> newArgs;
        SmallVector<SILValue, 8> newArgsToDestroy;
        SmallVector<AllocStackInst *, 1> newBuffersToDealloc;
        copyParameterArgumentsForApply(ai, newArgs, newArgsToDestroy,
                                       newBuffersToDealloc);
        auto *newApply = builder.createApply(
            ai->getLoc(), newThunkRef, ai->getSubstitutionMap(), newArgs,
            ai->isNonThrowing());
        for (auto arg : newArgsToDestroy) {
          if (arg->getType().isObject())
            builder.emitDestroyValueOperation(loc, arg);
          else
            builder.emitDestroyAddr(loc, arg);
        }
        for (auto *alloc : newBuffersToDealloc)
          builder.createDeallocStack(loc, alloc);
        return newApply;
      }
    }
  }

  SILAutoDiffIndices desiredIndices(resultIndex, parameterIndices);
  SmallVector<SILValue, 2> derivativeFns;
  SmallVector<AllocStackInst *, 2> newBuffersToDealloc;
  for (auto derivativeFnKind : {AutoDiffDerivativeFunctionKind::JVP,
                           AutoDiffDerivativeFunctionKind::VJP}) {
    auto derivativeFnAndIndices = emitDerivativeFunctionReference(
        *this, builder, desiredIndices, derivativeFnKind, origFnOperand, invoker,
        newBuffersToDealloc);
    // Show an error at the operator, highlight the argument, and show a note
    // at the definition site of the argument.
    if (!derivativeFnAndIndices)
      return nullptr;

    auto derivativeFn = derivativeFnAndIndices->first;
    context.recordGeneratedFunctionReference(derivativeFn);

    // If desired indices are a subset of actual indices, create a "subset
    // indices thunk" and destroy the emitted derivative function reference.
    // - For JVPs: the thunked JVP returns a differential taking fewer
    //   parameters (using `.zero` for the dropped parameters).
    // - For VJPs: the thunked VJP returns a pullback that drops the unused
    //   tangent values.
    auto actualIndices = derivativeFnAndIndices->second;
    // NOTE: `desiredIndices` may come from a partially-applied function and
    // have smaller capacity than `actualIndices`. We expect this logic to go
    // away when we support `@differentiable` partial apply.
    // if (actualIndices != desiredIndices) { // TODO: Re-enable.
    auto extendedDesiredIndices = desiredIndices.parameters->extendingCapacity(
        context.getASTContext(), actualIndices.parameters->getCapacity());
    if (actualIndices.source != desiredIndices.source ||
        !actualIndices.parameters->equals(extendedDesiredIndices)) {
      // Destroy the already emitted derivative function reference because it
      // is no longer used.
      builder.emitDestroyValueOperation(loc, derivativeFn);
      // Check if underlying original function reference has been partially
      // applied with arguments. If so, produce an error: parameter subset
      // thunks do not yet support this case because partially applied arguments
      // cannot be propagated to parameter subset thunks.
      auto didPartiallyApplyArguments = [](SILValue original) {
        while (auto *pai =
                   peerThroughFunctionConversions<PartialApplyInst>(original)) {
          if (pai->getNumArguments() > 0)
            return true;
          original = pai->getCallee();
        }
        return false;
      };
      if (didPartiallyApplyArguments(origFnOperand)) {
        context.emitNondifferentiabilityError(
            origFnOperand, invoker,
            diag::autodiff_cannot_param_subset_thunk_partially_applied_orig_fn);
        return nullptr;
      }
      // Create the parameter subset thunk.
      assert(actualIndices.parameters->isSupersetOf(extendedDesiredIndices));
      SILFunction *thunk;
      SubstitutionMap interfaceSubs;
      std::tie(thunk, interfaceSubs) =
          getOrCreateSubsetParametersThunkForDerivativeFunction(
              origFnOperand, derivativeFn, derivativeFnKind, desiredIndices,
              actualIndices);
      auto *thunkFRI = builder.createFunctionRef(loc, thunk);
      if (auto genSig =
              thunk->getLoweredFunctionType()->getSubstGenericSignature()) {
        derivativeFn = builder.createPartialApply(
            loc, thunkFRI, interfaceSubs, {},
            ParameterConvention::Direct_Guaranteed);
      } else {
        derivativeFn = thunkFRI;
      }
    }
    auto expectedDerivativeFnTy = origFnTy->getAutoDiffDerivativeFunctionType(
        parameterIndices, resultIndex, derivativeFnKind, context.getTypeConverter(),
        LookUpConformanceInModule(context.getModule().getSwiftModule()));
    // If `derivativeFn` is `@convention(thin)` but is expected to be
    // `@convention(thick)`, emit a `thin_to_thick` instruction.
    if (expectedDerivativeFnTy->getRepresentation()
            == SILFunctionTypeRepresentation::Thick &&
        derivativeFn->getType().castTo<SILFunctionType>()->getRepresentation()
            == SILFunctionTypeRepresentation::Thin) {
      derivativeFn = builder.createThinToThickFunction(
          loc, derivativeFn, SILType::getPrimitiveObjectType(expectedDerivativeFnTy));
    }

    derivativeFns.push_back(derivativeFn);
  }
  // Deallocate temporary buffers used for creating derivative functions.
  for (auto *buf : llvm::reverse(newBuffersToDealloc))
    builder.createDeallocStack(loc, buf);

  auto origFnCopy = builder.emitCopyValueOperation(loc, origFnOperand);
  auto *newDFI = context.createDifferentiableFunction(
      builder, loc, parameterIndices, origFnCopy,
      std::make_pair(derivativeFns[0], derivativeFns[1]));
  context.setResultIndex(dfi, resultIndex);
  context.addDifferentiableFunctionInst(dfi);

  return newDFI;
}

/// Fold `differentiable_function_extract` users of the given
/// `differentiable_function` instruction, directly replacing them with
/// `differentiable_function` instruction operands. If the
/// `differentiable_function` instruction has no remaining uses, delete the
/// instruction itself after folding.
///
/// Folding can be disabled by the `SkipFoldingDifferentiableFunctionExtraction`
/// flag for SIL testing purposes.
// FIXME: This function is not correctly detecting the foldable pattern and
// needs to be rewritten.
void DifferentiationTransformer::foldDifferentiableFunctionExtraction(
    DifferentiableFunctionInst *source) {
  // Iterate through all `differentiable_function` instruction uses.
  for (auto use : source->getUses()) {
    auto *dfei = dyn_cast<DifferentiableFunctionExtractInst>(use->getUser());
    // If user is not an `differentiable_function_extract` instruction, set flag
    // to false.
    if (!dfei)
      continue;
    // Fold original function extractors.
    if (dfei->getExtractee() ==
            NormalDifferentiableFunctionTypeComponent::Original) {
      auto originalFnValue = source->getOriginalFunction();
      dfei->replaceAllUsesWith(originalFnValue);
      dfei->eraseFromParent();
      continue;
    }
    // Fold derivative function extractors.
    auto derivativeFnValue =
        source->getDerivativeFunction(dfei->getDerivativeFunctionKind());
    dfei->replaceAllUsesWith(derivativeFnValue);
    dfei->eraseFromParent();
  }
  // If the `differentiable_function` instruction has no remaining uses, erase
  // it.
  if (isInstructionTriviallyDead(source)) {
    SILBuilder builder(source);
    builder.emitDestroyAddrAndFold(source->getLoc(), source->getJVPFunction());
    builder.emitDestroyAddrAndFold(source->getLoc(), source->getVJPFunction());
    source->eraseFromParent();
  }
  // Mark `source` as processed so that it won't be reprocessed after deletion.
  context.markDifferentiableFunctionInstAsProcessed(source);
}

bool DifferentiationTransformer::processDifferentiableFunctionInst(
    DifferentiableFunctionInst *dfi) {
  PrettyStackTraceSILNode dfiTrace("canonicalizing `differentiable_function`",
                                   cast<SILInstruction>(dfi));
  PrettyStackTraceSILFunction fnTrace("...in", dfi->getFunction());
  LLVM_DEBUG({
    auto &s = getADDebugStream() << "Processing DifferentiableFunctionInst:\n";
    dfi->printInContext(s);
  });

  // If `dfi` already has derivative functions, do not process.
  if (dfi->hasDerivativeFunctions())
    return false;

  SILFunction *parent = dfi->getFunction();
  auto loc = dfi->getLoc();
  SILBuilder builder(dfi);
  auto differentiableFnValue =
      promoteToDifferentiableFunction(dfi, builder, loc, dfi);
  // Mark `dfi` as processed so that it won't be reprocessed after deletion.
  context.markDifferentiableFunctionInstAsProcessed(dfi);
  if (!differentiableFnValue)
    return true;
  // Replace all uses of `dfi`.
  dfi->replaceAllUsesWith(differentiableFnValue);
  // Destroy the original operand.
  builder.emitDestroyValueOperation(loc, dfi->getOriginalFunction());
  dfi->eraseFromParent();
  // If the promoted `@differentiable` function-typed value is an
  // `differentiable_function` instruction, fold
  // `differentiable_function_extract` instructions. If
  // `differentiable_function_extract` folding is disabled, return.
  if (!SkipFoldingDifferentiableFunctionExtraction)
    if (auto *newDFI =
            dyn_cast<DifferentiableFunctionInst>(differentiableFnValue))
      foldDifferentiableFunctionExtraction(newDFI);
  transform.invalidateAnalysis(
      parent, SILAnalysis::InvalidationKind::FunctionBody);
  return false;
}

/// AD pass entry.
void Differentiation::run() {
  auto &module = *getModule();
  auto &astCtx = module.getASTContext();
  debugDump(module);

  // A transformation helper.
  DifferentiationTransformer transformer(*this);
  ADContext &context = transformer.getContext();

  bool errorOccurred = false;

  // Register all the `SILDifferentiabilityWitness`es in the module that trigger
  // differentiation.
  for (auto &witness : module.getDifferentiabilityWitnesses()) {
    if (witness.isDeclaration())
      continue;

    context.addInvoker(&witness);
  }

  // Register all the `differentiable_function` instructions in the module that
  // trigger differentiation.
  for (SILFunction &f : module) {
    for (SILBasicBlock &bb : f) {
      for (SILInstruction &i : bb) {
        if (auto *dfi = dyn_cast<DifferentiableFunctionInst>(&i))
          context.addDifferentiableFunctionInst(dfi);
        // Reject uncanonical `linear_function` instructions.
        // FIXME(SR-11850): Add support for linear map transposition.
        else if (auto *lfi = dyn_cast<LinearFunctionInst>(&i)) {
          if (!lfi->hasTransposeFunction()) {
            astCtx.Diags.diagnose(
                lfi->getLoc().getSourceLoc(),
                diag::autodiff_conversion_to_linear_function_not_supported);
            errorOccurred = true;
          }
        }
      }
    }
  }

  // If nothing has triggered differentiation, there's nothing to do.
  if (context.getInvokers().empty() &&
      context.isDifferentiableFunctionInstsWorklistEmpty())
    return;

  // AD relies on stdlib (the Swift module). If it's not imported, it's an
  // internal error.
  if (!astCtx.getStdlibModule()) {
    astCtx.Diags.diagnose(SourceLoc(),
                          diag::autodiff_internal_swift_not_imported);
    return;
  }

  // Process all invokers.
  for (auto invokerPair : context.getInvokers()) {
    auto *witness = invokerPair.first;
    auto *original = witness->getOriginalFunction();
    auto invoker = invokerPair.second;

<<<<<<< HEAD
    if (context.canonicalizeDifferentiabilityWitness(original, witness, invoker,
                                                     original->isSerialized()))
=======
    if (transformer.canonicalizeDifferentiabilityWitness(
            original, witness, invoker, /*explicitDifferentiable*/ true))
>>>>>>> cc6f0bc8
      errorOccurred = true;
  }

  // Iteratively process `differentiable_function` instruction worklist.
  while (auto *dfi = context.popDifferentiableFunctionInstFromWorklist()) {
    // Skip instructions that have been already been processed.
    if (context.isDifferentiableFunctionInstProcessed(dfi)) continue;
    errorOccurred |= transformer.processDifferentiableFunctionInst(dfi);
  }

  // If any error occurred while processing witnesses or
  // `differentiable_function` instructions, clean up.
  if (errorOccurred) {
    context.cleanUp();
    return;
  }

  LLVM_DEBUG(getADDebugStream() << "All differentiation finished\n");
}

//===----------------------------------------------------------------------===//
// Pass creation
//===----------------------------------------------------------------------===//

SILTransform *swift::createDifferentiation() {
  return new Differentiation;
}<|MERGE_RESOLUTION|>--- conflicted
+++ resolved
@@ -1012,18 +1012,8 @@
       DifferentiationInvoker invoker);
 
 public:
-<<<<<<< HEAD
   /// Canonicalize the given witness, filling in derivative functions if
   /// missing.
-=======
-  /// Construct an `DifferentiationTransformer` for the given module.
-  explicit DifferentiationTransformer(SILModuleTransform &transform)
-       : transform(transform), context(transform) {}
-
-  ADContext &getContext() { return context; }
-
-  /// Canonicalize the given witness, filling in JVP/VJPs if missing.
->>>>>>> cc6f0bc8
   ///
   /// Generated derivative functions have the same linkage as the witness.
   ///
@@ -1944,16 +1934,9 @@
           context.getModule(), SILLinkage::Private, originalFn,
           desiredParameterIndices, desiredResultIndices,
           derivativeConstrainedGenSig, /*jvp*/ nullptr,
-<<<<<<< HEAD
           /*vjp*/ nullptr, /*isSerialized*/ false);
-      if (context.canonicalizeDifferentiabilityWitness(
+      if (transformer.canonicalizeDifferentiabilityWitness(
               originalFn, minimalWitness, invoker, IsNotSerialized))
-=======
-          /*vjp*/ nullptr, originalFn->isSerialized());
-      if (transformer.canonicalizeDifferentiabilityWitness(
-              originalFn, minimalWitness, invoker,
-              /*explicitDifferentiable*/ false))
->>>>>>> cc6f0bc8
         return None;
     }
     assert(minimalWitness);
@@ -7326,13 +7309,8 @@
       return true;
 
     witness->setJVP(
-<<<<<<< HEAD
         createEmptyJVP(*this, original, witness, serializeFunctions));
-    getGeneratedFunctions().push_back(witness->getJVP());
-=======
-        createEmptyJVP(context, original, witness, derivativeFunctionLinkage));
     context.recordGeneratedFunction(witness->getJVP());
->>>>>>> cc6f0bc8
 
     // For now, only do JVP generation if the flag is enabled and if custom VJP
     // does not exist. If custom VJP exists but custom JVP does not, skip JVP
@@ -7402,15 +7380,9 @@
       return true;
 
     witness->setVJP(
-<<<<<<< HEAD
         createEmptyVJP(*this, original, witness, serializeFunctions));
-    getGeneratedFunctions().push_back(witness->getVJP());
-    VJPEmitter emitter(*this, original, witness, witness->getVJP(), invoker);
-=======
-        createEmptyVJP(context, original, witness, derivativeFunctionLinkage));
     context.recordGeneratedFunction(witness->getVJP());
     VJPEmitter emitter(context, original, witness, witness->getVJP(), invoker);
->>>>>>> cc6f0bc8
     return emitter.run();
   }
 
@@ -8164,13 +8136,8 @@
     auto *original = witness->getOriginalFunction();
     auto invoker = invokerPair.second;
 
-<<<<<<< HEAD
-    if (context.canonicalizeDifferentiabilityWitness(original, witness, invoker,
+    if (transformer.canonicalizeDifferentiabilityWitness(original, witness, invoker,
                                                      original->isSerialized()))
-=======
-    if (transformer.canonicalizeDifferentiabilityWitness(
-            original, witness, invoker, /*explicitDifferentiable*/ true))
->>>>>>> cc6f0bc8
       errorOccurred = true;
   }
 
