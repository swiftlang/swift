--- conflicted
+++ resolved
@@ -7079,13 +7079,9 @@
     getGeneratedFunctions().push_back(jvp);
 
     // For now, only run JVP emission if the flag is on and if there is no
-<<<<<<< HEAD
-    // user defined vjp.
-=======
     // user defined VJP. If there is a user defined VJP but no JVP, that means
     // the user should have provided a custom JVP as well since we likely
     // cannot derive a custom JVP. Thus create empty body.
->>>>>>> 6b82eee3
     if (RunJVPGeneration && !vjp) {
       JVPEmitter emitter(*this, original, attr, jvp, invoker);
       if (emitter.run())
@@ -7100,25 +7096,6 @@
       SILBuilder builder(entry);
       auto loc = jvp->getLocation();
       // Add a fatal error in case this function is called by the user.
-<<<<<<< HEAD
-      auto myType = SILFunctionType::get(
-          nullptr, SILFunctionType::ExtInfo(), SILCoroutineKind::None,
-          ParameterConvention::Direct_Unowned,
-          SILParameterInfo(CanType(), ParameterConvention::Direct_Unowned),
-          /*interfaceYields*/ {}, SILResultInfo(CanType(),
-          ResultConvention::Unowned), /*interfaceErrorResults*/ None,
-          astCtx);
-      myType.dump();
-      auto fnBuilder = SILOptFunctionBuilder(getTransform());
-      auto *jvpErrorFuncName = this->getModule().findFunction(
-          "_printJVPErrorAndExit", SILLinkage::PublicExternal);
-      assert(jvpErrorFuncName && "Should have been able to find fatal "
-             "error function");
-      auto *jvpErrorFuncRef = builder.createFunctionRef(loc, jvpErrorFuncName);
-      builder.createApply(loc, jvpErrorFuncRef, SubstitutionMap(), {});
-      builder.createReturn(loc, SILUndef::get(
-          jvp->mapTypeIntoContext(diffConv.getSILResultType()), *jvp));
-=======
       auto fatalErrrorJvpType = SILFunctionType::get(
           /*genericSig*/ nullptr,
           SILFunctionType::ExtInfo().withRepresentation(
@@ -7137,7 +7114,6 @@
           builder.createFunctionRef(loc, fatalErrrorJvpFunc);
       builder.createApply(loc, jvpErrorFuncRef, SubstitutionMap(), {});
       builder.createUnreachable(loc);
->>>>>>> 6b82eee3
       LLVM_DEBUG(getADDebugStream() << "Generated empty JVP for "
                  << original->getName() << ":\n" << *jvp);
     }
