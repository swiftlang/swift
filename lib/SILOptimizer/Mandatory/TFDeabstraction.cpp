//===--- TFDeabstraction.cpp - Lowering & canonicalization for tensor ops -===//
//
// This source file is part of the Swift.org open source project
//
// Copyright (c) 2014 - 2018 Apple Inc. and the Swift project authors
// Licensed under Apache License v2.0 with Runtime Library Exception
//
// See https://swift.org/LICENSE.txt for license information
// See https://swift.org/CONTRIBUTORS.txt for the list of Swift project authors
//
//===----------------------------------------------------------------------===//
//
// This psss is in charge of lowering general code coming out of the mandatory
// SIL passes and producing a canonicalized and deabstracted standard form.
// It combines together standard techniques like inlining, generics
// specialization, and scalarization of structs and tuples.
//
// This is intended to be part of the mandatory passes, so its behavior is
// defined to be as simple and predictable as possible.  We don't want to use
// heuristic techniques to resolve virtual calls for example, we'd rather leave
// them, so the user has a simple and predictable model for what this can
// handle.
//
//===----------------------------------------------------------------------===//

#define DEBUG_TYPE "tf-deabstraction"
#include "TFConstExpr.h"
#include "TFUtilities.h"
#include "swift/AST/DiagnosticsSIL.h"
#include "swift/SIL/GraphOperationBuilder.h"
#include "swift/SIL/SILConstants.h"
#include "swift/SILOptimizer/PassManager/Passes.h"
#include "swift/SILOptimizer/PassManager/Transforms.h"
#include "swift/SILOptimizer/Utils/Local.h"
#include "swift/SILOptimizer/Utils/SILInliner.h"
#include "llvm/Support/CommandLine.h"
#include "llvm/Support/PrettyStackTrace.h"

using namespace swift;
using namespace tf;
using llvm::DenseMap;

static llvm::cl::opt<bool>
TFDumpDeabstractionDetails("tf-dump-deabstraction-details",
                           llvm::cl::init(false),
           llvm::cl::desc("Dump extra details about TensorFlow deabstraction"));

// When this code path is enabled, it currently only works in some
// scenarios. The comments around the relevant code below provide more context.
static llvm::cl::opt<bool> TFPromoteGlobalVariables(
    "tf-promote-global-variables", llvm::cl::init(false),
    llvm::cl::desc(
        "If enabled, promote global variables into SSA with a best "
        "effort to minimize sends/recvs. This is a performance optimization."));

template<typename...T, typename...U>
static InFlightDiagnostic
diagnose(ASTContext &Context, SourceLoc loc, Diag<T...> diag, U &&...args) {
  return Context.Diags.diagnose(loc, diag, std::forward<U>(args)...);
}

/// Delete the specified instruction (e.g. like inst->eraseFromParent()), but
/// also check to see if this instruction was the last use of any code that can
/// be trivially deleted.  If so, remove that trivially dead code.
static void deleteInstAndAbandonedUses(SILInstruction *inst) {
  for (auto &operand : inst->getAllOperands()) {
    auto opInst = operand.get()->getDefiningInstruction();
    operand.drop();

    if (opInst && !opInst->hasUsesOfAnyResult())
      recursivelyDeleteTriviallyDeadInstructions(opInst);
  }

  // Finally, delete the instruction itself.
  inst->eraseFromParent();
}

/// Return true if this apply instruction is to a function that can be
/// conditionally hoisted into the graph, but don't check the operands to
/// see if they are actually constants we can handle.
static bool isDecodableApply(ApplyInst *apply) {
  auto fn = apply->getCalleeFunction();
  if (!fn) return false;

  auto name = fn->getName();
  return name == "__tf_tensor_from_scalars" ||
         name == "__tf_tensor_from_scalars_1d";
}


namespace {
  /// This class wraps the state and logic necessary to deabstract code into one
  /// specific SIL function, which has been designated as a potential top-level
  /// host for tensor code.
  class TFDeabstraction {
    SILFunction &fn;
    TensorFunctionClassifier &tfc;
    ConstExprEvaluator &constantEvaluator;
    SILPassManager *passManager;

    /// This is set to true by the early inlining phase if the function was
    /// forcibly flattened to make all references to global variables visible
    /// within the current function.  This is done for top level code in
    /// Playgrounds and the REPL.
    bool forciblyFlattened = false;

    /// This keeps track of whether we've ever changed this function through the
    /// 'aboutToChangeFunction' method.  This enables it to print debug log info
    /// only for interesting functions.
    bool changedFunction = false;

    /// This is the list of tensor operations in the current function, filled in
    /// by simplifyTensorOperands.  This contains both the graph_op instructions
    /// that reflect the #tfop() invocations, as well as any retain/release
    /// instructions using TensorHandle values.
    SmallVector<SILInstruction*, 32> tensorOps;
  public:
    TFDeabstraction(SILFunction &fn, TensorFunctionClassifier &tfc,
                    ConstExprEvaluator &constantEvaluator, SILPassManager *PM)
      : fn(fn), tfc(tfc), constantEvaluator(constantEvaluator), passManager(PM){
    }

    /// Deabstract the specified top level function as a deabstraction context.
    void doIt();

    /// This function is called on key entrypoints that mutate the SIL function.
    /// This just exists to reduce the amount of debug spew to focus on the
    /// functions that matter.
    void aboutToChangeFunction() {
      // If we already changed the function then no need to print again.
      if (changedFunction) return;
      changedFunction = true;

      logCurrentState("Input", /*detailed*/false);
    }
  private:
    void logCurrentState(const char *name, bool isDetailed);
    void inlineCalls();
    bool simplifyTensorOperands();

    void promoteToSSA(ArrayRef<AllocStackInst *> allocs);
    void prepareStackAllocForPromotion(AllocStackInst *alloc);
    void propagateSSAValues();
    void checkAttributesAndFormGraphOps();
    void evaluateAttributesAndDoPacking(
        GraphOperationInfo &opInfo,
        DenseMap<SILValue, SymbolicValue> &constants,
        GraphFunctionDeviceInfo &deviceInfo);
    void cleanupDeadInstructions();
  };
}  // end anonymous namespace

void TFDeabstraction::logCurrentState(const char *name, bool isDetailed) {
  // If this is detailed information and no-one asked for it, early out.
  if (isDetailed && !TFDumpDeabstractionDetails)
    return;

  auto outs = getTFDumpIntermediateStream();
  if (!outs) return;

  *outs << "--- TFDeabstraction " << name << ": " << fn.getName() << "\n";
  fn.print(*outs);
  *outs << "----\n";
  outs->flush();
}


/// Return true if this is a "array.uninitialized" call, which creates an array
/// and returns it with uninitialized elements for the caller to fill in.
static bool isArrayUninitialized(SILInstruction *call) {
  auto *apply = dyn_cast<ApplyInst>(call);
  if (!apply) return false;

  if (auto fn = apply->getCalleeFunction())
    return fn->hasSemanticsAttr("array.uninitialized");
  return false;
}

/// Scan the function looking for call sites that should be inlined to expose
/// tensor operations, and inline them to expose those ops.
void TFDeabstraction::inlineCalls() {
  llvm::PrettyStackTraceFormat X("TFDeabstraction::inlineCalls");

  // We generally want to carefully and deliberately choose which functions to
  // inline into our 'fn' function, but if this is a main function with top
  // level code (e.g. in a playground) then we want to aggressively inline
  // when/if we see any global_addr's with a TensorHandle in them.  This allows
  // us to promote these global_addrs to registers safely.
  //
  // TODO: This should be enough for now, but isn't really the right long term
  // approach.  Long term we should build a full callgraph and look for call
  // paths that can touch tensor flavored global variables.  If a function
  // doesn't do so, then there is no reason to inline it.  This can start to
  // matter for larger examples.
  //
  // TODO: This should handle playgrounds and #! scripts, but probably isn't
  // enough to handle REPL generated code.  How do we identify the functions it
  // produces for each entered statement?  Matching on __repl or whatever prefix
  // LLDB and the integrated REPL use is probably enough.
  //
  if (TFPromoteGlobalVariables && fn.getName() == SWIFT_ENTRY_POINT_FUNCTION) {
    forciblyFlattened = [&]() -> bool {
      for (auto &bb : fn)
        for (auto &i : bb)
          if (auto *inst = dyn_cast<GlobalAddrInst>(&i)) {
            if (tfc.containsTensorFlowValue(
                    inst->getType(), /*checkHigherOrderFunctions*/ false))
              return true;
          }
      return false;
    }();
  }

  /// This predicate decides whether we should mandatory inline the specified
  /// call site.
  auto shouldInline = [&](FullApplySite site,
                          const SILFunction &callee) -> bool {
    // If this is a call of an explicitly noinline function, don't inline it!
    if (callee.getInlineStrategy() == NoInline)
      return false;

    // Check for array internals which we could be inlined, but prefer to
    // leave in abstracted form for easier analysis.  For things like
    // Tensor<Float>([[1,2],[3,4]]), we prefer to see higher level array
    // construction calls beacuse we end up removing them anyway.
    if (isArrayUninitialized(site.getInstruction()))
      return false;

    // Never inline _allocateUninitializedArray (even of Tensors).  It is the
    // entrypoint used by SILGen to represent array allocations.
    if (callee.getName().contains("_allocateUninitializedArray"))
      return false;

    // If we're forcibly flattening code into the top level function, and if the
    // callee is in the same source file as that top-level function (and thus
    // has visibility into its global variables) then force inline it.
    if (forciblyFlattened) {
      if (auto *apply = dyn_cast<ApplyInst>(site.getInstruction())) {
        if (auto *callee = apply->getCalleeFunction()) {
          // FIXME: We will miscompile functions that use variables in top level
          // code right now.  We need to implement this properly.
#if 0
          if (shouldBeForciblyFlattened(*callee))
            return true;
#endif
        }
      }
    }

    // Get the type of the function being called after applying substitutions
    // at the call site.
    auto type = site.getSubstCalleeType();

    // If the call we found is to something that processes TensorFlow values,
    // then we want it inlined.
    if (!tfc.containsTensorFlowValue(type, /*checkHigherOrderFunctions*/ true))
      return false;

    return true;
  };

  SmallPtrSet<SILFunction*, 16> inlinedCallees;

  // Use the mandatory inlining algorithm to expose call sites that contain
  // TensorFlow values as their argument or result lists.
  inlineForTFDeabstraction(fn,
     [&](FullApplySite site, SILFunction &callee) -> bool {
       if (callee.empty() &&
           !site.getModule().linkFunction(&callee,
                                          SILModule::LinkingMode::LinkAll))
         return false;

       if (!shouldInline(site, callee))
         return false;

       // Recognize that we're about to change this function.
       aboutToChangeFunction();
       inlinedCallees.insert(const_cast<SILFunction*>(&callee));
       return true;
     }
  );

  auto &module = fn.getModule();
  module.invalidateSILLoaderCaches();

  // Now that we've inlined some functions, clean them up to avoid burning
  // compile time in later passes.  We do this with a simple linear scan,
  // because functions that reference each other have already been flattened
  // so there should be no interdependencies.
  for (auto *callee : inlinedCallees) {
    // We shouldn't be trying to delete the thing we're inlining into, doing so
    // would invalidate iterators.
    assert(callee != &fn && "inlining self into self??");

    passManager->invalidateAnalysis(callee,
                                    SILAnalysis::InvalidationKind::Everything);

    // We can't delete this function if something is still using it.  That could
    // be because there is some other tensor program in this module that is
    // using it or (most likely) that there is a now-dead witness table.
    //
    // TODO: Build infra to find unused witness tables and remove them.
    if (callee->getRefCount() != 0) {
      continue;
    }

    // If this is a public function then we can't remove it either.
    if (callee->isPossiblyUsedExternally())
      continue;

    // ObjC functions are called through the runtime and are therefore alive
    // even if not referenced inside SIL.
    if (callee->getRepresentation() ==SILFunctionTypeRepresentation::ObjCMethod)
      continue;

    passManager->notifyWillDeleteFunction(callee);

    // Okay, erase the function from the module.
    module.eraseFunction(callee);
  }
}

/// If the specified value is a StructInst that has one operand, or potentially
/// a chain of them, dig through and return the underlying value inside of it.
static SILValue lookThroughSingleElementStructInsts(SILValue value) {
  if (auto *str = dyn_cast_or_null<StructInst>(value->getDefiningInstruction()))
    if (str->getNumOperands() == 1)
      return lookThroughSingleElementStructInsts(str->getOperand(0));
  return value;
}

/// Scan the operand list of the graph_op.  If any operand is passed indirectly
/// (i.e., an address of a stack location is passed instead of the value itself)
/// then rewrite the graph_op to use a loaded version of that value.
///
/// Similarly, if an operand is an indirect output, then rewrite the graph_op to
/// return the value directly, and emit an instruction that stores the direct
/// value to the indirect output address.
///
/// Also, if a primitive integer or floating point value is passed as a struct
/// value, extract out the underlying integer or float value.
///
/// Returns nullptr on error.
///
static GraphOperationInst *simplifyOperands(GraphOperationInst *origInst,
                                            TFDeabstraction &TFDA) {
  assert(origInst->getNumResults() == 1 &&
         "SILGen should have generated a graph_op with 1 result");
  auto origResult = origInst->getResult(0);
  auto &ctx = origResult->getType().getASTContext();
  GraphOperationInfo opInfo(origInst);
  SmallVector<GraphOperationInfo::StructuredOperand, 4> origOperands;
  auto origName = opInfo.decodeName(origOperands);

  /// Return a VarDecl if this is a struct wrapping a single field which is a
  /// primitive integer or floating point value.  We accept multiple layers of
  /// struct wrappers as well, but return the decl for the top level field
  /// type.  This returns null in any other case.
  auto getPrimitiveStructField = [&](Type type) -> VarDecl* {
    VarDecl *result = nullptr;
    while (1) {
      auto decl = type->getAnyNominal();
      if (!decl || !isa<StructDecl>(decl)) return nullptr;

      // Check to see if there is a single stored field.
      auto field = tf::getFieldIfContainsSingleField(decl);
      if (!field) return nullptr;

      // If this is the top level of the struct, retain the field decl.
      if (result == nullptr) result = field;

      type = field->getType();

      // If we unwrapped a level and got to a builtin type, then this is a
      // wrapper.
      if (type->is<BuiltinIntegerType>() ||
          type->is<BuiltinFloatType>())
        return result;
    }
  };

  // Predicate that returns true if the specified type is an address type for
  // a loadable (non-address-only) value.
  auto isLoadableAddressType = [&](SILType type) -> bool {
    return type.isAddress() && type.isLoadable(origInst->getModule());
  };

  // Predicate that returns true if an operand of the specified type should be
  // rewritten - either to load an address argument or expand a struct
  // parameter.
  auto canSimplifyOperand =
      [&](SILType type, GraphOperationInfo::OperandLowering lowering) -> bool {
    return isLoadableAddressType(type) ||
           getPrimitiveStructField(type.getASTType()) != nullptr ||
           lowering == GraphOperationInfo::OperandLowering::Out;
  };

  // If we don't have to change any operands, don't rewrite the graph_op.
  bool mustChangeGraphOp = false;
  for (auto &operand : origOperands) {
    assert(operand.getKind() == GraphOperationInfo::SOK_Single &&
           "SILGen should not have generated a list operand");
    if (canSimplifyOperand(operand.getSingleOperand()->getType(),
                           std::get<1>(operand.decodeName()))) {
      mustChangeGraphOp = true;
      break;
    }
  }

  if (!mustChangeGraphOp) return origInst;

  // Mark the function as being mutated.
  TFDA.aboutToChangeFunction();

  // Okay, we do have to simplify something.  Scan through and rewrite operands.
  SILBuilder B(origInst);
  GraphOperationBuilder opBuilder(origName);
  SILValue outParameterAddress;
  for (auto &operand : origOperands) {
    assert(operand.getKind() == GraphOperationInfo::SOK_Single &&
           "SILGen should not have generated a list operand");
    auto operandValue = operand.getSingleOperand();
    auto operandLowering = std::get<1>(operand.decodeName());

    // If this is an out parameter, take note of it (so that we can deal with it
    // later), and exclude it from the list of rewritten operands.
    if (operandLowering == GraphOperationInfo::OperandLowering::Out) {
      auto operandType = operandValue->getType();
      assert(operandType.isAddress());
      if (!operandType.isLoadable(origInst->getModule())) {
        auto astType = operandType.getASTType();
        if (astType->hasArchetype()) {
          diagnose(ctx, getUserSourceLocation(origInst).getSourceLoc(),
                   diag::tf_op_result_generic, astType);
        } else {
          diagnose(ctx, getUserSourceLocation(origInst).getSourceLoc(),
                   diag::tf_op_result_not_value_or_aggregate, astType);
        }
        return nullptr;
      }
      assert(!outParameterAddress && "there is more than one out parameter");
      outParameterAddress = operandValue;
      continue;
    }

    // If this is an address operand, emit a load of the value.
    if (isLoadableAddressType(operandValue->getType())) {
      bool hasOwnership = origInst->getFunction()->hasQualifiedOwnership();
      auto loadOwnership = hasOwnership ? LoadOwnershipQualifier::Trivial
                                        : LoadOwnershipQualifier::Unqualified;
      auto load = B.createLoad(origInst->getLoc(), operandValue, loadOwnership);
      load->setDebugLocation(origInst->getDebugLocation());
      operandValue = load;
    }

    // If the operand is a StructInst building the value that we want to
    // extract, just get the element out of it, to avoid generating bloated IR.
    operandValue = lookThroughSingleElementStructInsts(operandValue);

    // If this is a struct value, emit struct extraction instruction(s).
    while (auto fieldDecl = getPrimitiveStructField(
                                     operandValue->getType().getASTType())) {
      auto extract = B.createStructExtract(origInst->getLoc(), operandValue,
                                           fieldDecl);
      extract->setDebugLocation(origInst->getDebugLocation());
      operandValue = extract;
    }

    opBuilder.addOperand(operandValue, operand.getNameWithSuffix());
  }

  // Now that we've rebuilt the operand list, create a new graph_op and replace
  // the old one.
  auto newType = outParameterAddress ?
      outParameterAddress->getType().getObjectType() : origResult->getType();
  auto newInst = opBuilder.build(B, ctx, origInst->getLoc(), newType);
  newInst->setDebugLocation(origInst->getDebugLocation());

  // If the original instruction had an out parameter, store the new
  // instruction's value to that address.
  if (outParameterAddress) {
    auto hasOwnership = newInst->getFunction()->hasQualifiedOwnership();
    auto storeOwnership = hasOwnership ? StoreOwnershipQualifier::Trivial
                                       : StoreOwnershipQualifier::Unqualified;
    assert(newInst->getNumResults() == 1 &&
           "simplified graph_op should still only have one result");
    B.createStore(origInst->getLoc(), newInst->getResult(0),
                  outParameterAddress, storeOwnership);
  }

  // Replace the old with the new and delete the old instruction.
  origInst->replaceAllUsesPairwiseWith(newInst);

  // Remove the StructInst and other random values that we leave around in the
  // program, now that we directly refer to the TensorFlow values.
  deleteInstAndAbandonedUses(origInst);

  return newInst;
}

/// If the specified instruction is an high-level aggregate operation like
/// copy_addr or destroy_addr, break it down into its more primitive operations
/// and return true.  Otherwise, return false.
///
/// If 'tfc' is non-null, this will only promote ops working on a type that
/// contains a TensorFlow value.
///
/// This leaves the input instruction in place and inserts the additional
/// instructions immediately after the input instruction that is exploded.
static bool explodeAggregateInst(SILInstruction *inst,
                                 TensorFunctionClassifier *tfc) {
  // Check to see if this is an instruction we can handle below, early exiting
  // if not.
  if (!isa<CopyAddrInst>(inst) &&
      !isa<DestroyAddrInst>(inst) &&
      !isa<RetainValueInst>(inst) &&
      !isa<ReleaseValueInst>(inst) &&
      !isa<StrongRetainInst>(inst) &&
      !isa<StrongReleaseInst>(inst))
    return false;

  // Check to make sure that this operation is doing something on a value
  // containing a TensorFlow value.  If not, just leave it alone.
  auto type = inst->getOperand(0)->getType();
  if (tfc &&
      !tfc->containsTensorFlowValue(type, /*checkHigherOrderFunctions*/ false))
    return false;

  // TODO: This is currently just handling loadable types.  We should be able to
  // scalarize address-only elements, by turning them into by-address operations
  // on each element.  This can occur when a struct/tuple contains tensors and
  // also has some address-only type.
  auto &TL = inst->getModule().getTypeLowering(type);
  if (!TL.isLoadable())
    return false;

  // Insert any new instructions right after the one we're going to explode.
  if (isa<TermInst>(inst)) return false;
  SILBuilder B(++SILBasicBlock::iterator(inst));
  B.setCurrentDebugScope(inst->getDebugScope());

  // Lower a copy_addr into a load and store + retain/release instructions.
  if (auto *copyAddr = dyn_cast<CopyAddrInst>(inst)) {
    // Note, we don't use TL.emitCopyInto because that will produce a copy_addr.
    auto loc = copyAddr->getLoc();
    SILValue value =
      TL.emitLoadOfCopy(B, loc, copyAddr->getSrc(), copyAddr->isTakeOfSrc());
    TL.emitStoreOfCopy(B, loc, value, copyAddr->getDest(),
                       copyAddr->isInitializationOfDest());
  } else if (auto *destroy = dyn_cast<DestroyAddrInst>(inst)) {
    /// Turn a destroy_addr into a load+release_value pair.
    TL.emitDestroyAddress(B, destroy->getLoc(), destroy->getOperand());
  } else if (isa<RetainValueInst>(inst) || isa<StrongRetainInst>(inst)) {
    // Turn a retain_value into a retain_value on its elements.  We peephole
    // StructInst values because they are so common and this generates cleaner
    // IR and faster compile times.
    auto op = lookThroughSingleElementStructInsts(inst->getOperand(0));
    if (op != inst->getOperand(0) && op->getType().isAnyClassReferenceType())
      B.createStrongRetain(inst->getLoc(), op, Atomicity::Atomic);
    else
      TL.emitLoweredCopyValueDirectChildren(B, inst->getLoc(),
                                            inst->getOperand(0));
  } else if (isa<ReleaseValueInst>(inst) || isa<StrongReleaseInst>(inst)) {
    // Turn a retain_value into a retain_value on its elements.  We peephole
    // StructInst values because they are so common and this generates cleaner
    // IR and faster compile times.
    auto op = lookThroughSingleElementStructInsts(inst->getOperand(0));
    if (op != inst->getOperand(0) && op->getType().isAnyClassReferenceType())
      B.createStrongRelease(inst->getLoc(), op, Atomicity::Atomic);
    else
      TL.emitLoweredDestroyValueDirectChildren(B, inst->getLoc(),
                                               inst->getOperand(0));
  } else {
    llvm_unreachable("unhandled instructions should be filtered above");
  }

  return true;
}

/// Identify all of the tensor operations in the current function, and scan them
/// to see if there are any indirect arguments, where the address of a stack
/// allocation is passed to the graph_op.  These occur when the tensor op was in
/// a generic context and was passed a scalar attribute value of generic type.
///
/// If we find one of these indirect values, transform it into a load of the
/// address and a use of the loaded value.  This allows the stack allocation to
/// be promoted, allowing us to construct SSA def-use chains.
///
/// Similarly, if we find an indirect output, replace it with a direct output
/// and a store of the outputted value.  This occurs when the tfop has been
/// inlined from a context where its output is address-only.
///
/// Also, if we see a struct operand that wraps a primitive value, we extract
/// out the underlying scalar value until we get to a builtin integer or
/// floating point value.
///
/// Since we're scanning the function, keep track of all of the tensor
/// operations to avoid additional linear scans over the function.
///
/// Returns true on error.
///
bool TFDeabstraction::simplifyTensorOperands() {
  llvm::PrettyStackTraceFormat X("TFDeabstraction::simplifyTensorOperands");
  bool containsGraphOp = false;
  bool hasError = false;

  bool alreadyPrinted = false;
  auto logIfFirstChange = [&]() {
    if (alreadyPrinted) return;
    logCurrentState("After Inlining", /*detailed*/true);
    alreadyPrinted = true;
  };

  for (auto &BB : fn) {
    for (auto I = BB.begin(), E = BB.end(); I != E; ) {
      // Manually move iterator to avoid invalidation if we replace 'inst'.
      auto *inst = &*I++;

      // Try to decode this instruction as an op.  If it isn't one, ignore it.
      if (auto *graphOpInst = dyn_cast<GraphOperationInst>(inst)) {
        logIfFirstChange();

        // Simplify operands if possible.
        auto newInst = simplifyOperands(graphOpInst, *this);

        if (!newInst) {
          hasError = true;
          continue;
        }

        // Remember this for later passes.
        tensorOps.push_back(newInst);
        containsGraphOp = true;
        continue;
      }

      // If we have a call to a function that is conditionally promotable to a
      // tensor op, we add it to the set of tensor operations we're trying to
      // deabstract.  This ensures that we deabstract its operands, which makes
      // it possible to tell if it is getting a variable or constant value.
      if (auto *apply = dyn_cast<ApplyInst>(inst)) {
        if (isDecodableApply(apply)) {
          logIfFirstChange();
          // Remember this for later passes.
          tensorOps.push_back(apply);
          containsGraphOp = true;
          continue;
        }
      }

      // Find retain and release instructions that directly use TensorFlow
      // values.  We treat them as tensorOps to ensure that their operands are
      // deabstracted.
      if (isa<StrongRetainInst>(inst) || isa<StrongReleaseInst>(inst)) {
        if (isTensorFlowValue(inst->getOperand(0)->getType())) {
          tensorOps.push_back(inst);
          continue;
        }
      }

      // Check to see if this is an aggregate operation (like a copy_addr, a
      // retain or release, etc) that involves a TensorFlow value.  If so,
      // explode it out into its components and reprocess the components.  This
      // ensures that nothing later in deabstraction or partitioning have to
      // worry about them.
      if (explodeAggregateInst(inst, &tfc)) {
        logIfFirstChange();

        // Reset our iterator to the first instruction we just produced so we
        // walk through them and recursively expand or remember them as
        // appropriate.
        I = ++SILBasicBlock::iterator(inst);

        // We frequently produce dead code by exploding things, for example a
        // retain of a StructInst value will end up being a retain of the
        // original value, and therefore strand the StructInst.  Clean this
        // stuff up as we go.  This is better for compile time and it makes it
        // a lot easier to read the debugging dumps.
        deleteInstAndAbandonedUses(inst);
        continue;
      }

      // Otherwise we leave the instruction alone.
    }
  }

  // If the tensorOps list just contained retain/release instructions but had
  // no actual tensor graph_ops, we'll ignore the function because there is
  // nothing to partition out of it.  This is probably something actually
  // working on the host-side tensor operation.
  if (!containsGraphOp)
    tensorOps.clear();

  return hasError;
}

namespace {
  /// This helper is used to find promotable memory in the operand chains of
  /// tensor operations.  This operates on the pre-deabstraction code, so it has
  /// to be able to look through the various cases that will be eliminated
  /// later.
  class PromotableMemoryFinder {
    SILFunction &fn;
    SmallVectorImpl<AllocStackInst*> &stackAllocs;
    SmallPtrSet<SILInstruction*, 32> visited;
    TensorFunctionClassifier &tfc;
  public:

    PromotableMemoryFinder(SmallVectorImpl<AllocStackInst*> &stackAllocs,
                           TensorFunctionClassifier &tfc, SILFunction &fn)
      : fn(fn), stackAllocs(stackAllocs), tfc(tfc) {}

    bool run(ArrayRef<SILInstruction*> tensorOps);
  private:
    void findPromotableMemoryFromValue(SILValue value);
    void findPromotableMemoryFromLoadedAddress(SILValue pointer);

    void findMainFunctionGlobalAddressRootCandidates(
                     SmallVectorImpl<std::pair<SILValue, bool>> &addressRoots);
    bool canAddressRootBeReliablyPromoted(SILValue root);

    void promoteAddressRootsToStack(
                        ArrayRef<std::pair<SILValue, bool>> addressRoots);

  };
} // end anonymous namespace



/// Analyze the dataflow values feeding into the specified tensor operations in
/// order to find promotable stack values and address root references.
///
/// This returns true if any address roots were promoted to stack values.
///
bool PromotableMemoryFinder::run(ArrayRef<SILInstruction*> tensorOps) {
  llvm::PrettyStackTraceFormat X("PromotableMemoryFinder::run");

  // Find all the promotable memory reachable from tensor ops.  This ensures
  // we can directly connect their use-def edges together.
  for (auto *op : tensorOps) {
    for (auto &operand : op->getAllOperands())
      findPromotableMemoryFromValue(operand.get());
  }

  // Next we collect address roots, which are pointers that are not stack
  // allocations that we need to promote.  We start by collecting candidate
  // pointers, then validating them.  We keep track of the root pointer as well
  // as whether the value starts out uninitialized (which is the case for many
  // global roots).
  SmallVector<std::pair<SILValue, bool>, 8> addressRoots;

  // Check the arguments to the SIL function for any indirect structs/tuples
  // that contain tensors.  Such functions are generally inlined into the caller
  // but can appear this way when the user explicitly specifies @noinline.  In
  // this case we want to promote the pointer as a root because this allows
  // turning the entire body into SSA.
  for (auto arg : fn.getArguments()) {
    auto convention = cast<SILFunctionArgument>(arg)->getArgumentConvention();
    // If this is an indirect argument working on tensors, it is a candidate.
    if (convention.isIndirectConvention() &&
        tfc.containsTensorFlowValue(arg->getType(),
                                    /*checkHigherOrderFunctions*/ true))
      addressRoots.push_back({arg, /*startsUninitialized*/ false});
  }


  // If we're in the main function processing top level code, scan the function
  // to collect any global_addr instructions which provide address roots.  We
  // want to promote tensor-related globals and the values that feed into them.
  if (TFPromoteGlobalVariables && fn.getName() == SWIFT_ENTRY_POINT_FUNCTION)
    findMainFunctionGlobalAddressRootCandidates(addressRoots);

  if (addressRoots.empty())
    return false;

  // If we've found any address roots, check to see if the computation that
  // feeds into them can be reliably promoted.
  for (unsigned i = 0; i != addressRoots.size(); ++i) {
    if (canAddressRootBeReliablyPromoted(addressRoots[i].first))
      continue;

    // If we can't promote this root, remove it from our set.
    std::swap(addressRoots[i], addressRoots.back());
    addressRoots.pop_back();
    --i;
  }

  if (addressRoots.empty())
    return false;

  // If any address roots were found, predictably promote them to the stack to
  // unblock analysis.
  promoteAddressRootsToStack(addressRoots);
  return true;
}


/// Scan upward through the def-use chains of the specified operand value,
/// looking through operations that we can deabstract.  If we find stack
/// allocations along the way, add them to our set.
void PromotableMemoryFinder::findPromotableMemoryFromValue(SILValue value) {
  // If we found a non-instruction operand, or an instruction we've already
  // visited, then we're done scanning it.
  auto *inst = value->getDefiningInstruction();
  if (!inst || !visited.insert(inst).second)
    return;

  // If this is one of the instructions we can deabstract by scalarizing, just
  // look through it.
  if (isa<TupleInst>(inst) || isa<StructInst>(inst) ||
      isa<StructExtractInst>(inst) || isa<TupleExtractInst>(inst)) {
    for (auto &operand : inst->getAllOperands())
      findPromotableMemoryFromValue(operand.get());
    return;
  }

  // If this is a load, then we can deabstract it if it is a SRoA'able pointer
  // to a stack allocation.
  if (auto *load = dyn_cast<LoadInst>(inst))
    findPromotableMemoryFromLoadedAddress(load->getOperand());
}

/// The specific pointer is being loaded by a tensor operation operand.
/// Recursively process the pointer - if it is to a stack allocation that we can
/// deabstract, then recursively process any stores into it as values that feed
/// the tensor operation.
void PromotableMemoryFinder::
findPromotableMemoryFromLoadedAddress(SILValue pointer) {
  while (isa<TupleElementAddrInst>(pointer) ||
         isa<StructElementAddrInst>(pointer) ||
         isa<BeginAccessInst>(pointer)) {
    pointer = cast<SingleValueInstruction>(pointer)->getOperand(0);
  }

  // If we've already processed this instruction, then we're done.
  auto *pointerInst = pointer->getDefiningInstruction();
  if (!pointerInst || !visited.insert(pointerInst).second)
    return;

  // If the base of the pointer is something other than a stack allocation or if
  // we already processed this, then we're done.
  auto *alloc = dyn_cast<AllocStackInst>(pointerInst);
  if (!alloc)
    return;

  // Ok, this is a stack allocation we want to promote, remember it.
  stackAllocs.push_back(alloc);

  // Walk the use-def chains of the allocation, finding any stores that feed
  // into it, and recursively processing the values that are store into it.
  SmallVector<SILInstruction*, 4> instrsToProcess;
  instrsToProcess.push_back(alloc);

  while (!instrsToProcess.empty()) {
    auto *inst = instrsToProcess.pop_back_val();

    for (auto result : inst->getResults())
      for (auto use : result->getUses()) {
        auto *user = use->getUser();
        // If we found a store instruction on the upward pass, and if the store
        // is *to* the alloc then we can recursively process the value stored
        // into it.
        if (auto *store = dyn_cast<StoreInst>(user)) {
          // If this is a store *to* the address, then process the stored value
          // as an input.
          if (use->getOperandNumber() == 1)
            findPromotableMemoryFromValue(store->getSrc());
          continue;
        }

        // copy_addr's are a load+store pair.
        if (auto *copyaddr = dyn_cast<CopyAddrInst>(user)) {
          // If we found a copy_addr into this address during an upward scan,
          // then this is a load of the other operand.
          if (use->getOperandNumber() == 1)
            findPromotableMemoryFromLoadedAddress(copyaddr->getSrc());
        }

        // If this is the original allocation or an SRoA'able projection of its
        // address, then recursively process users.
        if (isa<TupleElementAddrInst>(inst) ||
            isa<StructElementAddrInst>(inst)) {
          instrsToProcess.push_back(user);
          continue;
        }

        // Otherwise we don't know what kind of user this is, ignore it.
      }
  }
}

/// Find all global addrs in the function, whether or not they involve tensor
/// operations: they could involve tensor values but not be directly used in
/// the ops.  If we find a global tensor, make sure to add it to our set.  It
/// may be a use of a tensor op, but not being used by one.
///
/// The representation of global addresses is also a bit wonky:  There can be
/// multiple global_addr instructions for each global.  Later code wants to
/// have a single pointer to reason about, so we canonicalize to one of them.
///
void PromotableMemoryFinder::
findMainFunctionGlobalAddressRootCandidates(
                    SmallVectorImpl<std::pair<SILValue, bool>> &addressRoots) {
  // First collect all the alloc_globals that may be present in the function,
  // to ensure we have them all when we start scanning for global_addr's.
  DenseMap<SILGlobalVariable*, AllocGlobalInst*> allocGlobals;
  for (auto &bb : fn) {
    for (auto &inst : bb) {
      // If we see an alloc global, remember where it is.
      if (auto agi = dyn_cast<AllocGlobalInst>(&inst)) {
        auto gv = agi->getReferencedGlobal();
        if (tfc.containsTensorFlowValue(gv->getLoweredType(),
                                        /*checkHigherOrderFunctions*/ false)) {
          assert(allocGlobals[agi->getReferencedGlobal()] == 0 &&
                 "more than one alloc_global instruction in the function?");

          allocGlobals[gv] = agi;
        }
      }
    }
  }

  // FIXME: We are missing an important validity check here that checks to
  // verify that there are no references to the global *other* than from the
  // main function.  This is generally true because we inline tensor ops
  // aggressively, but can be incorrect in some cases: e.g. a tensor-using
  // function is marked @noinline, or such a function just contains a copy.
  DenseMap<SILGlobalVariable*, GlobalAddrInst*> globalAddrRoots;
  for (auto &bb : fn) {
    for (auto bbi = bb.begin(), e = bb.end(); bbi != e; ) {
      auto &inst = *(bbi++);

      // Process GlobalAddrInst's.
      auto ga = dyn_cast<GlobalAddrInst>(&inst);
      if (!ga || !tfc.containsTensorFlowValue(
                     ga->getType(), /*checkHigherOrderFunctions*/ false))
        continue;

      // Check to see if this is the first global_addr for this global
      // variable.  If not, we reuse the existing one, which we know dominates
      // our current code.
      auto &entry = globalAddrRoots[ga->getReferencedGlobal()];
      if (entry) {
        ga->replaceAllUsesWith(entry);
        ga->eraseFromParent();
        continue;
      }

      // Otherwise, this is the first one, and it will be our canonical
      // pointer.  If we have a global_alloc, then it starts out uninitialized
      // but if we don't (as in the case of the REPL) it is known to be
      // previously initialized.
      auto allocGlobal = allocGlobals[ga->getReferencedGlobal()];
      entry = ga;
      addressRoots.push_back({ ga, /*isUninit*/allocGlobal != nullptr });

      // If this global_addr is in the entry block, then it will dominate any
      // other ones: we know it is the first in the entry block (because we
      // scan top to bottom) and we know the entry block dominates everything
      // else.
      if (ga->getParent() == fn.getEntryBlock())
        continue;

      // Otherwise, we aren't sure it will dominate all uses.  If we saw an
      // alloc_global instruction, move it right after that.  We know it will
      // dominate all uses.
      if (allocGlobal) {
        ga->moveAfter(allocGlobal);
        continue;
      }

      // Otherwise, move this to the entry block.
      ga->moveBefore(fn.getEntryBlock()->getTerminator());
    }
  }
}

/// Once we've found address roots that we're interested in, walk their uses to
/// see if they are doing things we have confidence in promoting.  Notably, we
/// cannot promote something that escapes the pointer.
///
bool PromotableMemoryFinder::canAddressRootBeReliablyPromoted(SILValue root) {
  // Check all uses of the root, including direct aliases formed by things
  // like begin_access.
  SmallVector<SILValue, 4> addrWorklist;
  addrWorklist.push_back(root);

  while (!addrWorklist.empty()) {
    auto addr = addrWorklist.pop_back_val();

    // Walk the use chains of the addr, looking for stores to it.  Any store
    // to it produces a value that feeds it, which can add new stack allocations
    // to our set.
    for (auto *use : addr->getUses()) {
      auto user = use->getUser();

      // Take an extremely conservative approach to handling accesses of the
      // global, whitelisting specific sorts of uses.  If we find anything
      // we can't handle, we abort promotion of this root.
      if (isa<EndAccessInst>(user) ||    // Just a marker.
          isa<LoadInst>(user) ||         // Reads are always ok.
          isa<DebugValueAddrInst>(user)) // Debug info is ok.
        continue;

      // Anything that dives into an element of the global can continue to
      // dive into the promoted value.
      if (isa<StructElementAddrInst>(user) || isa<TupleElementAddrInst>(user))
        continue;

      // If this is a store *to* the global, analyze the input value.
      if (auto *si = dyn_cast<StoreInst>(user)) {
        if (use->getOperandNumber() == 1) {
          findPromotableMemoryFromValue(si->getOperand(0));
          continue;
        }
      }

      // If this is a begin_access instruction, then it is a projection/copy
      // of the address.  Analyze it too.
      if (auto *begin = dyn_cast<BeginAccessInst>(user)) {
        addrWorklist.push_back(begin);
        continue;
      }

      // If this is an apply_inst passing the global's address as an indirect
      // operand, then we are ok.  These generally get inlined, but can occur
      // when the user specifies @noinline on a method, for example.
      //
      if (auto *apply = dyn_cast<ApplyInst>(user)) {
        // FIXME: This seems wrong, because it is not counting indirect results.
        // See DIMemoryUseCollector's use of getSubstCalleeConv for an example.
        auto conventions = apply->getSubstCalleeConv();
        assert(conventions.getNumIndirectSILResults() == 0 &&
               "FIXME: Handle this");

        unsigned opIdx = use->getOperandNumber();
        if (auto argIndex = apply->getArgumentIndexForOperandIndex(opIdx)) {
          auto paramConvention =
            conventions.getParameters()[argIndex.getValue()].getConvention();
          if (isIndirectFormalParameter(paramConvention))
            continue;
        }
      }


      // Some other unexpected user of the address is left around.  We should
      // handle this some day, but for now just leave the global access
      // unchanged, to avoid miscompiling code.
      if (getTFDumpIntermediateStream() == &llvm::outs()) {
        // Make this a hard error in the testsuite.
        llvm::errs() << "unexpected global_addr user in top level code"
                     << " promotion: " << *user << "\n\n";
        llvm::errs() << *user->getFunction();
        llvm::errs() << "unexpected global_addr user in top level code"
                     << " promotion: " << *user << "\n\n";
        abort();
      }

      return false;
    }
  }

  return true;
}


/// Our dataflow analysis of tensor operations has decided that some number of
/// address roots need to be promoted to SSA in order to perform deabstraction,
/// and has verified that this is safe.  Perform this transformation now.
void PromotableMemoryFinder::
promoteAddressRootsToStack(ArrayRef<std::pair<SILValue, bool>> addressRoots) {
  llvm::PrettyStackTraceFormat X("PromotableMemoryFinder::"
                                 "promoteAddressRootsToStack");

  DenseMap<SILValue, AllocStackInst*> stackAllocForRoot;

  // Promote each root by making a stack allocation that corresponds to them,
  // inserting loads and stores to the real root, and replacing the uses of
  // the root instructions with the stack allocation.
  for (auto rootInfo : addressRoots) {
    auto root = rootInfo.first;

    // Create a stack allocation in the entry block for the function.
    SILBuilder B(&fn.getEntryBlock()->front());
    auto stackAlloc = B.createAllocStack(root.getLoc(),
                                         root->getType().getObjectType());
    stackAllocForRoot[root] = stackAlloc;

    // Make sure to convert the generated alloc_stack to SSA.
    stackAllocs.push_back(stackAlloc);

    // Replace all uses of the root with the stack value.
    root->replaceAllUsesWith(stackAlloc);
  }

  // Find all exit blocks from the function.
  SmallVector<SILBasicBlock*, 4> exitBlocks;
  for (auto &bb : fn) {
    if (isa<ReturnInst>(bb.getTerminator()) ||
        isa<ThrowInst>(bb.getTerminator()) ||
        isa<UnwindInst>(bb.getTerminator()))
      exitBlocks.push_back(&bb);
  }


  // Insert a stack deallocation plus cleanup in all of the exit blocks.
  for (auto rootInfo : addressRoots) {
    auto root = rootInfo.first;
    auto loc = root.getLoc();
    auto stackAlloc = stackAllocForRoot[root];
    assert(stackAlloc && "where'd our alloc_stack go?");

    // In some cases like global variables in top level code, the root will
    // start out uninitialized.  In other cases, it is already initialized - as
    // in indirect arguments to functions or REPL code that reuses a global.
    // If it is initialized, emit code to do so.
    if (!rootInfo.second) {
      auto insertionPoint = rootInfo.first->getDefiningInstruction();

      // Insert the initialization after the root or stack alloc.
      if (!insertionPoint) insertionPoint = stackAlloc;
      SILBuilder B(++SILBasicBlock::iterator(insertionPoint));

      auto &TL = B.getTypeLowering(stackAlloc->getType());
      TL.emitCopyInto(B, loc, root, stackAlloc, IsTake_t::IsNotTake,
                      IsInitialization_t::IsInitialization);
    }

    // Process each exit block, inserting epilog code.
    for (auto *exit : exitBlocks) {
      SILBuilder B(exit->getTerminator());

      // Load from the stack allocation and store to the root, leaving it
      // initialized with our final state.

      // If the root started out uninitialized, then this is an initialization
      // of it, otherwise this is a reassignment of it.
      auto &TL = B.getTypeLowering(stackAlloc->getType());
      TL.emitCopyInto(B, loc, stackAlloc, root, IsTake_t::IsTake,
                      IsInitialization_t(rootInfo.second));

      B.createDeallocStack(loc, stackAlloc);
    }
  }
}

/// Scan the function looking for TensorFlow value AllocStack instructions to
/// promote.
void TFDeabstraction::promoteToSSA(ArrayRef<AllocStackInst *> allocs) {
  // If there is nothing to promote, don't bother calculating dominator info.
  if (allocs.empty())
    return;

  llvm::PrettyStackTraceFormat X("PromotableMemoryFinder::promoteToSSA");

  // Our first scan will look for begin/end access instructions and remove them,
  // allowing later passes to be simpler.
  // This is done repeatedly, since a begin_access itself can have another
  // begin_access user.
  for (auto *alloc : allocs) {
    while (true) {
      bool changed = false;
      for (auto UI = alloc->use_begin(); UI != alloc->use_end();) {
        auto *begin = dyn_cast<BeginAccessInst>((*UI++)->getUser());
        if (!begin)
          continue;

        // If we have a begin_access instruction, replace uses of begin_access
        // with uses of the original value and remove the end_access.
        for (auto UI = begin->use_begin(); UI != begin->use_end();) {
          auto *use = *UI++;
          auto inst = use->getUser();
          if (isa<EndAccessInst>(inst))
            inst->eraseFromParent();
          else
            use->set(alloc);
        }
        begin->eraseFromParent();
        changed = true;
      }
      if (!changed)
        break;
    }
  }

  // Now we explode the alloc / dealloc / load / store operations of aggregate
  // values into per-field operations. For those tfop attr types that we will
  // const-evaluate later (only "TensorShape" for now), stop exploding them, so
  // that we can properly propagate SSA values for them in the subsequent
  // propagateSSAValues() call.
  (void)runSROAOnInsts(allocs, [](AllocStackInst *alloc) {
    auto ty = alloc->getType().getASTType();
    auto *structTy = ty->getAs<StructType>();
    return !structTy || structTy->getDecl()->getNameStr() != "TensorShape";
  });

  // Since the SROA pass above may have mutate alloc insts, we again scan over
  // all of the operands of the tensor ops (including tf op attributes), finding
  // stack allocations that we want to promote to SSA.
  SmallVector<AllocStackInst *, 16> newStackAllocs;
  if (PromotableMemoryFinder(newStackAllocs, tfc, fn).run(tensorOps)) {
    logCurrentState("After running SROA",
                    /*detailed*/ true);
  }

  for (auto alloc : newStackAllocs)
    prepareStackAllocForPromotion(alloc);

  // Otherwise the function does have tensor operations, so lets promote any
  // stack allocations out of the way so we can do simple dataflow analysis.
  auto domInfo = passManager->getAnalysis<DominanceAnalysis>()->get(&fn);
  promoteAllocsToSSA(newStackAllocs, domInfo);
}

/// Preprocess the specified allocation instruction to make it more suitable for
/// promotion to SSA.  In particularly, we eliminate CopyAddrInst and other
/// uses that could prevent us from promoting this.
void TFDeabstraction::prepareStackAllocForPromotion(AllocStackInst *alloc) {
  // Our second pass looks for aggregate operations and struct_element_addrs
  // that poke inside the allocation.
  for (auto UI = alloc->use_begin(); UI != alloc->use_end();) {
    auto *inst = (*UI)->getUser();

    if (auto *sea = dyn_cast<StructElementAddrInst>(inst)) {
      if (auto *use = sea->getSingleUse()) {
        // If we have a load(struct_element_addr(alloc)) turn it into
        // struct_extract(load(alloc)).
        if (auto *load = dyn_cast<LoadInst>(use->getUser())) {
          SILBuilder B(load);
          auto *newLoad = B.createLoad(load->getLoc(), sea->getOperand(),
                                       load->getOwnershipQualifier());
          auto *newVal = B.createStructExtract(load->getLoc(), newLoad,
                                               sea->getField(),
                                               load->getType());
          load->replaceAllUsesWith(newVal);
          load->eraseFromParent();
          ++UI;
          sea->eraseFromParent();
          continue;
        }

        // If we have a store(x ->struct_element_addr(alloc)), turn it into a
        // load of the whole value, a bunch of extracts, then a struct_inst
        // to rebuild the whole value, then a store of the whole thing.
        //
        // TODO: For now, we only handle a single element struct, which is
        // considerably simpler.
        //
        if (auto *store = dyn_cast<StoreInst>(use->getUser())) {
          if (use->getOperandNumber() == 1 &&  // store TO the alloca.
              tf::getFieldIfContainsSingleField(sea->getStructDecl())) {
            SILBuilder B(store);
            auto *newStruct = B.createStruct(store->getLoc(),
                                             alloc->getType().getObjectType(),
                                             store->getOperand(0));
            B.createStore(store->getLoc(), newStruct, sea->getOperand(),
                          store->getOwnershipQualifier());
            store->eraseFromParent();
            ++UI;
            sea->eraseFromParent();
            continue;
          }
        }
      }
    }

    // Explode aggregate by-address instructions like copy-addr.
    if (explodeAggregateInst(inst, /*all types*/nullptr)) {
      ++UI;
      inst->eraseFromParent();
      continue;
    }

    // Otherwise we have something else, leave it alone.
    ++UI;
  }
}

/// The specified argument has tuple type that deabstraction needs to scalarize.
/// Explode it into its deabstracted elements, rebuilding it and the branch
/// instructions that feed it.  This returns a value of the original type that
/// can be used for further analysis.
static SILValue explodeSILTupleArgument(SILPHIArgument *arg) {
  SmallVector<SILValue, 4> newArgs;

  auto *argBB = arg->getParent();

  // Collect all the fields and add new BB arguments to the block for each of
  // them.
  auto tuple = arg->getType();
  unsigned numElements = tuple.castTo<TupleType>()->getNumElements();
  for (unsigned i = 0; i != numElements; ++i) {
    auto newArg = argBB->createPHIArgument(tuple.getTupleElementType(i),
                                           arg->getOwnershipKind());
    newArgs.push_back(newArg);
  }

  // Now that we have created all of the BB arguments, we can create a new
  // tuple inst, replace the old argument, and remove it.
  SILBuilder B(&argBB->front());
  auto replacement = B.createTuple(argBB->front().getLoc(),
                                   arg->getType(), newArgs);
  arg->replaceAllUsesWith(replacement);
  unsigned argNo = arg->getIndex();
  argBB->eraseArgument(argNo);

  // Ok, now that we've exploded the BB argument itself, we need to explode the
  // values passed in the predecessor blocks.
  for (auto pi : argBB->getPredecessorBlocks()) {
    auto *br = cast<BranchInst>(pi->getTerminator());
    SmallVector<SILValue, 8> operands;
    for (unsigned i = 0, e = br->getNumOperands(); i != e; ++i)
      if (i != argNo)
        operands.push_back(br->getOperand(i));

    auto origValue = br->getOperand(argNo);

    B.setInsertionPoint(br);

    // Add all of the extracted versions of the elements.
    for (unsigned i = 0; i != numElements; ++i)
      operands.push_back(B.createTupleExtract(br->getLoc(), origValue, i));

    // Replace the branch itself.
    SILBuilder(br).createBranch(br->getLoc(), br->getDestBB(), operands);
    br->eraseFromParent();
  }

  // Ok, we're done.  Return the generated StructInst that aggregates the
  // arguments back to the caller.
  return replacement;
}

/// The specified argument has struct type that deabstraction needs to
/// scalarize. Explode it into its deabstracted elements, rebuilding it and the
/// branch instructions that feed it.  This returns a value of the original type
/// that can be used for further analysis.
static SILValue explodeSILStructArgument(SILPHIArgument *arg) {
  SmallVector<VarDecl*, 4> elementDecls;
  SmallVector<SILValue, 4> newArgs;

  auto &M = arg->getFunction()->getModule();
  auto *argBB = arg->getParent();
  auto fnLoc = argBB->getParent()->getLocation();

  // Collect all the fields and add new BB arguments to the block for each of
  // them.
  auto structType = arg->getType();
  auto decl = structType.getStructOrBoundGenericStruct();
  for (auto fieldDecl : decl->getStoredProperties()) {
    elementDecls.push_back(fieldDecl);
    auto fieldTy = structType.getFieldType(fieldDecl, M);

    auto newArg = argBB->createPHIArgument(fieldTy, arg->getOwnershipKind());
    newArgs.push_back(newArg);
  }

  // Now that we have created all of the BB arguments, we can create a new
  // struct inst, replace the old argument, and remove it.
  SILBuilder B(&argBB->front());
  auto replacement = B.createStruct(fnLoc, arg->getType(), newArgs);
  arg->replaceAllUsesWith(replacement);
  unsigned argNo = arg->getIndex();
  argBB->eraseArgument(argNo);

  // Ok, now that we've exploded the BB argument itself, we need to explode the
  // values passed in the predecessor blocks.
  for (auto pi : argBB->getPredecessorBlocks()) {
    auto *br = cast<BranchInst>(pi->getTerminator());
    SmallVector<SILValue, 8> operands;
    for (unsigned i = 0, e = br->getNumOperands(); i != e; ++i)
      if (i != argNo)
        operands.push_back(br->getOperand(i));

    B.setInsertionPoint(br);

    // Add all of the extracted versions of the elements.
    auto origValue = br->getOperand(argNo);
    for (auto fieldDecl : elementDecls)
      operands.push_back(B.createStructExtract(fnLoc, origValue, fieldDecl));

    // Replace the branch itself.
    SILBuilder(br).createBranch(br->getLoc(), br->getDestBB(), operands);
    br->eraseFromParent();
  }

  // Ok, we're done.  Return the generated StructInst that aggregates the
  // arguments back to the caller.
  return replacement;
}

/// If the specified type is a Swift.Array or some element type, then return the
/// element type.  Otherwise, return a null Type.
static Type getArrayElementType(Type ty) {
  if (auto bgst = ty->getAs<BoundGenericStructType>())
    if (bgst->getDecl() == bgst->getASTContext().getArrayDecl())
      return bgst->getGenericArgs()[0];
  return Type();
}

/// If the specified value is a single-element struct_inst wrapper, look through
/// them.  We special case arrays, and return Array<T> values as themselves.
static SILValue getValueInsideStructInst(SILValue value) {
  // Dig through one-argument struct insts.
  while (auto structVal = dyn_cast<StructInst>(value)) {
    // If this is an ArrayType, don't dig in.
    if (getArrayElementType(structVal->getType().getASTType()))
      break;

    if (structVal->getNumOperands() != 1)
      break;
    value = structVal->getOperand(0);
  }
  return value;
}

/// Return true if this is a reference to the _allocateUninitialized helper
/// in array in the standard library allocating zero elements.
bool isArrayAllocUninit(SILValue op, SILValue &numElements) {
  auto *apply = dyn_cast<ApplyInst>(op->getDefiningInstruction());
  if (!apply)
    return false;
  auto *callee = dyn_cast<FunctionRefInst>(apply->getOperand(0));
  if (!callee)
    return false;

  auto calleeName = callee->getReferencedFunction()->getName();
  // FIXME: Gross hack because this is specialized by perf optimizer.  Remove
  // when deabstraction does arrays.
  if (!calleeName.contains("_allocateUninitializedArray"))
    return false;

  numElements = getValueInsideStructInst(apply->getOperand(1));
  return true;
}

namespace {
/// This is a little helper for working with literal arrays that may want to get
/// deleted if all references to them are removed.
struct ArrayElementDecoder {
  SmallVector<Operand *, 4> elementsAtInit;
  SmallPtrSet<SILInstruction *, 8> arrayInsts;

  /// Given a SILValue that may be an array, attempt to decode it into the
  /// literal values that make up its elements.  This returns the element type
  /// of the array if it succeeds, otherwise a null type.
  Type decode(SILValue value) {
    auto elementType = getArrayElementType(value->getType().getASTType());
    if (!elementType)
      return Type();

    // The only pattern we support involves a call to
    // _allocateUninitializedArray.  The array value will be a tuple extract
    // from the 0th result of the call.
    auto *teiValue = dyn_cast<TupleExtractInst>(value);
    if (!teiValue || teiValue->getFieldNo() != 0 ||
        !isa<ApplyInst>(teiValue->getOperand()))
      return Type();

    // Figure out the number of elements, which must be a constant integer.
    auto *apply = cast<ApplyInst>(teiValue->getOperand());

    if (decodeApply(apply))
      return elementType;
    return Type();
  }

  /// Given an applyinst for _allocateUninitialized, try to decode it.  This
  /// returns true on success or false on failure.
  bool decodeApply(ApplyInst *apply) {
    // Verify we have a call to _allocateUninitializedArray.
    SILValue numElementsVal;
    if (!isArrayAllocUninit(apply, numElementsVal) ||
        !isa<IntegerLiteralInst>(numElementsVal))
      return false;
    uint64_t numElements =
        cast<IntegerLiteralInst>(numElementsVal)->getValue().getLimitedValue();

    return !tf::ConstExprEvaluator::decodeAllocUninitializedArray(
        apply, numElements, elementsAtInit, &arrayInsts);
  }

  /// Try to remove the instructions that make up the array initialization.
  void removeInstructionsIfPossible() {
    if (arrayInsts.empty())
      return;

    // If we can remove it, drop all inter-dependent references.
    for (auto inst : arrayInsts)
      inst->dropAllReferences();
    // Then erase the instructions themselves.
    for (auto inst : arrayInsts)
      inst->eraseFromParent();
  }
};
} // end anonymous namespace

/// We've promoted any stack allocations that are in the way of tensor operands
/// so we now have proper SSA.  Look through struct and tuple injection and
/// projection instructions to find the underlying value that can feed the
/// tensor operation or attribute.  This is typically another tensor operation
/// or a constant (for attributes) but may be variables or other things that
/// cause a send.
///
static SILValue
propagateSSAOperand(SILValue v, SmallPtrSet<SILPHIArgument *, 8> &checkedPhis) {
  // This is the series of struct/tuple extract indices that the value is
  // currently being projected through.  Consider an access like this:
  //     B = struct { #1, #2 }
  //     C = tuple { #3, B }
  //     Y = tuple_extract C, 1
  //     Z = struct_extract Y, 0
  // We start analysis at Z, and add the access indices of Z and Y.  When we get
  // to C, we know that we're accessing element 1 from the tuple because that is
  // the top of our access path.  When we get to B, we know we're accessing
  // element 0 from the access path, so we return the #1 value.
  SmallVector<unsigned, 4> accessPath;

  SILValue lastRootValue;
  while (1) {
    // If our access path is empty, this is a candidate that we could return.
    if (accessPath.empty())
      lastRootValue = v;

    if (auto *arg = dyn_cast<SILPHIArgument>(v)) {
      // Don't reprocess a PHI argument if we've already seen it.
      if (!checkedPhis.insert(arg).second)
        break;

      // If this is an aggregate basic block argument, explode it into its
      // component values.
      if (!accessPath.empty()) {

        // Do a quick pass over all of the predecessors to see if they are
        // unconditional branches.  If not, we can't explode them.
        // TODO: We should handle things like switch_enum someday.
        for (auto pi : arg->getParent()->getPredecessorBlocks()) {
          if (!isa<BranchInst>(pi->getTerminator()))
            // Cannot explode this BB argument.
            return lastRootValue;
        }

        // We're going to erase 'arg', so don't leave dangling pointers in the
        // set.
        checkedPhis.erase(arg);
        if (arg->getType().is<TupleType>())
          v = explodeSILTupleArgument(arg);
        else if (arg->getType().is<StructType>() ||
                 arg->getType().is<BoundGenericStructType>())
          v = explodeSILStructArgument(arg);
        else
          return lastRootValue; // Cannot handle this.
        continue;
      }

      // Otherwise simplify inputs in predecessor blocks.
      for (auto pi : arg->getParent()->getPredecessorBlocks()) {
        if (auto *br = dyn_cast<BranchInst>(pi->getTerminator())) {
          // We intentionally recalculate arg->getIndex() because its index can
          // shift.  We know that recursive processing won't delete the bb arg
          // though, as it is in checkedPhis.
          auto incomingVal = br->getOperand(arg->getIndex());
          incomingVal = propagateSSAOperand(incomingVal, checkedPhis);
          br->setOperand(arg->getIndex(), incomingVal);
        }
      }

      continue;
    }

    // Otherwise, peer through instructions.
    auto inst = v->getDefiningInstruction();
    if (!inst)
      break;

    // Extractions add to the access path.
    if (auto extract = dyn_cast<TupleExtractInst>(inst)) {
      accessPath.push_back(extract->getFieldNo());
      v = extract->getOperand();

      auto *apply = dyn_cast_or_null<ApplyInst>(v->getDefiningInstruction());
      if (!apply)
        continue;

      // Handle the case of deabstracting an array, such as the tfop attr %181
      // below. In this example, we need to propagate %188 to %190, which
      // eventually feeds %181. Note %189 is not a const struct. The goal of
      // SSA value propagation here is to have const expr eval only process
      // the (const) struct field %188, and not the struct %189.
      //
      // function_ref _allocateUninitializedArray<A>(_:)
      // %179 = function_ref @$Ss27_allocateUninitializedArrayySayxG_BptBwlF ...
      // %180 = apply %179<TensorShape>(%178) ...
      // %181 = tuple_extract %180 : $(Array<TensorShape>, Builtin.RawPointer),0
      // %183 = tuple_extract %180 : $(Array<TensorShape>, Builtin.RawPointer),1
      // %185 = pointer_to_address %183
      // %188 = struct $TensorShape (%187 : $Array<Int32>)
      // %189 = struct $SimpleIter(...: $ResourceHandle, %188 :$TensorShape)
      // %190 = struct_extract %189 : $SimpleIter, #SimpleIter.elementShape
      // store %190 to %185 : $*TensorShape
      // %193 = graph_op "Foo"(..., shapes %181 : $Array<TensorShape>
      ArrayElementDecoder arrayDecoder;
      if (!arrayDecoder.decode(extract))
        continue;

      for (auto *use : arrayDecoder.elementsAtInit) {
        auto *store = dyn_cast<StoreInst>(use->getUser());
        if (!store) {
          // TODO: May need to handle other inst types too, such as CopyAddr.
          continue;
        }

        auto newSrc = propagateSSAOperand(store->getOperand(0), checkedPhis);
        store->setOperand(0, newSrc);
      }

      continue;
    }
    if (auto extract = dyn_cast<StructExtractInst>(inst)) {
      accessPath.push_back(extract->getFieldNo());
      v = extract->getOperand();
      continue;
    }

    // Constructions provide values to extract from if we have an access inside
    // of it.
    if (!accessPath.empty()) {
      if (auto str = dyn_cast<StructInst>(inst)) {
        v = str->getOperand(accessPath.pop_back_val());
        continue;
      }
      if (auto tuple = dyn_cast<TupleInst>(inst)) {
        v = tuple->getOperand(accessPath.pop_back_val());
        continue;
      }
    }

    // Otherwise, this is an unhandled instruction - we're done.
    break;
  }

  return lastRootValue;
}

/// Propagate the operand values for all tensors: this ensures that all tensor
/// operands (including attributes) and results are directly linked together in
/// the SSA graph at the TensorFlow value level, without going through
/// intervening struct/tuple wrappers.
/// This is essential in deabstracting constant tfop attribute values, and also
/// helps reduce sends/recvs involving tensor operands.
void TFDeabstraction::propagateSSAValues() {
  llvm::PrettyStackTraceFormat X("TFDeabstraction::propagateSSAValues");

  SmallPtrSet<SILPHIArgument*, 8> checkedPhis;
  for (auto *op : tensorOps) {
    for (auto &operand : op->getAllOperands()) {
      // Get the propagated value.
      auto newVal = propagateSSAOperand(operand.get(), checkedPhis);

      if (newVal == operand.get())
        continue;

      // Get the (possibly-changed) instruction that used to be feeding the
      // tensor operation and set the new value.
      auto opInst = operand.get()->getDefiningInstruction();
      operand.set(newVal);

      // If the old instruction is unused, try to clean up the code.
      if (opInst && !opInst->hasUsesOfAnyResult())
        recursivelyDeleteTriviallyDeadInstructions(opInst);
    }
  }
}

/// If all the operands to a call to __tf_tensor_from_scalars are constants, we
/// can promote this to a 'Const' node with an attached TF_Tensor attribute.
/// It takes a 1D array of scalars and a shape as a 1D array of integers.
///
/// On success, this removes the ApplyInst and returns a pointer to the new
/// BuiltinInst that is created.  On failure, it returns a nullptr.
static GraphOperationInst *tryToPromoteTensorFromScalars(
    ApplyInst *inst, const DenseMap<SILValue, SymbolicValue> &constants,
    GraphFunctionDeviceInfo &deviceInfo) {
  assert(inst->getNumOperands() == 3 && isTensorHandle(inst->getType()) &&
         "Unexpected type signature for __tf_tensor_from_scalars");

  auto scalarsValue = inst->getOperand(1);
  auto shapeValue = inst->getOperand(2);

  // If we can't analyze the operands as arrays of constants, give up.
  auto scalarIt = constants.find(scalarsValue);
  if (scalarIt == constants.end() || !scalarIt->second.isConstant())
    return nullptr;
  auto scalars = scalarIt->second;
  CanType scalarsElementType;
  auto scalarsElements = scalars.getArrayValue(scalarsElementType);

  auto shapeIt = constants.find(shapeValue);
  if (shapeIt == constants.end() || !shapeIt->second.isConstant())
    return nullptr;
  auto shape = shapeIt->second;

  CanType shapeElementType;
  auto shapeElements = shape.getArrayValue(shapeElementType);

  // Verify we have the right number of scalars.  If not, emit an error and
  // leave the broken code without promoting it to an op.
  uint64_t scalarCount = 1;
  for (auto elt : shapeElements) {
    if (!elt.isConstant()) return nullptr;
    elt = elt.lookThroughSingleElementAggregates();
    scalarCount *= elt.getIntegerValue().getLimitedValue();
  }
  uint64_t numElements = scalarsElements.size();
  if (scalarCount != numElements) {
    std::string errorInfo =
      "tensor literal should have " + llvm::utostr(scalarCount) +
      " scalars for this shape, but has " + llvm::utostr(numElements);

    auto loc = getUserSourceLocation(inst);
    auto &context = inst->getType().getASTContext();
    diagnose(context, loc.getSourceLoc(), diag::tf_op_misuse, errorInfo)
      .highlight(loc.getSourceRange());
    return nullptr;
  }

  // Okay, we were able to resolve the two arrays of constants.  Transform this
  // into the correct Const operation.
  SILBuilder B(inst);
  B.setCurrentDebugScope(inst->getDebugScope());
  auto result =
      createConstTensor(scalarsElementType, scalars, shape, inst->getType(),
                        inst->getLoc(), deviceInfo.primaryDeviceType, B);

  // Replace the old instruction with the new one.
  inst->replaceAllUsesPairwiseWith(result);

  // Clean up the IR.
  auto callee = dyn_cast<FunctionRefInst>(inst->getOperand(0));
  inst->eraseFromParent();
  if (callee && callee->use_empty())
    callee->eraseFromParent();
  return result;
}

/// If all the operands to a call to __tf_tensor_from_scalars_1d are constants,
/// we can promote this to a 'Const' node with an attached TF_Tensor attribute.
/// This is a specialized form of __tf_tensor_from_scalars, because the later is
/// defined in terms of a shape of "[scalars.count]" but the performance
/// optimizer is not reliably constant propagating this.
///
/// When we have a the ability constexpr fold array.count, we should be able to
/// eliminate this in favor of library code in the TensorFlow module.
///
/// On success, this removes the applyexpr and returns a pointer to the new
/// instruction that it created.  On failure, it returns a nullptr.
///
static GraphOperationInst *tryToPromoteTensorFromScalars1D(
    ApplyInst *inst, const DenseMap<SILValue, SymbolicValue> &constants,
    GraphFunctionDeviceInfo &deviceInfo) {
  assert(inst->getNumOperands() == 2 && isTensorHandle(inst->getType()) &&
         "Unexpected type signature for __tf_tensor_from_scalars_1d");

  auto arrayValue = inst->getOperand(1);

  // If we can't analyze the scalars as an arrays of constants, give up.
  auto scalarIt = constants.find(arrayValue);
  if (scalarIt == constants.end() || !scalarIt->second.isConstant())
    return nullptr;

  auto scalars = scalarIt->second;
  assert(scalars.getKind() == SymbolicValue::Array &&
         "Unexpected value for array constant");
  CanType scalarElementType;
  auto scalarElements = scalars.getArrayValue(scalarElementType);

  auto &context = inst->getType().getASTContext();
  auto &allocator = context.getAllocator();

  // This takes a Tensor operand, but needs a shape added.  Since this is 1d,
  // our shape is just a single entry array with the length of scalars, like
  // [i32 42] if the scalars list is 42 entries in size.
  auto shape = SymbolicValue::getArray({
    SymbolicValue::getInteger(scalarElements.size(), /*bitwidth*/ 32)
  }, context.getInt32Decl()->getDeclaredType()->getCanonicalType(), allocator);

  SILBuilder B(inst);
  B.setCurrentDebugScope(inst->getDebugScope());
  auto result =
      createConstTensor(scalarElementType, scalars, shape, inst->getType(),
                        inst->getLoc(), deviceInfo.primaryDeviceType, B);

  // Replace the old instruction with the new one.
  inst->replaceAllUsesPairwiseWith(result);

  // Clean up the IR.
  auto callee = dyn_cast<FunctionRefInst>(inst->getOperand(0));
  inst->eraseFromParent();
  if (callee && callee->use_empty())
    callee->eraseFromParent();
  return result;
}

/// Canonicalize tensor ops, validating that attribute arguments are constant
/// expressions, and transform the IR to use GraphOperationInst.
void TFDeabstraction::checkAttributesAndFormGraphOps() {
  llvm::PrettyStackTraceFormat
  X("TFDeabstraction::checkAttributesAndFormGraphOps");

  auto deviceInfo =
      GraphFunctionDeviceInfo::getForFunction(fn, /*removeConfigInst*/ false);

  // Do a big sweep over all of the operands to tensor values, collecting ones
  // that we might be interested in being constants into a single list.
  SmallVector<SILValue, 32> valuesToCheck;

  for (auto *op : tensorOps) {
    for (auto &operand : op->getAllOperands()) {
      // Dump anything that might be an attribute into the list without too much
      // filtering.  We take out TensorFlow values since they are the most
      // obvious ones we don't care about later, but there may be other minor
      // things we over-query on.
      auto value = operand.get();
      if (!isTensorFlowValue(value->getType()))
        valuesToCheck.push_back(value);
    }
  }

  // Eliminate duplicates and sort the array of values so we have an efficient
  // way to query it later.
  llvm::array_pod_sort(valuesToCheck.begin(), valuesToCheck.end());
  valuesToCheck.erase(std::unique(valuesToCheck.begin(), valuesToCheck.end()),
                      valuesToCheck.end());

  // Determine whether each value is a constant or not.
  // TODO: Capture information about *WHY* values are not constants, e.g. the
  // first SIL instruction that could not be folded.
  SmallVector<SymbolicValue, 32> results;
  constantEvaluator.computeConstantValues(valuesToCheck, results);
  assert(valuesToCheck.size() == results.size() && "incorrect values returned");

  // Transform the returned information about constants into a map that we can
  // query.  The results list should correspond directly to the values we asked
  // about.
  DenseMap<SILValue, SymbolicValue> constants;
  for (unsigned i = 0, e = valuesToCheck.size(); i != e; ++i)
    constants.insert({valuesToCheck[i], results[i]});

  // Now that we've computed whether any of the operands are constants,
  // substitute them into the operations that we have, eliminating abstractions.
  // This makes it immediately obvious to partitioning what is and isn't a
  // constant.
  for (auto *&inst : tensorOps) {
    // If this is a normal tensor operation, validate it and transform it into a
    // graphOp instruction.
    if (auto *graphOpInst = dyn_cast<GraphOperationInst>(inst)) {
      GraphOperationInfo opInfo(graphOpInst);
      // Do not translate this special inst into a graph op, since it will get
      // removed at the beginning of the partition pass.
      // TODO: remove this inst in the getForFunction() call above, once
      // the partition pass is folded into deabstraction.
      // FIXME: consider defining constexpr strings for these literals.
      if (opInfo.getName() == "tfc.configureTPU" ||
          opInfo.getName() == "tfc.configureGPU" ||
          opInfo.getName() == "tfc.configureCPU")
        continue;
<<<<<<< HEAD
      evaluateAttributesAndDoPacking(opInfo, constants, deviceInfo);
=======
      formGraphOp(*opInfo, constants, deviceInfo);
      // formGraphOp deletes inst. So, continue as the rest of the loop is
      // irrelevant. (This also avoid memory errors.)
      continue;
>>>>>>> fd721594
    }

    // Take a look at the various well known function calls that we can promote
    // to tensor operations.  We can promote them if we are able to constant
    // fold all of the operands to these calls.  If so, we rewrite them in terms
    // of a proper op, and partitioning will continue to treat them that way.
    if (auto apply = dyn_cast<ApplyInst>(inst)) {
      auto callee = apply->getCalleeFunction();

      if (callee && callee->getName() == "__tf_tensor_from_scalars") {
        if (auto result =
                tryToPromoteTensorFromScalars(apply, constants, deviceInfo))
          inst = result;
        continue;
      }
      if (callee && callee->getName() == "__tf_tensor_from_scalars_1d") {
        if (auto result =
                tryToPromoteTensorFromScalars1D(apply, constants, deviceInfo))
          inst = result;
        continue;
      }
    }
  }
}

/// A reference to the specified array was just dropped.  If it was a literal
/// array and this was the last use, clean up the instructions that fed it.
static void removeArrayValueIfPossible(ApplyInst *array) {
  // If this array is a literal that we can decode, remove the instructions that
  // it came from.
  ArrayElementDecoder decoder;
  if (decoder.decodeApply(array))
    decoder.removeInstructionsIfPossible();
}

/// Deabstraction can leave around lots of dead instructions from the attributes
/// that get promoted, including heavy weight types that inline into a lot of
/// code, like arrays.  Do a quick pass to remove these, improving compile time
/// of subsequent passes.
void TFDeabstraction::cleanupDeadInstructions() {
  llvm::PrettyStackTraceFormat
  X("TFDeabstraction::cleanupDeadInstructions");

  SmallVector<SILInstruction *, 16> deadInsts;
  SmallVector<ApplyInst *, 8> arrayAllocUninitInsts;

  auto markInstructionForRemoval = [&](SILInstruction *inst) {
    // Mark trivially dead instructions.
    if (isa<SingleValueInstruction>(inst) &&
        isInstructionTriviallyDead(inst)) {
      deadInsts.push_back(inst);
      return;
    }

    // Mark instructions applying the _allocateUninitialized function.
    if (auto *apply = dyn_cast<ApplyInst>(inst)) {
      SILValue tmp;
      if (isArrayAllocUninit(apply, tmp)) {
        arrayAllocUninitInsts.push_back(apply);
        return;
      }
    }

    // TODO: Mark dead stack slots for tensors being passed as input lists.

    // TODO: Mark TensorShape.init and other methods that we shouldn't bake in
    // special knowledge of. Needs integration with ConstExpr.

    // TODO: Handle String.init and other stuff. Refactor this when ConstExpr
    // handling subsumes ConstantPropagation.
  };

  // Mark instructions for removal.
  for (auto &bb : fn)
    for (auto &inst : bb)
      markInstructionForRemoval(&inst);

  // Remove dead instructions. Debug instructions are not deleted.
  for (auto *inst : deadInsts)
    recursivelyDeleteTriviallyDeadInstructions(inst);

  // Clean up instructions related to array literal initialization, if possible.
  for (auto *inst : arrayAllocUninitInsts)
    removeArrayValueIfPossible(inst);
}

/// Recursively unwraps a sequence of aggregate construction/extraction
/// instructions to find the earliest definition of `value`.  May return
/// `value` if there is nothing to unwrap.
static SILValue
unwrapAggregateInstructions(SILValue value,
                            llvm::DenseMap<SILValue, SILValue> &cache) {
  auto &unwrapped = cache[value];
  if (unwrapped)
    return unwrapped;

  if (auto *tei = dyn_cast<TupleExtractInst>(value)) {
    auto tupleValue = unwrapAggregateInstructions(tei->getOperand(), cache);
    if (auto *ti = dyn_cast<TupleInst>(tupleValue)) {
      unwrapped =
          unwrapAggregateInstructions(ti->getOperand(tei->getFieldNo()),
                                      cache);
      return unwrapped;
    }
  }

  if (auto *sei = dyn_cast<StructExtractInst>(value)) {
    auto structValue = unwrapAggregateInstructions(sei->getOperand(), cache);
    if (auto *si = dyn_cast<StructInst>(structValue)) {
      unwrapped =
          unwrapAggregateInstructions(si->getFieldValue(sei->getField()),
                                      cache);
      return unwrapped;
    }
  }

  unwrapped = value;
  return unwrapped;
}

/// Recursively unpacks aggregates to `inputList`, using the already-lowered
/// values when possible to avoid code bloat.  Returns true to represent error
/// if it detects a non-TensorFlow leaf field.
static bool unpackTensorAggregates(
    SILLocation loc, SILBuilder &B, SILValue rootAggregate,
    llvm::DenseMap<std::pair<SILValue, unsigned>, SILValue> &loweredTupleElts,
    llvm::DenseMap<std::pair<SILValue, VarDecl*>, SILValue>
        &loweredStructFields,
    llvm::DenseMap<SILValue, SILValue> &unwrapCache,
    SmallVectorImpl<SILValue> &inputList) {

  // Extracts a field from a tuple.  If the tuple comes from a `tuple`
  // instruction, uses the appropriate operand instead of emitting a new
  // `tuple_extract`.
  auto extractElement = [&](SILValue tupleValue, unsigned i) -> SILValue {
    if (auto *ti = dyn_cast<TupleInst>(tupleValue))
      return ti->getOperand(i);
    return B.createTupleExtract(loc, tupleValue, i);
  };

  // Extracts a field from a struct.  If the struct comes from a `struct`
  // instruction, uses the appropriate operand instead of emitting a new
  // `struct_extract`.
  auto extractField = [&](SILValue structValue, VarDecl *field) -> SILValue {
    if (auto *si = dyn_cast<StructInst>(structValue))
      return si->getFieldValue(field);
    return B.createStructExtract(loc, structValue, field);
  };

  std::function<bool(SILValue)> recurse;
  recurse = [&](SILValue aggregate) -> bool {
    auto aggregateTy = aggregate->getType();
    if (isTensorFlowValue(aggregateTy)) {
      inputList.push_back(aggregate);
      return false;
    }
    if (auto tupleTy = aggregateTy.getAs<TupleType>()) {
      for (auto i : range(tupleTy->getNumElements())) {
        auto eltIdx = std::pair<SILValue, unsigned>(aggregate, i);
        auto &eltValue = loweredTupleElts[eltIdx];
        if (!eltValue) {
          eltValue =
              unwrapAggregateInstructions(extractElement(aggregate, i),
                                          unwrapCache);
        }
        if (recurse(eltValue))
          return true;
      }
      return false;
    }
    if (auto *decl = aggregateTy.getStructOrBoundGenericStruct()) {
      for (auto *field : decl->getStoredProperties()) {
        auto fieldIdx = std::pair<SILValue, VarDecl*>(aggregate, field);
        auto &fieldValue = loweredStructFields[fieldIdx];
        if (!fieldValue) {
          fieldValue =
              unwrapAggregateInstructions(extractField(aggregate, field),
                                          unwrapCache);
        }
        if (recurse(fieldValue))
          return true;
      }
      return false;
    }
    return true;
  };

  return recurse(unwrapAggregateInstructions(rootAggregate, unwrapCache));
}

/// Given a type, recursively collect all innermost element types if it's an
/// aggregate of TensorHandle's or dtypes.
static bool collectInnermostTensorFlowDTypes(
    CanType type, SmallVectorImpl<SymbolicValue> &result) {
  if (isTensorFlowDType(type)) {
    result.push_back(SymbolicValue::getMetatype(type));
    return true;
  }
  if (tf::isTensorHandle(type)) {
    auto eltType = getTensorHandleElementType(type)->getCanonicalType();
    assert(tf::isTensorFlowDType(eltType));
    result.push_back(SymbolicValue::getMetatype(eltType));
    return true;
  }
  if (auto tupleTy = type->getAs<TupleType>())
    return llvm::all_of(tupleTy->getElementTypes(),
                        [&](Type eltTy) {
                          return collectInnermostTensorFlowDTypes(
                              eltTy->getCanonicalType(), result);
                        });
  if (auto *decl = type->getStructOrBoundGenericStruct())
    return llvm::all_of(decl->getStoredProperties(),
                        [&](VarDecl *member) {
                          auto subMap = type->getMemberSubstitutionMap(
                              member->getModuleContext(), member);
                          auto eltTy = member->getType().subst(subMap);
                          return collectInnermostTensorFlowDTypes(
                              eltTy->getCanonicalType(), result);
                        });
  return false;
}

<<<<<<< HEAD
/// Replace the specified GraphOperationInst with a new GraphOperationInst
/// with the following transformations applied:
///  - attribute operands with known constant values become GraphOperationInst
///    attributes.
//   - inputs get unpacked to raw tensor types before being fed into the
//     GraphOperationInst.
//   - outputs are raw tensor types, which get packed into whatever types the
//     original GraphOperationInst was returning.
void TFDeabstraction::evaluateAttributesAndDoPacking(
    GraphOperationInfo &opInfo, DenseMap<SILValue, SymbolicValue> &constants,
    GraphFunctionDeviceInfo &deviceInfo) {
  auto *origInst = opInfo.inst;
  assert(origInst->getNumResults() == 1 &&
         "SILGen should have generated a graph_op with 1 result");
  auto origResult = origInst->getResult(0);
  auto &context = origInst->getFunction()->getASTContext();
=======
/// Replace the specified tensor operation with a GraphOperation instruction,
/// emitting errors if attribute arguments could not be constant folded, or if
/// the operand/attribute types are incorrect. This deletes the underlying inst
/// in `opInfo` when a GraphOperation is created successfully.
void TFDeabstraction::formGraphOp(SILTensorOpInfo &opInfo,
                                  DenseMap<SILValue, SymbolicValue> &constants,
                                  GraphFunctionDeviceInfo &deviceInfo) {
  auto *inst = opInfo.inst;
  auto &context = inst->getFunction()->getASTContext();
>>>>>>> fd721594
  auto &allocator = context.getAllocator();
  SILBuilder B(origInst);
  auto origInstLoc = getUserSourceLocation(origInst);

  // This is a helper function to emit a diagnostic.
  auto diagnoseInvalid = [&](SILLocation loc, const Twine &message,
                             SILLocation userNoteLoc = (Expr *)nullptr) {
    diagnose(fn.getModule().getASTContext(), loc.getSourceLoc(),
             diag::tf_op_misuse, message.str())
      .highlight(loc.getSourceRange());
    if (userNoteLoc)
      diagnose(context, userNoteLoc.getSourceLoc(), diag::tf_value_used_here);
  };

  SmallVector<GraphOperationInfo::StructuredOperand, 4> origOperands;
  auto opName = opInfo.decodeName(origOperands);
  GraphOperationBuilder opBuilder(opName);

  // Find the device attribute specified for the instruction if present.
  StringRef opDevice;

  // It is common to have input lists with repeated elements.  These will
  // generally be uniqued on entry to this routine.  We cache the projections in
  // these maps so that we can reuse them and avoid code bloat.
  llvm::DenseMap<std::pair<SILValue, unsigned>, SILValue> loweredTupleElts;
  llvm::DenseMap<std::pair<SILValue, VarDecl*>, SILValue> loweredStructFields;

  // A cache for calls to `unwrapAggregateInstructions`.
  llvm::DenseMap<SILValue, SILValue> unwrapCache;

  for (auto i : range(origOperands.size())) {
    auto operand = origOperands[i];
    assert(operand.getKind() == GraphOperationInfo::SOK_Single &&
           "SILGen should not have generated a list operand");
    auto operandValue = operand.getSingleOperand();
    auto operandTy = operandValue->getType();
    auto operandNameAndLowering = operand.decodeName();
    auto operandLoc = getUserSourceLocation(operandValue);

    // Collect and validate input operands.
    if (std::get<1>(operandNameAndLowering) ==
        GraphOperationInfo::OperandLowering::Input) {
      // If this is tfc.scalarToTensor, then the input must be a valid scalar.
      if (opName == "tfc.scalarToTensor") {
        auto scalarType = operandTy.getASTType();
        if (convertSwiftTypeToTF(scalarType) == 0) {
          diagnoseInvalid(origInstLoc,
                          "scalarToTensor requires scalar value; unrecognized"
                          " type '" + scalarType->getString() +
                          "' is not allowed");
          return;
        }

        // Check to see if it was constant foldable.  If so, we can turn this
        // into a Const node to avoid a send.
        auto it = constants.find(operandValue);
        if (it != constants.end() && it->second.isConstant()) {
          // Dig the element type out of the TensorHandle result type.
          auto eltType =
              getTensorHandleElementType(origResult->getType().getASTType());
          // We use int32 as the element type of the zero-d shape array.
          auto int32Ty =
            context.getInt32Decl()->getDeclaredType()->getCanonicalType();
          auto constant =
            createConstTensor(eltType, it->second,
                              SymbolicValue::getArray({}, int32Ty, allocator),
                              origResult->getType(),
                              getUserSourceLocation(origInst), DeviceType::ALL, B);
          origResult->replaceAllUsesWith(constant->getResult(0));
          origInst->eraseFromParent();
          return;
        }

        opBuilder.addOperand(operandValue);
        continue;
      }

      // Remove the operand so decodeArrayElements doesn't see the use.
      origInst->setOperand(i, SILUndef::get(operandTy, fn.getModule()));

      // Handle the case where this is an array, representing an input list.
      ArrayElementDecoder arrayDecoder;
      auto elementType = arrayDecoder.decode(operandValue);
      SmallVector<SILValue, 4> inputList;
      if (elementType) {
        // Add each element to the input list we're building, drilling down
        // through any aggregates that may be around it.
        for (auto *use : arrayDecoder.elementsAtInit) {
          auto *store = dyn_cast<StoreInst>(use->getUser());
          if (!store) {
            diagnoseInvalid(operandLoc,
                            "argument of type '" + elementType->getString() +
                            "' is not a TensorFlow value or an aggregate of "
                            "TensorFlow values");
            return;
          }

          if (unpackTensorAggregates(origInst->getLoc(), B, store->getSrc(),
                                     loweredTupleElts, loweredStructFields,
                                     unwrapCache, inputList)) {
            diagnoseInvalid(operandLoc,
                            "argument of type '" + elementType->getString() +
                            "' is not a TensorFlow value or an aggregate of "
                            "TensorFlow values");
            return;
          }
        }
        opBuilder.addListOperand(inputList);
        continue;
      }

      // Otherwise, this must be a single input.
      if (unpackTensorAggregates(origInst->getLoc(), B, operandValue,
                                 loweredTupleElts, loweredStructFields,
                                 unwrapCache, inputList)) {
        // FIXME: Since TFDeabstraction happens after mandatory inlining,
        // numeric operands will appear as having a builtin type such as
        // `Builtin.FPIEEE32`. This is undesirable for user-facing diagnostics.
        auto astTypeString = operandTy.getASTType().getString();
        diagnoseInvalid(operandLoc,
                        "argument of type '" + astTypeString +
                        "' is not a TensorFlow value or an aggregate of "
                        "TensorFlow values");
        return;
      }
      if (inputList.size() != 1) {
        // We could accept this situation and unpack the input into an input
        // list.  However, we want users to explicitly indicate that they want
        // unpacking to an input list by wrapping their input in an array, so we
        // reject this situation.
        auto astTypeString = operandTy.getASTType().getString();
        // FIXME: We could use `operandLoc`, but the error would show up on the
        // type declaration instead. Need to investigate how to get the argument
        // location.
        diagnoseInvalid(operandLoc, "argument of type '" + astTypeString +
                        "' must contain exactly one TensorFlow value",
                        origInstLoc);
        return;
      }
      opBuilder.addOperand(inputList[0]);
      continue;
    }

    // Helper to diagnose invalid attributes.
    auto diagnoseInvalidAttr = [&](const Twine &message) {
      diagnoseInvalid(origInstLoc,
                      Twine("attribute '") +
                      std::get<0>(operandNameAndLowering) +
                      "' " + message.str());
    };

    // Ok, we have an attribute operand, we should have been able to fold it
    // through our constexpr evaluation logic -- unless we're doing dynamic
    // compilation.
    auto it = constants.find(operandValue);
    if (it == constants.end() || !it->second.isConstant()) {
      if (llvm::TFDynamicCompilation) {
        // Since we're doing dynamic compilation, we can simply pass this
        // unknown attribute as a named operand to the graph_op, and IRGen will
        // deal with it.
        opBuilder.addOperand(operandValue, operand.getNameWithSuffix());
        continue;
      } else {
        // TODO: improve the diagnostic to talk about the parameter label in
        // the user code, not the internal op attribute.  The bookkeeping for
        // this isn't obvious though.
        diagnoseInvalidAttr("requires a constant argument");

        // If we have more specific information about what went wrong, emit
        // notes.
        if (it != constants.end() &&
            it->second.getKind() == SymbolicValue::Unknown)
          it->second.emitUnknownDiagnosticNotes(origInstLoc);
        return;
      }
    }

    // Get the constant, ignoring struct wrappers.
    auto constValue = it->second.lookThroughSingleElementAggregates();

    // Clone it out of the ConstExpr pool into the global SILModule pool.
    constValue = constValue.cloneInto(allocator);

    auto attrIdentifier = context.getIdentifier(operand.getNameWithSuffix());
    auto &currentAttr = opBuilder.addAttribute({ attrIdentifier, constValue });

    // FIXME: Do we detect and reject duplicate attribute names already?

    // If it's a device attribute, get the device value.
    if (std::get<0>(operandNameAndLowering) == DEVICE_ATTR) {
      if (constValue.getKind() != SymbolicValue::String)
        return diagnoseInvalidAttr("must be a string");
      opDevice = constValue.getStringValue();
      // User code should not specify this pseudo device.
      if (opDevice == ALL_DEVICES)
        return diagnoseInvalidAttr("may not use this device name");
    }

    // Emits a diagnostic and returns true if the value is invalid for a shape
    // attr.
    auto verifyNormalAttr = [&](SymbolicValue constValue) -> bool {
      switch (constValue.getKind()) {
      case SymbolicValue::Unknown:
      case SymbolicValue::UninitMemory:
        llvm_unreachable(
            "earlier code should have ruled out non-constant values");

      case SymbolicValue::Address:
        llvm_unreachable("it's impossible to pass an address as an attr");

      case SymbolicValue::Enum:
      case SymbolicValue::EnumWithPayload:
      case SymbolicValue::Aggregate:
        diagnoseInvalidAttr("cannot be an enum, struct, or tuple");
        return true;

      case SymbolicValue::Integer:
      case SymbolicValue::Float:
      case SymbolicValue::Metatype:
      case SymbolicValue::String:
      case SymbolicValue::Function:
      case SymbolicValue::Array:
        break;
      }
      return false;
    };

    // Emits a diagnostic and returns a negative number if the value is not an
    // int array.  Otherwise returns the product of the array element
    // values. e.g. For array [2, 3], return 6.
    auto getIntArrayProduct = [&](SymbolicValue constValue) -> long long {
      // strip away the possible aggregate wrapper.
      constValue = constValue.lookThroughSingleElementAggregates();
      if (constValue.getKind() != SymbolicValue::Array) {
        diagnoseInvalidAttr("requires an array");
        return -1;
      }
      CanType eltType;
      auto elements = constValue.getArrayValue(eltType);
      if (!StringRef(eltType->getString()).startswith("Int")) {
        diagnoseInvalidAttr("requires an array of ints");
        return -1;
      }
      long long ret = 1;
      for (auto elt : elements) {
        // strip away the possible aggregate wrapper.
        elt = elt.lookThroughSingleElementAggregates();
        if (elt.getKind() != SymbolicValue::Integer) {
          diagnoseInvalidAttr("requires an array of ints");
          return -1;
        }
        // It is possible for this to overflow, but the resulting compilation
        // will still be correct, so for simplicity we do not guard against
        // overflow. More specifically, when it overflows, we would either
        // return a negative value and thus reject the input program, or
        // return an incorrect positive value. In both cases, the input
        // program will still be eventually rejected (e.g. in TF graph
        // compiler), since the specified shape is too large. As such, the
        // correctness of compilation is preserved.
        ret *= elt.getIntegerValue().getLimitedValue();
      }
      return ret;
    };
    // Verify that the type of this attribute is ok for the OperandLowering we
    // have.
    switch (std::get<1>(operandNameAndLowering)) {
    case GraphOperationInfo::OperandLowering::Input:
      llvm_unreachable("Attributes cannot be inputs");
    case GraphOperationInfo::OperandLowering::Out:
      llvm_unreachable("Attributes cannot be output parameters");
    case GraphOperationInfo::OperandLowering::NormalAttribute:
      if (verifyNormalAttr(constValue))
        return; // error already emitted.
      break;
    case GraphOperationInfo::OperandLowering::TypeListAttribute: {
      if (constValue.getKind() != SymbolicValue::Metatype)
        return diagnoseInvalidAttr("requires a metatype");
      SmallVector<SymbolicValue, 8> dtypes;
      if (!collectInnermostTensorFlowDTypes(constValue.getMetatypeValue(),
                                            dtypes))
        return diagnoseInvalidAttr("requires a TensorFlow value or an "
                                   "aggregate of TensorFlow values");
      // Drop '$typeList' from the attribute name.
      currentAttr.name = context.getIdentifier(
          std::get<0>(operandNameAndLowering));
      // Replace the single metatype with a list of metatypes each
      // representing a dtype.
      auto *dtypeProto =
          context.getProtocol(KnownProtocolKind::AccelerableByTensorFlow);
      currentAttr.value = SymbolicValue::getArray(
          dtypes, dtypeProto->getInterfaceType()->getCanonicalType(),
          context.getAllocator());
      break;
    }
    case GraphOperationInfo::OperandLowering::ShapeAttribute:
      // A shape attr must be an int array.
      if (getIntArrayProduct(constValue) < 0)
        return; // error already emitted.
      break;
    case GraphOperationInfo::OperandLowering::UnknownShapeListAttribute: {
      if (constValue.getKind() != SymbolicValue::Metatype)
        return diagnoseInvalidAttr("requires a metatype");
      auto type = constValue.getMetatypeValue();
      SmallVector<Type, 8> tfValueTypes;
      if (!tf::flattenTensorFlowValueAggregate(type, tfValueTypes))
        return diagnoseInvalidAttr("requires a TensorFlow value or an "
                                   "aggregate or TensorFlow values");
      // Drop '$unknownShapeList' from the attribute name.
      currentAttr.name = context.getIdentifier(
          std::get<0>(operandNameAndLowering));
      auto tensorShapeType =
          context.getTensorShapeDecl()->getDeclaredInterfaceType();
      auto tensorShapeOptional =
          BoundGenericType::get(context.getOptionalDecl(), Type(),
                                {tensorShapeType})->getCanonicalType();
      // Create a list of nils representing unknown shape.
      SmallVector<SymbolicValue, 8> nils(
          tfValueTypes.size(),
          SymbolicValue::getEnum(context.getOptionalNoneDecl()));
      currentAttr.value = SymbolicValue::getArray(nils, tensorShapeOptional,
                                                  context.getAllocator());
      break;
    }
    case GraphOperationInfo::OperandLowering::TensorAttribute:
      if (constValue.getKind() == SymbolicValue::Integer ||
          constValue.getKind() == SymbolicValue::Float   ||
          constValue.getKind() == SymbolicValue::String)
        break;

      if (constValue.getKind() != SymbolicValue::Array)
        return diagnoseInvalidAttr("requires a constant that is an integer,"
                                   " floating point, or array thereof");

      // Returns a negative number if the next attr is not a shape.  Otherwise
      // returns the number of elements as given by the shape attr. e.g. a
      // tensor with shape [2, 3] has 6 elements.
      auto getNumEltsFromShapeAttr = [&]() -> long long {
        if (i + 1 >= origOperands.size())
          return -1;
        auto nextOperand = origOperands[i + 1];
        auto nextOperandLowering = std::get<1>(nextOperand.decodeName());
        if (nextOperandLowering !=
            GraphOperationInfo::OperandLowering::ShapeAttribute)
          return -1;
        assert(nextOperand.getKind() == GraphOperationInfo::SOK_Single &&
               "SILGen should not have generated a list operand");
        auto it = constants.find(nextOperand.getSingleOperand());
        if (it == constants.end() || !it->second.isConstant())
          return -1;
        auto constValue = it->second.lookThroughSingleElementAggregates();
        return getIntArrayProduct(constValue);
      };
      // Shape attr is an int array.
      auto numEltsFromShapeAttr = getNumEltsFromShapeAttr();
      if (numEltsFromShapeAttr < 0)
        return diagnoseInvalidAttr("must be followed by a shape attribute");

      // Validate that the shape matches the # elements we have.
      CanType eltType;
      auto elements = constValue.getArrayValue(eltType);

      if ((size_t)numEltsFromShapeAttr != elements.size())
        return diagnoseInvalidAttr("does not match the shape attribute in "
                                   "the number of scalar elements");

      // Empty tensor value is ok.
      if (elements.empty()) break;

      auto firstElt = elements.front().lookThroughSingleElementAggregates();

      // Verify that all the elements are the same type, and that they are
      // either integer or FP.
      if (firstElt.getKind() == SymbolicValue::Integer) {
        for (auto elt : elements) {
          elt = elt.lookThroughSingleElementAggregates();
          if (elt.getKind() != SymbolicValue::Integer ||
              elt.getIntegerValueBitWidth() !=
              firstElt.getIntegerValueBitWidth())
            return diagnoseInvalidAttr("array values must be the same type");
        }
      } else if (firstElt.getKind() == SymbolicValue::Float) {
        for (auto elt : elements) {
          elt = elt.lookThroughSingleElementAggregates();
          if (elt.getKind() != SymbolicValue::Float ||
              elt.getFloatValueSemantics() != firstElt.getFloatValueSemantics())
            return diagnoseInvalidAttr("array values must be the same type");
        }
      } else if (firstElt.getKind() == SymbolicValue::String) {
        for (auto elt : elements) {
          elt = elt.lookThroughSingleElementAggregates();
          if (elt.getKind() != SymbolicValue::String)
            return diagnoseInvalidAttr("array values must be the same type");
        }
      }
      else {
        return diagnoseInvalidAttr("requires a constant that is an integer,"
                                   " floating point, string, or array thereof");
      }
      break;
    }
  }

  // Finally, set a device attribute for this if there wasn't already one
  // specified.
  if (opDevice.empty()) {
    deviceInfo.handleDevicePlacement(opInfo.getName(), opDevice, context,
                                     &opBuilder);
  }
  // Okay, if we got this far then we have all valid attributes and inputs.
  // Figure out the result list.
  SmallVector<Type, 4> resultTypes;
  auto userResultTy = origResult->getType().getASTType();
  if (!tf::flattenTensorFlowValueAggregate(userResultTy, resultTypes)) {
    auto loc = getUserSourceLocation(origInst);
    diagnose(fn.getModule().getASTContext(), loc.getSourceLoc(),
             diag::tf_op_result_not_value_or_aggregate, userResultTy)
      .highlight(loc.getSourceRange());
    return;
  }
  auto resultSILTypes = map<SmallVector<SILType, 8>>(resultTypes, [&](Type ty) {
      return SILType::getPrimitiveObjectType(ty->getCanonicalType()); });

  auto loc = getUserSourceLocation(origInst);
  auto op = opBuilder.build(B, context, loc, resultSILTypes);

  // Recursively pack results to a value with the user-specified aggregate type.
  auto resultIt = op->getResults().begin();
  std::function<SILValue(SILType)> packResultsToAggregate;
  packResultsToAggregate = [&](SILType aggregateTy) -> SILValue {
    if (isTensorFlowValue(aggregateTy))
      return *resultIt++;
    if (auto tupleTy = aggregateTy.getAs<TupleType>()) {
      SmallVector<SILValue, 8> elts;
      for (auto i : range(tupleTy->getNumElements()))
        elts.push_back(
            packResultsToAggregate(aggregateTy.getTupleElementType(i)));
      return B.createTuple(loc, aggregateTy, elts);
    }
    if (auto *decl = aggregateTy.getStructOrBoundGenericStruct()) {
      SmallVector<SILValue, 8> elts;
      for (auto *field : decl->getStoredProperties())
        elts.push_back(packResultsToAggregate(
            aggregateTy.getFieldType(field, B.getModule())));
      return B.createStruct(loc, aggregateTy, elts);
    }
    llvm_unreachable("Non-TF type should have been diagnosed");
  };
  auto result = packResultsToAggregate(origResult->getType());
  assert(resultIt == op->getResults().end()
         && "All result types should've been processed");
  // Replace any use of the old graph_op result with the newly packed aggregate.
  origResult->replaceAllUsesWith(result);
  origInst->eraseFromParent();

  // TODO: Analyze the operands to the instruction and remove them if they are
  // now dead.
}

/// Process the specified top level function as a deabstraction context: if it
/// contains Tensor operations simplify the code using predictable rules until
/// the tensor operations are exposed in a canonical form inside of this
/// function.
///
/// We currently make use of the following techniques to do this:
///   1) Inlining.  We look for direct calls to functions that take and return
///      values of TensorFlow values, possibly wrapped by structs and tuples.
///   2) Promotion of globals to stack allocations for Playgrounds, REPL, and
///      top level code in scripts.
///   3) SSA Promotion of stack values to registers.
///   4) Scalarization of struct/tuple values.
///
void TFDeabstraction::doIt() {
  // Start by inlining functions that take and return Tensor values.
  inlineCalls();

  // Scan for any Tensor operations, removing indirect operands and structs that
  // interfere with SSA construction.
  if (simplifyTensorOperands())
    return;

  // If we didn't find any ops, early exit processing of this function to save
  // compile time.
  if (tensorOps.empty())
    return;

  logCurrentState("After simplifyTensorOperands", /*detailed*/true);

  // Scan over all of the operands of the tensor ops, finding stack allocations
  // that we want to promote to SSA.
  SmallVector<AllocStackInst*, 16> stackAllocs;
  if (PromotableMemoryFinder(stackAllocs, tfc, fn).run(tensorOps)) {
    logCurrentState("After promoteAddressRootsToStack",
                    /*detailed*/true);
  }

  // Promote stack allocations to SSA, this allows us to do dataflow analysis,
  // and eliminates mutation from tensor values.
  promoteToSSA(stackAllocs);

  logCurrentState("After promoteToSSA", /*detailed*/true);

  // Now that we've promoted all the allocations in the way of our dataflow,
  // go through and propagate any tuple/struct values that are in the way of
  // our analysis.
  propagateSSAValues();

  logCurrentState("After propagateSSAValues", /*detailed*/ true);

  // Canonicalize attribute arguments, check that they have constants,
  // flatten array attributes, and form graph_op instructions.
  checkAttributesAndFormGraphOps();

  logCurrentState("Before Cleanup", /*detailed*/true);

  // Remove code that is dead now that tensor operations are formed.
  cleanupDeadInstructions();

  logCurrentState("Result", /*detailed*/false);
}


namespace {
  struct TFDeabstractionPass : public SILModuleTransform {
    /// The entry point to the transformation, runs deabstraction on an entire
    /// module.
    void run() override;
  };
}  // end anonymous namespace

void TFDeabstractionPass::run() {
  SILModule *module = getModule();
  auto &ctx = module->getASTContext();

  // If the TensorFlow module hasn't been imported by the program, don't do
  // anything.  This avoids impacting compile time for non-TensorFlow using
  // Swift programs by doing extraneous analysis.
  auto tfModule = ctx.getLoadedModule(ctx.Id_TensorFlow);
  if (!tfModule)
    return;

  // If we are running on the TensorFlow module itself, do not perform
  // deabstraction.  It contains a lot of code that processes TensorHandle and
  // other types as host values, and we do not want to force inline all of these
  // things together.
  //
  // TODO: Rework the heuristics in inlineCalls() to be smarter.  In an ideal
  // world, we would be lazy about inlining, and only inline calls due to actual
  // inter-op value uses.
  if (module->getSwiftModule() == tfModule)
    return;

  TensorFunctionClassifier tfc;
  ConstExprEvaluator constantEvaluator(*module);

  SmallPtrSet<SILFunction*, 16> partitionedFunctions;

  // Loop over all of the functions in the current module processing them -
  // iff they look like they could be the top level of a deabstraction
  // context.
  for (auto &fn : *module) {
    // If this function is a building block of larger tensor programs (e.g.
    // the ops defined in the TensorFlow module), then don't transform it in
    // isolation.
    if (!tfc.shouldBePartitioned(&fn, /*forceTFFunctions*/false))
      continue;

    // If something crashes, make sure the pretty stack trace says what we
    // were doing.
    llvm::PrettyStackTraceFormat X("TFDeabstraction on function %s",
                                   fn.getName().str().c_str());

    TFDeabstraction(fn, tfc, constantEvaluator, PM).doIt();
    partitionedFunctions.insert(&fn);

    // TODO(clattner): This should eventually be the driver that kicks off
    // the partitioning pass as part of it, and the partitioning and later
    // passes are just function passes that are invoked by this one.  Until
    // we are ready for that, let them run later in the pipeline after the
    // other optimization and cleanup passes.
  }

  // Deabstract stragglers that were left out in the previous iteration. These
  // are functions that are *still* referred to in the code and operate on
  // tensor values, but have not been partitioned. It can happen in the
  // following case, for instance, where `foo` is an external function that has
  // no body and takes or returns Tensors:
  //   main() {
  //     foo() { $0 -= 0.1 * $1 }
  //   }
  //
  // In the common case where we have the body of foo(), it gets inlined, and
  // therefore, the closure gets inlined too. However, if the body of foo() is
  // not available, the closure never gets inlined. To ensure that the call to
  // the closure within foo() works correctly, we will have to deabstract and
  // partition the closure.
  //
  // (Note the body of a function may be missing when we are linking against a
  // library or in the REPL context where the function was defined on a
  // different REPL line.)
  //
  // We are doing this in two phases because we do not want to partition a
  // function unless it is absolutely necessary. In the first round, we
  // inline as much of the functions as possible during deabstraction. Many
  // of the functions would be dead after the first round, but some stragglers
  // remain as in the example above.
  for (auto &fn : *module) {
    // Skip if it is already partitioned, or if it was ignored only because it
    // operated on tensor values.
    if (partitionedFunctions.count(&fn) > 0 ||
        !tfc.shouldBePartitioned(&fn, /*forceTFFunctions=*/true))
      continue;
    TFDeabstraction(fn, tfc, constantEvaluator, PM).doIt();
  }
}

SILTransform *swift::createTFDeabstraction() {
  return new TFDeabstractionPass();
}<|MERGE_RESOLUTION|>--- conflicted
+++ resolved
@@ -1864,14 +1864,10 @@
           opInfo.getName() == "tfc.configureGPU" ||
           opInfo.getName() == "tfc.configureCPU")
         continue;
-<<<<<<< HEAD
       evaluateAttributesAndDoPacking(opInfo, constants, deviceInfo);
-=======
-      formGraphOp(*opInfo, constants, deviceInfo);
-      // formGraphOp deletes inst. So, continue as the rest of the loop is
-      // irrelevant. (This also avoid memory errors.)
+      // evaluateAttributesAndDoPacking deletes inst. So, continue as the rest
+      // of the loop is irrelevant. (This also avoid memory errors.)
       continue;
->>>>>>> fd721594
     }
 
     // Take a look at the various well known function calls that we can promote
@@ -2094,15 +2090,17 @@
   return false;
 }
 
-<<<<<<< HEAD
 /// Replace the specified GraphOperationInst with a new GraphOperationInst
 /// with the following transformations applied:
 ///  - attribute operands with known constant values become GraphOperationInst
 ///    attributes.
-//   - inputs get unpacked to raw tensor types before being fed into the
-//     GraphOperationInst.
-//   - outputs are raw tensor types, which get packed into whatever types the
-//     original GraphOperationInst was returning.
+///  - inputs get unpacked to raw tensor types before being fed into the
+///    GraphOperationInst.
+///  - outputs are raw tensor types, which get packed into whatever types the
+///    original GraphOperationInst was returning.
+///
+/// This deletes the underlying inst in `opInfo` when a GraphOperation is
+/// created successfully.
 void TFDeabstraction::evaluateAttributesAndDoPacking(
     GraphOperationInfo &opInfo, DenseMap<SILValue, SymbolicValue> &constants,
     GraphFunctionDeviceInfo &deviceInfo) {
@@ -2111,17 +2109,6 @@
          "SILGen should have generated a graph_op with 1 result");
   auto origResult = origInst->getResult(0);
   auto &context = origInst->getFunction()->getASTContext();
-=======
-/// Replace the specified tensor operation with a GraphOperation instruction,
-/// emitting errors if attribute arguments could not be constant folded, or if
-/// the operand/attribute types are incorrect. This deletes the underlying inst
-/// in `opInfo` when a GraphOperation is created successfully.
-void TFDeabstraction::formGraphOp(SILTensorOpInfo &opInfo,
-                                  DenseMap<SILValue, SymbolicValue> &constants,
-                                  GraphFunctionDeviceInfo &deviceInfo) {
-  auto *inst = opInfo.inst;
-  auto &context = inst->getFunction()->getASTContext();
->>>>>>> fd721594
   auto &allocator = context.getAllocator();
   SILBuilder B(origInst);
   auto origInstLoc = getUserSourceLocation(origInst);
