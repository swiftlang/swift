//===--- TFDeabstraction.cpp - Lowering & canonicalization for tensor ops -===//
//
// This source file is part of the Swift.org open source project
//
// Copyright (c) 2014 - 2018 Apple Inc. and the Swift project authors
// Licensed under Apache License v2.0 with Runtime Library Exception
//
// See https://swift.org/LICENSE.txt for license information
// See https://swift.org/CONTRIBUTORS.txt for the list of Swift project authors
//
//===----------------------------------------------------------------------===//
//
// This psss is in charge of lowering general code coming out of the mandatory
// SIL passes and producing a canonicalized and deabstracted standard form.
// It combines together standard techniques like inlining, generics
// specialization, and scalarization of structs and tuples.
//
// This is intended to be part of the mandatory passes, so its behavior is
// defined to be as simple and predictable as possible.  We don't want to use
// heuristic techniques to resolve virtual calls for example, we'd rather leave
// them, so the user has a simple and predictable model for what this can
// handle.
//
//===----------------------------------------------------------------------===//

#define DEBUG_TYPE "tf-deabstraction"
#include "TFConstExpr.h"
#include "TFUtilities.h"
#include "swift/AST/DiagnosticsSIL.h"
#include "swift/SIL/SILConstants.h"
#include "swift/SILOptimizer/PassManager/Passes.h"
#include "swift/SILOptimizer/PassManager/Transforms.h"
#include "swift/SILOptimizer/Utils/Local.h"
#include "swift/SILOptimizer/Utils/SILInliner.h"
#include "llvm/Support/CommandLine.h"
#include "llvm/Support/PrettyStackTrace.h"

using namespace swift;
using namespace tf;
using llvm::DenseMap;

static llvm::cl::opt<bool>
TFDumpDeabstractionDetails("tf-dump-deabstraction-details",
                           llvm::cl::init(false),
           llvm::cl::desc("Dump extra details about TensorFlow deabstraction"));

// When this code path is enabled, it currently only works in some
// scenarios. The comments around the relevant code below provide more context.
static llvm::cl::opt<bool> TFPromoteGlobalVariables(
    "tf-promote-global-variables", llvm::cl::init(false),
    llvm::cl::desc(
        "If enabled, promote global variables into SSA with a best "
        "effort to minimize sends/recvs. This is a performance optimization."));

template<typename...T, typename...U>
static InFlightDiagnostic
diagnose(ASTContext &Context, SourceLoc loc, Diag<T...> diag, U &&...args) {
  return Context.Diags.diagnose(loc, diag, std::forward<U>(args)...);
}

/// Delete the specified instruction (e.g. like inst->eraseFromParent()), but
/// also check to see if this instruction was the last use of any code that can
/// be trivially deleted.  If so, remove that trivially dead code.
static void deleteInstAndAbandonedUses(SILInstruction *inst) {
  for (auto &operand : inst->getAllOperands()) {
    auto opInst = operand.get()->getDefiningInstruction();
    operand.drop();

    if (opInst && !opInst->hasUsesOfAnyResult())
      recursivelyDeleteTriviallyDeadInstructions(opInst);
  }

  // Finally, delete the instruction itself.
  inst->eraseFromParent();
}

/// Return true if this apply instruction is to a function that can be
/// conditionally hoisted into the graph, but don't check the operands to
/// see if they are actually constants we can handle.
static bool isDecodableApply(ApplyInst *apply) {
  auto fn = apply->getCalleeFunction();
  if (!fn) return false;

  auto name = fn->getName();
  return name == "__tf_tensor_from_scalars" ||
         name == "__tf_tensor_from_scalars_1d";
}


namespace {
  /// This class wraps the state and logic necessary to deabstract code into one
  /// specific SIL function, which has been designated as a potential top-level
  /// host for tensor code.
  class TFDeabstraction {
    SILFunction &fn;
    TensorFunctionClassifier &tfc;
    ConstExprEvaluator &constantEvaluator;
    SILPassManager *passManager;

    /// This is set to true by the early inlining phase if the function was
    /// forcibly flattened to make all references to global variables visible
    /// within the current function.  This is done for top level code in
    /// Playgrounds and the REPL.
    bool forciblyFlattened = false;

    /// This keeps track of whether we've ever changed this function through the
    /// 'aboutToChangeFunction' method.  This enables it to print debug log info
    /// only for interesting functions.
    bool changedFunction = false;

    /// This is the list of tensor operations in the current function, filled in
    /// by simplifyTensorOperands.  This contains both the builtin instructions
    /// that reflect the #tfop() invocations, as well as any retain/release
    /// instructions using TensorHandle values.
    SmallVector<SILInstruction*, 32> tensorOps;
  public:
    TFDeabstraction(SILFunction &fn, TensorFunctionClassifier &tfc,
                    ConstExprEvaluator &constantEvaluator, SILPassManager *PM)
      : fn(fn), tfc(tfc), constantEvaluator(constantEvaluator), passManager(PM){
    }

    /// Deabstract the specified top level function as a deabstraction context.
    void doIt();

    /// This function is called on key entrypoints that mutate the SIL function.
    /// This just exists to reduce the amount of debug spew to focus on the
    /// functions that matter.
    void aboutToChangeFunction() {
      // If we already changed the function then no need to print again.
      if (changedFunction) return;
      changedFunction = true;

      logCurrentState("Input", /*detailed*/false);
    }
  private:
    void logCurrentState(const char *name, bool isDetailed);
    void inlineCalls();
    void simplifyTensorOperands();

    void promoteToSSA(ArrayRef<AllocStackInst *> allocs);
    void prepareStackAllocForPromotion(AllocStackInst *alloc);
    void propagateSSAValues();
    void checkAttributesAndFormGraphOps();
    void formGraphOp(SILTensorOpInfo &opInfo,
                     DenseMap<SILValue, SymbolicValue> &constants,
                     GraphFunctionDeviceInfo &deviceInfo);
    void cleanupDeadInstructions();
  };
}  // end anonymous namespace

void TFDeabstraction::logCurrentState(const char *name, bool isDetailed) {
  // If this is detailed information and no-one asked for it, early out.
  if (isDetailed && !TFDumpDeabstractionDetails)
    return;

  auto outs = getTFDumpIntermediateStream();
  if (!outs) return;

  *outs << "--- TFDeabstraction " << name << ": " << fn.getName() << "\n";
  fn.print(*outs);
  *outs << "----\n";
  outs->flush();
}


/// Return true if this is a "array.uninitialized" call, which creates an array
/// and returns it with uninitialized elements for the caller to fill in.
static bool isArrayUninitialized(SILInstruction *call) {
  auto *apply = dyn_cast<ApplyInst>(call);
  if (!apply) return false;

  if (auto fn = apply->getCalleeFunction())
    return fn->hasSemanticsAttr("array.uninitialized");
  return false;
}

/// Scan the function looking for call sites that should be inlined to expose
/// tensor operations, and inline them to expose those ops.
void TFDeabstraction::inlineCalls() {
  llvm::PrettyStackTraceFormat X("TFDeabstraction::inlineCalls");

  // We generally want to carefully and deliberately choose which functions to
  // inline into our 'fn' function, but if this is a main function with top
  // level code (e.g. in a playground) then we want to aggressively inline
  // when/if we see any global_addr's with a TensorHandle in them.  This allows
  // us to promote these global_addrs to registers safely.
  //
  // TODO: This should be enough for now, but isn't really the right long term
  // approach.  Long term we should build a full callgraph and look for call
  // paths that can touch tensor flavored global variables.  If a function
  // doesn't do so, then there is no reason to inline it.  This can start to
  // matter for larger examples.
  //
  // TODO: This should handle playgrounds and #! scripts, but probably isn't
  // enough to handle REPL generated code.  How do we identify the functions it
  // produces for each entered statement?  Matching on __repl or whatever prefix
  // LLDB and the integrated REPL use is probably enough.
  //
  if (TFPromoteGlobalVariables && fn.getName() == SWIFT_ENTRY_POINT_FUNCTION) {
    forciblyFlattened = [&]() -> bool {
      for (auto &bb : fn)
        for (auto &i : bb)
          if (auto *inst = dyn_cast<GlobalAddrInst>(&i)) {
            if (tfc.containsTensorFlowValue(
                    inst->getType(), /*checkHigherOrderFunctions*/ false))
              return true;
          }
      return false;
    }();
  }

  /// This predicate decides whether we should mandatory inline the specified
  /// call site.
  auto shouldInline = [&](FullApplySite site,
                          const SILFunction &callee) -> bool {
    // If this is a call of an explicitly noinline function, don't inline it!
    if (callee.getInlineStrategy() == NoInline)
      return false;

    // Check for array internals which we could be inlined, but prefer to
    // leave in abstracted form for easier analysis.  For things like
    // Tensor<Float>([[1,2],[3,4]]), we prefer to see higher level array
    // construction calls beacuse we end up removing them anyway.
    if (isArrayUninitialized(site.getInstruction()))
      return false;

    // Never inline _allocateUninitializedArray (even of Tensors).  It is the
    // entrypoint used by SILGen to represent array allocations.
    if (callee.getName().contains("_allocateUninitializedArray"))
      return false;

    // If we're forcibly flattening code into the top level function, and if the
    // callee is in the same source file as that top-level function (and thus
    // has visibility into its global variables) then force inline it.
    if (forciblyFlattened) {
      if (auto *apply = dyn_cast<ApplyInst>(site.getInstruction())) {
        if (auto *callee = apply->getCalleeFunction()) {
          // FIXME: We will miscompile functions that use variables in top level
          // code right now.  We need to implement this properly.
#if 0
          if (shouldBeForciblyFlattened(*callee))
            return true;
#endif
        }
      }
    }

    // Get the type of the function being called after applying substitutions
    // at the call site.
    auto type = site.getSubstCalleeType();

    // If the call we found is to something that processes TensorFlow values,
    // then we want it inlined.
    if (!tfc.containsTensorFlowValue(type, /*checkHigherOrderFunctions*/ true))
      return false;

    return true;
  };

  SmallPtrSet<SILFunction*, 16> inlinedCallees;

  // Use the mandatory inlining algorithm to expose call sites that contain
  // TensorFlow values as their argument or result lists.
  inlineForTFDeabstraction(fn,
     [&](FullApplySite site, SILFunction &callee) -> bool {
       if (callee.empty() &&
           !site.getModule().linkFunction(&callee,
                                          SILModule::LinkingMode::LinkAll))
         return false;

       if (!shouldInline(site, callee))
         return false;

       // Recognize that we're about to change this function.
       aboutToChangeFunction();
       inlinedCallees.insert(const_cast<SILFunction*>(&callee));
       return true;
     }
  );

  auto &module = fn.getModule();
  module.invalidateSILLoaderCaches();

  // Now that we've inlined some functions, clean them up to avoid burning
  // compile time in later passes.  We do this with a simple linear scan,
  // because functions that reference each other have already been flattened
  // so there should be no interdependencies.
  for (auto *callee : inlinedCallees) {
    // We shouldn't be trying to delete the thing we're inlining into, doing so
    // would invalidate iterators.
    assert(callee != &fn && "inlining self into self??");

    passManager->invalidateAnalysis(callee,
                                    SILAnalysis::InvalidationKind::Everything);

    // We can't delete this function if something is still using it.  That could
    // be because there is some other tensor program in this module that is
    // using it or (most likely) that there is a now-dead witness table.
    //
    // TODO: Build infra to find unused witness tables and remove them.
    if (callee->getRefCount() != 0) {
      continue;
    }

    // If this is a public function then we can't remove it either.
    if (callee->isPossiblyUsedExternally())
      continue;

    // ObjC functions are called through the runtime and are therefore alive
    // even if not referenced inside SIL.
    if (callee->getRepresentation() ==SILFunctionTypeRepresentation::ObjCMethod)
      continue;

    passManager->notifyWillDeleteFunction(callee);

    // Okay, erase the function from the module.
    module.eraseFunction(callee);
  }
}

/// If the specified value is a StructInst that has one operand, or potentially
/// a chain of them, dig through and return the underlying value inside of it.
static SILValue lookThroughSingleElementStructInsts(SILValue value) {
  if (auto *str = dyn_cast_or_null<StructInst>(value->getDefiningInstruction()))
    if (str->getNumOperands() == 1)
      return lookThroughSingleElementStructInsts(str->getOperand(0));
  return value;
}

/// Scan the operand list of the builtin.  If any operand is passed indirectly
/// (i.e., an address of a stack location is passed instead of the value itself)
/// then rewrite the builtin to use a loaded version of that value.
///
/// Similarly, if a primitive integer or floating point value is passed as a
/// struct value, extract out the underlying integer or float value.
///
static BuiltinInst *simplifyOperands(BuiltinInst *inst, TFDeabstraction &TFDA) {
  /// Return a VarDecl if this is a struct wrapping a single field which is a
  /// primitive integer or floating point value.  We accept multiple layers of
  /// struct wrappers as well, but return the decl for the top level field
  /// type.  This returns null in any other case.
  auto getPrimitiveStructField = [&](Type type) -> VarDecl* {
    VarDecl *result = nullptr;
    while (1) {
      auto decl = type->getAnyNominal();
      if (!decl || !isa<StructDecl>(decl)) return nullptr;

      // Check to see if there is a single stored field.
      auto field = tf::getFieldIfContainsSingleField(decl);
      if (!field) return nullptr;

      // If this is the top level of the struct, retain the field decl.
      if (result == nullptr) result = field;

      type = field->getType();

      // If we unwrapped a level and got to a builtin type, then this is a
      // wrapper.
      if (type->is<BuiltinIntegerType>() ||
          type->is<BuiltinFloatType>())
        return result;
    }
  };

  // Predicate that returns true if the specified type is an address type for
  // a loadable (non-address-only) value.
  auto isLoadableAddressType = [&](SILType type) -> bool {
    return type.isAddress() && type.isLoadable(inst->getModule());
  };

  // Predicate that returns true if an operand of the specified type should be
  // rewritten - either to load an address argument or expand a struct
  // parameter.
  auto canSimplifyOperand = [&](SILType type) -> bool {
    return isLoadableAddressType(type) ||
           getPrimitiveStructField(type.getASTType()) != nullptr;
  };

  // If we don't have to change any operands, don't rewrite the builtin.
  bool mustChangeBuiltin = false;
  for (auto &op : inst->getAllOperands()) {
    if (canSimplifyOperand(op.get()->getType())) {
      mustChangeBuiltin = true;
      break;
    }
  }

  if (!mustChangeBuiltin) return inst;

  // Mark the function as being mutated.
  TFDA.aboutToChangeFunction();

  // Okay, we do have to simplify something.  Scan through and rewrite operands.
  SILBuilder B(inst);
  SmallVector<SILValue, 8> operands;
  for (auto &op : inst->getAllOperands()) {
    auto operand = op.get();
    // If this is an address operand, emit a load of the value.
    if (isLoadableAddressType(operand->getType())) {
      bool hasOwnership = inst->getFunction()->hasQualifiedOwnership();
      auto loadOwnership = hasOwnership ? LoadOwnershipQualifier::Trivial
                                        : LoadOwnershipQualifier::Unqualified;
      auto load = B.createLoad(inst->getLoc(), operand, loadOwnership);
      load->setDebugLocation(inst->getDebugLocation());
      operand = load;
    }

    // If the operand is a StructInst building the value that we want to
    // extract, just get the element out of it, to avoid generating bloated IR.
    operand = lookThroughSingleElementStructInsts(operand);

    // If this is a struct value, emit struct extraction instruction(s).
    while (auto fieldDecl = getPrimitiveStructField(
                                     operand->getType().getASTType())) {
      auto extract = B.createStructExtract(inst->getLoc(), operand, fieldDecl);
      extract->setDebugLocation(inst->getDebugLocation());
      operand = extract;
    }

    operands.push_back(operand);
  }

  // Now that we've rebuilt the operand list, create a new builtin and replace
  // the old one.
  auto *newInst =
    B.createBuiltin(inst->getLoc(), inst->getName(),
                    inst->getType(), SubstitutionMap(), operands);
  newInst->setDebugLocation(inst->getDebugLocation());

  // Replace the old with the new and delete the old instruction.
  inst->replaceAllUsesPairwiseWith(newInst);

  // Remove the StructInst and other random values that we leave around in the
  // program, now that we directly refer to the TensorFlow values.
  deleteInstAndAbandonedUses(inst);
  return newInst;
}

/// If the specified instruction is an high-level aggregate operation like
/// copy_addr or destroy_addr, break it down into its more primitive operations
/// and return true.  Otherwise, return false.
///
/// If 'tfc' is non-null, this will only promote ops working on a type that
/// contains a TensorFlow value.
///
/// This leaves the input instruction in place and inserts the additional
/// instructions immediately after the input instruction that is exploded.
static bool explodeAggregateInst(SILInstruction *inst,
                                 TensorFunctionClassifier *tfc) {
  // Check to see if this is an instruction we can handle below, early exiting
  // if not.
  if (!isa<CopyAddrInst>(inst) &&
      !isa<DestroyAddrInst>(inst) &&
      !isa<RetainValueInst>(inst) &&
      !isa<ReleaseValueInst>(inst) &&
      !isa<StrongRetainInst>(inst) &&
      !isa<StrongReleaseInst>(inst))
    return false;

  // Check to make sure that this operation is doing something on a value
  // containing a TensorFlow value.  If not, just leave it alone.
  auto type = inst->getOperand(0)->getType();
  if (tfc &&
      !tfc->containsTensorFlowValue(type, /*checkHigherOrderFunctions*/ false))
    return false;

  // TODO: This is currently just handling loadable types.  We should be able to
  // scalarize address-only elements, by turning them into by-address operations
  // on each element.  This can occur when a struct/tuple contains tensors and
  // also has some address-only type.
  auto &TL = inst->getModule().getTypeLowering(type);
  if (!TL.isLoadable())
    return false;

  // Insert any new instructions right after the one we're going to explode.
  if (isa<TermInst>(inst)) return false;
  SILBuilder B(++SILBasicBlock::iterator(inst));
  B.setCurrentDebugScope(inst->getDebugScope());

  // Lower a copy_addr into a load and store + retain/release instructions.
  if (auto *copyAddr = dyn_cast<CopyAddrInst>(inst)) {
    // Note, we don't use TL.emitCopyInto because that will produce a copy_addr.
    auto loc = copyAddr->getLoc();
    SILValue value =
      TL.emitLoadOfCopy(B, loc, copyAddr->getSrc(), copyAddr->isTakeOfSrc());
    TL.emitStoreOfCopy(B, loc, value, copyAddr->getDest(),
                       copyAddr->isInitializationOfDest());
  } else if (auto *destroy = dyn_cast<DestroyAddrInst>(inst)) {
    /// Turn a destroy_addr into a load+release_value pair.
    TL.emitDestroyAddress(B, destroy->getLoc(), destroy->getOperand());
  } else if (isa<RetainValueInst>(inst) || isa<StrongRetainInst>(inst)) {
    // Turn a retain_value into a retain_value on its elements.  We peephole
    // StructInst values because they are so common and this generates cleaner
    // IR and faster compile times.
    auto op = lookThroughSingleElementStructInsts(inst->getOperand(0));
    if (op != inst->getOperand(0) && op->getType().isAnyClassReferenceType())
      B.createStrongRetain(inst->getLoc(), op, Atomicity::Atomic);
    else
      TL.emitLoweredCopyValueDirectChildren(B, inst->getLoc(),
                                            inst->getOperand(0));
  } else if (isa<ReleaseValueInst>(inst) || isa<StrongReleaseInst>(inst)) {
    // Turn a retain_value into a retain_value on its elements.  We peephole
    // StructInst values because they are so common and this generates cleaner
    // IR and faster compile times.
    auto op = lookThroughSingleElementStructInsts(inst->getOperand(0));
    if (op != inst->getOperand(0) && op->getType().isAnyClassReferenceType())
      B.createStrongRelease(inst->getLoc(), op, Atomicity::Atomic);
    else
      TL.emitLoweredDestroyValueDirectChildren(B, inst->getLoc(),
                                               inst->getOperand(0));
  } else {
    llvm_unreachable("unhandled instructions should be filtered above");
  }

  return true;
}

/// Identify all of the tensor operations in the current function, and scan them
/// to see if there are any indirect arguments, where the address of a stack
/// allocation is passed to the builtin.  These occur when the tensor op was in
/// a generic context and was passed a scalar attribute value of generic type.
///
/// If we find one of these indirect values, transform it into a load of the
/// address and a use of the loaded value.  This allows the stack allocation to
/// be promoted, allowing us to construct SSA def-use chains.
///
/// Similarly, if we see a struct operand that wraps a primitive value, we
/// extract out the underlying scalar value until we get to a builtin integer or
/// floating point value.
///
/// Since we're scanning the function, keep track of all of the tensor
/// operations to avoid additional linear scans over the function.
///
void TFDeabstraction::simplifyTensorOperands() {
  llvm::PrettyStackTraceFormat X("TFDeabstraction::simplifyTensorOperands");
  bool containsOpBuiltin = false;

  bool alreadyPrinted = false;
  auto logIfFirstChange = [&]() {
    if (alreadyPrinted) return;
    logCurrentState("After Inlining", /*detailed*/true);
    alreadyPrinted = true;
  };

  for (auto &BB : fn) {
    for (auto I = BB.begin(), E = BB.end(); I != E; ) {
      // Manually move iterator to avoid invalidation if we replace 'inst'.
      auto *inst = &*I++;

      // Try to decode this instruction as an op.  If it isn't one, ignore it.
      if (auto opInfo = SILTensorOpInfo::decode(inst)) {
        logIfFirstChange();

        // Simplify operands if possible.
        opInfo->inst = simplifyOperands(opInfo->inst, *this);

        // Remember this for later passes.
        tensorOps.push_back(opInfo->inst);
        containsOpBuiltin = true;
        continue;
      }

      // If we have a call to a function that is conditionally promotable to a
      // tensor op, we add it to the set of tensor operations we're trying to
      // deabstract.  This ensures that we deabstract its operands, which makes
      // it possible to tell if it is getting a variable or constant value.
      if (auto *apply = dyn_cast<ApplyInst>(inst)) {
        if (isDecodableApply(apply)) {
          logIfFirstChange();
          // Remember this for later passes.
          tensorOps.push_back(apply);
          containsOpBuiltin = true;
          continue;
        }
      }

      // Find retain and release instructions that directly use TensorFlow
      // values.  We treat them as tensorOps to ensure that their operands are
      // deabstracted.
      if (isa<StrongRetainInst>(inst) || isa<StrongReleaseInst>(inst)) {
        if (isTensorFlowValue(inst->getOperand(0)->getType())) {
          tensorOps.push_back(inst);
          continue;
        }
      }

      // Check to see if this is an aggregate operation (like a copy_addr, a
      // retain or release, etc) that involves a TensorFlow value.  If so,
      // explode it out into its components and reprocess the components.  This
      // ensures that nothing later in deabstraction or partitioning have to
      // worry about them.
      if (explodeAggregateInst(inst, &tfc)) {
        logIfFirstChange();

        // Reset our iterator to the first instruction we just produced so we
        // walk through them and recursively expand or remember them as
        // appropriate.
        I = ++SILBasicBlock::iterator(inst);

        // We frequently produce dead code by exploding things, for example a
        // retain of a StructInst value will end up being a retain of the
        // original value, and therefore strand the StructInst.  Clean this
        // stuff up as we go.  This is better for compile time and it makes it
        // a lot easier to read the debugging dumps.
        deleteInstAndAbandonedUses(inst);
        continue;
      }

      // Otherwise we leave the instruction alone.
    }
  }

  // If the tensorOps list just contained retain/release instructions but had
  // no actual tensor builtins, we'll ignore the function because there is
  // nothing to partition out of it.  This is probably something actually
  // working on the host-side tensor operation.
  if (!containsOpBuiltin)
    tensorOps.clear();
}

namespace {
  /// This helper is used to find promotable memory in the operand chains of
  /// tensor operations.  This operates on the pre-deabstraction code, so it has
  /// to be able to look through the various cases that will be eliminated
  /// later.
  class PromotableMemoryFinder {
    SILFunction &fn;
    SmallVectorImpl<AllocStackInst*> &stackAllocs;
    SmallPtrSet<SILInstruction*, 32> visited;
    TensorFunctionClassifier &tfc;
  public:

    PromotableMemoryFinder(SmallVectorImpl<AllocStackInst*> &stackAllocs,
                           TensorFunctionClassifier &tfc, SILFunction &fn)
      : fn(fn), stackAllocs(stackAllocs), tfc(tfc) {}

    bool run(ArrayRef<SILInstruction*> tensorOps);
  private:
    void findPromotableMemoryFromValue(SILValue value);
    void findPromotableMemoryFromLoadedAddress(SILValue pointer);

    void findMainFunctionGlobalAddressRootCandidates(
                     SmallVectorImpl<std::pair<SILValue, bool>> &addressRoots);
    bool canAddressRootBeReliablyPromoted(SILValue root);

    void promoteAddressRootsToStack(
                        ArrayRef<std::pair<SILValue, bool>> addressRoots);

  };
} // end anonymous namespace



/// Analyze the dataflow values feeding into the specified tensor operations in
/// order to find promotable stack values and address root references.
///
/// This returns true if any address roots were promoted to stack values.
///
bool PromotableMemoryFinder::run(ArrayRef<SILInstruction*> tensorOps) {
  llvm::PrettyStackTraceFormat X("PromotableMemoryFinder::run");

  // Find all the promotable memory reachable from tensor ops.  This ensures
  // we can directly connect their use-def edges together.
  for (auto *op : tensorOps) {
    for (auto &operand : op->getAllOperands())
      findPromotableMemoryFromValue(operand.get());
  }

  // Next we collect address roots, which are pointers that are not stack
  // allocations that we need to promote.  We start by collecting candidate
  // pointers, then validating them.  We keep track of the root pointer as well
  // as whether the value starts out uninitialized (which is the case for many
  // global roots).
  SmallVector<std::pair<SILValue, bool>, 8> addressRoots;

  // Check the arguments to the SIL function for any indirect structs/tuples
  // that contain tensors.  Such functions are generally inlined into the caller
  // but can appear this way when the user explicitly specifies @noinline.  In
  // this case we want to promote the pointer as a root because this allows
  // turning the entire body into SSA.
  for (auto arg : fn.getArguments()) {
    auto convention = cast<SILFunctionArgument>(arg)->getArgumentConvention();
    // If this is an indirect argument working on tensors, it is a candidate.
    if (convention.isIndirectConvention() &&
        tfc.containsTensorFlowValue(arg->getType(),
                                    /*checkHigherOrderFunctions*/ true))
      addressRoots.push_back({arg, /*startsUninitialized*/ false});
  }


  // If we're in the main function processing top level code, scan the function
  // to collect any global_addr instructions which provide address roots.  We
  // want to promote tensor-related globals and the values that feed into them.
  if (TFPromoteGlobalVariables && fn.getName() == SWIFT_ENTRY_POINT_FUNCTION)
    findMainFunctionGlobalAddressRootCandidates(addressRoots);

  if (addressRoots.empty())
    return false;

  // If we've found any address roots, check to see if the computation that
  // feeds into them can be reliably promoted.
  for (unsigned i = 0; i != addressRoots.size(); ++i) {
    if (canAddressRootBeReliablyPromoted(addressRoots[i].first))
      continue;

    // If we can't promote this root, remove it from our set.
    std::swap(addressRoots[i], addressRoots.back());
    addressRoots.pop_back();
    --i;
  }

  if (addressRoots.empty())
    return false;

  // If any address roots were found, predictably promote them to the stack to
  // unblock analysis.
  promoteAddressRootsToStack(addressRoots);
  return true;
}


/// Scan upward through the def-use chains of the specified operand value,
/// looking through operations that we can deabstract.  If we find stack
/// allocations along the way, add them to our set.
void PromotableMemoryFinder::findPromotableMemoryFromValue(SILValue value) {
  // If we found a non-instruction operand, or an instruction we've already
  // visited, then we're done scanning it.
  auto *inst = value->getDefiningInstruction();
  if (!inst || !visited.insert(inst).second)
    return;

  // If this is one of the instructions we can deabstract by scalarizing, just
  // look through it.
  if (isa<TupleInst>(inst) || isa<StructInst>(inst) ||
      isa<StructExtractInst>(inst) || isa<TupleExtractInst>(inst)) {
    for (auto &operand : inst->getAllOperands())
      findPromotableMemoryFromValue(operand.get());
    return;
  }

  // If this is a load, then we can deabstract it if it is a SRoA'able pointer
  // to a stack allocation.
  if (auto *load = dyn_cast<LoadInst>(inst))
    findPromotableMemoryFromLoadedAddress(load->getOperand());
}

/// The specific pointer is being loaded by a tensor operation operand.
/// Recursively process the pointer - if it is to a stack allocation that we can
/// deabstract, then recursively process any stores into it as values that feed
/// the tensor operation.
void PromotableMemoryFinder::
findPromotableMemoryFromLoadedAddress(SILValue pointer) {
  while (isa<TupleElementAddrInst>(pointer) ||
         isa<StructElementAddrInst>(pointer) ||
         isa<BeginAccessInst>(pointer)) {
    pointer = cast<SingleValueInstruction>(pointer)->getOperand(0);
  }

  // If we've already processed this instruction, then we're done.
  auto *pointerInst = pointer->getDefiningInstruction();
  if (!pointerInst || !visited.insert(pointerInst).second)
    return;

  // If the base of the pointer is something other than a stack allocation or if
  // we already processed this, then we're done.
  auto *alloc = dyn_cast<AllocStackInst>(pointerInst);
  if (!alloc)
    return;

  // Ok, this is a stack allocation we want to promote, remember it.
  stackAllocs.push_back(alloc);

  // Walk the use-def chains of the allocation, finding any stores that feed
  // into it, and recursively processing the values that are store into it.
  SmallVector<SILInstruction*, 4> instrsToProcess;
  instrsToProcess.push_back(alloc);

  while (!instrsToProcess.empty()) {
    auto *inst = instrsToProcess.pop_back_val();

    for (auto result : inst->getResults())
      for (auto use : result->getUses()) {
        auto *user = use->getUser();
        // If we found a store instruction on the upward pass, and if the store
        // is *to* the alloc then we can recursively process the value stored
        // into it.
        if (auto *store = dyn_cast<StoreInst>(user)) {
          // If this is a store *to* the address, then process the stored value
          // as an input.
          if (use->getOperandNumber() == 1)
            findPromotableMemoryFromValue(store->getSrc());
          continue;
        }

        // copy_addr's are a load+store pair.
        if (auto *copyaddr = dyn_cast<CopyAddrInst>(user)) {
          // If we found a copy_addr into this address during an upward scan,
          // then this is a load of the other operand.
          if (use->getOperandNumber() == 1)
            findPromotableMemoryFromLoadedAddress(copyaddr->getSrc());
        }

        // If this is the original allocation or an SRoA'able projection of its
        // address, then recursively process users.
        if (isa<TupleElementAddrInst>(inst) ||
            isa<StructElementAddrInst>(inst)) {
          instrsToProcess.push_back(user);
          continue;
        }

        // Otherwise we don't know what kind of user this is, ignore it.
      }
  }
}

/// Find all global addrs in the function, whether or not they involve tensor
/// operations: they could involve tensor values but not be directly used in
/// the ops.  If we find a global tensor, make sure to add it to our set.  It
/// may be a use of a tensor op, but not being used by one.
///
/// The representation of global addresses is also a bit wonky:  There can be
/// multiple global_addr instructions for each global.  Later code wants to
/// have a single pointer to reason about, so we canonicalize to one of them.
///
void PromotableMemoryFinder::
findMainFunctionGlobalAddressRootCandidates(
                    SmallVectorImpl<std::pair<SILValue, bool>> &addressRoots) {
  // First collect all the alloc_globals that may be present in the function,
  // to ensure we have them all when we start scanning for global_addr's.
  DenseMap<SILGlobalVariable*, AllocGlobalInst*> allocGlobals;
  for (auto &bb : fn) {
    for (auto &inst : bb) {
      // If we see an alloc global, remember where it is.
      if (auto agi = dyn_cast<AllocGlobalInst>(&inst)) {
        auto gv = agi->getReferencedGlobal();
        if (tfc.containsTensorFlowValue(gv->getLoweredType(),
                                        /*checkHigherOrderFunctions*/ false)) {
          assert(allocGlobals[agi->getReferencedGlobal()] == 0 &&
                 "more than one alloc_global instruction in the function?");

          allocGlobals[gv] = agi;
        }
      }
    }
  }

  // FIXME: We are missing an important validity check here that checks to
  // verify that there are no references to the global *other* than from the
  // main function.  This is generally true because we inline tensor ops
  // aggressively, but can be incorrect in some cases: e.g. a tensor-using
  // function is marked @noinline, or such a function just contains a copy.
  DenseMap<SILGlobalVariable*, GlobalAddrInst*> globalAddrRoots;
  for (auto &bb : fn) {
    for (auto bbi = bb.begin(), e = bb.end(); bbi != e; ) {
      auto &inst = *(bbi++);

      // Process GlobalAddrInst's.
      auto ga = dyn_cast<GlobalAddrInst>(&inst);
      if (!ga || !tfc.containsTensorFlowValue(
                     ga->getType(), /*checkHigherOrderFunctions*/ false))
        continue;

      // Check to see if this is the first global_addr for this global
      // variable.  If not, we reuse the existing one, which we know dominates
      // our current code.
      auto &entry = globalAddrRoots[ga->getReferencedGlobal()];
      if (entry) {
        ga->replaceAllUsesWith(entry);
        ga->eraseFromParent();
        continue;
      }

      // Otherwise, this is the first one, and it will be our canonical
      // pointer.  If we have a global_alloc, then it starts out uninitialized
      // but if we don't (as in the case of the REPL) it is known to be
      // previously initialized.
      auto allocGlobal = allocGlobals[ga->getReferencedGlobal()];
      entry = ga;
      addressRoots.push_back({ ga, /*isUninit*/allocGlobal != nullptr });

      // If this global_addr is in the entry block, then it will dominate any
      // other ones: we know it is the first in the entry block (because we
      // scan top to bottom) and we know the entry block dominates everything
      // else.
      if (ga->getParent() == fn.getEntryBlock())
        continue;

      // Otherwise, we aren't sure it will dominate all uses.  If we saw an
      // alloc_global instruction, move it right after that.  We know it will
      // dominate all uses.
      if (allocGlobal) {
        ga->moveAfter(allocGlobal);
        continue;
      }

      // Otherwise, move this to the entry block.
      ga->moveBefore(fn.getEntryBlock()->getTerminator());
    }
  }
}

/// Once we've found address roots that we're interested in, walk their uses to
/// see if they are doing things we have confidence in promoting.  Notably, we
/// cannot promote something that escapes the pointer.
///
bool PromotableMemoryFinder::canAddressRootBeReliablyPromoted(SILValue root) {
  // Check all uses of the root, including direct aliases formed by things
  // like begin_access.
  SmallVector<SILValue, 4> addrWorklist;
  addrWorklist.push_back(root);

  while (!addrWorklist.empty()) {
    auto addr = addrWorklist.pop_back_val();

    // Walk the use chains of the addr, looking for stores to it.  Any store
    // to it produces a value that feeds it, which can add new stack allocations
    // to our set.
    for (auto *use : addr->getUses()) {
      auto user = use->getUser();

      // Take an extremely conservative approach to handling accesses of the
      // global, whitelisting specific sorts of uses.  If we find anything
      // we can't handle, we abort promotion of this root.
      if (isa<EndAccessInst>(user) ||    // Just a marker.
          isa<LoadInst>(user) ||         // Reads are always ok.
          isa<DebugValueAddrInst>(user)) // Debug info is ok.
        continue;

      // Anything that dives into an element of the global can continue to
      // dive into the promoted value.
      if (isa<StructElementAddrInst>(user) || isa<TupleElementAddrInst>(user))
        continue;

      // If this is a store *to* the global, analyze the input value.
      if (auto *si = dyn_cast<StoreInst>(user)) {
        if (use->getOperandNumber() == 1) {
          findPromotableMemoryFromValue(si->getOperand(0));
          continue;
        }
      }

      // If this is a begin_access instruction, then it is a projection/copy
      // of the address.  Analyze it too.
      if (auto *begin = dyn_cast<BeginAccessInst>(user)) {
        addrWorklist.push_back(begin);
        continue;
      }

      // If this is an apply_inst passing the global's address as an indirect
      // operand, then we are ok.  These generally get inlined, but can occur
      // when the user specifies @noinline on a method, for example.
      //
      if (auto *apply = dyn_cast<ApplyInst>(user)) {
        // FIXME: This seems wrong, because it is not counting indirect results.
        // See DIMemoryUseCollector's use of getSubstCalleeConv for an example.
        auto conventions = apply->getSubstCalleeConv();
        assert(conventions.getNumIndirectSILResults() == 0 &&
               "FIXME: Handle this");

        unsigned opIdx = use->getOperandNumber();
        if (auto argIndex = apply->getArgumentIndexForOperandIndex(opIdx)) {
          auto paramConvention =
            conventions.getParameters()[argIndex.getValue()].getConvention();
          if (isIndirectFormalParameter(paramConvention))
            continue;
        }
      }


      // Some other unexpected user of the address is left around.  We should
      // handle this some day, but for now just leave the global access
      // unchanged, to avoid miscompiling code.
      if (getTFDumpIntermediateStream() == &llvm::outs()) {
        // Make this a hard error in the testsuite.
        llvm::errs() << "unexpected global_addr user in top level code"
                     << " promotion: " << *user << "\n\n";
        llvm::errs() << *user->getFunction();
        llvm::errs() << "unexpected global_addr user in top level code"
                     << " promotion: " << *user << "\n\n";
        abort();
      }

      return false;
    }
  }

  return true;
}


/// Our dataflow analysis of tensor operations has decided that some number of
/// address roots need to be promoted to SSA in order to perform deabstraction,
/// and has verified that this is safe.  Perform this transformation now.
void PromotableMemoryFinder::
promoteAddressRootsToStack(ArrayRef<std::pair<SILValue, bool>> addressRoots) {
  llvm::PrettyStackTraceFormat X("PromotableMemoryFinder::"
                                 "promoteAddressRootsToStack");

  DenseMap<SILValue, AllocStackInst*> stackAllocForRoot;

  // Promote each root by making a stack allocation that corresponds to them,
  // inserting loads and stores to the real root, and replacing the uses of
  // the root instructions with the stack allocation.
  for (auto rootInfo : addressRoots) {
    auto root = rootInfo.first;

    // Create a stack allocation in the entry block for the function.
    SILBuilder B(&fn.getEntryBlock()->front());
    auto stackAlloc = B.createAllocStack(root.getLoc(),
                                         root->getType().getObjectType());
    stackAllocForRoot[root] = stackAlloc;

    // Make sure to convert the generated alloc_stack to SSA.
    stackAllocs.push_back(stackAlloc);

    // Replace all uses of the root with the stack value.
    root->replaceAllUsesWith(stackAlloc);
  }

  // Find all exit blocks from the function.
  SmallVector<SILBasicBlock*, 4> exitBlocks;
  for (auto &bb : fn) {
    if (isa<ReturnInst>(bb.getTerminator()) ||
        isa<ThrowInst>(bb.getTerminator()) ||
        isa<UnwindInst>(bb.getTerminator()))
      exitBlocks.push_back(&bb);
  }


  // Insert a stack deallocation plus cleanup in all of the exit blocks.
  for (auto rootInfo : addressRoots) {
    auto root = rootInfo.first;
    auto loc = root.getLoc();
    auto stackAlloc = stackAllocForRoot[root];
    assert(stackAlloc && "where'd our alloc_stack go?");

    // In some cases like global variables in top level code, the root will
    // start out uninitialized.  In other cases, it is already initialized - as
    // in indirect arguments to functions or REPL code that reuses a global.
    // If it is initialized, emit code to do so.
    if (!rootInfo.second) {
      auto insertionPoint = rootInfo.first->getDefiningInstruction();

      // Insert the initialization after the root or stack alloc.
      if (!insertionPoint) insertionPoint = stackAlloc;
      SILBuilder B(++SILBasicBlock::iterator(insertionPoint));

      auto &TL = B.getTypeLowering(stackAlloc->getType());
      TL.emitCopyInto(B, loc, root, stackAlloc, IsTake_t::IsNotTake,
                      IsInitialization_t::IsInitialization);
    }

    // Process each exit block, inserting epilog code.
    for (auto *exit : exitBlocks) {
      SILBuilder B(exit->getTerminator());

      // Load from the stack allocation and store to the root, leaving it
      // initialized with our final state.

      // If the root started out uninitialized, then this is an initialization
      // of it, otherwise this is a reassignment of it.
      auto &TL = B.getTypeLowering(stackAlloc->getType());
      TL.emitCopyInto(B, loc, stackAlloc, root, IsTake_t::IsTake,
                      IsInitialization_t(rootInfo.second));

      B.createDeallocStack(loc, stackAlloc);
    }
  }
}

/// Scan the function looking for TensorFlow value AllocStack instructions to
/// promote.
void TFDeabstraction::promoteToSSA(ArrayRef<AllocStackInst *> allocs) {
  // If there is nothing to promote, don't bother calculating dominator info.
  if (allocs.empty())
    return;

  llvm::PrettyStackTraceFormat X("PromotableMemoryFinder::promoteToSSA");

  // Our first scan will look for begin/end access instructions and remove them,
  // allowing later passes to be simpler.
  // This is done repeatedly, since a begin_access itself can have another
  // begin_access user.
  for (auto *alloc : allocs) {
    while (true) {
      bool changed = false;
      for (auto UI = alloc->use_begin(); UI != alloc->use_end();) {
        auto *begin = dyn_cast<BeginAccessInst>((*UI++)->getUser());
        if (!begin)
          continue;

        // If we have a begin_access instruction, replace uses of begin_access
        // with uses of the original value and remove the end_access.
        for (auto UI = begin->use_begin(); UI != begin->use_end();) {
          auto *use = *UI++;
          auto inst = use->getUser();
          if (isa<EndAccessInst>(inst))
            inst->eraseFromParent();
          else
            use->set(alloc);
        }
        begin->eraseFromParent();
        changed = true;
      }
      if (!changed)
        break;
    }
  }

  // Now we explode the alloc / dealloc / load / store operations of aggregate
  // values into per-field operations. For those tfop attr types that we will
  // const-evaluate later (only "TensorShape" for now), stop exploding them, so
  // that we can properly propagate SSA values for them in the subsequent
  // propagateSSAValues() call.
  (void)runSROAOnInsts(allocs, [](AllocStackInst *alloc) {
    auto ty = alloc->getType().getASTType();
    auto *structTy = ty->getAs<StructType>();
    return !structTy || structTy->getDecl()->getNameStr() != "TensorShape";
  });

  // Since the SROA pass above may have mutate alloc insts, we again scan over
  // all of the operands of the tensor ops (including tf op attributes), finding
  // stack allocations that we want to promote to SSA.
  SmallVector<AllocStackInst *, 16> newStackAllocs;
  if (PromotableMemoryFinder(newStackAllocs, tfc, fn).run(tensorOps)) {
    logCurrentState("After running SROA",
                    /*detailed*/ true);
  }

  for (auto alloc : newStackAllocs)
    prepareStackAllocForPromotion(alloc);

  // Otherwise the function does have tensor operations, so lets promote any
  // stack allocations out of the way so we can do simple dataflow analysis.
  auto domInfo = passManager->getAnalysis<DominanceAnalysis>()->get(&fn);
  promoteAllocsToSSA(newStackAllocs, domInfo);
}

/// Preprocess the specified allocation instruction to make it more suitable for
/// promotion to SSA.  In particularly, we eliminate CopyAddrInst and other
/// uses that could prevent us from promoting this.
void TFDeabstraction::prepareStackAllocForPromotion(AllocStackInst *alloc) {
  // Our second pass looks for aggregate operations and struct_element_addrs
  // that poke inside the allocation.
  for (auto UI = alloc->use_begin(); UI != alloc->use_end();) {
    auto *inst = (*UI)->getUser();

    if (auto *sea = dyn_cast<StructElementAddrInst>(inst)) {
      if (auto *use = sea->getSingleUse()) {
        // If we have a load(struct_element_addr(alloc)) turn it into
        // struct_extract(load(alloc)).
        if (auto *load = dyn_cast<LoadInst>(use->getUser())) {
          SILBuilder B(load);
          auto *newLoad = B.createLoad(load->getLoc(), sea->getOperand(),
                                       load->getOwnershipQualifier());
          auto *newVal = B.createStructExtract(load->getLoc(), newLoad,
                                               sea->getField(),
                                               load->getType());
          load->replaceAllUsesWith(newVal);
          load->eraseFromParent();
          ++UI;
          sea->eraseFromParent();
          continue;
        }

        // If we have a store(x ->struct_element_addr(alloc)), turn it into a
        // load of the whole value, a bunch of extracts, then a struct_inst
        // to rebuild the whole value, then a store of the whole thing.
        //
        // TODO: For now, we only handle a single element struct, which is
        // considerably simpler.
        //
        if (auto *store = dyn_cast<StoreInst>(use->getUser())) {
          if (use->getOperandNumber() == 1 &&  // store TO the alloca.
              tf::getFieldIfContainsSingleField(sea->getStructDecl())) {
            SILBuilder B(store);
            auto *newStruct = B.createStruct(store->getLoc(),
                                             alloc->getType().getObjectType(),
                                             store->getOperand(0));
            B.createStore(store->getLoc(), newStruct, sea->getOperand(),
                          store->getOwnershipQualifier());
            store->eraseFromParent();
            ++UI;
            sea->eraseFromParent();
            continue;
          }
        }
      }
    }

    // Explode aggregate by-address instructions like copy-addr.
    if (explodeAggregateInst(inst, /*all types*/nullptr)) {
      ++UI;
      inst->eraseFromParent();
      continue;
    }

    // Otherwise we have something else, leave it alone.
    ++UI;
  }
}

/// The specified argument has tuple type that deabstraction needs to scalarize.
/// Explode it into its deabstracted elements, rebuilding it and the branch
/// instructions that feed it.  This returns a value of the original type that
/// can be used for further analysis.
static SILValue explodeSILTupleArgument(SILPHIArgument *arg) {
  SmallVector<SILValue, 4> newArgs;

  auto *argBB = arg->getParent();

  // Collect all the fields and add new BB arguments to the block for each of
  // them.
  auto tuple = arg->getType();
  unsigned numElements = tuple.castTo<TupleType>()->getNumElements();
  for (unsigned i = 0; i != numElements; ++i) {
    auto newArg = argBB->createPHIArgument(tuple.getTupleElementType(i),
                                           arg->getOwnershipKind());
    newArgs.push_back(newArg);
  }

  // Now that we have created all of the BB arguments, we can create a new
  // tuple inst, replace the old argument, and remove it.
  SILBuilder B(&argBB->front());
  auto replacement = B.createTuple(argBB->front().getLoc(),
                                   arg->getType(), newArgs);
  arg->replaceAllUsesWith(replacement);
  unsigned argNo = arg->getIndex();
  argBB->eraseArgument(argNo);

  // Ok, now that we've exploded the BB argument itself, we need to explode the
  // values passed in the predecessor blocks.
  for (auto pi : argBB->getPredecessorBlocks()) {
    auto *br = cast<BranchInst>(pi->getTerminator());
    SmallVector<SILValue, 8> operands;
    for (unsigned i = 0, e = br->getNumOperands(); i != e; ++i)
      if (i != argNo)
        operands.push_back(br->getOperand(i));

    auto origValue = br->getOperand(argNo);

    B.setInsertionPoint(br);

    // Add all of the extracted versions of the elements.
    for (unsigned i = 0; i != numElements; ++i)
      operands.push_back(B.createTupleExtract(br->getLoc(), origValue, i));

    // Replace the branch itself.
    SILBuilder(br).createBranch(br->getLoc(), br->getDestBB(), operands);
    br->eraseFromParent();
  }

  // Ok, we're done.  Return the generated StructInst that aggregates the
  // arguments back to the caller.
  return replacement;
}

/// The specified argument has struct type that deabstraction needs to
/// scalarize. Explode it into its deabstracted elements, rebuilding it and the
/// branch instructions that feed it.  This returns a value of the original type
/// that can be used for further analysis.
static SILValue explodeSILStructArgument(SILPHIArgument *arg) {
  SmallVector<VarDecl*, 4> elementDecls;
  SmallVector<SILValue, 4> newArgs;

  auto &M = arg->getFunction()->getModule();
  auto *argBB = arg->getParent();
  auto fnLoc = argBB->getParent()->getLocation();

  // Collect all the fields and add new BB arguments to the block for each of
  // them.
  auto structType = arg->getType();
  auto decl = structType.getStructOrBoundGenericStruct();
  for (auto fieldDecl : decl->getStoredProperties()) {
    elementDecls.push_back(fieldDecl);
    auto fieldTy = structType.getFieldType(fieldDecl, M);

    auto newArg = argBB->createPHIArgument(fieldTy, arg->getOwnershipKind());
    newArgs.push_back(newArg);
  }

  // Now that we have created all of the BB arguments, we can create a new
  // struct inst, replace the old argument, and remove it.
  SILBuilder B(&argBB->front());
  auto replacement = B.createStruct(fnLoc, arg->getType(), newArgs);
  arg->replaceAllUsesWith(replacement);
  unsigned argNo = arg->getIndex();
  argBB->eraseArgument(argNo);

  // Ok, now that we've exploded the BB argument itself, we need to explode the
  // values passed in the predecessor blocks.
  for (auto pi : argBB->getPredecessorBlocks()) {
    auto *br = cast<BranchInst>(pi->getTerminator());
    SmallVector<SILValue, 8> operands;
    for (unsigned i = 0, e = br->getNumOperands(); i != e; ++i)
      if (i != argNo)
        operands.push_back(br->getOperand(i));

    B.setInsertionPoint(br);

    // Add all of the extracted versions of the elements.
    auto origValue = br->getOperand(argNo);
    for (auto fieldDecl : elementDecls)
      operands.push_back(B.createStructExtract(fnLoc, origValue, fieldDecl));

    // Replace the branch itself.
    SILBuilder(br).createBranch(br->getLoc(), br->getDestBB(), operands);
    br->eraseFromParent();
  }

  // Ok, we're done.  Return the generated StructInst that aggregates the
  // arguments back to the caller.
  return replacement;
}

/// If the specified type is a Swift.Array or some element type, then return the
/// element type.  Otherwise, return a null Type.
static Type getArrayElementType(Type ty) {
  if (auto bgst = ty->getAs<BoundGenericStructType>())
    if (bgst->getDecl() == bgst->getASTContext().getArrayDecl())
      return bgst->getGenericArgs()[0];
  return Type();
}

/// If the specified value is a single-element struct_inst wrapper, look through
/// them.  We special case arrays, and return Array<T> values as themselves.
static SILValue getValueInsideStructInst(SILValue value) {
  // Dig through one-argument struct insts.
  while (auto structVal = dyn_cast<StructInst>(value)) {
    // If this is an ArrayType, don't dig in.
    if (getArrayElementType(structVal->getType().getASTType()))
      break;

    if (structVal->getNumOperands() != 1)
      break;
    value = structVal->getOperand(0);
  }
  return value;
}

/// Return true if this is a reference to the _allocateUninitialized helper
/// in array in the standard library allocating zero elements.
bool isArrayAllocUninit(SILValue op, SILValue &numElements) {
  auto *apply = dyn_cast<ApplyInst>(op->getDefiningInstruction());
  if (!apply)
    return false;
  auto *callee = dyn_cast<FunctionRefInst>(apply->getOperand(0));
  if (!callee)
    return false;

  auto calleeName = callee->getReferencedFunction()->getName();
  // FIXME: Gross hack because this is specialized by perf optimizer.  Remove
  // when deabstraction does arrays.
  if (!calleeName.contains("_allocateUninitializedArray"))
    return false;

  numElements = getValueInsideStructInst(apply->getOperand(1));
  return true;
}

namespace {
/// This is a little helper for working with literal arrays that may want to get
/// deleted if all references to them are removed.
struct ArrayElementDecoder {
  SmallVector<Operand *, 4> elementsAtInit;
  SmallPtrSet<SILInstruction *, 8> arrayInsts;

  /// Given a SILValue that may be an array, attempt to decode it into the
  /// literal values that make up its elements.  This returns the element type
  /// of the array if it succeeds, otherwise a null type.
  Type decode(SILValue value) {
    auto elementType = getArrayElementType(value->getType().getASTType());
    if (!elementType)
      return Type();

    // The only pattern we support involves a call to
    // _allocateUninitializedArray.  The array value will be a tuple extract
    // from the 0th result of the call.
    auto *teiValue = dyn_cast<TupleExtractInst>(value);
    if (!teiValue || teiValue->getFieldNo() != 0 ||
        !isa<ApplyInst>(teiValue->getOperand()))
      return Type();

    // Figure out the number of elements, which must be a constant integer.
    auto *apply = cast<ApplyInst>(teiValue->getOperand());

    if (decodeApply(apply))
      return elementType;
    return Type();
  }

  /// Given an applyinst for _allocateUninitialized, try to decode it.  This
  /// returns true on success or false on failure.
  bool decodeApply(ApplyInst *apply) {
    // Verify we have a call to _allocateUninitializedArray.
    SILValue numElementsVal;
    if (!isArrayAllocUninit(apply, numElementsVal) ||
        !isa<IntegerLiteralInst>(numElementsVal))
      return false;
    uint64_t numElements =
        cast<IntegerLiteralInst>(numElementsVal)->getValue().getLimitedValue();

    return !tf::ConstExprEvaluator::decodeAllocUninitializedArray(
        apply, numElements, elementsAtInit, &arrayInsts);
  }

  /// Try to remove the instructions that make up the array initialization.
  void removeInstructionsIfPossible() {
    if (arrayInsts.empty())
      return;

    // If we can remove it, drop all inter-dependent references.
    for (auto inst : arrayInsts)
      inst->dropAllReferences();
    // Then erase the instructions themselves.
    for (auto inst : arrayInsts)
      inst->eraseFromParent();
  }
};
} // end anonymous namespace

/// We've promoted any stack allocations that are in the way of tensor operands
/// so we now have proper SSA.  Look through struct and tuple injection and
/// projection instructions to find the underlying value that can feed the
/// tensor operation or attribute.  This is typically another tensor operation
/// or a constant (for attributes) but may be variables or other things that
/// cause a send.
///
static SILValue
propagateSSAOperand(SILValue v, SmallPtrSet<SILPHIArgument *, 8> &checkedPhis) {
  // This is the series of struct/tuple extract indices that the value is
  // currently being projected through.  Consider an access like this:
  //     B = struct { #1, #2 }
  //     C = tuple { #3, B }
  //     Y = tuple_extract C, 1
  //     Z = struct_extract Y, 0
  // We start analysis at Z, and add the access indices of Z and Y.  When we get
  // to C, we know that we're accessing element 1 from the tuple because that is
  // the top of our access path.  When we get to B, we know we're accessing
  // element 0 from the access path, so we return the #1 value.
  SmallVector<unsigned, 4> accessPath;

  SILValue lastRootValue;
  while (1) {
    // If our access path is empty, this is a candidate that we could return.
    if (accessPath.empty())
      lastRootValue = v;

    if (auto *arg = dyn_cast<SILPHIArgument>(v)) {
      // Don't reprocess a PHI argument if we've already seen it.
      if (!checkedPhis.insert(arg).second)
        break;

      // If this is an aggregate basic block argument, explode it into its
      // component values.
      if (!accessPath.empty()) {

        // Do a quick pass over all of the predecessors to see if they are
        // unconditional branches.  If not, we can't explode them.
        // TODO: We should handle things like switch_enum someday.
        for (auto pi : arg->getParent()->getPredecessorBlocks()) {
          if (!isa<BranchInst>(pi->getTerminator()))
            // Cannot explode this BB argument.
            return lastRootValue;
        }

        // We're going to erase 'arg', so don't leave dangling pointers in the
        // set.
        checkedPhis.erase(arg);
        if (arg->getType().is<TupleType>())
          v = explodeSILTupleArgument(arg);
        else if (arg->getType().is<StructType>() ||
                 arg->getType().is<BoundGenericStructType>())
          v = explodeSILStructArgument(arg);
        else
          return lastRootValue; // Cannot handle this.
        continue;
      }

      // Otherwise simplify inputs in predecessor blocks.
      for (auto pi : arg->getParent()->getPredecessorBlocks()) {
        if (auto *br = dyn_cast<BranchInst>(pi->getTerminator())) {
          // We intentionally recalculate arg->getIndex() because its index can
          // shift.  We know that recursive processing won't delete the bb arg
          // though, as it is in checkedPhis.
          auto incomingVal = br->getOperand(arg->getIndex());
          incomingVal = propagateSSAOperand(incomingVal, checkedPhis);
          br->setOperand(arg->getIndex(), incomingVal);
        }
      }

      continue;
    }

    // Otherwise, peer through instructions.
    auto inst = v->getDefiningInstruction();
    if (!inst)
      break;

    // Extractions add to the access path.
    if (auto extract = dyn_cast<TupleExtractInst>(inst)) {
      accessPath.push_back(extract->getFieldNo());
      v = extract->getOperand();

      auto *apply = dyn_cast_or_null<ApplyInst>(v->getDefiningInstruction());
      if (!apply)
        continue;

      // Handle the case of deabstracting an array, such as the tfop attr %181
      // below. In this example, we need to propagate %188 to %190, which
      // eventually feeds %181. Note %189 is not a const struct. The goal of
      // SSA value propagation here is to have const expr eval only process
      // the (const) struct field %188, and not the struct %189.
      //
      // function_ref _allocateUninitializedArray<A>(_:)
      // %179 = function_ref @$Ss27_allocateUninitializedArrayySayxG_BptBwlF ...
      // %180 = apply %179<TensorShape>(%178) ...
      // %181 = tuple_extract %180 : $(Array<TensorShape>, Builtin.RawPointer),0
      // %183 = tuple_extract %180 : $(Array<TensorShape>, Builtin.RawPointer),1
      // %185 = pointer_to_address %183
      // %188 = struct $TensorShape (%187 : $Array<Int32>)
      // %189 = struct $SimpleIter(...: $ResourceHandle, %188 :$TensorShape)
      // %190 = struct_extract %189 : $SimpleIter, #SimpleIter.elementShape
      // store %190 to %185 : $*TensorShape
      // %193 = builtin "__tfop_Foo,...,shapes"(..., %181 : $Array<TensorShape>
      ArrayElementDecoder arrayDecoder;
      if (!arrayDecoder.decode(extract))
        continue;

      for (auto *use : arrayDecoder.elementsAtInit) {
        auto *store = dyn_cast<StoreInst>(use->getUser());
        if (!store) {
          // TODO: May need to handle other inst types too, such as CopyAddr.
          continue;
        }

        auto newSrc = propagateSSAOperand(store->getOperand(0), checkedPhis);
        store->setOperand(0, newSrc);
      }

      continue;
    }
    if (auto extract = dyn_cast<StructExtractInst>(inst)) {
      accessPath.push_back(extract->getFieldNo());
      v = extract->getOperand();
      continue;
    }

    // Constructions provide values to extract from if we have an access inside
    // of it.
    if (!accessPath.empty()) {
      if (auto str = dyn_cast<StructInst>(inst)) {
        v = str->getOperand(accessPath.pop_back_val());
        continue;
      }
      if (auto tuple = dyn_cast<TupleInst>(inst)) {
        v = tuple->getOperand(accessPath.pop_back_val());
        continue;
      }
    }

    // Otherwise, this is an unhandled instruction - we're done.
    break;
  }

  return lastRootValue;
}

/// Propagate the operand values for all tensors: this ensures that all tensor
/// operands (including attributes) and results are directly linked together in
/// the SSA graph at the TensorFlow value level, without going through
/// intervening struct/tuple wrappers.
/// This is essential in deabstracting constant tfop attribute values, and also
/// helps reduce sends/recvs involving tensor operands.
void TFDeabstraction::propagateSSAValues() {
  llvm::PrettyStackTraceFormat X("TFDeabstraction::propagateSSAValues");

  SmallPtrSet<SILPHIArgument*, 8> checkedPhis;
  for (auto *op : tensorOps) {
    for (auto &operand : op->getAllOperands()) {
      // Get the propagated value.
      auto newVal = propagateSSAOperand(operand.get(), checkedPhis);

      if (newVal == operand.get())
        continue;

      // Get the (possibly-changed) instruction that used to be feeding the
      // tensor operation and set the new value.
      auto opInst = operand.get()->getDefiningInstruction();
      operand.set(newVal);

      // If the old instruction is unused, try to clean up the code.
      if (opInst && !opInst->hasUsesOfAnyResult())
        recursivelyDeleteTriviallyDeadInstructions(opInst);
    }
  }
}

/// If all the operands to a call to __tf_tensor_from_scalars are constants, we
/// can promote this to a 'Const' node with an attached TF_Tensor attribute.
/// It takes a 1D array of scalars and a shape as a 1D array of integers.
///
/// On success, this removes the ApplyInst and returns a pointer to the new
/// BuiltinInst that is created.  On failure, it returns a nullptr.
static GraphOperationInst *tryToPromoteTensorFromScalars(
    ApplyInst *inst, const DenseMap<SILValue, SymbolicValue> &constants,
    GraphFunctionDeviceInfo &deviceInfo) {
  assert(inst->getNumOperands() == 3 && isTensorHandle(inst->getType()) &&
         "Unexpected type signature for __tf_tensor_from_scalars");

  auto scalarsValue = inst->getOperand(1);
  auto shapeValue = inst->getOperand(2);

  // If we can't analyze the operands as arrays of constants, give up.
  auto scalarIt = constants.find(scalarsValue);
  if (scalarIt == constants.end() || !scalarIt->second.isConstant())
    return nullptr;
  auto scalars = scalarIt->second;
  CanType scalarsElementType;
  auto scalarsElements = scalars.getArrayValue(scalarsElementType);

  auto shapeIt = constants.find(shapeValue);
  if (shapeIt == constants.end() || !shapeIt->second.isConstant())
    return nullptr;
  auto shape = shapeIt->second;

  CanType shapeElementType;
  auto shapeElements = shape.getArrayValue(shapeElementType);

  // Verify we have the right number of scalars.  If not, emit an error and
  // leave the broken code without promoting it to an op.
  uint64_t scalarCount = 1;
  for (auto elt : shapeElements) {
    if (!elt.isConstant()) return nullptr;
    elt = elt.lookThroughSingleElementAggregates();
    scalarCount *= elt.getIntegerValue().getLimitedValue();
  }
  uint64_t numElements = scalarsElements.size();
  if (scalarCount != numElements) {
    std::string errorInfo =
      "tensor literal should have " + llvm::utostr(scalarCount) +
      " scalars for this shape, but has " + llvm::utostr(numElements);

    auto loc = getUserSourceLocation(inst);
    auto &context = inst->getType().getASTContext();
    diagnose(context, loc.getSourceLoc(), diag::tf_op_misuse, errorInfo)
      .highlight(loc.getSourceRange());
    return nullptr;
  }

  // Okay, we were able to resolve the two arrays of constants.  Transform this
  // into the correct Const operation.
  SILBuilder B(inst);
  B.setCurrentDebugScope(inst->getDebugScope());
  auto result =
      createConstTensor(scalarsElementType, scalars, shape, inst->getType(),
                        inst->getLoc(), deviceInfo.primaryDeviceType, B);

  // Replace the old instruction with the new one.
  inst->replaceAllUsesPairwiseWith(result);

  // Clean up the IR.
  auto callee = dyn_cast<FunctionRefInst>(inst->getOperand(0));
  inst->eraseFromParent();
  if (callee && callee->use_empty())
    callee->eraseFromParent();
  return result;
}

/// If all the operands to a call to __tf_tensor_from_scalars_1d are constants,
/// we can promote this to a 'Const' node with an attached TF_Tensor attribute.
/// This is a specialized form of __tf_tensor_from_scalars, because the later is
/// defined in terms of a shape of "[scalars.count]" but the performance
/// optimizer is not reliably constant propagating this.
///
/// When we have a the ability constexpr fold array.count, we should be able to
/// eliminate this in favor of library code in the TensorFlow module.
///
/// On success, this removes the applyexpr and returns a pointer to the new
/// instruction that it created.  On failure, it returns a nullptr.
///
static GraphOperationInst *tryToPromoteTensorFromScalars1D(
    ApplyInst *inst, const DenseMap<SILValue, SymbolicValue> &constants,
    GraphFunctionDeviceInfo &deviceInfo) {
  assert(inst->getNumOperands() == 2 && isTensorHandle(inst->getType()) &&
         "Unexpected type signature for __tf_tensor_from_scalars_1d");

  auto arrayValue = inst->getOperand(1);

  // If we can't analyze the scalars as an arrays of constants, give up.
  auto scalarIt = constants.find(arrayValue);
  if (scalarIt == constants.end() || !scalarIt->second.isConstant())
    return nullptr;

  auto scalars = scalarIt->second;
  assert(scalars.getKind() == SymbolicValue::Array &&
         "Unexpected value for array constant");
  CanType scalarElementType;
  auto scalarElements = scalars.getArrayValue(scalarElementType);

  auto &context = inst->getType().getASTContext();
  auto &allocator = context.getAllocator();

  // This takes a Tensor operand, but needs a shape added.  Since this is 1d,
  // our shape is just a single entry array with the length of scalars, like
  // [i32 42] if the scalars list is 42 entries in size.
  auto shape = SymbolicValue::getArray({
    SymbolicValue::getInteger(scalarElements.size(), /*bitwidth*/ 32)
  }, context.getInt32Decl()->getDeclaredType()->getCanonicalType(), allocator);

  SILBuilder B(inst);
  B.setCurrentDebugScope(inst->getDebugScope());
  auto result =
      createConstTensor(scalarElementType, scalars, shape, inst->getType(),
                        inst->getLoc(), deviceInfo.primaryDeviceType, B);

  // Replace the old instruction with the new one.
  inst->replaceAllUsesPairwiseWith(result);

  // Clean up the IR.
  auto callee = dyn_cast<FunctionRefInst>(inst->getOperand(0));
  inst->eraseFromParent();
  if (callee && callee->use_empty())
    callee->eraseFromParent();
  return result;
}

/// Canonicalize tensor ops, validating that attribute arguments are constant
/// expressions, and transform the IR to use GraphOperationInst.
void TFDeabstraction::checkAttributesAndFormGraphOps() {
  llvm::PrettyStackTraceFormat
  X("TFDeabstraction::checkAttributesAndFormGraphOps");

  auto deviceInfo =
      GraphFunctionDeviceInfo::getForFunction(fn, /*removeConfigInst*/ false);

  // Do a big sweep over all of the operands to tensor values, collecting ones
  // that we might be interested in being constants into a single list.
  SmallVector<SILValue, 32> valuesToCheck;

  for (auto *op : tensorOps) {
    for (auto &operand : op->getAllOperands()) {
      // Dump anything that might be an attribute into the list without too much
      // filtering.  We take out TensorFlow values since they are the most
      // obvious ones we don't care about later, but there may be other minor
      // things we over-query on.
      auto value = operand.get();
      if (!isTensorFlowValue(value->getType()))
        valuesToCheck.push_back(value);
    }
  }

  // Eliminate duplicates and sort the array of values so we have an efficient
  // way to query it later.
  llvm::array_pod_sort(valuesToCheck.begin(), valuesToCheck.end());
  valuesToCheck.erase(std::unique(valuesToCheck.begin(), valuesToCheck.end()),
                      valuesToCheck.end());

  // Determine whether each value is a constant or not.
  // TODO: Capture information about *WHY* values are not constants, e.g. the
  // first SIL instruction that could not be folded.
  SmallVector<SymbolicValue, 32> results;
  constantEvaluator.computeConstantValues(valuesToCheck, results);
  assert(valuesToCheck.size() == results.size() && "incorrect values returned");

  // Transform the returned information about constants into a map that we can
  // query.  The results list should correspond directly to the values we asked
  // about.
  DenseMap<SILValue, SymbolicValue> constants;
  for (unsigned i = 0, e = valuesToCheck.size(); i != e; ++i)
    constants.insert({valuesToCheck[i], results[i]});

  // Now that we've computed whether any of the operands are constants,
  // substitute them into the operations that we have, eliminating abstractions.
  // This makes it immediately obvious to partitioning what is and isn't a
  // constant.
  for (auto *&inst : tensorOps) {
    // If this is a normal tensor operation, validate it and transform it into a
    // graphOp instruction.
    if (auto opInfo = SILTensorOpInfo::decode(inst)) {
      // Do not translate this special inst into a graph op, since it will get
      // removed at the beginning of the partition pass.
      // TODO: remove this inst in the getForFunction() call above, once
      // the partition pass is folded into deabstraction.
      // FIXME: consider defining constexpr strings for these literals.
      if (opInfo->opName == "tfc.configureTPU" ||
          opInfo->opName == "tfc.configureGPU" ||
          opInfo->opName == "tfc.configureCPU")
        continue;
      formGraphOp(*opInfo, constants, deviceInfo);
    }

    // Take a look at the various well known function calls that we can promote
    // to tensor operations.  We can promote them if we are able to constant
    // fold all of the operands to these calls.  If so, we rewrite them in terms
    // of a proper op, and partitioning will continue to treat them that way.
    if (auto apply = dyn_cast<ApplyInst>(inst)) {
      auto callee = apply->getCalleeFunction();

      if (callee && callee->getName() == "__tf_tensor_from_scalars") {
        if (auto result =
                tryToPromoteTensorFromScalars(apply, constants, deviceInfo))
          inst = result;
        continue;
      }
      if (callee && callee->getName() == "__tf_tensor_from_scalars_1d") {
        if (auto result =
                tryToPromoteTensorFromScalars1D(apply, constants, deviceInfo))
          inst = result;
        continue;
      }
    }
  }
}

/// A reference to the specified array was just dropped.  If it was a literal
/// array and this was the last use, clean up the instructions that fed it.
static void removeArrayValueIfPossible(ApplyInst *array) {
  // If this array is a literal that we can decode, remove the instructions that
  // it came from.
  ArrayElementDecoder decoder;
  if (decoder.decodeApply(array))
    decoder.removeInstructionsIfPossible();
}

/// Deabstraction can leave around lots of dead instructions from the attributes
/// that get promoted, including heavy weight types that inline into a lot of
/// code, like arrays.  Do a quick pass to remove these, improving compile time
/// of subsequent passes.
void TFDeabstraction::cleanupDeadInstructions() {
  llvm::PrettyStackTraceFormat
  X("TFDeabstraction::cleanupDeadInstructions");

  SmallVector<SILInstruction *, 16> deadInsts;
  SmallVector<ApplyInst *, 8> arrayAllocUninitInsts;

  auto markInstructionForRemoval = [&](SILInstruction *inst) {
    // Mark trivially dead instructions.
    if (isa<SingleValueInstruction>(inst) &&
        isInstructionTriviallyDead(inst)) {
      deadInsts.push_back(inst);
      return;
    }

    // Mark instructions applying the _allocateUninitialized function.
    if (auto *apply = dyn_cast<ApplyInst>(inst)) {
      SILValue tmp;
      if (isArrayAllocUninit(apply, tmp)) {
        arrayAllocUninitInsts.push_back(apply);
        return;
      }
    }

    // TODO: Mark dead stack slots for tensors being passed as input lists.

    // TODO: Mark TensorShape.init and other methods that we shouldn't bake in
    // special knowledge of. Needs integration with ConstExpr.

    // TODO: Handle String.init and other stuff. Refactor this when ConstExpr
    // handling subsumes ConstantPropagation.
  };

  // Mark instructions for removal.
  for (auto &bb : fn)
    for (auto &inst : bb)
      markInstructionForRemoval(&inst);

  // Remove dead instructions. Debug instructions are not deleted.
  for (auto *inst : deadInsts)
    recursivelyDeleteTriviallyDeadInstructions(inst);

  // Clean up instructions related to array literal initialization, if possible.
  for (auto *inst : arrayAllocUninitInsts)
    removeArrayValueIfPossible(inst);
}

/// If the specified type conforms to the TensorProtocol protocol, return the
/// Scalar type for it.  Otherwise return a null type.
static Type conformsToTensorProtocol(Type ty, ModuleDecl *module) {
  auto nominal = ty->getAnyNominal();

  auto &ctx = ty->getASTContext();
  auto tensorProto = ctx.getProtocol(KnownProtocolKind::TensorProtocol);
  if (!tensorProto || !nominal)
    return Type();

  SmallVector<ProtocolConformance *, 2> conformances;
  nominal->lookupConformance(/*unused module*/ nullptr, tensorProto,
                             conformances);
  if (conformances.size() != 1)
    return Type();

  auto scalarMembers =
      nominal->lookupDirect(DeclName(ctx.getIdentifier("Scalar")));
  if (scalarMembers.size() != 1)
    return Type();
  if (auto member = dyn_cast<TypeDecl>(scalarMembers[0]))
    return ty->getTypeOfMember(module, member,
                               member->getDeclaredInterfaceType());
  return Type();
}

/// Given something that conforms to the TensorProtocol protocol, extract the
/// 'handle' out of it.
// TODO: This should not be specific to TensorProtocol because TensorProtocol
// requires a TensorHandle whereas members can be other opaque handles. This
// will go away when TensorHandle unifies all handle types in the future.
static SILValue getTensorProtocolHandleMember(SILValue v, SILLocation loc,
                                              SILBuilder &B) {
  // If we already have a TensorFlow value, just use it.
  if (classifyTensorFlowValue(v->getType()) != TFValueKind::Nope)
    return v;

  auto module = B.getFunction().getModule().getSwiftModule();

  auto vType = v->getType().getASTType();
  if (!vType->getStructOrBoundGenericStruct() ||
      !conformsToTensorProtocol(vType, module))
    return SILValue();

  // If this value is just a struct wrapper around a TensorHandle, use the
  // input of it.  In the case of Tensor2D, we have multiple levels of struct
  // wrapper.
  while (1) {
    auto si = dyn_cast<StructInst>(v);
    if (!si)
      break;

    if (si->getNumOperands() != 1)
      break;

    auto operand = si->getOperand(0);
    // If we found the TensorHandle itself, then we win - return it.
    if (isTensorHandle(operand->getType()))
      return operand;

    // If we found a wrapper around another TensorProtocol, dig deeper.
    if (!conformsToTensorProtocol(operand->getType().getASTType(), module))
      break;

    v = operand;
  }

  // TODO(clattner): it would be more correct to generate a call to an accessor
  // to get the handle out, but for now, we know we're always dealing with types
  // that store the field by-value so we can dig it out in with an easier
  // approach.  This handles structs of TensorHandle (like Tensor) and structs
  // of structs of TensorHandle.
  while (!isTensorHandle(v->getType())) {
    auto vTy = v->getType().getASTType();
    auto decl = vTy.getNominalOrBoundGenericNominal();
    assert(decl && "Type must be nominal to conform to TensorProtocol");

    auto fieldIt = decl->getStoredProperties().begin();
    assert(fieldIt != decl->getStoredProperties().end() &&
           "Tensor should have one member");
    VarDecl *field = *fieldIt++;
    assert(fieldIt == decl->getStoredProperties().end() &&
           "Expected one stored field in TensorProtocol type");

    // 'vTy' is usually a bound generic type.  Use getTypeOfMember to substitute
    // the type bound into the member type.
    auto fieldTy = vTy->getTypeOfMember(module, field);

    auto silTy = SILType::getPrimitiveObjectType(fieldTy->getCanonicalType());
    v = B.createStructExtract(loc, v, field, silTy);
  }

  return v;
}

/// Given a type, recursively collect all innermost element types if it's an
/// aggregate of TensorHandle's or dtypes.
static bool collectInnermostTensorFlowDTypes(
    CanType type, SmallVectorImpl<SymbolicValue> &result) {
  if (isTensorFlowDType(type)) {
    result.push_back(SymbolicValue::getMetatype(type));
    return true;
  }
  if (tf::isTensorHandle(type)) {
    auto eltType = getTensorHandleElementType(type)->getCanonicalType();
    assert(tf::isTensorFlowDType(eltType));
    result.push_back(SymbolicValue::getMetatype(eltType));
    return true;
  }
  if (auto tupleTy = type->getAs<TupleType>())
    return llvm::all_of(tupleTy->getElementTypes(),
                        [&](Type eltTy) {
                          return collectInnermostTensorFlowDTypes(
                              eltTy->getCanonicalType(), result);
                        });
  if (auto *decl = type->getStructOrBoundGenericStruct())
    return llvm::all_of(decl->getStoredProperties(),
                        [&](VarDecl *member) {
                          auto subMap = type->getMemberSubstitutionMap(
                              member->getModuleContext(), member);
                          auto eltTy = member->getType().subst(subMap);
                          return collectInnermostTensorFlowDTypes(
                              eltTy->getCanonicalType(), result);
                        });
  return false;
}

/// Replace the specified tensor operation with a GraphOperation instruction,
/// emitting errors if attribute arguments could not be constant folded, or if
/// the operand/attribute types are incorrect.
void TFDeabstraction::formGraphOp(SILTensorOpInfo &opInfo,
                                  DenseMap<SILValue, SymbolicValue> &constants,
                                  GraphFunctionDeviceInfo &deviceInfo) {
  auto *inst = opInfo.inst;
  auto &context = inst->getFunction()->getASTContext();
  auto &allocator = context.getAllocator();
  SILBuilder B(opInfo.inst);

  // This is a helper function to emit a diagnostic.
  auto diagnoseInvalid = [&](const Twine &message) {
    auto loc = getUserSourceLocation(inst);
    diagnose(fn.getModule().getASTContext(), loc.getSourceLoc(),
             diag::tf_op_misuse, message.str())
      .highlight(loc.getSourceRange());
  };

  std::string opName = opInfo.opName.str();
  SmallVector<SILValue, 4> inputs;
  SmallVector<GraphOperationAttribute, 4> attributes;

  // Find the device attribute specified for the instruction if present.
  StringRef opDevice;

  for (unsigned i = 0, e = opInfo.operandClasses.size(); i != e; ++i) {
    auto operand = inst->getOperand(i);
    auto operandTy = operand->getType();
    auto operandClass = opInfo.operandClasses[i];

    // Collect and validate input operands.
    if (opInfo.isInput(i)) {

      // Each input gets a marker mangled into the op name, because we need to
      // be able to distinguish between normal inputs and elements of an input
      // list.

      // If this is tfc.scalarToTensor, then the input must be a valid scalar.
      if (opInfo.opName == "tfc.scalarToTensor") {
        auto scalarType = operandTy.getASTType();
        if (convertSwiftTypeToTF(scalarType) == 0) {
          diagnoseInvalid("scalarToTensor requires scalar value; unrecognized"
                          " type '" + scalarType->getString() +
                          "' is not allowed");
          return;
        }

        // Check to see if it was constant foldable.  If so, we can turn this
        // into a Const node to avoid a send.
        auto it = constants.find(operand);
        if (it != constants.end() && it->second.isConstant()) {
          // Dig the element type out of the TensorHandle result type.
          auto eltType =
            getTensorHandleElementType(inst->getType().getASTType());
          // We use int32 as the element type of the zero-d shape array.
          auto int32Ty =
            context.getInt32Decl()->getDeclaredType()->getCanonicalType();
          auto constant =
            createConstTensor(eltType, it->second,
                              SymbolicValue::getArray({}, int32Ty, allocator),
                              inst->getType(),  getUserSourceLocation(inst),
                              DeviceType::ALL, B);
          inst->replaceAllUsesWith(constant->getResult(0));
          inst->eraseFromParent();
          return;
        }

        opName +=
          GraphOperationInfo::getInputMarker(GraphOperationInfo::IM_Scalar);

        inputs.push_back(operand);
        continue;
      }

      // Tensor operand type's are ok.
      if (isTensorFlowValue(operandTy)) {
        opName +=
          GraphOperationInfo::getInputMarker(GraphOperationInfo::IM_Normal);
        inputs.push_back(operand);
        continue;
      }

      // Remove the operand so decodeArrayElements doesn't see the use.
      inst->setOperand(i, SILUndef::get(operand->getType(),
                                        fn.getModule()));

      // Otherwise this must be an array, representing an input list.
      ArrayElementDecoder arrayDecoder;
      auto elementType = arrayDecoder.decode(operand);
      if (!elementType) {
        diagnoseInvalid("operand has unrecognized type '" +
                        operandTy.getASTType()->getString() + "'");
        return;
      }

      // Remember that we have an input list, this marker is important because
      // the list may be empty, and we need to know it exists in graph lowering.
      opName +=
        GraphOperationInfo::getInputMarker(GraphOperationInfo::IM_InputList);
      const char *elementMarker =
        GraphOperationInfo::getInputMarker(GraphOperationInfo::IM_InputListElt);

      // Add each element to the input list we're building, drilling down
      // through any struct wrappers (like Tensor, etc) that may be around it.
      //
      // It is common to have arrays with repeated elements.  These will
      // generally be uniqued on entry to this routine.  If so, make sure to
      // reuse them as we project out the .handle members to avoid code bloat.
      llvm::DenseMap<SILValue, SILValue> loweredElts;
      for (auto *use : arrayDecoder.elementsAtInit) {
        auto *store = dyn_cast<StoreInst>(use->getUser());
        if (!store) {
          diagnoseInvalid("element initialization error");
          return;
        }
        auto elt = store->getSrc();
        auto &eltVal = loweredElts[elt];
        if (!eltVal) {
          eltVal = getTensorProtocolHandleMember(elt, inst->getLoc(), B);
          if (!eltVal) {
            diagnoseInvalid("elements to input list have invalid type '" +
                            elementType->getString() + "'");
            return;
          }
        }

        opName += elementMarker;
        inputs.push_back(eltVal);
      }
      continue;
    }

    // Helper to diagnose invalid attributes.
    auto diagnoseInvalidAttr = [&](const Twine &message) {
      diagnoseInvalid(Twine("attribute '") + operandClass.first.str() +
                      "' " + message.str());
    };

    // Ok, we have an attribute operand, we should have been able to fold it
    // through our constexpr evaluation logic.
    auto it = constants.find(operand);
    if (it == constants.end() || !it->second.isConstant()) {
      // TODO: improve the diagnostic to talk about the parameter label in
      // the user code, not the internal op attribute.  The bookkeeping for
      // this isn't obvious though.
      diagnoseInvalidAttr("requires a constant argument");

      // If we have more specific information about what went wrong, emit
      // notes.
      if (it != constants.end() &&
          it->second.getKind() == SymbolicValue::Unknown)
        it->second.emitUnknownDiagnosticNotes(opInfo.inst->getLoc());
      return;
    }

    // Name mangle the attribute classification into the operand list so we can
    // know the difference between a shape and an array, and a shape array, etc.
    auto attrName = operandClass.first.str() +
       SILTensorOpInfo::getOperandClassSuffix(operandClass.second);

    // Get the constant, ignoring struct wrappers.
    auto constValue = it->second.lookThroughSingleElementAggregates();

    // Clone it out of the ConstExpr pool into the global SILModule pool.
    constValue = constValue.cloneInto(allocator);

    auto attrIdentifier = context.getIdentifier(attrName);
    attributes.push_back({ attrIdentifier, constValue });
    auto &currentAttr = attributes.back();

    // FIXME: Do we detect and reject duplicate attribute names already?

    // If it's a device attribute, get the device value.
    if (operandClass.first == DEVICE_ATTR) {
      if (constValue.getKind() != SymbolicValue::String)
        return diagnoseInvalidAttr("must be a string");
      opDevice = constValue.getStringValue();
      // User code should not specify this pseudo device.
      if (opDevice == ALL_DEVICES)
        return diagnoseInvalidAttr("may not use this device name");
    }

    // Emits a diagnostic and returns true if the value is invalid for a shape
    // attr.
    auto verifyNormalAttr = [&](SymbolicValue constValue) -> bool {
      switch (constValue.getKind()) {
      case SymbolicValue::Unknown:
      case SymbolicValue::UninitMemory:
        assert(0 && "earlier code should have ruled out non-constant values");

      case SymbolicValue::Address:
        assert(0 && "it's impossible to pass an address as an attr");

      case SymbolicValue::Enum:
      case SymbolicValue::EnumWithPayload:
      case SymbolicValue::Aggregate:
        diagnoseInvalidAttr("cannot be an enum, struct, or tuple");
        return true;

      case SymbolicValue::Integer:
      case SymbolicValue::Float:
      case SymbolicValue::Metatype:
      case SymbolicValue::String:
      case SymbolicValue::Function:
      case SymbolicValue::Array:
        break;
      }
      return false;
    };

    // Emits a diagnostic and returns a negative number if the value is not an
    // int array.  Otherwise returns the product of the array element
    // values. e.g. For array [2, 3], return 6.
    auto getIntArrayProduct = [&](SymbolicValue constValue) -> long long {
      // strip away the possible aggregate wrapper.
      constValue = constValue.lookThroughSingleElementAggregates();
      if (constValue.getKind() != SymbolicValue::Array) {
        diagnoseInvalidAttr("requires an array");
        return -1;
      }
      CanType eltType;
      auto elements = constValue.getArrayValue(eltType);
      if (!StringRef(eltType->getString()).startswith("Int")) {
        diagnoseInvalidAttr("requires an array of ints");
        return -1;
      }
      long long ret = 1;
      for (auto elt : elements) {
        // strip away the possible aggregate wrapper.
        elt = elt.lookThroughSingleElementAggregates();
        if (elt.getKind() != SymbolicValue::Integer) {
          diagnoseInvalidAttr("requires an array of ints");
          return -1;
        }
        // It is possible for this to overflow, but the resulting compilation
        // will still be correct, so for simplicity we do not guard against
        // overflow. More specifically, when it overflows, we would either
        // return a negative value and thus reject the input program, or
        // return an incorrect positive value. In both cases, the input
        // program will still be eventually rejected (e.g. in TF graph
        // compiler), since the specified shape is too large. As such, the
        // correctness of compilation is preserved.
        ret *= elt.getIntegerValue().getLimitedValue();
      }
      return ret;
    };
    // Verify that the type of this attribute is ok for the OperandClass we
    // have.
    switch (operandClass.second) {
    case SILTensorOpInfo::OperandClass::Input:
<<<<<<< HEAD
=======
    case SILTensorOpInfo::OperandClass::InputElt:
      llvm_unreachable("Input classes cannot exist for attributes");
>>>>>>> 47cde5a6
    case SILTensorOpInfo::OperandClass::Normal:  // No modifier.
      if (verifyNormalAttr(constValue))
        return; // error already emitted.
      break;
<<<<<<< HEAD
=======
    case SILTensorOpInfo::OperandClass::DType:
      // This integer value is a dtype.
      if (constValue.getKind() != SymbolicValue::Integer)
        return diagnoseInvalidAttr("requires a constant integer");
      break;
    case SILTensorOpInfo::OperandClass::Array: {
      if (constValue.getKind() == SymbolicValue::Array)
        break;
      if (constValue.getKind() == SymbolicValue::Metatype) {
        SmallVector<SymbolicValue, 8> metatypes;
        if (!collectInnermostTensorFlowDTypes(constValue.getMetatypeValue(),
                                              metatypes))
          return diagnoseInvalidAttr("not an aggregate of TensorFlow values");
        // Drop '$array' from the attribute name.
        currentAttr.name = context.getIdentifier(operandClass.first);
        // Replace the single metatype with a list of metatypes each representing
        // a dtype.
        auto *dtypeProto =
            context.getProtocol(KnownProtocolKind::AccelerableByTensorFlow);
        currentAttr.value = SymbolicValue::getArray(
            metatypes, dtypeProto->getInterfaceType()->getCanonicalType(),
            context.getAllocator());
        break;
      }
      return diagnoseInvalidAttr("requires an array or a metatype");
    }
>>>>>>> 47cde5a6
    case SILTensorOpInfo::OperandClass::Shape:
      // A shape attr must be an int array.
      if (getIntArrayProduct(constValue) < 0)
        return; // error already emitted.
      break;
    case SILTensorOpInfo::OperandClass::Tensor:
      if (constValue.getKind() == SymbolicValue::Integer ||
          constValue.getKind() == SymbolicValue::Float   ||
          constValue.getKind() == SymbolicValue::String)
        break;

      if (constValue.getKind() != SymbolicValue::Array)
        return diagnoseInvalidAttr("requires a constant that is an integer,"
                                   " floating point, or array thereof");

      // Returns a negative number if the next attr is not a shape.  Otherwise
      // returns the number of elements as given by the shape attr. e.g. a
      // tensor with shape [2, 3] has 6 elements.
      auto getNumEltsFromShapeAttr = [&]() -> long long {
        if (i + 1 >= opInfo.operandClasses.size() ||
            opInfo.operandClasses[i + 1].second !=
                SILTensorOpInfo::OperandClass::Shape)
          return -1;
        auto operand = inst->getOperand(i + 1);
        auto it = constants.find(operand);
        if (it == constants.end() || !it->second.isConstant())
          return -1;
        auto constValue = it->second.lookThroughSingleElementAggregates();
        return getIntArrayProduct(constValue);
      };
      // Shape attr is an int array.
      auto numEltsFromShapeAttr = getNumEltsFromShapeAttr();
      if (numEltsFromShapeAttr < 0)
        return diagnoseInvalidAttr("must be followed by a shape attribute");

      // Validate that the shape matches the # elements we have.
      CanType eltType;
      auto elements = constValue.getArrayValue(eltType);

      if ((size_t)numEltsFromShapeAttr != elements.size())
        return diagnoseInvalidAttr("does not match the shape attribute in "
                                   "the number of scalar elements");

      // Empty tensor value is ok.
      if (elements.empty()) break;

      auto firstElt = elements.front().lookThroughSingleElementAggregates();

      // Verify that all the elements are the same type, and that they are
      // either integer or FP.
      if (firstElt.getKind() == SymbolicValue::Integer) {
        for (auto elt : elements) {
          elt = elt.lookThroughSingleElementAggregates();
          if (elt.getKind() != SymbolicValue::Integer ||
              elt.getIntegerValueBitWidth() !=
              firstElt.getIntegerValueBitWidth())
            return diagnoseInvalidAttr("array values must be the same type");
        }
      } else if (firstElt.getKind() == SymbolicValue::Float) {
        for (auto elt : elements) {
          elt = elt.lookThroughSingleElementAggregates();
          if (elt.getKind() != SymbolicValue::Float ||
              elt.getFloatValueSemantics() != firstElt.getFloatValueSemantics())
            return diagnoseInvalidAttr("array values must be the same type");
        }
      } else if (firstElt.getKind() == SymbolicValue::String) {
        for (auto elt : elements) {
          elt = elt.lookThroughSingleElementAggregates();
          if (elt.getKind() != SymbolicValue::String)
            return diagnoseInvalidAttr("array values must be the same type");
        }
      }
      else {
        return diagnoseInvalidAttr("requires a constant that is an integer,"
                                   " floating point, string, or array thereof");
      }
      break;
    }
  }

  // Finally, set a device attribute for this if there wasn't already one
  // specified.
  if (opDevice.empty()) {
    deviceInfo.handleDevicePlacement(opInfo.opName, opDevice, context,
                                     attributes);
  }
  // Okay, if we got this far then we have all valid attributes and inputs.
  // Figure out the result list.
  SmallVector<Type, 4> resultTypes;
  auto userResultTy = inst->getType().getASTType();
  if (!tf::flattenTensorFlowValueAggregate(userResultTy, resultTypes))
    return diagnoseInvalid("the specified result type is not a TensorFlow "
                           "value type or an aggregate of TensorFlow value "
                           "types");
  auto resultSILTypes = map<SmallVector<SILType, 8>>(resultTypes, [&](Type ty) {
      return SILType::getPrimitiveObjectType(ty->getCanonicalType()); });

  auto loc = getUserSourceLocation(inst);
  auto op = B.createGraphOperation(loc, context.getIdentifier(opName), inputs,
                                   attributes, resultSILTypes);

  // Recursively pack results to a value with the user-specified aggregate type.
  auto resultIt = op->getResults().begin();
  std::function<SILValue(SILType)> packResultsToAggregate;
  packResultsToAggregate = [&](SILType aggregateTy) -> SILValue {
    if (isTensorFlowValue(aggregateTy))
      return *resultIt++;
    if (auto tupleTy = aggregateTy.getAs<TupleType>()) {
      SmallVector<SILValue, 8> elts;
      for (auto i : range(tupleTy->getNumElements()))
        elts.push_back(
            packResultsToAggregate(aggregateTy.getTupleElementType(i)));
      return B.createTuple(loc, aggregateTy, elts);
    }
    if (auto *decl = aggregateTy.getStructOrBoundGenericStruct()) {
      SmallVector<SILValue, 8> elts;
      for (auto *field : decl->getStoredProperties())
        elts.push_back(packResultsToAggregate(
            aggregateTy.getFieldType(field, B.getModule())));
      return B.createStruct(loc, aggregateTy, elts);
    }
    llvm_unreachable("Non-TF type should have been diagnosed");
  };
  auto result = packResultsToAggregate(inst->getType());
  assert(resultIt == op->getResults().end()
         && "All result types should've been processed");
  // Replace any use of the old builtin result with the newly packed aggregate.
  inst->replaceAllUsesWith(result);
  inst->eraseFromParent();

  // TODO: Analyze the operands to the instruction and remove them if they are
  // now dead.
}

/// Process the specified top level function as a deabstraction context: if it
/// contains Tensor operations simplify the code using predictable rules until
/// the tensor operations are exposed in a canonical form inside of this
/// function.
///
/// We currently make use of the following techniques to do this:
///   1) Inlining.  We look for direct calls to functions that take and return
///      values of TensorFlow values, possibly wrapped by structs and tuples.
///   2) Promotion of globals to stack allocations for Playgrounds, REPL, and
///      top level code in scripts.
///   3) SSA Promotion of stack values to registers.
///   4) Scalarization of struct/tuple values.
///
void TFDeabstraction::doIt() {
  // Start by inlining functions that take and return Tensor values.
  inlineCalls();

  // Scan for any Tensor operations, removing indirect operands and structs that
  // interfere with SSA construction.
  simplifyTensorOperands();

  // If we didn't find any ops, early exit processing of this function to save
  // compile time.
  if (tensorOps.empty())
    return;

  logCurrentState("After simplifyTensorOperands", /*detailed*/true);

  // Scan over all of the operands of the tensor ops, finding stack allocations
  // that we want to promote to SSA.
  SmallVector<AllocStackInst*, 16> stackAllocs;
  if (PromotableMemoryFinder(stackAllocs, tfc, fn).run(tensorOps)) {
    logCurrentState("After promoteAddressRootsToStack",
                    /*detailed*/true);
  }

  // Promote stack allocations to SSA, this allows us to do dataflow analysis,
  // and eliminates mutation from tensor values.
  promoteToSSA(stackAllocs);

  logCurrentState("After promoteToSSA", /*detailed*/true);

  // Now that we've promoted all the allocations in the way of our dataflow,
  // go through and propagate any tuple/struct values that are in the way of
  // our analysis.
  propagateSSAValues();

  logCurrentState("After propagateSSAValues", /*detailed*/ true);

  // Canonicalize attribute arguments, check that they have constants,
  // flatten array attributes, and form graph_op instructions.
  checkAttributesAndFormGraphOps();

  logCurrentState("Before Cleanup", /*detailed*/true);

  // Remove code that is dead now that tensor operations are formed.
  cleanupDeadInstructions();

  logCurrentState("Result", /*detailed*/false);
}


namespace {
  struct TFDeabstractionPass : public SILModuleTransform {
    /// The entry point to the transformation, runs deabstraction on an entire
    /// module.
    void run() override;
  };
}  // end anonymous namespace

void TFDeabstractionPass::run() {
  SILModule *module = getModule();
  auto &ctx = module->getASTContext();

  // If the TensorFlow module hasn't been imported by the program, don't do
  // anything.  This avoids impacting compile time for non-TensorFlow using
  // Swift programs by doing extraneous analysis.
  auto tfModule = ctx.getLoadedModule(ctx.Id_TensorFlow);
  if (!tfModule)
    return;

  // If we are running on the TensorFlow module itself, do not perform
  // deabstraction.  It contains a lot of code that processes TensorHandle and
  // other types as host values, and we do not want to force inline all of these
  // things together.
  //
  // TODO: Rework the heuristics in inlineCalls() to be smarter.  In an ideal
  // world, we would be lazy about inlining, and only inline calls due to actual
  // inter-op value uses.
  if (module->getSwiftModule() == tfModule)
    return;

  TensorFunctionClassifier tfc;
  ConstExprEvaluator constantEvaluator(*module);

  // Loop over all of the functions in the current module processing them -
  // iff they look like they could be the top level of a deabstraction
  // context.
  for (auto &fn : *module) {
    // If this function is a building block of larger tensor programs (e.g.
    // the ops defined in the TensorFlow module), then don't transform it in
    // isolation.
    if (!tfc.shouldBePartitioned(&fn))
      continue;

    // If something crashes, make sure the pretty stack trace says what we
    // were doing.
    llvm::PrettyStackTraceFormat X("TFDeabstraction on function %s",
                                   fn.getName().str().c_str());

    TFDeabstraction(fn, tfc, constantEvaluator, PM).doIt();

    // TODO(clattner): This should eventually be the driver that kicks off
    // the partitioning pass as part of it, and the partitioning and later
    // passes are just function passes that are invoked by this one.  Until
    // we are ready for that, let them run later in the pipeline after the
    // other optimization and cleanup passes.
  }
}

SILTransform *swift::createTFDeabstraction() {
  return new TFDeabstractionPass();
}<|MERGE_RESOLUTION|>--- conflicted
+++ resolved
@@ -2252,21 +2252,9 @@
     // have.
     switch (operandClass.second) {
     case SILTensorOpInfo::OperandClass::Input:
-<<<<<<< HEAD
-=======
-    case SILTensorOpInfo::OperandClass::InputElt:
-      llvm_unreachable("Input classes cannot exist for attributes");
->>>>>>> 47cde5a6
     case SILTensorOpInfo::OperandClass::Normal:  // No modifier.
       if (verifyNormalAttr(constValue))
         return; // error already emitted.
-      break;
-<<<<<<< HEAD
-=======
-    case SILTensorOpInfo::OperandClass::DType:
-      // This integer value is a dtype.
-      if (constValue.getKind() != SymbolicValue::Integer)
-        return diagnoseInvalidAttr("requires a constant integer");
       break;
     case SILTensorOpInfo::OperandClass::Array: {
       if (constValue.getKind() == SymbolicValue::Array)
@@ -2278,8 +2266,8 @@
           return diagnoseInvalidAttr("not an aggregate of TensorFlow values");
         // Drop '$array' from the attribute name.
         currentAttr.name = context.getIdentifier(operandClass.first);
-        // Replace the single metatype with a list of metatypes each representing
-        // a dtype.
+        // Replace the single metatype with a list of metatypes each
+        // representing a dtype.
         auto *dtypeProto =
             context.getProtocol(KnownProtocolKind::AccelerableByTensorFlow);
         currentAttr.value = SymbolicValue::getArray(
@@ -2289,7 +2277,6 @@
       }
       return diagnoseInvalidAttr("requires an array or a metatype");
     }
->>>>>>> 47cde5a6
     case SILTensorOpInfo::OperandClass::Shape:
       // A shape attr must be an int array.
       if (getIntArrayProduct(constValue) < 0)
