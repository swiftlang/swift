//===--- TFDeabstraction.cpp - Lowering & canonicalization for tensor ops -===//
//
// This source file is part of the Swift.org open source project
//
// Copyright (c) 2014 - 2018 Apple Inc. and the Swift project authors
// Licensed under Apache License v2.0 with Runtime Library Exception
//
// See https://swift.org/LICENSE.txt for license information
// See https://swift.org/CONTRIBUTORS.txt for the list of Swift project authors
//
//===----------------------------------------------------------------------===//
//
// This psss is in charge of lowering general code coming out of the mandatory
// SIL passes and producing a canonicalized and deabstracted standard form.
// It combines together standard techniques like inlining, generics
// specialization, and scalarization of structs and tuples.
//
// This is intended to be part of the mandatory passes, so its behavior is
// defined to be as simple and predictable as possible.  We don't want to use
// heuristic techniques to resolve virtual calls for example, we'd rather leave
// them, so the user has a simple and predictable model for what this can
// handle.
//
//===----------------------------------------------------------------------===//

#define DEBUG_TYPE "tf-deabstraction"
#include "TFConstExpr.h"
#include "TFUtilities.h"
#include "swift/AST/DiagnosticsSIL.h"
#include "swift/SIL/GraphOperationBuilder.h"
#include "swift/SIL/SILConstants.h"
#include "swift/SILOptimizer/PassManager/Passes.h"
#include "swift/SILOptimizer/PassManager/Transforms.h"
#include "swift/SILOptimizer/Utils/Local.h"
#include "swift/SILOptimizer/Utils/SILInliner.h"
#include "llvm/Support/CommandLine.h"
#include "llvm/Support/PrettyStackTrace.h"

using namespace swift;
using namespace tf;
using llvm::DenseMap;

static llvm::cl::opt<bool>
TFDumpDeabstractionDetails("tf-dump-deabstraction-details",
                           llvm::cl::init(false),
           llvm::cl::desc("Dump extra details about TensorFlow deabstraction"));

// When this code path is enabled, it currently only works in some
// scenarios. The comments around the relevant code below provide more context.
static llvm::cl::opt<bool> TFPromoteGlobalVariables(
    "tf-promote-global-variables", llvm::cl::init(false),
    llvm::cl::desc(
        "If enabled, promote global variables into SSA with a best "
        "effort to minimize sends/recvs. This is a performance optimization."));

template<typename...T, typename...U>
static InFlightDiagnostic
diagnose(ASTContext &Context, SourceLoc loc, Diag<T...> diag, U &&...args) {
  return Context.Diags.diagnose(loc, diag, std::forward<U>(args)...);
}

/// Delete the specified instruction (e.g. like inst->eraseFromParent()), but
/// also check to see if this instruction was the last use of any code that can
/// be trivially deleted.  If so, remove that trivially dead code.
static void deleteInstAndAbandonedUses(SILInstruction *inst) {
  for (auto &operand : inst->getAllOperands()) {
    auto opInst = operand.get()->getDefiningInstruction();
    operand.drop();

    if (opInst && !opInst->hasUsesOfAnyResult())
      recursivelyDeleteTriviallyDeadInstructions(opInst);
  }

  // Finally, delete the instruction itself.
  inst->eraseFromParent();
}

/// Return true if this apply instruction is to a function that can be
/// conditionally hoisted into the graph, but don't check the operands to
/// see if they are actually constants we can handle.
static bool isDecodableApply(ApplyInst *apply) {
  auto fn = apply->getCalleeFunction();
  if (!fn) return false;

  auto name = fn->getName();
  return name == "__tf_tensor_from_scalars" ||
         name == "__tf_tensor_from_scalars_1d";
}


namespace {
  /// This class wraps the state and logic necessary to deabstract code into one
  /// specific SIL function, which has been designated as a potential top-level
  /// host for tensor code.
  class TFDeabstraction {
    SILTransform &transform;
    SILFunction &fn;
    TensorFunctionClassifier &tfc;
    ConstExprEvaluator &constantEvaluator;
    SILPassManager *passManager;

    /// This is set to true by the early inlining phase if the function was
    /// forcibly flattened to make all references to global variables visible
    /// within the current function.  This is done for top level code in
    /// Playgrounds and the REPL.
    bool forciblyFlattened = false;

    /// This keeps track of whether we've ever changed this function through the
    /// 'aboutToChangeFunction' method.  This enables it to print debug log info
    /// only for interesting functions.
    bool changedFunction = false;

    /// This is the list of tensor operations in the current function, filled in
    /// by simplifyTensorOperands.  This contains both the graph_op instructions
    /// that reflect the #tfop() invocations, as well as any retain/release
    /// instructions using TensorHandle values.
    SmallVector<SILInstruction*, 32> tensorOps;
  public:
    TFDeabstraction(SILTransform &transform, SILFunction &fn,
                    TensorFunctionClassifier &tfc,
                    ConstExprEvaluator &constantEvaluator, SILPassManager *PM)
      : transform(transform), fn(fn), tfc(tfc),
        constantEvaluator(constantEvaluator), passManager(PM) {
    }

    /// Deabstract the specified top level function as a deabstraction context.
    void doIt();

    /// This function is called on key entrypoints that mutate the SIL function.
    /// This just exists to reduce the amount of debug spew to focus on the
    /// functions that matter.
    void aboutToChangeFunction() {
      // If we already changed the function then no need to print again.
      if (changedFunction) return;
      changedFunction = true;

      logCurrentState("Input", /*detailed*/false);
    }
  private:
    void logCurrentState(const char *name, bool isDetailed);
    void inlineCalls();
    bool simplifyTensorOperands();

    void promoteToSSA(ArrayRef<AllocStackInst *> allocs);
    void prepareStackAllocForPromotion(AllocStackInst *alloc);
    void propagateSSAValues();
    void checkAttributesAndFormGraphOps();
    void evaluateAttributesAndDoPacking(
        GraphOperationInfo &opInfo,
        DenseMap<SILValue, SymbolicValue> &constants,
        GraphFunctionDeviceInfo &deviceInfo);
    void cleanupDeadInstructions();
  };
}  // end anonymous namespace

void TFDeabstraction::logCurrentState(const char *name, bool isDetailed) {
  // If this is detailed information and no-one asked for it, early out.
  if (isDetailed && !TFDumpDeabstractionDetails)
    return;

  auto outs = getTFDumpIntermediateStream();
  if (!outs) return;

  *outs << "--- TFDeabstraction " << name << ": " << fn.getName() << "\n";
  fn.print(*outs);
  *outs << "----\n";
  outs->flush();
}


/// Return true if this is a "array.uninitialized" call, which creates an array
/// and returns it with uninitialized elements for the caller to fill in.
static bool isArrayUninitialized(SILInstruction *call) {
  auto *apply = dyn_cast<ApplyInst>(call);
  if (!apply) return false;

  if (auto fn = apply->getCalleeFunction())
    return fn->hasSemanticsAttr("array.uninitialized");
  return false;
}

/// Scan the function looking for call sites that should be inlined to expose
/// tensor operations, and inline them to expose those ops.
void TFDeabstraction::inlineCalls() {
  llvm::PrettyStackTraceFormat X("TFDeabstraction::inlineCalls");

  // We generally want to carefully and deliberately choose which functions to
  // inline into our 'fn' function, but if this is a main function with top
  // level code (e.g. in a playground) then we want to aggressively inline
  // when/if we see any global_addr's with a TensorHandle in them.  This allows
  // us to promote these global_addrs to registers safely.
  //
  // TODO: This should be enough for now, but isn't really the right long term
  // approach.  Long term we should build a full callgraph and look for call
  // paths that can touch tensor flavored global variables.  If a function
  // doesn't do so, then there is no reason to inline it.  This can start to
  // matter for larger examples.
  //
  // TODO: This should handle playgrounds and #! scripts, but probably isn't
  // enough to handle REPL generated code.  How do we identify the functions it
  // produces for each entered statement?  Matching on __repl or whatever prefix
  // LLDB and the integrated REPL use is probably enough.
  //
  if (TFPromoteGlobalVariables && fn.getName() == SWIFT_ENTRY_POINT_FUNCTION) {
    forciblyFlattened = [&]() -> bool {
      for (auto &bb : fn)
        for (auto &i : bb)
          if (auto *inst = dyn_cast<GlobalAddrInst>(&i)) {
            if (tfc.containsTensorFlowValue(
                    inst->getType(), /*checkHigherOrderFunctions*/ false))
              return true;
          }
      return false;
    }();
  }

  /// This predicate decides whether we should mandatory inline the specified
  /// call site.
  auto shouldInline = [&](FullApplySite site,
                          const SILFunction &callee) -> bool {
    // If this is a call of an explicitly noinline function, don't inline it!
    if (callee.getInlineStrategy() == NoInline)
      return false;

    // Check for array internals which we could be inlined, but prefer to
    // leave in abstracted form for easier analysis.  For things like
    // Tensor<Float>([[1,2],[3,4]]), we prefer to see higher level array
    // construction calls beacuse we end up removing them anyway.
    if (isArrayUninitialized(site.getInstruction()))
      return false;

    // Never inline _allocateUninitializedArray (even of Tensors).  It is the
    // entrypoint used by SILGen to represent array allocations.
    if (callee.getName().contains("_allocateUninitializedArray"))
      return false;

    // If we're forcibly flattening code into the top level function, and if the
    // callee is in the same source file as that top-level function (and thus
    // has visibility into its global variables) then force inline it.
    if (forciblyFlattened) {
      if (auto *apply = dyn_cast<ApplyInst>(site.getInstruction())) {
        if (auto *callee = apply->getCalleeFunction()) {
          // FIXME: We will miscompile functions that use variables in top level
          // code right now.  We need to implement this properly.
#if 0
          if (shouldBeForciblyFlattened(*callee))
            return true;
#endif
        }
      }
    }

    // Get the type of the function being called after applying substitutions
    // at the call site.
    auto type = site.getSubstCalleeType();

    // If the call we found is to something that processes TensorFlow values,
    // then we want it inlined.
    if (!tfc.containsTensorFlowValue(type, /*checkHigherOrderFunctions*/ true))
      return false;

    return true;
  };

  SmallPtrSet<SILFunction*, 16> inlinedCallees;

  // Use the mandatory inlining algorithm to expose call sites that contain
  // TensorFlow values as their argument or result lists.
  SILOptFunctionBuilder funcBuilder(transform);
  inlineForTFDeabstraction(funcBuilder, fn,
     [&](FullApplySite site, SILFunction &callee) -> bool {
       if (callee.empty() &&
           !site.getModule().linkFunction(&callee,
                                          SILModule::LinkingMode::LinkAll))
         return false;

       if (!shouldInline(site, callee))
         return false;

       // Recognize that we're about to change this function.
       aboutToChangeFunction();
       inlinedCallees.insert(const_cast<SILFunction*>(&callee));
       return true;
     }
  );

  auto &module = fn.getModule();
  module.invalidateSILLoaderCaches();

  // Now that we've inlined some functions, clean them up to avoid burning
  // compile time in later passes.  We do this with a simple linear scan,
  // because functions that reference each other have already been flattened
  // so there should be no interdependencies.
  for (auto *callee : inlinedCallees) {
    // We shouldn't be trying to delete the thing we're inlining into, doing so
    // would invalidate iterators.
    assert(callee != &fn && "inlining self into self??");

    passManager->invalidateAnalysis(callee,
                                    SILAnalysis::InvalidationKind::Everything);

    // We can't delete this function if something is still using it.  That could
    // be because there is some other tensor program in this module that is
    // using it or (most likely) that there is a now-dead witness table.
    //
    // TODO: Build infra to find unused witness tables and remove them.
    if (callee->getRefCount() != 0) {
      continue;
    }

    // If this is a public function then we can't remove it either.
    if (callee->isPossiblyUsedExternally())
      continue;

    // ObjC functions are called through the runtime and are therefore alive
    // even if not referenced inside SIL.
    if (callee->getRepresentation() ==SILFunctionTypeRepresentation::ObjCMethod)
      continue;

    passManager->notifyWillDeleteFunction(callee);

    // Okay, erase the function from the module.
    module.eraseFunction(callee);
  }
}

/// If the specified value is a StructInst that has one operand, or potentially
/// a chain of them, dig through and return the underlying value inside of it.
static SILValue lookThroughSingleElementStructInsts(SILValue value) {
  if (auto *str = dyn_cast_or_null<StructInst>(value->getDefiningInstruction()))
    if (str->getNumOperands() == 1)
      return lookThroughSingleElementStructInsts(str->getOperand(0));
  return value;
}

/// Scan the argument list of the graph_op.  If any argument is passed indirectly
/// (i.e., an address of a stack location is passed instead of the value itself)
/// then rewrite the graph_op to use a loaded version of that value.
///
/// Similarly, if an argument is an indirect output, then rewrite the graph_op to
/// return the value directly, and emit an instruction that stores the direct
/// value to the indirect output address.
///
/// Also, if a primitive integer or floating point value is passed as a struct
/// value, extract out the underlying integer or float value.
///
/// Returns nullptr on error.
///
static GraphOperationInst *simplifyOperands(GraphOperationInst *origInst,
                                            TFDeabstraction &TFDA) {
  auto &ctx = origInst->getFunction()->getASTContext();
  GraphOperationInfo opInfo(origInst);

  /// Return a VarDecl if this is a struct wrapping a single field which is a
  /// primitive integer or floating point value.  We accept multiple layers of
  /// struct wrappers as well, but return the decl for the top level field
  /// type.  This returns null in any other case.
  auto getPrimitiveStructField = [&](Type type) -> VarDecl* {
    VarDecl *result = nullptr;
    while (1) {
      auto decl = type->getAnyNominal();
      if (!decl || !isa<StructDecl>(decl)) return nullptr;

      // Check to see if there is a single stored field.
      auto field = tf::getFieldIfContainsSingleField(decl);
      if (!field) return nullptr;

      // If this is the top level of the struct, retain the field decl.
      if (result == nullptr) result = field;

      type = field->getType();

      // If we unwrapped a level and got to a builtin type, then this is a
      // wrapper.
      if (type->is<BuiltinIntegerType>() ||
          type->is<BuiltinFloatType>())
        return result;
    }
  };

  // Predicate that returns true if the specified type is an address type for
  // a loadable (non-address-only) value.
  auto isLoadableAddressType = [&](SILType type) -> bool {
    return type.isAddress() && type.isLoadable(origInst->getModule());
  };

  // Predicate that returns true if an argument of the specified type should be
  // rewritten to load an address argument or expand a struct parameter.
  auto canSimplifyArgumentType = [&](SILType type) -> bool {
    return isLoadableAddressType(type) ||
           getPrimitiveStructField(type.getASTType()) != nullptr;
  };

  // Predicate that returns true if an argument should be rewritten.
  auto canSimplifyArgument =
      [&](const GraphOperationInfo::StructuredArgument &argument) -> bool {
    switch (argument.getKind()) {
    case GraphOperationInfo::SAK_Single:
      return canSimplifyArgumentType(argument.getSingleArgument()->getType()) ||
             std::get<1>(argument.getArgumentNameAndLowering()) ==
                 GraphOperationInfo::ArgumentLowering::Out;
    case GraphOperationInfo::SAK_List:
      // We can get SAK_List arguments from inlining functions that have already
      // been deabstracted. These arguments do not need further simplification.
      return false;
    }
  };

  // If we don't have to change any arguments, don't rewrite the graph_op.
  bool mustChangeGraphOp = false;
  for (auto &argument : opInfo.getStructuredArguments()) {
    if (canSimplifyArgument(argument)) {
      mustChangeGraphOp = true;
      break;
    }
  }

  if (!mustChangeGraphOp) return origInst;

  // Mark the function as being mutated.
  TFDA.aboutToChangeFunction();

  // Okay, we do have to simplify something.  Scan through and rewrite arguments.
  SILBuilder B(origInst);
  GraphOperationBuilder opBuilder(opInfo.getOperationName());
  // Pass attributes through.
  for (auto &attr : origInst->getAttributes())
    opBuilder.addAttribute(attr);
  SILValue outParameterAddress;
  for (auto &argument : opInfo.getStructuredArguments()) {
    if (argument.getKind() == GraphOperationInfo::SAK_List) {
      // We can get SAK_List arguments from inlining functions that have already
      // been deabstracted. Pass these arguments through.
      opBuilder.addListArgument(argument.getArgumentList(),
                                argument.getArgumentNameWithSuffix());
      continue;
    }

    assert(argument.getKind() == GraphOperationInfo::SAK_Single &&
           "should have already handled all other argument kinds");
    auto argumentValue = argument.getSingleArgument();
    auto argumentLowering = std::get<1>(argument.getArgumentNameAndLowering());

    // If this is an out parameter, take note of it (so that we can deal with it
    // later), and exclude it from the list of rewritten arguments.
    if (argumentLowering == GraphOperationInfo::ArgumentLowering::Out) {
      auto argumentType = argumentValue->getType();
      assert(argumentType.isAddress());
      if (!argumentType.isLoadable(origInst->getModule())) {
        auto astType = argumentType.getASTType();
        if (astType->hasArchetype()) {
          diagnose(ctx, getUserSourceLocation(origInst).getSourceLoc(),
                   diag::tf_op_result_generic, astType);
        } else {
          diagnose(ctx, getUserSourceLocation(origInst).getSourceLoc(),
                   diag::tf_op_result_not_value_or_aggregate, astType);
        }
        return nullptr;
      }
      assert(origInst->getNumResults() == 1 &&
             origInst->getResult(0)->getType().getASTType() ==
                ctx.TheEmptyTupleType &&
             "graph_op with out parameter must return the empty tuple");
      // There should only be one output parameter because output parameter is
      // still a single value or single aggregate.
      assert(!outParameterAddress && "there is more than one out parameter");
      outParameterAddress = argumentValue;
      continue;
    }

    // If this is an address argument, emit a load of the value.
    if (isLoadableAddressType(argumentValue->getType())) {
      bool hasOwnership = origInst->getFunction()->hasQualifiedOwnership();
      auto loadOwnership = hasOwnership ? LoadOwnershipQualifier::Trivial
                                        : LoadOwnershipQualifier::Unqualified;
      auto load = B.createLoad(origInst->getLoc(), argumentValue, loadOwnership);
      load->setDebugLocation(origInst->getDebugLocation());
      argumentValue = load;
    }

    // If the argument is a StructInst building the value that we want to
    // extract, just get the element out of it, to avoid generating bloated IR.
    argumentValue = lookThroughSingleElementStructInsts(argumentValue);

    // If this is a struct value, emit struct extraction instruction(s).
    while (auto fieldDecl = getPrimitiveStructField(
                                     argumentValue->getType().getASTType())) {
      auto extract = B.createStructExtract(origInst->getLoc(), argumentValue,
                                           fieldDecl);
      extract->setDebugLocation(origInst->getDebugLocation());
      argumentValue = extract;
    }

    opBuilder.addArgument(argumentValue, argument.getArgumentNameWithSuffix());
  }

  // Now that we've rebuilt the argument list, create a new graph_op and replace
  // the old one.
  GraphOperationInst *newInst;
  if (outParameterAddress) {
    newInst = opBuilder.build(B, ctx, origInst->getLoc(),
                              {outParameterAddress->getType().getObjectType()});

    // Store the new instruction's result to the outParameterAddress.
    auto hasOwnership = newInst->getFunction()->hasQualifiedOwnership();
    auto storeOwnership = hasOwnership ? StoreOwnershipQualifier::Trivial
                                       : StoreOwnershipQualifier::Unqualified;
    B.createStore(origInst->getLoc(), newInst->getResult(0),
                  outParameterAddress, storeOwnership);
  } else {
    SmallVector<SILType, 4> origResultTypes(origInst->getResultTypes());
    newInst = opBuilder.build(B, ctx, origInst->getLoc(), origResultTypes);
  }
  newInst->setDebugLocation(origInst->getDebugLocation());

  // Replace the old with the new and delete the old instruction.
  origInst->replaceAllUsesPairwiseWith(newInst);

  // Remove the StructInst and other random values that we leave around in the
  // program, now that we directly refer to the TensorFlow values.
  deleteInstAndAbandonedUses(origInst);

  return newInst;
}

/// If the specified instruction is an high-level aggregate operation like
/// copy_addr or destroy_addr, break it down into its more primitive operations
/// and return true.  Otherwise, return false.
///
/// If 'tfc' is non-null, this will only promote ops working on a type that
/// contains a TensorFlow value.
///
/// This leaves the input instruction in place and inserts the additional
/// instructions immediately after the input instruction that is exploded.
static bool explodeAggregateInst(SILInstruction *inst,
                                 TensorFunctionClassifier *tfc) {
  // Check to see if this is an instruction we can handle below, early exiting
  // if not.
  if (!isa<CopyAddrInst>(inst) &&
      !isa<DestroyAddrInst>(inst) &&
      !isa<RetainValueInst>(inst) &&
      !isa<ReleaseValueInst>(inst) &&
      !isa<StrongRetainInst>(inst) &&
      !isa<StrongReleaseInst>(inst))
    return false;

  // Check to make sure that this operation is doing something on a value
  // containing a TensorFlow value.  If not, just leave it alone.
  auto type = inst->getOperand(0)->getType();
  if (tfc &&
      !tfc->containsTensorFlowValue(type, /*checkHigherOrderFunctions*/ false))
    return false;

  // TODO: This is currently just handling loadable types.  We should be able to
  // scalarize address-only elements, by turning them into by-address operations
  // on each element.  This can occur when a struct/tuple contains tensors and
  // also has some address-only type.
  auto &TL = inst->getModule().getTypeLowering(type);
  if (!TL.isLoadable())
    return false;

  // Insert any new instructions right after the one we're going to explode.
  if (isa<TermInst>(inst)) return false;
  SILBuilder B(++SILBasicBlock::iterator(inst));
  B.setCurrentDebugScope(inst->getDebugScope());

  // Lower a copy_addr into a load and store + retain/release instructions.
  if (auto *copyAddr = dyn_cast<CopyAddrInst>(inst)) {
    // Note, we don't use TL.emitCopyInto because that will produce a copy_addr.
    auto loc = copyAddr->getLoc();
    SILValue value =
      TL.emitLoadOfCopy(B, loc, copyAddr->getSrc(), copyAddr->isTakeOfSrc());
    TL.emitStoreOfCopy(B, loc, value, copyAddr->getDest(),
                       copyAddr->isInitializationOfDest());
  } else if (auto *destroy = dyn_cast<DestroyAddrInst>(inst)) {
    /// Turn a destroy_addr into a load+release_value pair.
    TL.emitDestroyAddress(B, destroy->getLoc(), destroy->getOperand());
  } else if (isa<RetainValueInst>(inst) || isa<StrongRetainInst>(inst)) {
    // Turn a retain_value into a retain_value on its elements.  We peephole
    // StructInst values because they are so common and this generates cleaner
    // IR and faster compile times.
    auto op = lookThroughSingleElementStructInsts(inst->getOperand(0));
    if (op != inst->getOperand(0) && op->getType().isAnyClassReferenceType())
      B.createStrongRetain(inst->getLoc(), op, Atomicity::Atomic);
    else
      TL.emitLoweredCopyValueDirectChildren(B, inst->getLoc(),
                                            inst->getOperand(0));
  } else if (isa<ReleaseValueInst>(inst) || isa<StrongReleaseInst>(inst)) {
    // Turn a retain_value into a retain_value on its elements.  We peephole
    // StructInst values because they are so common and this generates cleaner
    // IR and faster compile times.
    auto op = lookThroughSingleElementStructInsts(inst->getOperand(0));
    if (op != inst->getOperand(0) && op->getType().isAnyClassReferenceType())
      B.createStrongRelease(inst->getLoc(), op, Atomicity::Atomic);
    else
      TL.emitLoweredDestroyValueDirectChildren(B, inst->getLoc(),
                                               inst->getOperand(0));
  } else {
    llvm_unreachable("unhandled instructions should be filtered above");
  }

  return true;
}

/// Identify all of the tensor operations in the current function, and scan them
/// to see if there are any indirect arguments, where the address of a stack
/// allocation is passed to the graph_op.  These occur when the tensor op was in
/// a generic context and was passed a scalar attribute value of generic type.
///
/// If we find one of these indirect values, transform it into a load of the
/// address and a use of the loaded value.  This allows the stack allocation to
/// be promoted, allowing us to construct SSA def-use chains.
///
/// Similarly, if we find an indirect output, replace it with a direct output
/// and a store of the outputted value.  This occurs when the tfop has been
/// inlined from a context where its output is address-only.
///
/// Also, if we see a struct operand that wraps a primitive value, we extract
/// out the underlying scalar value until we get to a builtin integer or
/// floating point value.
///
/// Since we're scanning the function, keep track of all of the tensor
/// operations to avoid additional linear scans over the function.
///
/// Returns true on error.
///
bool TFDeabstraction::simplifyTensorOperands() {
  llvm::PrettyStackTraceFormat X("TFDeabstraction::simplifyTensorOperands");
  bool containsGraphOp = false;
  bool hasError = false;

  bool alreadyPrinted = false;
  auto logIfFirstChange = [&]() {
    if (alreadyPrinted) return;
    logCurrentState("After Inlining", /*detailed*/true);
    alreadyPrinted = true;
  };

  for (auto &BB : fn) {
    for (auto I = BB.begin(), E = BB.end(); I != E; ) {
      // Manually move iterator to avoid invalidation if we replace 'inst'.
      auto *inst = &*I++;

      // Try to decode this instruction as an op.  If it isn't one, ignore it.
      if (auto *graphOpInst = dyn_cast<GraphOperationInst>(inst)) {
        logIfFirstChange();

        // Simplify operands if possible.
        auto newInst = simplifyOperands(graphOpInst, *this);

        if (!newInst) {
          hasError = true;
          continue;
        }

        // Remember this for later passes.
        tensorOps.push_back(newInst);
        containsGraphOp = true;
        continue;
      }

      // If we have a call to a function that is conditionally promotable to a
      // tensor op, we add it to the set of tensor operations we're trying to
      // deabstract.  This ensures that we deabstract its operands, which makes
      // it possible to tell if it is getting a variable or constant value.
      if (auto *apply = dyn_cast<ApplyInst>(inst)) {
        if (isDecodableApply(apply)) {
          logIfFirstChange();
          // Remember this for later passes.
          tensorOps.push_back(apply);
          containsGraphOp = true;
          continue;
        }
      }

      // Find retain and release instructions that directly use TensorFlow
      // values.  We treat them as tensorOps to ensure that their operands are
      // deabstracted.
      if (isa<StrongRetainInst>(inst) || isa<StrongReleaseInst>(inst)) {
        if (isTensorFlowValue(inst->getOperand(0)->getType())) {
          tensorOps.push_back(inst);
          continue;
        }
      }

      // Check to see if this is an aggregate operation (like a copy_addr, a
      // retain or release, etc) that involves a TensorFlow value.  If so,
      // explode it out into its components and reprocess the components.  This
      // ensures that nothing later in deabstraction or partitioning have to
      // worry about them.
      if (explodeAggregateInst(inst, &tfc)) {
        logIfFirstChange();

        // Reset our iterator to the first instruction we just produced so we
        // walk through them and recursively expand or remember them as
        // appropriate.
        I = ++SILBasicBlock::iterator(inst);

        // We frequently produce dead code by exploding things, for example a
        // retain of a StructInst value will end up being a retain of the
        // original value, and therefore strand the StructInst.  Clean this
        // stuff up as we go.  This is better for compile time and it makes it
        // a lot easier to read the debugging dumps.
        deleteInstAndAbandonedUses(inst);
        continue;
      }

      // Otherwise we leave the instruction alone.
    }
  }

  // If the tensorOps list just contained retain/release instructions but had
  // no actual tensor graph_ops, we'll ignore the function because there is
  // nothing to partition out of it.  This is probably something actually
  // working on the host-side tensor operation.
  if (!containsGraphOp)
    tensorOps.clear();

  return hasError;
}

namespace {
  /// This helper is used to find promotable memory in the operand chains of
  /// tensor operations.  This operates on the pre-deabstraction code, so it has
  /// to be able to look through the various cases that will be eliminated
  /// later.
  class PromotableMemoryFinder {
    SILFunction &fn;
    SmallVectorImpl<AllocStackInst*> &stackAllocs;
    SmallPtrSet<SILInstruction*, 32> visited;
    TensorFunctionClassifier &tfc;
  public:

    PromotableMemoryFinder(SmallVectorImpl<AllocStackInst*> &stackAllocs,
                           TensorFunctionClassifier &tfc, SILFunction &fn)
      : fn(fn), stackAllocs(stackAllocs), tfc(tfc) {}

    bool run(ArrayRef<SILInstruction*> tensorOps);
  private:
    void findPromotableMemoryFromValue(SILValue value);
    void findPromotableMemoryFromLoadedAddress(SILValue pointer);

    void findMainFunctionGlobalAddressRootCandidates(
                     SmallVectorImpl<std::pair<SILValue, bool>> &addressRoots);
    bool canAddressRootBeReliablyPromoted(SILValue root);

    void promoteAddressRootsToStack(
                        ArrayRef<std::pair<SILValue, bool>> addressRoots);

  };
} // end anonymous namespace



/// Analyze the dataflow values feeding into the specified tensor operations in
/// order to find promotable stack values and address root references.
///
/// This returns true if any address roots were promoted to stack values.
///
bool PromotableMemoryFinder::run(ArrayRef<SILInstruction*> tensorOps) {
  llvm::PrettyStackTraceFormat X("PromotableMemoryFinder::run");

  // Find all the promotable memory reachable from tensor ops.  This ensures
  // we can directly connect their use-def edges together.
  for (auto *op : tensorOps) {
    for (auto &operand : op->getAllOperands())
      findPromotableMemoryFromValue(operand.get());
  }

  // Next we collect address roots, which are pointers that are not stack
  // allocations that we need to promote.  We start by collecting candidate
  // pointers, then validating them.  We keep track of the root pointer as well
  // as whether the value starts out uninitialized (which is the case for many
  // global roots).
  SmallVector<std::pair<SILValue, bool>, 8> addressRoots;

  // Check the arguments to the SIL function for any indirect structs/tuples
  // that contain tensors.  Such functions are generally inlined into the caller
  // but can appear this way when the user explicitly specifies @noinline.  In
  // this case we want to promote the pointer as a root because this allows
  // turning the entire body into SSA.
  for (auto arg : fn.getArguments()) {
    auto convention = cast<SILFunctionArgument>(arg)->getArgumentConvention();
    // If this is an indirect argument working on tensors, it is a candidate.
    if (convention.isIndirectConvention() &&
        tfc.containsTensorFlowValue(arg->getType(),
                                    /*checkHigherOrderFunctions*/ true))
      addressRoots.push_back({arg, /*startsUninitialized*/ false});
  }


  // If we're in the main function processing top level code, scan the function
  // to collect any global_addr instructions which provide address roots.  We
  // want to promote tensor-related globals and the values that feed into them.
  if (TFPromoteGlobalVariables && fn.getName() == SWIFT_ENTRY_POINT_FUNCTION)
    findMainFunctionGlobalAddressRootCandidates(addressRoots);

  if (addressRoots.empty())
    return false;

  // If we've found any address roots, check to see if the computation that
  // feeds into them can be reliably promoted.
  for (unsigned i = 0; i != addressRoots.size(); ++i) {
    if (canAddressRootBeReliablyPromoted(addressRoots[i].first))
      continue;

    // If we can't promote this root, remove it from our set.
    std::swap(addressRoots[i], addressRoots.back());
    addressRoots.pop_back();
    --i;
  }

  if (addressRoots.empty())
    return false;

  // If any address roots were found, predictably promote them to the stack to
  // unblock analysis.
  promoteAddressRootsToStack(addressRoots);
  return true;
}


/// Scan upward through the def-use chains of the specified operand value,
/// looking through operations that we can deabstract.  If we find stack
/// allocations along the way, add them to our set.
void PromotableMemoryFinder::findPromotableMemoryFromValue(SILValue value) {
  // If we found a non-instruction operand, or an instruction we've already
  // visited, then we're done scanning it.
  auto *inst = value->getDefiningInstruction();
  if (!inst || !visited.insert(inst).second)
    return;

  // If this is one of the instructions we can deabstract by scalarizing, just
  // look through it.
  if (isa<TupleInst>(inst) || isa<StructInst>(inst) ||
      isa<StructExtractInst>(inst) || isa<TupleExtractInst>(inst)) {
    for (auto &operand : inst->getAllOperands())
      findPromotableMemoryFromValue(operand.get());
    return;
  }

  // If this is a load, then we can deabstract it if it is a SRoA'able pointer
  // to a stack allocation.
  if (auto *load = dyn_cast<LoadInst>(inst))
    findPromotableMemoryFromLoadedAddress(load->getOperand());
}

/// The specific pointer is being loaded by a tensor operation operand.
/// Recursively process the pointer - if it is to a stack allocation that we can
/// deabstract, then recursively process any stores into it as values that feed
/// the tensor operation.
void PromotableMemoryFinder::
findPromotableMemoryFromLoadedAddress(SILValue pointer) {
  while (isa<TupleElementAddrInst>(pointer) ||
         isa<StructElementAddrInst>(pointer) ||
         isa<BeginAccessInst>(pointer)) {
    pointer = cast<SingleValueInstruction>(pointer)->getOperand(0);
  }

  // If we've already processed this instruction, then we're done.
  auto *pointerInst = pointer->getDefiningInstruction();
  if (!pointerInst || !visited.insert(pointerInst).second)
    return;

  // If the base of the pointer is something other than a stack allocation or if
  // we already processed this, then we're done.
  auto *alloc = dyn_cast<AllocStackInst>(pointerInst);
  if (!alloc)
    return;

  // Ok, this is a stack allocation we want to promote, remember it.
  stackAllocs.push_back(alloc);

  // Walk the use-def chains of the allocation, finding any stores that feed
  // into it, and recursively processing the values that are store into it.
  SmallVector<SILInstruction*, 4> instrsToProcess;
  instrsToProcess.push_back(alloc);

  while (!instrsToProcess.empty()) {
    auto *inst = instrsToProcess.pop_back_val();

    for (auto result : inst->getResults())
      for (auto use : result->getUses()) {
        auto *user = use->getUser();
        // If we found a store instruction on the upward pass, and if the store
        // is *to* the alloc then we can recursively process the value stored
        // into it.
        if (auto *store = dyn_cast<StoreInst>(user)) {
          // If this is a store *to* the address, then process the stored value
          // as an input.
          if (use->getOperandNumber() == 1)
            findPromotableMemoryFromValue(store->getSrc());
          continue;
        }

        // copy_addr's are a load+store pair.
        if (auto *copyaddr = dyn_cast<CopyAddrInst>(user)) {
          // If we found a copy_addr into this address during an upward scan,
          // then this is a load of the other operand.
          if (use->getOperandNumber() == 1)
            findPromotableMemoryFromLoadedAddress(copyaddr->getSrc());
        }

        // If this is the original allocation or an SRoA'able projection of its
        // address, then recursively process users.
        if (isa<TupleElementAddrInst>(inst) ||
            isa<StructElementAddrInst>(inst)) {
          instrsToProcess.push_back(user);
          continue;
        }

        // Otherwise we don't know what kind of user this is, ignore it.
      }
  }
}

/// Find all global addrs in the function, whether or not they involve tensor
/// operations: they could involve tensor values but not be directly used in
/// the ops.  If we find a global tensor, make sure to add it to our set.  It
/// may be a use of a tensor op, but not being used by one.
///
/// The representation of global addresses is also a bit wonky:  There can be
/// multiple global_addr instructions for each global.  Later code wants to
/// have a single pointer to reason about, so we canonicalize to one of them.
///
void PromotableMemoryFinder::
findMainFunctionGlobalAddressRootCandidates(
                    SmallVectorImpl<std::pair<SILValue, bool>> &addressRoots) {
  // First collect all the alloc_globals that may be present in the function,
  // to ensure we have them all when we start scanning for global_addr's.
  DenseMap<SILGlobalVariable*, AllocGlobalInst*> allocGlobals;
  for (auto &bb : fn) {
    for (auto &inst : bb) {
      // If we see an alloc global, remember where it is.
      if (auto agi = dyn_cast<AllocGlobalInst>(&inst)) {
        auto gv = agi->getReferencedGlobal();
        if (tfc.containsTensorFlowValue(gv->getLoweredType(),
                                        /*checkHigherOrderFunctions*/ false)) {
          assert(allocGlobals[agi->getReferencedGlobal()] == 0 &&
                 "more than one alloc_global instruction in the function?");

          allocGlobals[gv] = agi;
        }
      }
    }
  }

  // FIXME: We are missing an important validity check here that checks to
  // verify that there are no references to the global *other* than from the
  // main function.  This is generally true because we inline tensor ops
  // aggressively, but can be incorrect in some cases: e.g. a tensor-using
  // function is marked @noinline, or such a function just contains a copy.
  DenseMap<SILGlobalVariable*, GlobalAddrInst*> globalAddrRoots;
  for (auto &bb : fn) {
    for (auto bbi = bb.begin(), e = bb.end(); bbi != e; ) {
      auto &inst = *(bbi++);

      // Process GlobalAddrInst's.
      auto ga = dyn_cast<GlobalAddrInst>(&inst);
      if (!ga || !tfc.containsTensorFlowValue(
                     ga->getType(), /*checkHigherOrderFunctions*/ false))
        continue;

      // Check to see if this is the first global_addr for this global
      // variable.  If not, we reuse the existing one, which we know dominates
      // our current code.
      auto &entry = globalAddrRoots[ga->getReferencedGlobal()];
      if (entry) {
        ga->replaceAllUsesWith(entry);
        ga->eraseFromParent();
        continue;
      }

      // Otherwise, this is the first one, and it will be our canonical
      // pointer.  If we have a global_alloc, then it starts out uninitialized
      // but if we don't (as in the case of the REPL) it is known to be
      // previously initialized.
      auto allocGlobal = allocGlobals[ga->getReferencedGlobal()];
      entry = ga;
      addressRoots.push_back({ ga, /*isUninit*/allocGlobal != nullptr });

      // If this global_addr is in the entry block, then it will dominate any
      // other ones: we know it is the first in the entry block (because we
      // scan top to bottom) and we know the entry block dominates everything
      // else.
      if (ga->getParent() == fn.getEntryBlock())
        continue;

      // Otherwise, we aren't sure it will dominate all uses.  If we saw an
      // alloc_global instruction, move it right after that.  We know it will
      // dominate all uses.
      if (allocGlobal) {
        ga->moveAfter(allocGlobal);
        continue;
      }

      // Otherwise, move this to the entry block.
      ga->moveBefore(fn.getEntryBlock()->getTerminator());
    }
  }
}

/// Once we've found address roots that we're interested in, walk their uses to
/// see if they are doing things we have confidence in promoting.  Notably, we
/// cannot promote something that escapes the pointer.
///
bool PromotableMemoryFinder::canAddressRootBeReliablyPromoted(SILValue root) {
  // Check all uses of the root, including direct aliases formed by things
  // like begin_access.
  SmallVector<SILValue, 4> addrWorklist;
  addrWorklist.push_back(root);

  while (!addrWorklist.empty()) {
    auto addr = addrWorklist.pop_back_val();

    // Walk the use chains of the addr, looking for stores to it.  Any store
    // to it produces a value that feeds it, which can add new stack allocations
    // to our set.
    for (auto *use : addr->getUses()) {
      auto user = use->getUser();

      // Take an extremely conservative approach to handling accesses of the
      // global, whitelisting specific sorts of uses.  If we find anything
      // we can't handle, we abort promotion of this root.
      if (isa<EndAccessInst>(user) ||    // Just a marker.
          isa<LoadInst>(user) ||         // Reads are always ok.
          isa<DebugValueAddrInst>(user)) // Debug info is ok.
        continue;

      // Anything that dives into an element of the global can continue to
      // dive into the promoted value.
      if (isa<StructElementAddrInst>(user) || isa<TupleElementAddrInst>(user))
        continue;

      // If this is a store *to* the global, analyze the input value.
      if (auto *si = dyn_cast<StoreInst>(user)) {
        if (use->getOperandNumber() == 1) {
          findPromotableMemoryFromValue(si->getOperand(0));
          continue;
        }
      }

      // If this is a begin_access instruction, then it is a projection/copy
      // of the address.  Analyze it too.
      if (auto *begin = dyn_cast<BeginAccessInst>(user)) {
        addrWorklist.push_back(begin);
        continue;
      }

      // If this is an apply_inst passing the global's address as an indirect
      // operand, then we are ok.  These generally get inlined, but can occur
      // when the user specifies @noinline on a method, for example.
      //
      if (auto *apply = dyn_cast<ApplyInst>(user)) {
        // FIXME: This seems wrong, because it is not counting indirect results.
        // See DIMemoryUseCollector's use of getSubstCalleeConv for an example.
        auto conventions = apply->getSubstCalleeConv();
        assert(conventions.getNumIndirectSILResults() == 0 &&
               "FIXME: Handle this");

        unsigned opIdx = use->getOperandNumber();
        if (auto argIndex = apply->getArgumentIndexForOperandIndex(opIdx)) {
          auto paramConvention =
            conventions.getParameters()[argIndex.getValue()].getConvention();
          if (isIndirectFormalParameter(paramConvention))
            continue;
        }
      }


      // Some other unexpected user of the address is left around.  We should
      // handle this some day, but for now just leave the global access
      // unchanged, to avoid miscompiling code.
      if (getTFDumpIntermediateStream() == &llvm::outs()) {
        // Make this a hard error in the testsuite.
        llvm::errs() << "unexpected global_addr user in top level code"
                     << " promotion: " << *user << "\n\n";
        llvm::errs() << *user->getFunction();
        llvm::errs() << "unexpected global_addr user in top level code"
                     << " promotion: " << *user << "\n\n";
        abort();
      }

      return false;
    }
  }

  return true;
}


/// Our dataflow analysis of tensor operations has decided that some number of
/// address roots need to be promoted to SSA in order to perform deabstraction,
/// and has verified that this is safe.  Perform this transformation now.
void PromotableMemoryFinder::
promoteAddressRootsToStack(ArrayRef<std::pair<SILValue, bool>> addressRoots) {
  llvm::PrettyStackTraceFormat X("PromotableMemoryFinder::"
                                 "promoteAddressRootsToStack");

  DenseMap<SILValue, AllocStackInst*> stackAllocForRoot;

  // Promote each root by making a stack allocation that corresponds to them,
  // inserting loads and stores to the real root, and replacing the uses of
  // the root instructions with the stack allocation.
  for (auto rootInfo : addressRoots) {
    auto root = rootInfo.first;

    // Create a stack allocation in the entry block for the function.
    SILBuilder B(&fn.getEntryBlock()->front());
    auto stackAlloc = B.createAllocStack(root.getLoc(),
                                         root->getType().getObjectType());
    stackAllocForRoot[root] = stackAlloc;

    // Make sure to convert the generated alloc_stack to SSA.
    stackAllocs.push_back(stackAlloc);

    // Replace all uses of the root with the stack value.
    root->replaceAllUsesWith(stackAlloc);
  }

  // Find all exit blocks from the function.
  SmallVector<SILBasicBlock*, 4> exitBlocks;
  for (auto &bb : fn) {
    if (isa<ReturnInst>(bb.getTerminator()) ||
        isa<ThrowInst>(bb.getTerminator()) ||
        isa<UnwindInst>(bb.getTerminator()))
      exitBlocks.push_back(&bb);
  }


  // Insert a stack deallocation plus cleanup in all of the exit blocks.
  for (auto rootInfo : addressRoots) {
    auto root = rootInfo.first;
    auto loc = root.getLoc();
    auto stackAlloc = stackAllocForRoot[root];
    assert(stackAlloc && "where'd our alloc_stack go?");

    // In some cases like global variables in top level code, the root will
    // start out uninitialized.  In other cases, it is already initialized - as
    // in indirect arguments to functions or REPL code that reuses a global.
    // If it is initialized, emit code to do so.
    if (!rootInfo.second) {
      auto insertionPoint = rootInfo.first->getDefiningInstruction();

      // Insert the initialization after the root or stack alloc.
      if (!insertionPoint) insertionPoint = stackAlloc;
      SILBuilder B(++SILBasicBlock::iterator(insertionPoint));

      auto &TL = B.getTypeLowering(stackAlloc->getType());
      TL.emitCopyInto(B, loc, root, stackAlloc, IsTake_t::IsNotTake,
                      IsInitialization_t::IsInitialization);
    }

    // Process each exit block, inserting epilog code.
    for (auto *exit : exitBlocks) {
      SILBuilder B(exit->getTerminator());

      // Load from the stack allocation and store to the root, leaving it
      // initialized with our final state.

      // If the root started out uninitialized, then this is an initialization
      // of it, otherwise this is a reassignment of it.
      auto &TL = B.getTypeLowering(stackAlloc->getType());
      TL.emitCopyInto(B, loc, stackAlloc, root, IsTake_t::IsTake,
                      IsInitialization_t(rootInfo.second));

      B.createDeallocStack(loc, stackAlloc);
    }
  }
}

/// Scan the function looking for TensorFlow value AllocStack instructions to
/// promote.
void TFDeabstraction::promoteToSSA(ArrayRef<AllocStackInst *> allocs) {
  // If there is nothing to promote, don't bother calculating dominator info.
  if (allocs.empty())
    return;

  llvm::PrettyStackTraceFormat X("PromotableMemoryFinder::promoteToSSA");

  // Our first scan will look for begin/end access instructions and remove them,
  // allowing later passes to be simpler.
  // This is done repeatedly, since a begin_access itself can have another
  // begin_access user.
  for (auto *alloc : allocs) {
    while (true) {
      bool changed = false;
      for (auto UI = alloc->use_begin(); UI != alloc->use_end();) {
        auto *begin = dyn_cast<BeginAccessInst>((*UI++)->getUser());
        if (!begin)
          continue;

        // If we have a begin_access instruction, replace uses of begin_access
        // with uses of the original value and remove the end_access.
        for (auto UI = begin->use_begin(); UI != begin->use_end();) {
          auto *use = *UI++;
          auto inst = use->getUser();
          if (isa<EndAccessInst>(inst))
            inst->eraseFromParent();
          else
            use->set(alloc);
        }
        begin->eraseFromParent();
        changed = true;
      }
      if (!changed)
        break;
    }
  }

  // Now we explode the alloc / dealloc / load / store operations of aggregate
  // values into per-field operations. For those tfop attr types that we will
  // const-evaluate later (only "TensorShape" for now), stop exploding them, so
  // that we can properly propagate SSA values for them in the subsequent
  // propagateSSAValues() call.
  (void)runSROAOnInsts(allocs, [](AllocStackInst *alloc) {
    auto ty = alloc->getType().getASTType();
    auto *structTy = ty->getAs<StructType>();
    return !structTy || structTy->getDecl()->getNameStr() != "TensorShape";
  });

  // Since the SROA pass above may have mutate alloc insts, we again scan over
  // all of the operands of the tensor ops (including tf op attributes), finding
  // stack allocations that we want to promote to SSA.
  SmallVector<AllocStackInst *, 16> newStackAllocs;
  if (PromotableMemoryFinder(newStackAllocs, tfc, fn).run(tensorOps)) {
    logCurrentState("After running SROA",
                    /*detailed*/ true);
  }

  for (auto alloc : newStackAllocs)
    prepareStackAllocForPromotion(alloc);

  // Otherwise the function does have tensor operations, so lets promote any
  // stack allocations out of the way so we can do simple dataflow analysis.
  auto domInfo = passManager->getAnalysis<DominanceAnalysis>()->get(&fn);
  promoteAllocsToSSA(newStackAllocs, domInfo);
}

/// Preprocess the specified allocation instruction to make it more suitable for
/// promotion to SSA.  In particularly, we eliminate CopyAddrInst and other
/// uses that could prevent us from promoting this.
void TFDeabstraction::prepareStackAllocForPromotion(AllocStackInst *alloc) {
  // Our second pass looks for aggregate operations and struct_element_addrs
  // that poke inside the allocation.
  for (auto UI = alloc->use_begin(); UI != alloc->use_end();) {
    auto *inst = (*UI)->getUser();

    if (auto *sea = dyn_cast<StructElementAddrInst>(inst)) {
      if (auto *use = sea->getSingleUse()) {
        // If we have a load(struct_element_addr(alloc)) turn it into
        // struct_extract(load(alloc)).
        if (auto *load = dyn_cast<LoadInst>(use->getUser())) {
          SILBuilder B(load);
          auto *newLoad = B.createLoad(load->getLoc(), sea->getOperand(),
                                       load->getOwnershipQualifier());
          auto *newVal = B.createStructExtract(load->getLoc(), newLoad,
                                               sea->getField(),
                                               load->getType());
          load->replaceAllUsesWith(newVal);
          load->eraseFromParent();
          ++UI;
          sea->eraseFromParent();
          continue;
        }

        // If we have a store(x ->struct_element_addr(alloc)), turn it into a
        // load of the whole value, a bunch of extracts, then a struct_inst
        // to rebuild the whole value, then a store of the whole thing.
        //
        // TODO: For now, we only handle a single element struct, which is
        // considerably simpler.
        //
        if (auto *store = dyn_cast<StoreInst>(use->getUser())) {
          if (use->getOperandNumber() == 1 &&  // store TO the alloca.
              tf::getFieldIfContainsSingleField(sea->getStructDecl())) {
            SILBuilder B(store);
            auto *newStruct = B.createStruct(store->getLoc(),
                                             alloc->getType().getObjectType(),
                                             store->getOperand(0));
            B.createStore(store->getLoc(), newStruct, sea->getOperand(),
                          store->getOwnershipQualifier());
            store->eraseFromParent();
            ++UI;
            sea->eraseFromParent();
            continue;
          }
        }
      }
    }

    // Explode aggregate by-address instructions like copy-addr.
    if (explodeAggregateInst(inst, /*all types*/nullptr)) {
      ++UI;
      inst->eraseFromParent();
      continue;
    }

    // Otherwise we have something else, leave it alone.
    ++UI;
  }
}

/// The specified argument has tuple type that deabstraction needs to scalarize.
/// Explode it into its deabstracted elements, rebuilding it and the branch
/// instructions that feed it.  This returns a value of the original type that
/// can be used for further analysis.
static SILValue explodeSILTupleArgument(SILPHIArgument *arg) {
  SmallVector<SILValue, 4> newArgs;

  auto *argBB = arg->getParent();

  // Collect all the fields and add new BB arguments to the block for each of
  // them.
  auto tuple = arg->getType();
  unsigned numElements = tuple.castTo<TupleType>()->getNumElements();
  for (unsigned i = 0; i != numElements; ++i) {
    auto newArg = argBB->createPHIArgument(tuple.getTupleElementType(i),
                                           arg->getOwnershipKind());
    newArgs.push_back(newArg);
  }

  // Now that we have created all of the BB arguments, we can create a new
  // tuple inst, replace the old argument, and remove it.
  SILBuilder B(&argBB->front());
  auto replacement = B.createTuple(argBB->front().getLoc(),
                                   arg->getType(), newArgs);
  arg->replaceAllUsesWith(replacement);
  unsigned argNo = arg->getIndex();
  argBB->eraseArgument(argNo);

  // Ok, now that we've exploded the BB argument itself, we need to explode the
  // values passed in the predecessor blocks.
  for (auto pi : argBB->getPredecessorBlocks()) {
    auto *br = cast<BranchInst>(pi->getTerminator());
    SmallVector<SILValue, 8> operands;
    for (unsigned i = 0, e = br->getNumOperands(); i != e; ++i)
      if (i != argNo)
        operands.push_back(br->getOperand(i));

    auto origValue = br->getOperand(argNo);

    B.setInsertionPoint(br);

    // Add all of the extracted versions of the elements.
    for (unsigned i = 0; i != numElements; ++i)
      operands.push_back(B.createTupleExtract(br->getLoc(), origValue, i));

    // Replace the branch itself.
    SILBuilder(br).createBranch(br->getLoc(), br->getDestBB(), operands);
    br->eraseFromParent();
  }

  // Ok, we're done.  Return the generated StructInst that aggregates the
  // arguments back to the caller.
  return replacement;
}

/// The specified argument has struct type that deabstraction needs to
/// scalarize. Explode it into its deabstracted elements, rebuilding it and the
/// branch instructions that feed it.  This returns a value of the original type
/// that can be used for further analysis.
static SILValue explodeSILStructArgument(SILPHIArgument *arg) {
  SmallVector<VarDecl*, 4> elementDecls;
  SmallVector<SILValue, 4> newArgs;

  auto &M = arg->getFunction()->getModule();
  auto *argBB = arg->getParent();
  auto fnLoc = argBB->getParent()->getLocation();

  // Collect all the fields and add new BB arguments to the block for each of
  // them.
  auto structType = arg->getType();
  auto decl = structType.getStructOrBoundGenericStruct();
  for (auto fieldDecl : decl->getStoredProperties()) {
    elementDecls.push_back(fieldDecl);
    auto fieldTy = structType.getFieldType(fieldDecl, M);

    auto newArg = argBB->createPHIArgument(fieldTy, arg->getOwnershipKind());
    newArgs.push_back(newArg);
  }

  // Now that we have created all of the BB arguments, we can create a new
  // struct inst, replace the old argument, and remove it.
  SILBuilder B(&argBB->front());
  auto replacement = B.createStruct(fnLoc, arg->getType(), newArgs);
  arg->replaceAllUsesWith(replacement);
  unsigned argNo = arg->getIndex();
  argBB->eraseArgument(argNo);

  // Ok, now that we've exploded the BB argument itself, we need to explode the
  // values passed in the predecessor blocks.
  for (auto pi : argBB->getPredecessorBlocks()) {
    auto *br = cast<BranchInst>(pi->getTerminator());
    SmallVector<SILValue, 8> operands;
    for (unsigned i = 0, e = br->getNumOperands(); i != e; ++i)
      if (i != argNo)
        operands.push_back(br->getOperand(i));

    B.setInsertionPoint(br);

    // Add all of the extracted versions of the elements.
    auto origValue = br->getOperand(argNo);
    for (auto fieldDecl : elementDecls)
      operands.push_back(B.createStructExtract(fnLoc, origValue, fieldDecl));

    // Replace the branch itself.
    SILBuilder(br).createBranch(br->getLoc(), br->getDestBB(), operands);
    br->eraseFromParent();
  }

  // Ok, we're done.  Return the generated StructInst that aggregates the
  // arguments back to the caller.
  return replacement;
}

/// If the specified type is a Swift.Array or some element type, then return the
/// element type.  Otherwise, return a null Type.
static Type getArrayElementType(Type ty) {
  if (auto bgst = ty->getAs<BoundGenericStructType>())
    if (bgst->getDecl() == bgst->getASTContext().getArrayDecl())
      return bgst->getGenericArgs()[0];
  return Type();
}

/// If the specified value is a single-element struct_inst wrapper, look through
/// them.  We special case arrays, and return Array<T> values as themselves.
static SILValue getValueInsideStructInst(SILValue value) {
  // Dig through one-argument struct insts.
  while (auto structVal = dyn_cast<StructInst>(value)) {
    // If this is an ArrayType, don't dig in.
    if (getArrayElementType(structVal->getType().getASTType()))
      break;

    if (structVal->getNumOperands() != 1)
      break;
    value = structVal->getOperand(0);
  }
  return value;
}

/// Return true if this is a reference to the _allocateUninitialized helper
/// in array in the standard library allocating zero elements.
bool isArrayAllocUninit(SILValue op, SILValue &numElements) {
  auto *apply = dyn_cast<ApplyInst>(op->getDefiningInstruction());
  if (!apply)
    return false;
  auto *callee = dyn_cast<FunctionRefInst>(apply->getOperand(0));
  if (!callee)
    return false;

  auto calleeName = callee->getReferencedFunction()->getName();
  // FIXME: Gross hack because this is specialized by perf optimizer.  Remove
  // when deabstraction does arrays.
  if (!calleeName.contains("_allocateUninitializedArray"))
    return false;

  numElements = getValueInsideStructInst(apply->getOperand(1));
  return true;
}

namespace {
/// This is a little helper for working with literal arrays that may want to get
/// deleted if all references to them are removed.
struct ArrayElementDecoder {
  SmallVector<Operand *, 4> elementsAtInit;
  SmallPtrSet<SILInstruction *, 8> arrayInsts;

  /// Given a SILValue that may be an array, attempt to decode it into the
  /// literal values that make up its elements.  This returns the element type
  /// of the array if it succeeds, otherwise a null type.
  Type decode(SILValue value) {
    auto elementType = getArrayElementType(value->getType().getASTType());
    if (!elementType)
      return Type();

    // The only pattern we support involves a call to
    // _allocateUninitializedArray.  The array value will be a tuple extract
    // from the 0th result of the call.
    auto *teiValue = dyn_cast<TupleExtractInst>(value);
    if (!teiValue || teiValue->getFieldNo() != 0 ||
        !isa<ApplyInst>(teiValue->getOperand()))
      return Type();

    // Figure out the number of elements, which must be a constant integer.
    auto *apply = cast<ApplyInst>(teiValue->getOperand());

    if (decodeApply(apply))
      return elementType;
    return Type();
  }

  /// Given an applyinst for _allocateUninitialized, try to decode it.  This
  /// returns true on success or false on failure.
  bool decodeApply(ApplyInst *apply) {
    // Verify we have a call to _allocateUninitializedArray.
    SILValue numElementsVal;
    if (!isArrayAllocUninit(apply, numElementsVal) ||
        !isa<IntegerLiteralInst>(numElementsVal))
      return false;
    uint64_t numElements =
        cast<IntegerLiteralInst>(numElementsVal)->getValue().getLimitedValue();

    return !ConstExprEvaluator::decodeAllocUninitializedArray(
        apply, numElements, elementsAtInit, &arrayInsts);
  }

  /// Try to remove the instructions that make up the array initialization.
  void removeInstructionsIfPossible() {
    if (arrayInsts.empty())
      return;

    // If we can remove it, drop all inter-dependent references.
    for (auto inst : arrayInsts)
      inst->dropAllReferences();
    // Then erase the instructions themselves.
    for (auto inst : arrayInsts)
      inst->eraseFromParent();
  }
};
} // end anonymous namespace

/// We've promoted any stack allocations that are in the way of tensor operands
/// so we now have proper SSA.  Look through struct and tuple injection and
/// projection instructions to find the underlying value that can feed the
/// tensor operation or attribute.  This is typically another tensor operation
/// or a constant (for attributes) but may be variables or other things that
/// cause a send.
///
static SILValue
propagateSSAOperand(SILValue v, SmallPtrSet<SILPHIArgument *, 8> &checkedPhis) {
  // This is the series of struct/tuple extract indices that the value is
  // currently being projected through.  Consider an access like this:
  //     B = struct { #1, #2 }
  //     C = tuple { #3, B }
  //     Y = tuple_extract C, 1
  //     Z = struct_extract Y, 0
  // We start analysis at Z, and add the access indices of Z and Y.  When we get
  // to C, we know that we're accessing element 1 from the tuple because that is
  // the top of our access path.  When we get to B, we know we're accessing
  // element 0 from the access path, so we return the #1 value.
  SmallVector<unsigned, 4> accessPath;

  SILValue lastRootValue;
  while (1) {
    // If our access path is empty, this is a candidate that we could return.
    if (accessPath.empty())
      lastRootValue = v;

    if (auto *arg = dyn_cast<SILPHIArgument>(v)) {
      // Don't reprocess a PHI argument if we've already seen it.
      if (!checkedPhis.insert(arg).second)
        break;

      // If this is an aggregate basic block argument, explode it into its
      // component values.
      if (!accessPath.empty()) {

        // Do a quick pass over all of the predecessors to see if they are
        // unconditional branches.  If not, we can't explode them.
        // TODO: We should handle things like switch_enum someday.
        for (auto pi : arg->getParent()->getPredecessorBlocks()) {
          if (!isa<BranchInst>(pi->getTerminator()))
            // Cannot explode this BB argument.
            return lastRootValue;
        }

        // We're going to erase 'arg', so don't leave dangling pointers in the
        // set.
        checkedPhis.erase(arg);
        if (arg->getType().is<TupleType>())
          v = explodeSILTupleArgument(arg);
        else if (arg->getType().is<StructType>() ||
                 arg->getType().is<BoundGenericStructType>())
          v = explodeSILStructArgument(arg);
        else
          return lastRootValue; // Cannot handle this.
        continue;
      }

      // Otherwise simplify inputs in predecessor blocks.
      for (auto pi : arg->getParent()->getPredecessorBlocks()) {
        if (auto *br = dyn_cast<BranchInst>(pi->getTerminator())) {
          // We intentionally recalculate arg->getIndex() because its index can
          // shift.  We know that recursive processing won't delete the bb arg
          // though, as it is in checkedPhis.
          auto incomingVal = br->getOperand(arg->getIndex());
          incomingVal = propagateSSAOperand(incomingVal, checkedPhis);
          br->setOperand(arg->getIndex(), incomingVal);
        }
      }

      continue;
    }

    // Otherwise, peer through instructions.
    auto inst = v->getDefiningInstruction();
    if (!inst)
      break;

    // Extractions add to the access path.
    if (auto extract = dyn_cast<TupleExtractInst>(inst)) {
      accessPath.push_back(extract->getFieldNo());
      v = extract->getOperand();

      auto *apply = dyn_cast_or_null<ApplyInst>(v->getDefiningInstruction());
      if (!apply)
        continue;

      // Handle the case of deabstracting an array, such as the tfop attr %181
      // below. In this example, we need to propagate %188 to %190, which
      // eventually feeds %181. Note %189 is not a const struct. The goal of
      // SSA value propagation here is to have const expr eval only process
      // the (const) struct field %188, and not the struct %189.
      //
      // function_ref _allocateUninitializedArray<A>(_:)
      // %179 = function_ref @$Ss27_allocateUninitializedArrayySayxG_BptBwlF ...
      // %180 = apply %179<TensorShape>(%178) ...
      // %181 = tuple_extract %180 : $(Array<TensorShape>, Builtin.RawPointer),0
      // %183 = tuple_extract %180 : $(Array<TensorShape>, Builtin.RawPointer),1
      // %185 = pointer_to_address %183
      // %188 = struct $TensorShape (%187 : $Array<Int32>)
      // %189 = struct $SimpleIter(...: $ResourceHandle, %188 :$TensorShape)
      // %190 = struct_extract %189 : $SimpleIter, #SimpleIter.elementShape
      // store %190 to %185 : $*TensorShape
      // %193 = graph_op "Foo"(..., shapes %181 : $Array<TensorShape>
      ArrayElementDecoder arrayDecoder;
      if (!arrayDecoder.decode(extract))
        continue;

      for (auto *use : arrayDecoder.elementsAtInit) {
        auto *store = dyn_cast<StoreInst>(use->getUser());
        if (!store) {
          // TODO: May need to handle other inst types too, such as CopyAddr.
          continue;
        }

        auto newSrc = propagateSSAOperand(store->getOperand(0), checkedPhis);
        store->setOperand(0, newSrc);
      }

      continue;
    }
    if (auto extract = dyn_cast<StructExtractInst>(inst)) {
      accessPath.push_back(extract->getFieldNo());
      v = extract->getOperand();
      continue;
    }

    // Constructions provide values to extract from if we have an access inside
    // of it.
    if (!accessPath.empty()) {
      if (auto str = dyn_cast<StructInst>(inst)) {
        v = str->getOperand(accessPath.pop_back_val());
        continue;
      }
      if (auto tuple = dyn_cast<TupleInst>(inst)) {
        v = tuple->getOperand(accessPath.pop_back_val());
        continue;
      }
    }

    // Otherwise, this is an unhandled instruction - we're done.
    break;
  }

  return lastRootValue;
}

/// Propagate the operand values for all tensors: this ensures that all tensor
/// operands (including attributes) and results are directly linked together in
/// the SSA graph at the TensorFlow value level, without going through
/// intervening struct/tuple wrappers.
/// This is essential in deabstracting constant tfop attribute values, and also
/// helps reduce sends/recvs involving tensor operands.
void TFDeabstraction::propagateSSAValues() {
  llvm::PrettyStackTraceFormat X("TFDeabstraction::propagateSSAValues");

  SmallPtrSet<SILPHIArgument*, 8> checkedPhis;
  for (auto *op : tensorOps) {
    for (auto &operand : op->getAllOperands()) {
      // Get the propagated value.
      auto newVal = propagateSSAOperand(operand.get(), checkedPhis);

      if (newVal == operand.get())
        continue;

      // Get the (possibly-changed) instruction that used to be feeding the
      // tensor operation and set the new value.
      auto opInst = operand.get()->getDefiningInstruction();
      operand.set(newVal);

      // If the old instruction is unused, try to clean up the code.
      if (opInst && !opInst->hasUsesOfAnyResult())
        recursivelyDeleteTriviallyDeadInstructions(opInst);
    }
  }
}

/// If all the operands to a call to __tf_tensor_from_scalars are constants, we
/// can promote this to a 'Const' node with an attached TF_Tensor attribute.
/// It takes a 1D array of scalars and a shape as a 1D array of integers.
///
/// On success, this removes the ApplyInst and returns a pointer to the new
/// BuiltinInst that is created.  On failure, it returns a nullptr.
static GraphOperationInst *tryToPromoteTensorFromScalars(
    ApplyInst *inst, const DenseMap<SILValue, SymbolicValue> &constants,
    GraphFunctionDeviceInfo &deviceInfo) {
  assert(inst->getNumOperands() == 3 && isTensorHandle(inst->getType()) &&
         "Unexpected type signature for __tf_tensor_from_scalars");

  auto scalarsValue = inst->getOperand(1);
  auto shapeValue = inst->getOperand(2);

  // If we can't analyze the operands as arrays of constants, give up.
  auto scalarIt = constants.find(scalarsValue);
  if (scalarIt == constants.end() || !scalarIt->second.isConstant())
    return nullptr;
  auto scalars = scalarIt->second;
  CanType scalarsElementType;
  auto scalarsElements = scalars.getArrayValue(scalarsElementType);

  auto shapeIt = constants.find(shapeValue);
  if (shapeIt == constants.end() || !shapeIt->second.isConstant())
    return nullptr;
  auto shape = shapeIt->second;

  CanType shapeElementType;
  auto shapeElements = shape.getArrayValue(shapeElementType);

  // Verify we have the right number of scalars.  If not, emit an error and
  // leave the broken code without promoting it to an op.
  uint64_t scalarCount = 1;
  for (auto elt : shapeElements) {
    if (!elt.isConstant()) return nullptr;
    elt = elt.lookThroughSingleElementAggregates();
    scalarCount *= elt.getIntegerValue().getLimitedValue();
  }
  uint64_t numElements = scalarsElements.size();
  if (scalarCount != numElements) {
    std::string errorInfo =
      "tensor literal should have " + llvm::utostr(scalarCount) +
      " scalars for this shape, but has " + llvm::utostr(numElements);

    auto loc = getUserSourceLocation(inst);
    auto &context = inst->getType().getASTContext();
    diagnose(context, loc.getSourceLoc(), diag::tf_op_misuse, errorInfo)
      .highlight(loc.getSourceRange());
    return nullptr;
  }

  // Okay, we were able to resolve the two arrays of constants.  Transform this
  // into the correct Const operation.
  SILBuilder B(inst);
  B.setCurrentDebugScope(inst->getDebugScope());
  auto result =
      createConstTensor(scalarsElementType, scalars, shape, inst->getType(),
                        inst->getLoc(), deviceInfo.primaryDeviceType, B);

  // Replace the old instruction with the new one.
  inst->replaceAllUsesPairwiseWith(result);

  // Clean up the IR.
  auto callee = dyn_cast<FunctionRefInst>(inst->getOperand(0));
  inst->eraseFromParent();
  if (callee && callee->use_empty())
    callee->eraseFromParent();
  return result;
}

/// If all the operands to a call to __tf_tensor_from_scalars_1d are constants,
/// we can promote this to a 'Const' node with an attached TF_Tensor attribute.
/// This is a specialized form of __tf_tensor_from_scalars, because the later is
/// defined in terms of a shape of "[scalars.count]" but the performance
/// optimizer is not reliably constant propagating this.
///
/// When we have a the ability constexpr fold array.count, we should be able to
/// eliminate this in favor of library code in the TensorFlow module.
///
/// On success, this removes the applyexpr and returns a pointer to the new
/// instruction that it created.  On failure, it returns a nullptr.
///
static GraphOperationInst *tryToPromoteTensorFromScalars1D(
    ApplyInst *inst, const DenseMap<SILValue, SymbolicValue> &constants,
    GraphFunctionDeviceInfo &deviceInfo) {
  assert(inst->getNumOperands() == 2 && isTensorHandle(inst->getType()) &&
         "Unexpected type signature for __tf_tensor_from_scalars_1d");

  auto arrayValue = inst->getOperand(1);

  // If we can't analyze the scalars as an arrays of constants, give up.
  auto scalarIt = constants.find(arrayValue);
  if (scalarIt == constants.end() || !scalarIt->second.isConstant())
    return nullptr;

  auto scalars = scalarIt->second;
  assert(scalars.getKind() == SymbolicValue::Array &&
         "Unexpected value for array constant");
  CanType scalarElementType;
  auto scalarElements = scalars.getArrayValue(scalarElementType);

  auto &context = inst->getType().getASTContext();
  auto &allocator = context.getAllocator();

  // This takes a Tensor operand, but needs a shape added.  Since this is 1d,
  // our shape is just a single entry array with the length of scalars, like
  // [i32 42] if the scalars list is 42 entries in size.
  auto shape = SymbolicValue::getArray({
    SymbolicValue::getInteger(scalarElements.size(), /*bitwidth*/ 32)
  }, context.getInt32Decl()->getDeclaredType()->getCanonicalType(), allocator);

  SILBuilder B(inst);
  B.setCurrentDebugScope(inst->getDebugScope());
  auto result =
      createConstTensor(scalarElementType, scalars, shape, inst->getType(),
                        inst->getLoc(), deviceInfo.primaryDeviceType, B);

  // Replace the old instruction with the new one.
  inst->replaceAllUsesPairwiseWith(result);

  // Clean up the IR.
  auto callee = dyn_cast<FunctionRefInst>(inst->getOperand(0));
  inst->eraseFromParent();
  if (callee && callee->use_empty())
    callee->eraseFromParent();
  return result;
}

/// Canonicalize tensor ops, validating that attribute arguments are constant
/// expressions, and transform the IR to use GraphOperationInst.
void TFDeabstraction::checkAttributesAndFormGraphOps() {
  llvm::PrettyStackTraceFormat
  X("TFDeabstraction::checkAttributesAndFormGraphOps");

  auto deviceInfo =
      GraphFunctionDeviceInfo::getForFunction(fn, /*removeConfigInst*/ false);

  // Do a big sweep over all of the operands to tensor values, collecting ones
  // that we might be interested in being constants into a single list.
  SmallVector<SILValue, 32> valuesToCheck;

  for (auto *op : tensorOps) {
    for (auto &operand : op->getAllOperands()) {
      // Dump anything that might be an attribute into the list without too much
      // filtering.  We take out TensorFlow values since they are the most
      // obvious ones we don't care about later, but there may be other minor
      // things we over-query on.
      auto value = operand.get();
      if (!isTensorFlowValue(value->getType()))
        valuesToCheck.push_back(value);
    }
  }

  // Eliminate duplicates and sort the array of values so we have an efficient
  // way to query it later.
  llvm::array_pod_sort(valuesToCheck.begin(), valuesToCheck.end());
  valuesToCheck.erase(std::unique(valuesToCheck.begin(), valuesToCheck.end()),
                      valuesToCheck.end());

  // Determine whether each value is a constant or not.
  // TODO: Capture information about *WHY* values are not constants, e.g. the
  // first SIL instruction that could not be folded.
  SmallVector<SymbolicValue, 32> results;
  constantEvaluator.computeConstantValues(valuesToCheck, results);
  assert(valuesToCheck.size() == results.size() && "incorrect values returned");

  // Transform the returned information about constants into a map that we can
  // query.  The results list should correspond directly to the values we asked
  // about.
  DenseMap<SILValue, SymbolicValue> constants;
  for (unsigned i = 0, e = valuesToCheck.size(); i != e; ++i)
    constants.insert({valuesToCheck[i], results[i]});

  // Now that we've computed whether any of the operands are constants,
  // substitute them into the operations that we have, eliminating abstractions.
  // This makes it immediately obvious to partitioning what is and isn't a
  // constant.
  for (auto *&inst : tensorOps) {
    // If this is a normal tensor operation, validate it and transform it into a
    // graphOp instruction.
    if (auto *graphOpInst = dyn_cast<GraphOperationInst>(inst)) {
      GraphOperationInfo opInfo(graphOpInst);
      // Do not translate this special inst into a graph op, since it will get
      // removed at the beginning of the partition pass.
      // TODO: remove this inst in the getForFunction() call above, once
      // the partition pass is folded into deabstraction.
      // FIXME: consider defining constexpr strings for these literals.
      if (opInfo.getOperationName() == "tfc.configureTPU" ||
          opInfo.getOperationName() == "tfc.configureGPU" ||
          opInfo.getOperationName() == "tfc.configureCPU")
        continue;
      evaluateAttributesAndDoPacking(opInfo, constants, deviceInfo);
      // evaluateAttributesAndDoPacking deletes inst. So, continue as the rest
      // of the loop is irrelevant. (This also avoid memory errors.)
      continue;
    }

    // Take a look at the various well known function calls that we can promote
    // to tensor operations.  We can promote them if we are able to constant
    // fold all of the operands to these calls.  If so, we rewrite them in terms
    // of a proper op, and partitioning will continue to treat them that way.
    if (auto apply = dyn_cast<ApplyInst>(inst)) {
      auto callee = apply->getCalleeFunction();

      if (callee && callee->getName() == "__tf_tensor_from_scalars") {
        if (auto result =
                tryToPromoteTensorFromScalars(apply, constants, deviceInfo))
          inst = result;
        continue;
      }
      if (callee && callee->getName() == "__tf_tensor_from_scalars_1d") {
        if (auto result =
                tryToPromoteTensorFromScalars1D(apply, constants, deviceInfo))
          inst = result;
        continue;
      }
    }
  }
}

/// A reference to the specified array was just dropped.  If it was a literal
/// array and this was the last use, clean up the instructions that fed it.
static void removeArrayValueIfPossible(ApplyInst *array) {
  // If this array is a literal that we can decode, remove the instructions that
  // it came from.
  ArrayElementDecoder decoder;
  if (decoder.decodeApply(array))
    decoder.removeInstructionsIfPossible();
}

/// Deabstraction can leave around lots of dead instructions from the attributes
/// that get promoted, including heavy weight types that inline into a lot of
/// code, like arrays.  Do a quick pass to remove these, improving compile time
/// of subsequent passes.
void TFDeabstraction::cleanupDeadInstructions() {
  llvm::PrettyStackTraceFormat
  X("TFDeabstraction::cleanupDeadInstructions");

  SmallVector<SILInstruction *, 16> deadInsts;
  SmallVector<ApplyInst *, 8> arrayAllocUninitInsts;

  auto markInstructionForRemoval = [&](SILInstruction *inst) {
    // Mark trivially dead instructions.
    if (isa<SingleValueInstruction>(inst) &&
        isInstructionTriviallyDead(inst)) {
      deadInsts.push_back(inst);
      return;
    }

    // Mark instructions applying the _allocateUninitialized function.
    if (auto *apply = dyn_cast<ApplyInst>(inst)) {
      SILValue tmp;
      if (isArrayAllocUninit(apply, tmp)) {
        arrayAllocUninitInsts.push_back(apply);
        return;
      }
    }

    // TODO: Mark dead stack slots for tensors being passed as input lists.

    // TODO: Mark TensorShape.init and other methods that we shouldn't bake in
    // special knowledge of. Needs integration with ConstExpr.

    // TODO: Handle String.init and other stuff. Refactor this when ConstExpr
    // handling subsumes ConstantPropagation.
  };

  // Mark instructions for removal.
  for (auto &bb : fn)
    for (auto &inst : bb)
      markInstructionForRemoval(&inst);

  // Remove dead instructions. Debug instructions are not deleted.
  for (auto *inst : deadInsts)
    recursivelyDeleteTriviallyDeadInstructions(inst);

  // Clean up instructions related to array literal initialization, if possible.
  for (auto *inst : arrayAllocUninitInsts)
    removeArrayValueIfPossible(inst);
}

/// Recursively unwraps a sequence of aggregate construction/extraction
/// instructions to find the earliest definition of `value`.  May return
/// `value` if there is nothing to unwrap.
static SILValue
unwrapAggregateInstructions(SILValue value,
                            llvm::DenseMap<SILValue, SILValue> &cache) {
  auto &unwrapped = cache[value];
  if (unwrapped)
    return unwrapped;

  if (auto *tei = dyn_cast<TupleExtractInst>(value)) {
    auto tupleValue = unwrapAggregateInstructions(tei->getOperand(), cache);
    if (auto *ti = dyn_cast<TupleInst>(tupleValue)) {
      unwrapped =
          unwrapAggregateInstructions(ti->getOperand(tei->getFieldNo()),
                                      cache);
      return unwrapped;
    }
  }

  if (auto *sei = dyn_cast<StructExtractInst>(value)) {
    auto structValue = unwrapAggregateInstructions(sei->getOperand(), cache);
    if (auto *si = dyn_cast<StructInst>(structValue)) {
      unwrapped =
          unwrapAggregateInstructions(si->getFieldValue(sei->getField()),
                                      cache);
      return unwrapped;
    }
  }

  unwrapped = value;
  return unwrapped;
}

/// Recursively unpacks aggregates to `inputList`, using the already-lowered
/// values when possible to avoid code bloat.  Returns true to represent error
/// if it detects a non-TensorFlow leaf field.
static bool unpackTensorAggregates(
    SILLocation loc, SILBuilder &B, SILValue rootAggregate,
    llvm::DenseMap<std::pair<SILValue, unsigned>, SILValue> &loweredTupleElts,
    llvm::DenseMap<std::pair<SILValue, VarDecl*>, SILValue>
        &loweredStructFields,
    llvm::DenseMap<SILValue, SILValue> &unwrapCache,
    SmallVectorImpl<SILValue> &inputList) {

  // Extracts a field from a tuple.  If the tuple comes from a `tuple`
  // instruction, uses the appropriate operand instead of emitting a new
  // `tuple_extract`.
  auto extractElement = [&](SILValue tupleValue, unsigned i) -> SILValue {
    if (auto *ti = dyn_cast<TupleInst>(tupleValue))
      return ti->getOperand(i);
    return B.createTupleExtract(loc, tupleValue, i);
  };

  // Extracts a field from a struct.  If the struct comes from a `struct`
  // instruction, uses the appropriate operand instead of emitting a new
  // `struct_extract`.
  auto extractField = [&](SILValue structValue, VarDecl *field) -> SILValue {
    if (auto *si = dyn_cast<StructInst>(structValue))
      return si->getFieldValue(field);
    return B.createStructExtract(loc, structValue, field);
  };

  std::function<bool(SILValue)> recurse;
  recurse = [&](SILValue aggregate) -> bool {
    auto aggregateTy = aggregate->getType();
    if (isTensorFlowValue(aggregateTy)) {
      inputList.push_back(aggregate);
      return false;
    }
    if (auto tupleTy = aggregateTy.getAs<TupleType>()) {
      for (auto i : range(tupleTy->getNumElements())) {
        auto eltIdx = std::pair<SILValue, unsigned>(aggregate, i);
        auto &eltValue = loweredTupleElts[eltIdx];
        if (!eltValue) {
          eltValue =
              unwrapAggregateInstructions(extractElement(aggregate, i),
                                          unwrapCache);
        }
        if (recurse(eltValue))
          return true;
      }
      return false;
    }
    if (auto *decl = aggregateTy.getStructOrBoundGenericStruct()) {
      for (auto *field : decl->getStoredProperties()) {
        auto fieldIdx = std::pair<SILValue, VarDecl*>(aggregate, field);
        auto &fieldValue = loweredStructFields[fieldIdx];
        if (!fieldValue) {
          fieldValue =
              unwrapAggregateInstructions(extractField(aggregate, field),
                                          unwrapCache);
        }
        if (recurse(fieldValue))
          return true;
      }
      return false;
    }
    return true;
  };

  return recurse(unwrapAggregateInstructions(rootAggregate, unwrapCache));
}

/// Given a type, recursively collect all innermost element types if it's an
/// aggregate of TensorHandle's or dtypes.
static bool collectInnermostTensorFlowDTypes(
    CanType type, SmallVectorImpl<SymbolicValue> &result) {
  if (isTensorFlowDType(type)) {
    result.push_back(SymbolicValue::getMetatype(type));
    return true;
  }
  if (tf::isTensorHandle(type)) {
    auto eltType = getTensorHandleElementType(type)->getCanonicalType();
    assert(tf::isTensorFlowDType(eltType));
    result.push_back(SymbolicValue::getMetatype(eltType));
    return true;
  }
  if (auto tupleTy = type->getAs<TupleType>())
    return llvm::all_of(tupleTy->getElementTypes(),
                        [&](Type eltTy) {
                          return collectInnermostTensorFlowDTypes(
                              eltTy->getCanonicalType(), result);
                        });
  if (auto *decl = type->getStructOrBoundGenericStruct())
    return llvm::all_of(decl->getStoredProperties(),
                        [&](VarDecl *member) {
                          auto subMap = type->getMemberSubstitutionMap(
                              member->getModuleContext(), member);
                          auto eltTy = member->getType().subst(subMap);
                          return collectInnermostTensorFlowDTypes(
                              eltTy->getCanonicalType(), result);
                        });
  return false;
}

/// Replace the specified GraphOperationInst with a new GraphOperationInst
/// with the following transformations applied:
///  - attribute arguments with known constant values become GraphOperationInst
///    attributes.
///  - inputs get unpacked to raw tensor types before being fed into the
///    GraphOperationInst.
///  - outputs are raw tensor types, which get packed into whatever types the
///    original GraphOperationInst was returning.
///
/// This deletes the underlying inst in `opInfo` when a GraphOperation is
/// created successfully.
void TFDeabstraction::evaluateAttributesAndDoPacking(
    GraphOperationInfo &opInfo, DenseMap<SILValue, SymbolicValue> &constants,
    GraphFunctionDeviceInfo &deviceInfo) {
  auto *origInst = opInfo.getInst();
  auto &context = origInst->getFunction()->getASTContext();
  auto &allocator = context.getAllocator();
  SILBuilder B(origInst);
  auto origInstLoc = getUserSourceLocation(origInst);

  // This is a helper function to emit a diagnostic.
  auto diagnoseInvalid = [&](SILLocation loc, const Twine &message,
                             SILLocation userNoteLoc = (Expr *)nullptr) {
    diagnose(fn.getModule().getASTContext(), loc.getSourceLoc(),
             diag::tf_op_misuse, message.str())
      .highlight(loc.getSourceRange());
    if (userNoteLoc)
      diagnose(context, userNoteLoc.getSourceLoc(), diag::tf_value_used_here);
  };

  GraphOperationBuilder opBuilder(opInfo.getOperationName());

  // Find the device attribute specified for the instruction if present.
  StringRef opDevice;

  // Pass attributes through.
  for (auto &attr : origInst->getAttributes()) {
    if (attr.name.str() == DEVICE_ATTR) {
      opDevice = attr.value.getStringValue();
    }
    opBuilder.addAttribute(attr);
  }

  // It is common to have input lists with repeated elements.  These will
  // generally be uniqued on entry to this routine.  We cache the projections in
  // these maps so that we can reuse them and avoid code bloat.
  llvm::DenseMap<std::pair<SILValue, unsigned>, SILValue> loweredTupleElts;
  llvm::DenseMap<std::pair<SILValue, VarDecl*>, SILValue> loweredStructFields;

  // A cache for calls to `unwrapAggregateInstructions`.
  llvm::DenseMap<SILValue, SILValue> unwrapCache;

  for (auto i : range(opInfo.getStructuredArguments().size())) {
    auto argument = opInfo.getStructuredArguments()[i];

    if (argument.getKind() == GraphOperationInfo::SAK_List) {
      // We can get SAK_List arguments from inlining functions that have already
      // been deabstracted. Pass these arguments through.
      opBuilder.addListArgument(argument.getArgumentList(),
                                argument.getArgumentNameWithSuffix());
      continue;
    }

    assert(argument.getKind() == GraphOperationInfo::SAK_Single &&
           "should have already handled all other argument kinds");
    auto argumentValue = argument.getSingleArgument();
    auto argumentTy = argumentValue->getType();
    auto argumentNameAndLowering = argument.getArgumentNameAndLowering();
    auto argumentLoc = getUserSourceLocation(argumentValue);

    // Collect and validate input arguments.
    if (std::get<1>(argumentNameAndLowering) ==
        GraphOperationInfo::ArgumentLowering::Input) {
      // If this is tfc.scalarToTensor, then the input must be a valid scalar.
      if (opInfo.getOperationName() == "tfc.scalarToTensor") {
        assert(origInst->getNumResults() == 1 &&
               "tfc.scalarToTensor must have 1 result");
        auto origResult = origInst->getResult(0);

        auto scalarType = argumentTy.getASTType();
        if (convertSwiftTypeToTF(scalarType) == 0) {
          diagnoseInvalid(origInstLoc,
                          "scalarToTensor requires scalar value; unrecognized"
                          " type '" + scalarType->getString() +
                          "' is not allowed");
          return;
        }

        // Check to see if it was constant foldable.  If so, we can turn this
        // into a Const node to avoid a send.
        auto it = constants.find(argumentValue);
        if (it != constants.end() && it->second.isConstant()) {
          // Dig the element type out of the TensorHandle result type.
          auto eltType =
              getTensorHandleElementType(origResult->getType().getASTType());
          // We use int32 as the element type of the zero-d shape array.
          auto int32Ty =
            context.getInt32Decl()->getDeclaredType()->getCanonicalType();
          auto constant =
            createConstTensor(eltType, it->second,
                              SymbolicValue::getArray({}, int32Ty, allocator),
                              origResult->getType(),
                              getUserSourceLocation(origInst), DeviceType::ALL, B);
          origResult->replaceAllUsesWith(constant->getResult(0));
          origInst->eraseFromParent();
          return;
        }

        opBuilder.addArgument(argumentValue);
        continue;
      }

      // Remove the argument so decodeArrayElements doesn't see the use.
      origInst->setOperand(i, SILUndef::get(argumentTy, fn.getModule()));

      // Handle the case where this is an array, representing an input list.
      ArrayElementDecoder arrayDecoder;
      auto elementType = arrayDecoder.decode(argumentValue);
      SmallVector<SILValue, 4> inputList;
      if (elementType) {
        // Add each element to the input list we're building, drilling down
        // through any aggregates that may be around it.
        for (auto *use : arrayDecoder.elementsAtInit) {
          auto *store = dyn_cast<StoreInst>(use->getUser());
          if (!store) {
            diagnoseInvalid(argumentLoc,
                            "argument of type '" + elementType->getString() +
                            "' is not a TensorFlow value or an aggregate of "
                            "TensorFlow values");
            return;
          }

          if (unpackTensorAggregates(origInst->getLoc(), B, store->getSrc(),
                                     loweredTupleElts, loweredStructFields,
                                     unwrapCache, inputList)) {
            diagnoseInvalid(argumentLoc,
                            "argument of type '" + elementType->getString() +
                            "' is not a TensorFlow value or an aggregate of "
                            "TensorFlow values");
            return;
          }
        }
        opBuilder.addListArgument(inputList);
        continue;
      }

      // Otherwise, this must be a single input.
      if (unpackTensorAggregates(origInst->getLoc(), B, argumentValue,
                                 loweredTupleElts, loweredStructFields,
                                 unwrapCache, inputList)) {
        // FIXME: Since TFDeabstraction happens after mandatory inlining,
        // numeric arguments will appear as having a builtin type such as
        // `Builtin.FPIEEE32`. This is undesirable for user-facing diagnostics.
        auto astTypeString = argumentTy.getASTType().getString();
        diagnoseInvalid(argumentLoc,
                        "argument of type '" + astTypeString +
                        "' is not a TensorFlow value or an aggregate of "
                        "TensorFlow values");
        return;
      }
      if (inputList.size() != 1) {
        // We could accept this situation and unpack the input into an input
        // list.  However, we want users to explicitly indicate that they want
        // unpacking to an input list by wrapping their input in an array, so we
        // reject this situation.
        auto astTypeString = argumentTy.getASTType().getString();
        // FIXME: We could use `argumentLoc`, but the error would show up on the
        // type declaration instead. Need to investigate how to get the argument
        // location.
        diagnoseInvalid(argumentLoc, "argument of type '" + astTypeString +
                        "' must contain exactly one TensorFlow value",
                        origInstLoc);
        return;
      }
      opBuilder.addArgument(inputList[0]);
      continue;
    }

    // Helper to diagnose invalid attributes.
    auto diagnoseInvalidAttr = [&](const Twine &message) {
      diagnoseInvalid(origInstLoc,
                      Twine("attribute '") +
                      std::get<0>(argumentNameAndLowering) +
                      "' " + message.str());
    };

    // Ok, we have an attribute argument, we should have been able to fold it
    // through our constexpr evaluation logic -- unless we're doing dynamic
    // compilation.
    auto it = constants.find(argumentValue);
    if (it == constants.end() || !it->second.isConstant()) {
      if (llvm::TFDynamicCompilation) {
        // Since we're doing dynamic compilation, we can simply pass this
        // unknown attribute as a named argument to the graph_op, and IRGen will
        // deal with it.
        opBuilder.addArgument(argumentValue, argument.getArgumentNameWithSuffix());
        continue;
      } else {
        // TODO: improve the diagnostic to talk about the parameter label in
        // the user code, not the internal op attribute.  The bookkeeping for
        // this isn't obvious though.
        diagnoseInvalidAttr("requires a constant argument");

        // If we have more specific information about what went wrong, emit
        // notes.
        if (it != constants.end() &&
            it->second.getKind() == SymbolicValue::Unknown)
          it->second.emitUnknownDiagnosticNotes(origInstLoc);
        return;
      }
    }

    // Get the constant, ignoring struct wrappers.
    auto constValue = it->second.lookThroughSingleElementAggregates();

    // Clone it out of the ConstExpr pool into the global SILModule pool.
    constValue = constValue.cloneInto(allocator);

    auto attrIdentifier = context.getIdentifier(argument.getArgumentNameWithSuffix());
    auto &currentAttr = opBuilder.addAttribute({ attrIdentifier, constValue });

    // FIXME: Do we detect and reject duplicate attribute names already?

    // If it's a device attribute, get the device value.
    if (std::get<0>(argumentNameAndLowering) == DEVICE_ATTR) {
      if (constValue.getKind() != SymbolicValue::String)
        return diagnoseInvalidAttr("must be a string");
      opDevice = constValue.getStringValue();
      // User code should not specify this pseudo device.
      if (opDevice == ALL_DEVICES)
        return diagnoseInvalidAttr("may not use this device name");
    }

    // Emits a diagnostic and returns true if the value is invalid for a shape
    // attr.
    auto verifyNormalAttr = [&](SymbolicValue constValue) -> bool {
      switch (constValue.getKind()) {
      case SymbolicValue::Unknown:
      case SymbolicValue::UninitMemory:
        llvm_unreachable(
            "earlier code should have ruled out non-constant values");

      case SymbolicValue::Address:
        llvm_unreachable("it's impossible to pass an address as an attr");

      case SymbolicValue::Enum:
      case SymbolicValue::EnumWithPayload:
      case SymbolicValue::Aggregate:
        diagnoseInvalidAttr("cannot be an enum, struct, or tuple");
        return true;

      case SymbolicValue::Integer:
      case SymbolicValue::Float:
      case SymbolicValue::Metatype:
      case SymbolicValue::String:
      case SymbolicValue::Function:
      case SymbolicValue::Array:
        break;
      }
      return false;
    };

    // Emits a diagnostic and returns a negative number if the value is not an
    // int array.  Otherwise returns the product of the array element
    // values. e.g. For array [2, 3], return 6.
    auto getIntArrayProduct = [&](SymbolicValue constValue) -> long long {
      // strip away the possible aggregate wrapper.
      constValue = constValue.lookThroughSingleElementAggregates();
      if (constValue.getKind() != SymbolicValue::Array) {
        diagnoseInvalidAttr("requires an array");
        return -1;
      }
      CanType eltType;
      auto elements = constValue.getArrayValue(eltType);
      if (!StringRef(eltType->getString()).startswith("Int")) {
        diagnoseInvalidAttr("requires an array of ints");
        return -1;
      }
      long long ret = 1;
      for (auto elt : elements) {
        // strip away the possible aggregate wrapper.
        elt = elt.lookThroughSingleElementAggregates();
        if (elt.getKind() != SymbolicValue::Integer) {
          diagnoseInvalidAttr("requires an array of ints");
          return -1;
        }
        // It is possible for this to overflow, but the resulting compilation
        // will still be correct, so for simplicity we do not guard against
        // overflow. More specifically, when it overflows, we would either
        // return a negative value and thus reject the input program, or
        // return an incorrect positive value. In both cases, the input
        // program will still be eventually rejected (e.g. in TF graph
        // compiler), since the specified shape is too large. As such, the
        // correctness of compilation is preserved.
        ret *= elt.getIntegerValue().getLimitedValue();
      }
      return ret;
    };
    // Verify that the type of this attribute is ok for the ArgumentLowering we
    // have.
    switch (std::get<1>(argumentNameAndLowering)) {
    case GraphOperationInfo::ArgumentLowering::Input:
      llvm_unreachable("Attributes cannot be inputs");
    case GraphOperationInfo::ArgumentLowering::Out:
      llvm_unreachable("Attributes cannot be output parameters");
    case GraphOperationInfo::ArgumentLowering::NormalAttribute:
      if (verifyNormalAttr(constValue))
        return; // error already emitted.
      break;
    case GraphOperationInfo::ArgumentLowering::TypeListAttribute: {
      if (constValue.getKind() != SymbolicValue::Metatype)
        return diagnoseInvalidAttr("requires a metatype");
      SmallVector<SymbolicValue, 8> dtypes;
      if (!collectInnermostTensorFlowDTypes(constValue.getMetatypeValue(),
                                            dtypes))
        return diagnoseInvalidAttr("requires a TensorFlow value or an "
                                   "aggregate of TensorFlow values");
      // Drop '$typeList' from the attribute name.
      currentAttr.name = context.getIdentifier(
          std::get<0>(argumentNameAndLowering));
      // Replace the single metatype with a list of metatypes each
      // representing a dtype.
      auto *dtypeProto =
          context.getProtocol(KnownProtocolKind::AccelerableByTensorFlow);
      currentAttr.value = SymbolicValue::getArray(
          dtypes, dtypeProto->getInterfaceType()->getCanonicalType(),
          context.getAllocator());
      break;
    }
    case GraphOperationInfo::ArgumentLowering::ShapeAttribute:
      // A shape attr must be an int array.
      if (getIntArrayProduct(constValue) < 0)
        return; // error already emitted.
      break;
    case GraphOperationInfo::ArgumentLowering::UnknownShapeListAttribute: {
      if (constValue.getKind() != SymbolicValue::Metatype)
        return diagnoseInvalidAttr("requires a metatype");
      auto type = constValue.getMetatypeValue();
      SmallVector<Type, 8> tfValueTypes;
      if (!tf::flattenTensorFlowValueAggregate(type, tfValueTypes))
        return diagnoseInvalidAttr("requires a TensorFlow value or an "
                                   "aggregate or TensorFlow values");
      // Drop '$unknownShapeList' from the attribute name.
      currentAttr.name = context.getIdentifier(
          std::get<0>(argumentNameAndLowering));
      auto tensorShapeType =
          context.getTensorShapeDecl()->getDeclaredInterfaceType();
      auto tensorShapeOptional =
          BoundGenericType::get(context.getOptionalDecl(), Type(),
                                {tensorShapeType})->getCanonicalType();
      // Create a list of nils representing unknown shape.
      SmallVector<SymbolicValue, 8> nils(
          tfValueTypes.size(),
          SymbolicValue::getEnum(context.getOptionalNoneDecl()));
      currentAttr.value = SymbolicValue::getArray(nils, tensorShapeOptional,
                                                  context.getAllocator());
      break;
    }
    case GraphOperationInfo::ArgumentLowering::TensorAttribute:
      if (constValue.getKind() == SymbolicValue::Integer ||
          constValue.getKind() == SymbolicValue::Float   ||
          constValue.getKind() == SymbolicValue::String)
        break;

      if (constValue.getKind() != SymbolicValue::Array)
        return diagnoseInvalidAttr("requires a constant that is an integer,"
                                   " floating point, or array thereof");

      // Returns a negative number if the next attr is not a shape.  Otherwise
      // returns the number of elements as given by the shape attr. e.g. a
      // tensor with shape [2, 3] has 6 elements.
      auto getNumEltsFromShapeAttr = [&]() -> long long {
        if (i + 1 >= opInfo.getStructuredArguments().size())
          return -1;
        auto nextOperand = opInfo.getStructuredArguments()[i + 1];
        auto nextArgumentLowering = std::get<1>(
            nextOperand.getArgumentNameAndLowering());
        if (nextArgumentLowering !=
            GraphOperationInfo::ArgumentLowering::ShapeAttribute)
          return -1;
        assert(nextOperand.getKind() == GraphOperationInfo::SAK_Single &&
               "SILGen should not have generated a list argument");
        auto it = constants.find(nextOperand.getSingleArgument());
        if (it == constants.end() || !it->second.isConstant())
          return -1;
        auto constValue = it->second.lookThroughSingleElementAggregates();
        return getIntArrayProduct(constValue);
      };
      // Shape attr is an int array.
      auto numEltsFromShapeAttr = getNumEltsFromShapeAttr();
      if (numEltsFromShapeAttr < 0)
        return diagnoseInvalidAttr("must be followed by a shape attribute");

      // Validate that the shape matches the # elements we have.
      CanType eltType;
      auto elements = constValue.getArrayValue(eltType);

      if ((size_t)numEltsFromShapeAttr != elements.size())
        return diagnoseInvalidAttr("does not match the shape attribute in "
                                   "the number of scalar elements");

      // Empty tensor value is ok.
      if (elements.empty()) break;

      auto firstElt = elements.front().lookThroughSingleElementAggregates();

      // Verify that all the elements are the same type, and that they are
      // either integer or FP.
      if (firstElt.getKind() == SymbolicValue::Integer) {
        for (auto elt : elements) {
          elt = elt.lookThroughSingleElementAggregates();
          if (elt.getKind() != SymbolicValue::Integer ||
              elt.getIntegerValueBitWidth() !=
              firstElt.getIntegerValueBitWidth())
            return diagnoseInvalidAttr("array values must be the same type");
        }
      } else if (firstElt.getKind() == SymbolicValue::Float) {
        for (auto elt : elements) {
          elt = elt.lookThroughSingleElementAggregates();
          if (elt.getKind() != SymbolicValue::Float ||
              elt.getFloatValueSemantics() != firstElt.getFloatValueSemantics())
            return diagnoseInvalidAttr("array values must be the same type");
        }
      } else if (firstElt.getKind() == SymbolicValue::String) {
        for (auto elt : elements) {
          elt = elt.lookThroughSingleElementAggregates();
          if (elt.getKind() != SymbolicValue::String)
            return diagnoseInvalidAttr("array values must be the same type");
        }
      }
      else {
        return diagnoseInvalidAttr("requires a constant that is an integer,"
                                   " floating point, string, or array thereof");
      }
      break;
    }
  }

  // Finally, set a device attribute for this if there wasn't already one
  // specified.
  if (opDevice.empty()) {
    deviceInfo.handleDevicePlacement(opInfo.getOperationName(), opDevice,
                                     context, &opBuilder);
  }
  // Okay, if we got this far then we have all valid attributes and inputs.

  // Time to create the op and deal with results.
  auto loc = getUserSourceLocation(origInst);

  // If there is only one result, it may be an aggregate that we have to pack.
  if (origInst->getNumResults() == 1) {
    auto origResult = origInst->getResults()[0];
    SmallVector<Type, 4> resultTypes;
    auto userResultTy = origResult->getType().getASTType();
    if (!tf::flattenTensorFlowValueAggregate(userResultTy, resultTypes)) {
      auto loc = getUserSourceLocation(origInst);
      diagnose(fn.getModule().getASTContext(), loc.getSourceLoc(),
               diag::tf_op_result_not_value_or_aggregate, userResultTy)
        .highlight(loc.getSourceRange());
      return;
    }
    auto resultSILTypes = map<SmallVector<SILType, 8>>(resultTypes, [&](Type ty) {
        return SILType::getPrimitiveObjectType(ty->getCanonicalType()); });

    auto op = opBuilder.build(B, context, loc, resultSILTypes);

    // Recursively pack results to a value with the user-specified aggregate type.
    auto resultIt = op->getResults().begin();
    std::function<SILValue(SILType)> packResultsToAggregate;
    packResultsToAggregate = [&](SILType aggregateTy) -> SILValue {
      if (isTensorFlowValue(aggregateTy))
        return *resultIt++;
      if (auto tupleTy = aggregateTy.getAs<TupleType>()) {
        SmallVector<SILValue, 8> elts;
        for (auto i : range(tupleTy->getNumElements()))
          elts.push_back(
              packResultsToAggregate(aggregateTy.getTupleElementType(i)));
        return B.createTuple(loc, aggregateTy, elts);
      }
      if (auto *decl = aggregateTy.getStructOrBoundGenericStruct()) {
        SmallVector<SILValue, 8> elts;
        for (auto *field : decl->getStoredProperties())
          elts.push_back(packResultsToAggregate(
              aggregateTy.getFieldType(field, B.getModule())));
        return B.createStruct(loc, aggregateTy, elts);
      }
      llvm_unreachable("Non-TF type should have been diagnosed");
    };
    auto result = packResultsToAggregate(origResult->getType());
    assert(resultIt == op->getResults().end()
           && "All result types should've been processed");
    // Replace any use of the old graph_op result with the newly packed aggregate.
    origResult->replaceAllUsesWith(result);
  }
  // There are multiple results, so each one must be a TensorFlow value. Simply
  // replace users, without doing any packing.
  else {
    SmallVector<SILType, 4> origResultTypes(origInst->getResultTypes());
    for (auto resultType : origResultTypes)
      assert(isTensorFlowValue(resultType) &&
             "when there are multiple results, they should be tf types");
    auto op = opBuilder.build(B, context, loc, origResultTypes);
    origInst->replaceAllUsesPairwiseWith(op);
  }

  origInst->eraseFromParent();

  // TODO: Analyze the operands to the instruction and remove them if they are
  // now dead.
}

/// Process the specified top level function as a deabstraction context: if it
/// contains Tensor operations simplify the code using predictable rules until
/// the tensor operations are exposed in a canonical form inside of this
/// function.
///
/// We currently make use of the following techniques to do this:
///   1) Inlining.  We look for direct calls to functions that take and return
///      values of TensorFlow values, possibly wrapped by structs and tuples.
///   2) Promotion of globals to stack allocations for Playgrounds, REPL, and
///      top level code in scripts.
///   3) SSA Promotion of stack values to registers.
///   4) Scalarization of struct/tuple values.
///
void TFDeabstraction::doIt() {
  // Start by inlining functions that take and return Tensor values.
  inlineCalls();

  // Scan for any Tensor operations, removing indirect operands and structs that
  // interfere with SSA construction.
  if (simplifyTensorOperands())
    return;

  // If we didn't find any ops, early exit processing of this function to save
  // compile time.
  if (tensorOps.empty())
    return;

  logCurrentState("After simplifyTensorOperands", /*detailed*/true);

  // Scan over all of the operands of the tensor ops, finding stack allocations
  // that we want to promote to SSA.
  SmallVector<AllocStackInst*, 16> stackAllocs;
  if (PromotableMemoryFinder(stackAllocs, tfc, fn).run(tensorOps)) {
    logCurrentState("After promoteAddressRootsToStack",
                    /*detailed*/true);
  }

  // Promote stack allocations to SSA, this allows us to do dataflow analysis,
  // and eliminates mutation from tensor values.
  promoteToSSA(stackAllocs);

  logCurrentState("After promoteToSSA", /*detailed*/true);

  // Now that we've promoted all the allocations in the way of our dataflow,
  // go through and propagate any tuple/struct values that are in the way of
  // our analysis.
  propagateSSAValues();

  logCurrentState("After propagateSSAValues", /*detailed*/ true);

  // Canonicalize attribute arguments, check that they have constants,
  // flatten array attributes, and form graph_op instructions.
  checkAttributesAndFormGraphOps();

  logCurrentState("Before Cleanup", /*detailed*/true);

  // Remove code that is dead now that tensor operations are formed.
  cleanupDeadInstructions();

  logCurrentState("Result", /*detailed*/false);
}


namespace {
  struct TFDeabstractionPass : public SILModuleTransform {
    /// The entry point to the transformation, runs deabstraction on an entire
    /// module.
    void run() override;
  };
}  // end anonymous namespace

void TFDeabstractionPass::run() {
  SILModule *module = getModule();
  auto &ctx = module->getASTContext();

  // If the TensorFlow module hasn't been imported by the program, don't do
  // anything.  This avoids impacting compile time for non-TensorFlow using
  // Swift programs by doing extraneous analysis.
  auto tfModule = ctx.getLoadedModule(ctx.Id_TensorFlow);
  if (!tfModule)
    return;

  // If we are running on the TensorFlow module itself, do not perform
  // deabstraction.  It contains a lot of code that processes TensorHandle and
  // other types as host values, and we do not want to force inline all of these
  // things together.
  //
  // TODO: Rework the heuristics in inlineCalls() to be smarter.  In an ideal
  // world, we would be lazy about inlining, and only inline calls due to actual
  // inter-op value uses.
  if (module->getSwiftModule() == tfModule)
    return;

  TensorFunctionClassifier tfc;
  ConstExprEvaluator constantEvaluator(*module);

  SmallPtrSet<SILFunction*, 16> partitionedFunctions;

  // Loop over all of the functions in the current module processing them -
  // iff they look like they could be the top level of a deabstraction
  // context.
  for (auto &fn : *module) {
    // If this function is a building block of larger tensor programs (e.g.
    // the ops defined in the TensorFlow module), then don't transform it in
    // isolation.
    if (!tfc.shouldBePartitioned(&fn, /*forceTFFunctions*/false))
      continue;

    // If something crashes, make sure the pretty stack trace says what we
    // were doing.
    llvm::PrettyStackTraceFormat X("TFDeabstraction on function %s",
                                   fn.getName().str().c_str());

<<<<<<< HEAD
    TFDeabstraction(*this, fn, tfc, constantEvaluator, PM).doIt();
=======
    TFDeabstraction(fn, tfc, constantEvaluator, PM).doIt();
    partitionedFunctions.insert(&fn);
>>>>>>> ad07979e

    // TODO(clattner): This should eventually be the driver that kicks off
    // the partitioning pass as part of it, and the partitioning and later
    // passes are just function passes that are invoked by this one.  Until
    // we are ready for that, let them run later in the pipeline after the
    // other optimization and cleanup passes.
  }

  // Deabstract stragglers that were left out in the previous iteration. These
  // are functions that are *still* referred to in the code and operate on
  // tensor values, but have not been partitioned. It can happen in the
  // following case, for instance, where `foo` is an external function that has
  // no body and takes or returns Tensors:
  //   main() {
  //     foo() { $0 -= 0.1 * $1 }
  //   }
  //
  // In the common case where we have the body of foo(), it gets inlined, and
  // therefore, the closure gets inlined too. However, if the body of foo() is
  // not available, the closure never gets inlined. To ensure that the call to
  // the closure within foo() works correctly, we will have to deabstract and
  // partition the closure.
  //
  // (Note the body of a function may be missing when we are linking against a
  // library or in the REPL context where the function was defined on a
  // different REPL line.)
  //
  // We are doing this in two phases because we do not want to partition a
  // function unless it is absolutely necessary. In the first round, we
  // inline as much of the functions as possible during deabstraction. Many
  // of the functions would be dead after the first round, but some stragglers
  // remain as in the example above.
  for (auto &fn : *module) {
    // Skip if it is already partitioned, or if it was ignored only because it
    // operated on tensor values.
    if (partitionedFunctions.count(&fn) > 0 ||
        !tfc.shouldBePartitioned(&fn, /*forceTFFunctions=*/true))
      continue;
    TFDeabstraction(fn, tfc, constantEvaluator, PM).doIt();
  }
}

SILTransform *swift::createTFDeabstraction() {
  return new TFDeabstractionPass();
}<|MERGE_RESOLUTION|>--- conflicted
+++ resolved
@@ -2739,12 +2739,8 @@
     llvm::PrettyStackTraceFormat X("TFDeabstraction on function %s",
                                    fn.getName().str().c_str());
 
-<<<<<<< HEAD
-    TFDeabstraction(*this, fn, tfc, constantEvaluator, PM).doIt();
-=======
     TFDeabstraction(fn, tfc, constantEvaluator, PM).doIt();
     partitionedFunctions.insert(&fn);
->>>>>>> ad07979e
 
     // TODO(clattner): This should eventually be the driver that kicks off
     // the partitioning pass as part of it, and the partitioning and later
