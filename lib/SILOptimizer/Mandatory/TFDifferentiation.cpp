//===--- TFDifferentiation.cpp - SIL Automatic Differentiation --*- C++ -*-===//
//
// This source file is part of the Swift.org open source project
//
// Copyright (c) 2014 - 2017 Apple Inc. and the Swift project authors
// Licensed under Apache License v2.0 with Runtime Library Exception
//
// See https://swift.org/LICENSE.txt for license information
// See https://swift.org/CONTRIBUTORS.txt for the list of Swift project authors
//
//===----------------------------------------------------------------------===//
//
// SWIFT_ENABLE_TENSORFLOW
//
// This file implements reverse-mode automatic differentiation.
//
// NOTE: Although the AD feature is developed as part of the Swift for
// TensorFlow project, it is completely independent from TensorFlow support.
//
//===----------------------------------------------------------------------===//

#define DEBUG_TYPE "differentiation"

#include "swift/AST/AutoDiff.h"
#include "swift/AST/Builtins.h"
#include "swift/AST/DeclContext.h"
#include "swift/AST/DiagnosticsSIL.h"
#include "swift/AST/Expr.h"
#include "swift/AST/GenericEnvironment.h"
#include "swift/AST/ASTMangler.h"
#include "swift/AST/Module.h"
#include "swift/AST/ParameterList.h"
#include "swift/AST/SubstitutionMap.h"
#include "swift/SIL/FormalLinkage.h"
#include "swift/SIL/LoopInfo.h"
#include "swift/SIL/SILBuilder.h"
#include "swift/SIL/SILCloner.h"
#include "swift/SILOptimizer/Analysis/DominanceAnalysis.h"
#include "swift/SILOptimizer/Analysis/LoopAnalysis.h"
#include "swift/SILOptimizer/PassManager/Passes.h"
#include "swift/SILOptimizer/PassManager/Transforms.h"
#include "swift/SILOptimizer/Utils/LoopUtils.h"
#include "swift/Serialization/SerializedSILLoader.h"
#include "swift/SILOptimizer/Utils/Local.h"
#include "llvm/ADT/BreadthFirstIterator.h"
#include "llvm/ADT/DenseSet.h"

using namespace swift;
using llvm::DenseMap;
using llvm::SmallDenseSet;
using llvm::SmallDenseMap;
using llvm::SmallSet;

//===----------------------------------------------------------------------===//
// Helpers
//===----------------------------------------------------------------------===//

/// Prints an "[AD] " prefix to `llvm::dbgs()` and returns the debug stream.
/// This is being used to print short debug messages within the AD pass.
static raw_ostream &getADDebugStream() {
  return llvm::dbgs() << "[AD] ";
}

/// Given a dumpable value, dumps it to `llvm::dbgs()`.
template<typename T>
static inline void debugDump(T &v) {
  DEBUG(llvm::dbgs() << "\n==== BEGIN DEBUG DUMP ====\n" << v <<
        "\n==== END DEBUG DUMP ====\n");
}

/// Given a set of AD indices, mangles it into a textual form.
static std::string mangleADIndices(const SILReverseAutoDiffIndices &indices) {
  std::string result = "src_" + llvm::utostr(indices.source) + "_wrt_";
  interleave(indices.parameters.set_bits(),
             [&](unsigned idx) { result += llvm::utostr(idx); },
             [&]{ result += '_'; });
  return result;
}

/// Mangles an AD configuration. The mangling rule looks like
///   "grad_src_<src_idx>_wrt_<param_idx0>_<param_idx1>_..._<options>"
/// ... where options mangle as the following:
///   "_s" : seedable
///   "_p" : preserving_result
///   "_d" : delayed
static std::string mangleADConfig(
    const SILReverseAutoDiffConfig &config) {
  std::string result = "grad_" + mangleADIndices(config.indices);
  if (config.isSeedable())
    result += "_s";
  if (config.isPreservingResult())
    result += "_p";
  if (config.isDelayed())
    result += "_d";
  return result;
}

/// Creates arguments in the entry block based on the function type.
static void createEntryArguments(SILFunction *f) {
  auto *entry = f->getEntryBlock();
  auto conv = f->getConventions();
  assert((entry->getNumArguments() == 0 || conv.getNumSILArguments() == 0) &&
         "Entry already has arguments?!");
  for (auto indResultTy : conv.getIndirectSILResultTypes())
    entry->createFunctionArgument(indResultTy.getAddressType());
  for (auto paramTy : conv.getParameterSILTypes())
    entry->createFunctionArgument(paramTy);
}

/// Looks up a function in the current module. If it exists, returns it.
/// Otherwise, attempt to link it from imported modules. Returns null if such
/// function name does not exist.
static SILFunction *lookupOrLinkFunction(StringRef name, SILModule &module) {
  DEBUG(getADDebugStream() << "Looking up function " << name << '\n');
  assert(!name.empty());
  if (auto *localFn = module.lookUpFunction(name))
    return localFn;
  return module.findFunction(name, SILLinkage::PublicExternal);
}

/// Given a type, returns its formal SIL parameter info.
static SILParameterInfo getFormalParameterInfo(
    CanType type, SILModule &module) {
  SILType silTy = SILType::getPrimitiveObjectType(type);
  ParameterConvention conv;
  if (SILModuleConventions::isPassedIndirectlyInSIL(silTy, module))
    conv = ParameterConvention::Indirect_In;
  else if (silTy.isTrivial(module))
    conv = ParameterConvention::Direct_Unowned;
  else
    conv = ParameterConvention::Direct_Guaranteed;
  return { type, conv };
}

/// Given a type, returns its formal SIL result info.
static SILResultInfo getFormalResultInfo(CanType type, SILModule &module) {
  SILType silTy = SILType::getPrimitiveObjectType(type);
  ResultConvention conv;
  if (SILModuleConventions::isPassedIndirectlyInSIL(silTy, module))
    conv = ResultConvention::Indirect;
  else if (silTy.isTrivial(module))
    conv = ResultConvention::Unowned;
  else
    conv = ResultConvention::Owned;
  return { type, conv };
}

/// Given a function, gather all of its formal results (both direct and
/// indirect) in an order defined by its result type. Note that "formal results"
/// refer to result values in the body of the function, not at call sites.
static void collectAllFormalResultsInTypeOrder(
    SILFunction &function, SmallVectorImpl<SILValue> &results) {
  SILFunctionConventions convs(function.getLoweredFunctionType(),
                               function.getModule());
  auto indResults = function.getIndirectResults();
  auto *retInst = cast<ReturnInst>(function.findReturnBB()->getTerminator());
  auto retVal = retInst->getOperand();
  SmallVector<SILValue, 8> dirResults;
  if (auto *tupleInst =
      dyn_cast_or_null<TupleInst>(retVal->getDefiningInstruction()))
    dirResults.append(tupleInst->getElements().begin(),
                      tupleInst->getElements().end());
  else
    dirResults.push_back(retVal);
  unsigned indResIdx = 0, dirResIdx = 0;
  for (auto &resInfo : convs.getResults())
    results.push_back(resInfo.isFormalDirect()
                      ? dirResults[dirResIdx++] : indResults[indResIdx++]);
}

/// Given a function call site, gather all of its actual results (both direct
/// and indirect) in an order defined by its result type.
template<typename IndResRange>
static void collectAllActualResultsInTypeOrder(
    ApplyInst *ai, ArrayRef<SILValue> extractedDirectResults,
    IndResRange &&indirectResults, SmallVectorImpl<SILValue> &results) {
  auto callee = ai->getCallee();
  SILFunctionConventions calleeConvs(callee->getType().getAs<SILFunctionType>(),
                                     ai->getModule());
  unsigned indResIdx = 0, dirResIdx = 0;
  for (auto &resInfo : calleeConvs.getResults())
    results.push_back(resInfo.isFormalDirect()
      ? extractedDirectResults[dirResIdx++] : indirectResults[indResIdx++]);
}

/// Given a range of types, joins these into a single type. If there's exactly
/// one element type, returns that element type. Otherwise, creates a tuple type
/// of all element types.
template<typename TypeRange>
static CanType joinElementTypes(TypeRange &&range, const ASTContext &ctx) {
  if (range.size() == 1)
    return range.front();
  auto typeElts = map<SmallVector<TupleTypeElt, 8>>(range, [&](Type type) {
    return type;
  });
  return TupleType::get(typeElts, ctx);
}

/// Given a range of SIL values, retrives the canonical types of these values,
/// and joins these types into a single type.
template<typename SILValueRange>
static CanType joinElementTypesFromValues(SILValueRange &&range,
                                          const ASTContext &ctx) {
  if (range.size() == 1)
    return range.front()->getType().getASTType();
  SmallVector<TupleTypeElt, 8> elts;
  transform(range, elts.begin(),
            [&](SILValue val) { return val->getType().getASTType(); });
  return TupleType::get(elts, ctx)->getCanonicalType();
}

/// Looks through the definition of a function value. If the source that
/// produced this function value is `function_ref` and the function is visible
/// (either in the same module or is serialized), returns the instruction.
/// Otherwise, returns null.
static FunctionRefInst *findReferenceToVisibleFunction(SILValue value) {
  auto *inst = value->getDefiningInstruction();
  if (!inst) return nullptr;
  if (auto *fri = dyn_cast<FunctionRefInst>(inst)) {
    auto *fn = fri->getReferencedFunction();
    if (&fn->getModule() == &inst->getModule() ||
        fn->isSerialized() == IsSerialized)
      return fri;
  }
  if (auto *thinToThink = dyn_cast<ThinToThickFunctionInst>(inst))
    return findReferenceToVisibleFunction(thinToThink->getOperand());
  if (auto *convertFn = dyn_cast<ConvertFunctionInst>(inst))
    return findReferenceToVisibleFunction(convertFn->getOperand());
  return nullptr;
}

/// Given an operator name, such as "+", and a protocol, returns the
/// "+" operator with type `(Self, Self) -> Self`. If the operator does not
/// exist in the protocol, returns null.
static FuncDecl *findAssociativeOperatorDeclInProtocol(
    DeclName operatorName, ProtocolDecl *protocol) {
  assert(operatorName.isOperator());
  // Find the operator requirement in the `VectorNumeric` protocol
  // declaration and cache it.
  auto plusLookup = protocol->lookupDirect(operatorName);
  // Find the `+` with type siguature `(Self, Self) -> Self`.
  for (auto *decl : plusLookup) {
    auto *fd = dyn_cast<FuncDecl>(decl);
    if (!fd || !fd->isBinaryOperator()) continue;
    auto *paramList = fd->getParameterList(1);
    auto *protoSelfTy = fd->getProtocolSelfType();
    // Make sure parameters have `Self` type.
    for (auto *param : paramList->getArray())
      if (!param->getType()->isEqual(protoSelfTy))
        continue;
    // Make sure the result type is also `Self`.
    if (!fd->getResultInterfaceType()->isEqual(protoSelfTy))
      continue;
    // This is the function type we want: `(Self, Self) -> Self`.
    return fd;
  }
  // Not found.
  return nullptr;
}

/// Assuming the buffer is for indirect passing, returns the store ownership
/// qualifier for creating a `store` instruction into the buffer.
static StoreOwnershipQualifier getBufferSOQ(Type type, SILModule &module) {
  return module.Types.getTypeLowering(type).isTrivial()
    ? StoreOwnershipQualifier::Trivial : StoreOwnershipQualifier::Init;
}

/// Assuming the buffer is for indirect passing, returns the load ownership
/// qualified for creating a `load` instruction from the buffer.
static LoadOwnershipQualifier getBufferLOQ(Type type, SILModule &module) {
  return module.Types.getTypeLowering(type).isTrivial()
    ? LoadOwnershipQualifier::Trivial : LoadOwnershipQualifier::Take;
}

//===----------------------------------------------------------------------===//
// Auxiliary data structures
//===----------------------------------------------------------------------===//

namespace {
class DifferentiationTask;

/// The invoker of a differentiation task. It can be some user syntax, e.g.
/// `#gradient` expression, the differentiation pass, or nothing at all. This
/// will be used to emit informative diagnostics.
struct DifferentiationInvoker {
public:
  /// The kind of the invoker of a differentiation task.
  enum class Kind {
    // No known invoker. This is the case when the differentiation is requested
    // from SIL source via a `gradient` instruction **without** being linked to
    // a Swift AST node.
    GradientInst,

    // Invoked by the indirect application of differentiation. This case has an
    // associated differentiation task reference.
    IndirectDifferentiation,

    // Invoked by a differential operator, such as `#gradient`, in the Swift
    // source. This case has an associated differential operator, i.e. a
    // `ReverseAutoDiffExpr`.
    DifferentialOperator,

    // Invoked by a `@differentiable` attribute in the Swift source. This case
    // has an associated `@differentiable` attribute.
    DifferentiableAttribute,
  };

private:
  Kind kind;
  union Value {
    /// The instruction associated with the `SILSource` case.
    GradientInst *gradientInst;
    Value(GradientInst *inst) : gradientInst(inst) {}

    /// The parent differentiation task associated with the
    /// `IndirectDifferentiation` case.
    std::pair<ApplyInst *,
              DifferentiationTask *> indirectDifferentiation;
    Value(ApplyInst *applyInst, DifferentiationTask *parentTask)
      : indirectDifferentiation({applyInst, parentTask}) {}

    /// The differential operator associated with the `DifferentialOperator`
    /// case.
    ReverseAutoDiffExpr *differentialOperator;
    Value(ReverseAutoDiffExpr *expr) : differentialOperator(expr) {}

    /// The `@differentiable` attribute associated with the
    /// `DifferentiableAttribute` case.
    DifferentiableAttr *differentiableAttribute;
    Value(DifferentiableAttr *attr) : differentiableAttribute(attr) {}
  } value;

  /*implicit*/
  DifferentiationInvoker(Kind kind, Value value)
    : kind(kind), value(value) {}

public:
  DifferentiationInvoker(GradientInst *inst)
    : kind(Kind::GradientInst), value(inst) {}
  DifferentiationInvoker(ApplyInst *applyInst,
                         DifferentiationTask *task)
    : kind(Kind::IndirectDifferentiation), value(applyInst, task) {}
  DifferentiationInvoker(ReverseAutoDiffExpr *expr)
    : kind(Kind::DifferentialOperator), value(expr) {}
  DifferentiationInvoker(DifferentiableAttr *attr)
    : kind(Kind::DifferentiableAttribute), value(attr) {}

  Kind getKind() const { return kind; }

  GradientInst *getGradientInst() const {
    assert(kind == Kind::GradientInst);
    return value.gradientInst;
  }

  std::pair<ApplyInst *, DifferentiationTask *>
  getIndirectDifferentiation() const {
    assert(kind == Kind::IndirectDifferentiation);
    return value.indirectDifferentiation;
  }

  ReverseAutoDiffExpr *getDifferentialOperator() const {
    assert(kind == Kind::DifferentialOperator);
    return value.differentialOperator;
  }

  DifferentiableAttr *getDifferentiableAttribute() const {
    assert(kind == Kind::DifferentiableAttribute);
    return value.differentiableAttribute;
  }

  void print(llvm::raw_ostream &os) const;
};
  
/// A differentiation task, specifying the original function and the
/// `[reverse_differentiable]` attribute on the function. PrimalGen and
/// AdjointGen will synthesize the primal and the adjoint for this task, filling
/// the primal and adjoint fields in the attribute.
///
/// NOTE: A task instance manages a `[reverse_differentiable]` SIL attribute and
/// shall be the only one that modifies this attribute.
class DifferentiationTask {
  friend llvm::DenseMapInfo<DifferentiationTask>;
  friend class ADContext;

private:
  /// The original function to be differentiated.
  SILFunction *original;

  /// The `[reverse_differentiable]` attribute on the original function. Since
  /// attribute synthesis is part of differentiation, a
  /// `[reverse_differentiable]` attribute must be available when a
  /// `DifferentiationTask` is created. The AD configuration resides within the
  /// attribute. This is guaranteed to be non-null.
  SILReverseDifferentiableAttr *attr;

  /// The invoker of this differentiation task.
  DifferentiationInvoker invoker;

  /// Mapping from original `apply` instructions to their corresponding
  /// differentiation tasks, if it's active. This is filled during primal
  /// synthesis, so that adjoint synthesis does not need to recompute the
  /// original function and differentiation indices.
  DenseMap<ApplyInst *, DifferentiationTask *> associatedTasks;

  /// Cache for primal and adjoint.
  SILFunction *primal = nullptr;
  SILFunction *adjoint = nullptr;

protected:
  /// Create a differentiation task.
  ///
  /// @param original The original function to be differentiated.
  /// @param attr The [reverse_differentiable] attribute to take control of.
  /// @param invoker The invoker of this differentiation task.
  /// @param module The module where differentiation happens.
  explicit DifferentiationTask(SILFunction *original,
                               SILReverseDifferentiableAttr *&&attr,
                               SILModule &module,
                               DifferentiationInvoker invoker)
    : original(original), attr(attr), invoker(invoker) {
    if (attr->hasPrimal())
      primal = lookupOrLinkFunction(attr->getPrimalName(), module);
    if (attr->hasAdjoint())
      adjoint = lookupOrLinkFunction(attr->getAdjointName(), module);
  }

public:
  DifferentiationTask(const DifferentiationTask &) = delete;
  DifferentiationTask &operator=(const DifferentiationTask &) = delete;

  SILFunction *getOriginal() const { return original; }
  SILReverseDifferentiableAttr *getAttribute() const { return attr; }
  DifferentiationInvoker getInvoker() const { return invoker; }
  
  const SILReverseAutoDiffIndices &getIndices() const {
    return attr->getIndices();
  }

  SILFunction *getPrimal() const { return primal; }
  SILFunction *getAdjoint() const { return adjoint; }

  void setPrimal(SILFunction *fn) {
    assert(fn); primal = fn;
    attr->setPrimalName(fn->getName());
  }
  
  void setAdjoint(SILFunction *fn) {
    assert(fn); adjoint = fn;
    attr->setAdjointName(fn->getName());
  }

  DenseMap<ApplyInst *, DifferentiationTask *> &getAssociatedTasks() {
    return associatedTasks;
  }

  bool isEqual(const DifferentiationTask &other) const {
    return original == other.original && attr == other.attr;
  }

  SILReverseAutoDiffConfig getMasterConfig() const {
    return SILReverseAutoDiffConfig::getMaster(getIndices());
  }

  void print(llvm::raw_ostream &os) const;
};

static
inline llvm::raw_ostream &operator<<(llvm::raw_ostream &os,
                                     DifferentiationInvoker invoker) {
  invoker.print(os);
  return os;
}

void DifferentiationInvoker::print(llvm::raw_ostream &os) const {
  os << "(differentiation_invoker ";
  switch (kind) {
  case Kind::GradientInst:
    os << "gradient_inst=(" << *getGradientInst() << ")";
    break;
  case Kind::IndirectDifferentiation: {
    auto indDiff = getIndirectDifferentiation();
    os << "indirect_differentiation=(apply_inst=(" << *indDiff.first
       << ") task=" << indDiff.second << ')';
    break;
  }
  case Kind::DifferentialOperator:
    os << "differential_operator=(";
    getDifferentialOperator()->print(os);
    os << ")";
    break;
  case Kind::DifferentiableAttribute:
    os << "differentiable_attribute=(";
    getDifferentiableAttribute()->print(os);
    os << ")";
    break;
  }
  os << ')';
}

void DifferentiationTask::print(llvm::raw_ostream &os) const {
  os << "(differentiation_task original=@" << original->getName()
     << " attribute=";
  attr->print(os);
  os << " invoker=" << invoker << ")";
}

using GradientLookupKey = std::pair<SILFunction *,
                                    SILReverseAutoDiffConfig>;

//===----------------------------------------------------------------------===//
// ADContext - Per-module contextual information for the Differentiation pass.
//===----------------------------------------------------------------------===//

class ADContext {
private:
  /// The module where Differentiation is performed on.
  SILModule &module;

  /// AST context.
  ASTContext &astCtx = module.getASTContext();

  /// Shared pass manager.
  SILPassManager &passManager;

  /// A mapping from functions and AD configurations to gradient functions.
  ///
  /// NOTE: The parameter index array is hashed by reference, which is expected
  /// to point to [reverse_differentiable wrt ...]'s trailing index storage.
  DenseMap<GradientLookupKey, SILFunction *> gradientMap;

  /// Queue of differentiation tasks.
  SmallVector<std::unique_ptr<DifferentiationTask>, 32> differentiationTasks;
  /// Mapping from enqueued differentiation tasks to their indices in
  /// `differentiationTasks`.
  SmallDenseMap<
    std::pair<SILFunction *, SILReverseAutoDiffIndices>,
    unsigned> enqueuedTaskIndices;

  /// SIL loader.
  ///
  /// FIXME: Fix SILModule's deserialization so that we can drop the local
  /// cache and use `SILModule::lookUpWitnessTable` directly.
  const std::unique_ptr<SerializedSILLoader> silLoader =
    SerializedSILLoader::create(astCtx, &module, nullptr);

  /// The VectorNumeric protocol in the standard library.
  ProtocolDecl *vectorNumericProtocol =
    astCtx.getProtocol(KnownProtocolKind::VectorNumeric);
  /// The Numeric protocol in the standard library.
  ProtocolDecl *numericProtocol =
    astCtx.getProtocol(KnownProtocolKind::Numeric);
  /// The FloatingPoint protocol in the stanard library.
  ProtocolDecl *floatingPointProtocol =
    astCtx.getProtocol(KnownProtocolKind::FloatingPoint);

  /// Flag indicating whether an error occurred.
  bool errorOccurred = false;

  /// `VectorNumeric.+` declaration.
  FuncDecl *cachedVectorPlusFn = nullptr;
  /// `Numeric.+` declaration.
  FuncDecl *cachedNumericPlusFn = nullptr;

public:
  /// Construct an ADContext for the given module.
  explicit ADContext(SILModule &module, SILPassManager &passManager);

  SILModule &getModule() const { return module; }
  ASTContext &getASTContext() const { return module.getASTContext(); }
  SILPassManager &getPassManager() const { return passManager; }
  Lowering::TypeConverter &getTypeConverter() { return module.Types; }

  ArrayRef<std::unique_ptr<DifferentiationTask>>
  getDifferentiationTasks() const {
    return differentiationTasks;
  }

  /// Finds a witness table for the specified conformance in the current module.
  /// If it doesn't exist, then tries to find it in all imported modules and
  /// links it to the current module. Returns null if no witness table can be
  /// found.
  SILWitnessTable *
  lookupOrLinkWitnessTable(ProtocolConformanceRef confRef) {
    auto *conf = confRef.getConcrete();
    if (auto existingTable = module.lookUpWitnessTable(confRef))
      return existingTable;
    auto *decl =
      conf->getDeclContext()->getAsNominalTypeOrNominalTypeExtensionContext();
    auto linkage = getSILLinkage(getDeclLinkage(decl), NotForDefinition);
    auto *newTable = module.createWitnessTableDeclaration(conf, linkage);
    newTable = silLoader->lookupWitnessTable(newTable);
    // Update linkage for witness methods.
    // FIXME: Figure out why witnesses have shared linkage by default.
    for (auto &entry : newTable->getEntries())
      if (entry.getKind() == SILWitnessTable::WitnessKind::Method)
        entry.getMethodWitness().Witness->setLinkage(linkage);
    return newTable;
  }

  ProtocolDecl *getVectorNumericProtocol() const {
    return vectorNumericProtocol;
  }

  ProtocolDecl *getNumericProtocol() const {
    return numericProtocol;
  }

  ProtocolDecl *getFloatingPointProtocol() const {
    return floatingPointProtocol;
  }

  FuncDecl *getVectorPlusDecl() {
    if (cachedVectorPlusFn)
      return cachedVectorPlusFn;
    return cachedVectorPlusFn = findAssociativeOperatorDeclInProtocol(
      astCtx.getIdentifier("+"), vectorNumericProtocol);
  }

  FuncDecl *getNumericPlusDecl() {
    if (cachedNumericPlusFn)
      return cachedNumericPlusFn;
    return cachedNumericPlusFn = findAssociativeOperatorDeclInProtocol(
      astCtx.getIdentifier("+"), numericProtocol);
  }

  /// Determines whether the given type conforms to VectorNumeric while the
  /// ScalarElement associated type conforms to FloatingPoint.
  bool supportsVectorDifferentiation(Type type) const;

  /// Determines whether the given type conforms to FloatingPoint.
  bool supportsScalarDifferentiation(Type type) const;

  /// Retrieves the function dependent type container in the current Swift
  /// module. If it does not exist, create one.
  SourceFile &getFunctionDependentTypeContainer() {
    // FIXME: To handle this more properly, we should make a DerivedFileUnit
    // class to contain all synthesized implicit type declarations.
    for (auto *file : module.getSwiftModule()->getFiles())
      if (auto *src = dyn_cast<SourceFile>(file))
        return *src;
    llvm_unreachable("No files?");
  }

  /// Creates a function-dependent struct, which is associated uniquely with the
  /// specified function and has the same generic signature as the function.
  StructDecl *createDependentStructForFunction(SILFunction *function);

  void insertGradient(const GradientLookupKey &key, SILFunction *gradient) {
    gradientMap.insert({key, gradient});
  }

  SILFunction *lookupGradient(const GradientLookupKey &key) const {
    auto lookup = gradientMap.find(key);
    return lookup == gradientMap.end() ? nullptr : lookup->getSecond();
  }

  SILFunction *lookupCanonicalGradient(const DifferentiationTask *task) const {
    return lookupGradient({task->original, task->getMasterConfig()});
  }

  /// Finds the `[reverse_differentiable]` attribute on the specified original
  /// function corresponding to the specified parameter indices. Returns nullptr
  /// if it does not exist.
  ///
  /// TODO: Currently we are doing a O(n) lookup. This could be improved by
  /// hashing on SILFunction's side or maintaining a dictionary in ADContext.
  /// In any case, this is not performance-critical.
  SILReverseDifferentiableAttr *
  lookupReverseDifferentiableAttr(
      SILFunction *original, const SILReverseAutoDiffIndices &indices) const {
    for (auto *attr : original->getReverseDifferentiableAttrs())
      if (attr->getIndices() == indices)
        return attr;
    return nullptr;
  }

  SILReverseDifferentiableAttr *
  createReverseDifferentiableAttr(
      SILFunction *original, const SILReverseAutoDiffIndices &indices) const {
    assert(!lookupReverseDifferentiableAttr(original, indices));
    auto *attr =
      SILReverseDifferentiableAttr::create(getModule(), indices,
                                           /*primalName*/ StringRef(),
                                           /*adjointName*/ StringRef());
    original->addReverseDifferentiableAttr(attr);
    return attr;
  }

  /// Finds or creates a `[reverse_differentiable]` attribute on the specified
  /// original function corresponding to the specified parameter indices.
  SILReverseDifferentiableAttr *
  getOrCreateReverseDifferentiableAttr(
      SILFunction *original, const SILReverseAutoDiffIndices &indices) {
    if (auto *attr = lookupReverseDifferentiableAttr(original, indices))
      return attr;
    return createReverseDifferentiableAttr(original, indices);
  }

  /// Finds a differentiation task on a function such that the task produces
  /// adjoints for the specified indices.
  DifferentiationTask *
  lookupDifferentiationTask(SILFunction *original,
                            const SILReverseAutoDiffIndices &indices) {
    auto *attr = lookupReverseDifferentiableAttr(original, indices);
    if (!attr) return nullptr;
    auto existing = enqueuedTaskIndices.find({original, indices});
    if (existing == enqueuedTaskIndices.end()) return nullptr;
    return differentiationTasks[existing->getSecond()].get();
  }
  
  /// Finds a differentiation task on a function such that the task produces
  /// adjoints for the least number of parameters that is a superset of
  /// the parameter indices in `indices`.
  DifferentiationTask *
  lookupMinimalDifferentiationTask(SILFunction *original,
                                   const SILReverseAutoDiffIndices &indices) {
    const llvm::SmallBitVector *supersetParamIndices;
    const auto &indexSet = indices.parameters;
    for (auto *rda : original->getReverseDifferentiableAttrs())
<<<<<<< HEAD
      if (all_of(rda->getIndices().parameters.set_bits(),
                 [&](unsigned idx) -> bool { return indexSet[idx]; }))
=======
      if (!indexSet.test(indexSet & rda->getIndices().parameters))
>>>>>>> dd79e4f4
        supersetParamIndices = &rda->getIndices().parameters;
    auto existing = enqueuedTaskIndices.find(
      {original, {indices.source, *supersetParamIndices}});
    if (existing == enqueuedTaskIndices.end()) return nullptr;
    return differentiationTasks[existing->getSecond()].get();
  }

  /// Register a differentiation task in the global worklist. This will ensure
  /// that a `[reverse_differentiable]` attribute will be generated for the
  /// specified indices, and that primal/adjoint synthesis will be run in the
  /// Differentiation pass.
  DifferentiationTask *
  registerDifferentiationTask(SILFunction *original,
                              const SILReverseAutoDiffIndices &indices,
                              DifferentiationInvoker invoker) {
    auto *attr = getOrCreateReverseDifferentiableAttr(original, indices);
    std::unique_ptr<DifferentiationTask> task(
      new DifferentiationTask(original, std::move(attr), module, invoker));
    differentiationTasks.push_back(std::move(task));
    return differentiationTasks.back().get();
  }

  DifferentiationTask *
  lookUpOrRegisterDifferentiationTask(SILFunction *original,
                                      const SILReverseAutoDiffIndices &indices,
                                      DifferentiationInvoker invoker) {
    if (auto *existingTask = lookupDifferentiationTask(original, indices))
      return existingTask;
    return registerDifferentiationTask(original, indices, invoker);
  }

  template<typename...T, typename...U>
  InFlightDiagnostic diagnose(SourceLoc loc, Diag<T...> diag,
                              U &&...args) const {
    return getASTContext().Diags.diagnose(loc, diag, std::forward<U>(args)...);
  }

  /// Given an instruction and a differentiation task associated with the
  /// parent function, emits a "not differentiable" error based on the task. If
  /// the task is indirect, emits notes all the way up to the outermost task,
  /// and emits an error at the outer task. Otherwise, emits an error directly.
  void emitNondifferentiabilityError(
    SILInstruction *inst, const DifferentiationTask *task,
    Diag<> noteAtInnermostNode = diag::autodiff_expression_is_not_differentiable
  );

  /// Given a value and a differentiation task associated with the parent
  /// function, emits a "not differentiable" error based on the task. If the
  /// task is indirect, emits notes all the way up to the outermost task, and
  /// emits an error at the outer task. Otherwise, emits an error directly.
  void emitNondifferentiabilityError(
    SILValue value, const DifferentiationTask *task,
    Diag<> noteAtInnermostNode = diag::autodiff_expression_is_not_differentiable
  );

  void setErrorOccurred() { errorOccurred = true; }
  bool hasErrorOccurred() const { return errorOccurred; }
};
} // end anonymous namespace

ADContext::ADContext(SILModule &module, SILPassManager &passManager)
  : module(module), passManager(passManager) {}

void ADContext::emitNondifferentiabilityError(SILValue value,
                                              const DifferentiationTask *task,
                                              Diag<> noteAtInnermostNode) {
  emitNondifferentiabilityError(value->getDefiningInstruction(), task,
                                noteAtInnermostNode);
}

void ADContext::emitNondifferentiabilityError(SILInstruction *inst,
                                              const DifferentiationTask *task,
                                              Diag<> noteAtInnermostNode) {
  SWIFT_DEFER { setErrorOccurred(); };
  // Location of the instruction.
  auto srcLoc = inst->getLoc().getSourceLoc();
  if (srcLoc.isInvalid()) srcLoc = SourceLoc();
  auto invoker = task->getInvoker();
  DEBUG(getADDebugStream() << "Diagnosing non-differentiability for value \n\t"
        << *inst << "\n" << "while performing differentiation task\n\t" << task
        << '\n');
  switch (invoker.getKind()) {
  // For a gradient instruction that is not associated with any source
  // location, we emit a diagnostic without source location.
  case DifferentiationInvoker::Kind::GradientInst:
    diagnose(srcLoc, diag::autodiff_function_not_differentiable);
    return;

  // For indirect differentiation, emit a "not differentiable" note on the
  // expression first. Then emit an error at the source invoker of
  // differentiation, and a "when differentiating this" note at each indirect
  // invoker.
  case DifferentiationInvoker::Kind::IndirectDifferentiation: {
    // Emit a default note at the innermost differentiation invoker.
    diagnose(srcLoc, noteAtInnermostNode);
    // Iteratively retrieve the outermost task, starting with the parent of the
    // current node, until the task is no longer indirect.
    auto *outerTask = invoker.getIndirectDifferentiation().second;
    while (outerTask->getInvoker().getKind() ==
             DifferentiationInvoker::Kind::IndirectDifferentiation) {
      std::tie(inst, outerTask) =
        outerTask->getInvoker().getIndirectDifferentiation();
      auto applyLoc = inst->getLoc().getSourceLoc();
      if (applyLoc.isValid())
        diagnose(applyLoc, diag::autodiff_when_differentiating_function_call);
    }
    // Now we've reached a direct task, recurse once to emit an error.
    emitNondifferentiabilityError(inst, outerTask);
    return;
  }

  // For a differential operator, emit a "not differentiable" note on the
  // expression first. Then emit an error at the differential operator.
  case DifferentiationInvoker::Kind::DifferentialOperator: {
    auto *expr = invoker.getDifferentialOperator();
    diagnose(srcLoc, noteAtInnermostNode);
    diagnose(expr->getLoc(),
      diag::autodiff_differential_operator_applied_to_nondifferentiable)
        .highlight(expr->getOriginalExpr()->getSourceRange());
    return;
  }

  // For a `@differentiable` attribute, emit a "not differentiable" note on the
  // expression first. Then emit an error at the `@differentiable` attribute.
  case DifferentiationInvoker::Kind::DifferentiableAttribute: {
    auto *attr = invoker.getDifferentiableAttribute();
    diagnose(srcLoc, noteAtInnermostNode);
    diagnose(attr->getLocation(),
      diag::autodiff_differentiable_attr_applied_to_nondifferentiable)
        .highlight(attr->getRangeWithAt());
    return;
  }
  }
}

/// Determines whether the type supports vector differentiation. We say that a
/// type supports vector differentiation if it conforms to `VectorNumeric` and
/// the associated type `ScalarElement` conforms to `FloatingPoint`.
bool ADContext::supportsVectorDifferentiation(Type type) const {
  auto *swiftModule = module.getSwiftModule();
  // Look up conformance.
  auto maybeConf = swiftModule->lookupConformance(type, vectorNumericProtocol);
  if (!maybeConf) return false;
  auto conf = *maybeConf;
  // See if the `ScalarElement` associated type conforms to `FloatingPoint`.
  DeclName scalarDeclName(getASTContext().getIdentifier("ScalarElement"));
  auto lookup = vectorNumericProtocol->lookupDirect(scalarDeclName);
  auto scalarAssocTy =
    cast<AssociatedTypeDecl>(lookup[0])->getDeclaredInterfaceType();
  auto scalarTy = conf.getAssociatedType(type, scalarAssocTy);
  auto scalarConf =
    swiftModule->lookupConformance(scalarTy, floatingPointProtocol);
  return scalarConf.hasValue();
}

/// Determines whether the type supports scalar differentiation. We say that a
/// type supports scalar differentiation if it conforms to `FloatingPoint` and
/// the associated type `ScalarElement` conforms to `FloatingPoint`.
bool ADContext::supportsScalarDifferentiation(Type type) const {
  auto *swiftModule = module.getSwiftModule();
  auto fpConf = swiftModule->lookupConformance(type, floatingPointProtocol);
  return fpConf.hasValue();
}

//===----------------------------------------------------------------------===//
// Control flow canonicalization
//===----------------------------------------------------------------------===//

namespace {
class ControlFlowCanonicalization {
private:
  SILFunction &function;
  SILBuilder builder = SILBuilder(function);
  DominanceInfo &domInfo;
  SILLoopInfo &loopInfo;

public:
  explicit ControlFlowCanonicalization(SILFunction &function,
                                       DominanceInfo &domInfo,
                                       SILLoopInfo &loopInfo)
    : function(function), domInfo(domInfo), loopInfo(loopInfo) {}

  /// Run control flow canonicalization on the function.
  bool run();
};
}

bool ControlFlowCanonicalization::run() {
  DEBUG(getADDebugStream() << "Running control flow canonicalization on "
        "function " << function.getName() << '\n');
  bool changed = false;
  assert(!function.isNoReturnFunction() && !function.isExternalDeclaration());
  assert(function.findReturnBB().getNodePtr());
  // Canonicalize loops.
  canonicalizeAllLoops(&domInfo, &loopInfo);
  // TODO: Handle multiple loop exits.
  return changed;
}

//===----------------------------------------------------------------------===//
// Activity Analysis
//===----------------------------------------------------------------------===//

namespace {
class DifferentiableActivityInfo;

/// In many real situations, the end-users of AD need only the derivatives of
/// some selected outputs of `P` with respect to some selected inputs of `P`.
/// Whatever the differentiation mode (tangent, reverse,...), these restrictions
/// allow the AD tool to produce a much more efficient differentiated program.
/// Essentially, fixing some inputs and neglecting some outputs allows AD to
/// just forget about several intermediate differentiated variables.
///
/// Activity analysis is the specific analysis that detects these situations,
/// therefore allowing for a better differentiated code. Activity analysis is
/// present in all transformation-based AD tools.
///
/// To begin with, the end-user specifies that only some output variables (the
/// “dependent”) must be differentiated with respect to only some input
/// variables (the “independent”). We say that variable `y` depends on `x` when
/// the derivative of `y` with respect to `x` is not trivially null. We say that
/// a variable is “varied” if it depends on at least one independent. Conversely
/// we say that a variable is “useful” if at least one dependent depends on it.
/// Finally, we say that a variable is “active” if it is at the same time varied
/// and useful. In the special case of the tangent mode, it is easy to check
/// that when variable `v` is not varied at some place in the program, then its
/// derivative `v̇` at this place is certainly null. Conversely when variable `v`
/// is not useful, then whatever the value of `v̇`, this value does not matter
/// for the final result. Symmetric reasoning applies for the reverse mode of
/// AD: observing that differentiated variables go upstream, we see that a
/// useless variable has a null derivative, in other words the partial
/// derivative of the output with respect to this variable is null. Conversely
/// when variable `v` is not varied, then whatever the value of `v`, this value
/// does not matter for the final result.
///
/// Reference:
/// Laurent Hascoët. Automatic Differentiation by Program Transformation. 2017.
class DifferentiableActivityAnalysis
  : public FunctionAnalysisBase<DifferentiableActivityInfo> {
private:
  DominanceAnalysis *dominanceAnalysis = nullptr;

public:
  explicit DifferentiableActivityAnalysis()
    : FunctionAnalysisBase(AnalysisKind::DifferentiableActivity) {}

  static bool classof(const SILAnalysis *s) {
    return s->getKind() == AnalysisKind::DifferentiableActivity;
  }

  virtual bool shouldInvalidate(SILAnalysis::InvalidationKind k) override {
    return k & InvalidationKind::Everything;
  }

  virtual
  DifferentiableActivityInfo *newFunctionAnalysis(SILFunction *f) override;

  virtual void initialize(SILPassManager *pm) override;
};
} // end anonymous namespace

namespace {
/// Result of activity analysis on a function. Accepts queries for whether a
/// value is "varied", "useful" or "active" against certain differentiation
/// indices.
class DifferentiableActivityInfo {
private:
  SILFunction &function;

  /// Input values, i.e. parameters (both direct and indirect).
  SmallVector<SILValue, 4> inputValues;
  /// Output values, i.e. individual values (not the final tuple) being returned
  /// by the `return` instruction.
  SmallVector<SILValue, 4> outputValues;

  /// The set of useful variables, indexed by the corresponding dependent value
  /// (output) index.
  SmallVector<SmallDenseSet<SILValue>, 4> usefulValueSets;
  /// The set of useful variables, indexed by the corresponding independent
  /// value (input) index.
  SmallVector<SmallDenseSet<SILValue>, 4> variedValueSets;

  /// Perform analysis and populate sets.
  void analyze();

public:
  explicit DifferentiableActivityInfo(SILFunction &f);

  bool isIndependent(SILValue value,
                     const SILReverseAutoDiffIndices &indices) const;
  bool isDependent(SILValue value,
                   const SILReverseAutoDiffIndices &indices) const;
  bool isVaried(SILValue value,
                unsigned independentVariableIndex) const;
  bool isUseful(SILValue value,
                unsigned dependentVariableIndex) const;
  bool isVaried(SILValue value,
                const llvm::SmallBitVector &parameterIndices) const;
  bool isActive(SILValue value,
                const SILReverseAutoDiffIndices &indices) const;
};
} // end anonymous namespace

DifferentiableActivityInfo *
DifferentiableActivityAnalysis::newFunctionAnalysis(SILFunction *f) {
  assert(dominanceAnalysis && "Expect a valid dominance anaysis");
  return new DifferentiableActivityInfo(*f);
}

void DifferentiableActivityAnalysis::initialize(SILPassManager *pm) {
  dominanceAnalysis = pm->getAnalysis<DominanceAnalysis>();
}

SILAnalysis *swift::createDifferentiableActivityAnalysis(SILModule *m) {
  return new DifferentiableActivityAnalysis();
}

DifferentiableActivityInfo::
DifferentiableActivityInfo(SILFunction &f) : function(f) {
  analyze();
}

/// Recursively find all "varied" values relative to the given value.
///
/// NOTE: The given value will **not** be considered varied.
static void collectVariedValues(SILValue value,
                                SmallDenseSet<SILValue> &variedValues,
                                unsigned inputIndex,
                                SmallDenseSet<SILValue> &visited) {
  auto insertion = visited.insert(value);
  if (!insertion.second) return;
  for (auto use : value->getUses()) {
    auto *inst = use->getUser();
    // If there's a `store` of this value, we consider the destination varied.
    if (auto *storeInst = dyn_cast<StoreInst>(inst)) {
      SILValue buffer = storeInst->getDest();
      // If the def is `begin_access`, then its operand is the actual buffer.
      if (auto *def =
            dyn_cast_or_null<BeginAccessInst>(buffer->getDefiningInstruction()))
        buffer = def->getOperand();
      DEBUG(getADDebugStream() << "VARIED @ " << inputIndex << ":\n"
            << buffer << '\n');
      variedValues.insert(buffer);
      visited.insert(buffer);
      collectVariedValues(buffer, variedValues, inputIndex, visited);
      continue;
    }
    // For other instructions, consider their results varied.
    for (auto val : inst->getResults()) {
      DEBUG(getADDebugStream() << "VARIED @ " << inputIndex << ":\n"
            << val << '\n');
      variedValues.insert(val);
      // Recursively collect.
      collectVariedValues(val, variedValues, inputIndex, visited);
    }
  }
}

/// Recursively find all "useful" values relative to the given value.
///
/// NOTE: The given value will be considered useful.
static void collectUsefulValues(SILValue value,
                                SmallDenseSet<SILValue> &usefulValues,
                                unsigned outputIndex) {
  DEBUG(getADDebugStream() << "USEFUL @ " << outputIndex << ":\n"
        << value << '\n');
  usefulValues.insert(value);
  if (auto *def = value->getDefiningInstruction())
    for (auto &op : def->getAllOperands())
      collectUsefulValues(op.get(), usefulValues, outputIndex);
}

void DifferentiableActivityInfo::analyze() {
  DEBUG(getADDebugStream() << "Running activity analysis on @"
        << function.getName() << '\n');
  // Inputs are just function's arguments, count `n`.
  auto paramArgs = function.getArgumentsWithoutIndirectResults();
  for (auto valueAndIndex : enumerate(paramArgs)) {
    inputValues.push_back(valueAndIndex.first);
  }
  DEBUG({
    auto &s = getADDebugStream();
    s << "Inputs in @" << function.getName() << ":\n";
    for (auto val : inputValues) s << val << '\n';
  });
  // Outputs are indirect result buffers and return values, count `m`.
  collectAllFormalResultsInTypeOrder(function, outputValues);
  DEBUG({
    auto &s = getADDebugStream();
    s << "Outputs in @" << function.getName() << ":\n";
    for (auto val : outputValues) s << val << '\n';
  });
  // Initialize sets to store useful values and varied values.
  usefulValueSets.append(outputValues.size(), {});
  variedValueSets.append(inputValues.size(), {});
  // Mark varied values for each independent varible.
  SmallDenseSet<SILValue> visitedVariedValues;
  for (auto valAndIdx : enumerate(inputValues))
    collectVariedValues(valAndIdx.first, variedValueSets[valAndIdx.second],
                        valAndIdx.second, visitedVariedValues);
  // Mark useful values for each dependent variable.
  for (auto valAndIdx : enumerate(outputValues))
    collectUsefulValues(valAndIdx.first, usefulValueSets[valAndIdx.second],
                        valAndIdx.second);
}

bool DifferentiableActivityInfo::
isIndependent(SILValue value, const SILReverseAutoDiffIndices &indices) const {
  for (auto paramIdx : indices.parameters.set_bits())
    if (inputValues[paramIdx] == value)
      return true;
  return false;
}

bool DifferentiableActivityInfo::
isDependent(SILValue value, const SILReverseAutoDiffIndices &indices) const {
  return inputValues[indices.source] == value;
}

bool DifferentiableActivityInfo::
isVaried(SILValue value, unsigned independentVariableIndex) const {
  auto &set = variedValueSets[independentVariableIndex];
  return set.count(value);
}

bool DifferentiableActivityInfo::
isVaried(SILValue value, const llvm::SmallBitVector &parameterIndices) const {
  for (auto paramIdx : parameterIndices.set_bits())
    if (!isVaried(value, paramIdx))
      return false;
  return true;
}

bool DifferentiableActivityInfo::
isUseful(SILValue value, unsigned dependentVariableIndex) const {
  auto &set = usefulValueSets[dependentVariableIndex];
  return set.count(value);
}

bool DifferentiableActivityInfo::
isActive(SILValue value, const SILReverseAutoDiffIndices &indices) const {
  return isVaried(value, indices.parameters) && isUseful(value, indices.source);
}

static void dumpActivityInfo(SILValue value,
                             const SILReverseAutoDiffIndices &indices,
                             DifferentiableActivityInfo &activityInfo,
                             llvm::raw_ostream &s = llvm::dbgs()) {
  s << '[';
  if (activityInfo.isActive(value, indices))
    s << "ACTIVE";
  else if (activityInfo.isVaried(value, indices.parameters))
    s << "VARIED";
  else if (activityInfo.isUseful(value, indices.source))
    s << "USEFUL";
  s << "] " << value;
}

static void dumpActivityInfo(SILFunction &fn,
                             const SILReverseAutoDiffIndices &indices,
                             DifferentiableActivityInfo &activityInfo,
                             llvm::raw_ostream &s = llvm::dbgs()) {
  s << "Activity info for " << fn.getName() << " at " << indices << '\n';
  for (auto &bb : fn) {
    for (auto *arg : bb.getArguments())
      dumpActivityInfo(arg, indices, activityInfo, s);
    for (auto &inst : bb)
      for (auto res : inst.getResults())
        dumpActivityInfo(res, indices, activityInfo, s);
  }
}

//===----------------------------------------------------------------------===//
// Code emission utilities
//===----------------------------------------------------------------------===//

/// Given a value, extracts all elements to `result` from this value if it's a
/// tuple. Otherwise, add this value directly to `result`.
static void extractAllElements(SILValue val, SILBuilder &builder,
                               SmallVectorImpl<SILValue> &result) {
  if (auto tupleType = val->getType().getAs<TupleType>())
    for (auto i : range(tupleType->getNumElements()))
      result.push_back(builder.createTupleExtract(val.getLoc(), val, i));
  else
    result.push_back(val);
}

/// Given a range of elements, joins these into a single value. If there's
/// exactly one element, returns that element. Otherwise, creates a tuple using
/// a `tuple` instruction.
static SILValue joinElements(ArrayRef<SILValue> elements, SILBuilder &builder,
                             SILLocation loc) {
  if (elements.size() == 1)
    return elements.front();
  return builder.createTuple(loc, elements);
}

/// When a function value is used in an instruciton (usually `apply`), there's
/// some conversion instruction in between, e.g. `thin_to_thick_function`. Given
/// a new function value and an old function value, this helper function
/// recursively converts the new function just like how the old function is
/// converted.
static SILValue reapplyFunctionConversion(
    SILValue newFunc, SILValue oldFunc, SILValue oldConvertedFunc,
    SILBuilder &builder, SILLocation loc,
    std::function<SILValue(SILValue)> substituteOperand
      = [](SILValue v) { return v; }) {
  // If the old func is the new func, then there's no conversion.
  if (oldFunc == oldConvertedFunc)
    return newFunc;
  // Handle a few instruction cases.
  // thin_to_thick_function
  if (auto *tttfi = dyn_cast<ThinToThickFunctionInst>(oldConvertedFunc)) {
<<<<<<< HEAD
    auto operand = tttfi->getOperand();
    auto operandFnTy = operand->getType().castTo<SILFunctionType>();
    auto thickTy =
      operandFnTy->getWithRepresentation(SILFunctionTypeRepresentation::Thick);
    auto silTy = SILType::getPrimitiveObjectType(thickTy);
    auto innerNewFunc = reapplyFunctionConversion(
      newFunc, oldFunc, tttfi->getOperand(), builder, loc, substituteOperand);
=======
    auto innerNewFunc = reapplyFunctionConversion(
      newFunc, oldFunc, tttfi->getOperand(), builder, loc, substituteOperand);
    auto operandFnTy = innerNewFunc->getType().castTo<SILFunctionType>();
    auto thickTy =
      operandFnTy->getWithRepresentation(SILFunctionTypeRepresentation::Thick);
    auto silTy = SILType::getPrimitiveObjectType(thickTy);

>>>>>>> dd79e4f4
    return builder.createThinToThickFunction(loc, innerNewFunc, silTy);
  }
  // partial_apply
  if (auto *pai = dyn_cast<PartialApplyInst>(oldConvertedFunc)) {
    SmallVector<SILValue, 8> newArgs;
    newArgs.reserve(pai->getNumArguments());
    for (auto arg : pai->getArguments())
      newArgs.push_back(substituteOperand(arg));
    auto innerNewFunc = reapplyFunctionConversion(newFunc, oldFunc,
                                                  pai->getCallee(), builder,
                                                  loc, substituteOperand);
    return builder.createPartialApply(
      loc, innerNewFunc, pai->getSubstitutionMap(), newArgs,
      pai->getOrigCalleeType()->getCalleeConvention());
  }
  llvm_unreachable("Unhandled function convertion instruction");
}

/// Convert an integer literal to a type that is expressible by integer literal.
static
void convertIntToIndirectExpressible(intmax_t value,
                                     NominalTypeDecl *targetTypeDecl,
                                     SILValue resultBuf,
                                     SILLocation loc,
                                     SILBuilder &builder,
                                     ADContext &context) {
  auto &module = builder.getModule();
  auto &astCtx = module.getASTContext();
  auto targetTy =
    targetTypeDecl->getDeclaredInterfaceType()->getCanonicalType();
  // Step 1. Initialize a value of type `<target type>.IntegerLiteralType` from
  // the given value.
  DeclName intLitTypeName(astCtx.Id_IntegerLiteralType);
  SmallVector<ValueDecl *, 1> intLitTypeLookupResults;
  targetTypeDecl->lookupQualified(targetTy, intLitTypeName, NL_OnlyTypes,
                                  /*typeResolver*/ nullptr,
                                  intLitTypeLookupResults);
  assert(intLitTypeLookupResults.size() == 1);
  auto intLitTypeAliasDecl = cast<TypeAliasDecl>(intLitTypeLookupResults[0]);
  // Now we have the IntegerLiteralType type.
  auto intLitTy =
    intLitTypeAliasDecl->getUnderlyingTypeLoc().getType()->getCanonicalType();
  auto *intLitTypeDecl = intLitTy->getAnyNominal();
  assert(intLitTypeDecl);
  // %1 = integer_literal $Builtin.Int2048, <value>
  auto builtinIntTy = SILType::getBuiltinIntegerType(2048, astCtx);
  auto *builtinInt = builder.createIntegerLiteral(loc, builtinIntTy, value);
  // %2 = metatype $@thin <target type>.IntegerLiteralType.Type
  auto intLitMetatypeTy = SILType::getPrimitiveObjectType(
    CanMetatypeType::get(intLitTy, MetatypeRepresentation::Thick));
  auto *intLitMetatype = builder.createMetatype(loc, intLitMetatypeTy);
  // ExpressibleByBuiltinIntegerLiteral
  auto *ebilProto =
    astCtx.getProtocol(KnownProtocolKind::ExpressibleByBuiltinIntegerLiteral);
  // `init(_builtinIntegerLiteral:)`
  DeclName builtinLitInitName(astCtx, DeclBaseName::createConstructor(), {
    astCtx.getIdentifier("_builtinIntegerLiteral")
  });
  auto *initBILDecl =
    cast<ConstructorDecl>(ebilProto->lookupDirect(builtinLitInitName)[0]);
  SILDeclRef initBILDeclRef(initBILDecl);
  auto initBILType = context.getTypeConverter().getConstantType(initBILDeclRef);
  // Look up `IntegerLiteralType : _ExpressibleByBuiltinIntegerLiteral`. This is
  // guaranteed to be a normal conformance.
  auto *ebilConf = astCtx.getConformance(intLitTy, ebilProto,
                                         intLitTypeDecl->getLoc(),
                                         intLitTypeDecl,
                                         ProtocolConformanceState::Complete);
  ProtocolConformanceRef ebilConfRef(ebilConf);
  // Link witness table.
  context.lookupOrLinkWitnessTable(ebilConfRef);
  // %3 = witness_method ...
  auto initBILFn = builder.createWitnessMethod(loc, intLitTy, ebilConfRef,
                                               initBILDeclRef, initBILType);
  // Get substitutions.
  auto intLitSubMap =
    SubstitutionMap::getProtocolSubstitutions(ebilProto, intLitTy, ebilConfRef);
  // Allocate result buffer.
  // %intLitBuf = alloc_stack $IntegerLiteralType
  auto *intLitBuf =
    builder.createAllocStack(loc, SILType::getPrimitiveObjectType(intLitTy));
  SWIFT_DEFER {
    // dealloc_stack %intLitBuf : $*IntegerLiteralType
    builder.createDeallocStack(loc, intLitBuf);
  };
  // %4 = apply %3 <...>(%intLitBuf, %1, %2)
  builder.createApply(loc, initBILFn, intLitSubMap,
                      { intLitBuf, builtinInt, intLitMetatype },
                      /*isNonThrowing*/ false);

  // Step 2. Initialize a value of type `<target type>` by calling
  // %5 = metatype $@thin <target type>.IntegerLiteralType.Type
  auto targetMetatypeTy = SILType::getPrimitiveObjectType(
    CanMetatypeType::get(targetTy, MetatypeRepresentation::Thick));
  auto *targetMetatype = builder.createMetatype(loc, targetMetatypeTy);
  // `ExpressibleByIntegerLiteral.init(integerLiteral: %4)`.
  auto *eilProto =
    astCtx.getProtocol(KnownProtocolKind::ExpressibleByIntegerLiteral);
  DeclName intLitInitName(astCtx, DeclBaseName::createConstructor(), {
    astCtx.getIdentifier("integerLiteral")
  });
  auto *initILDecl =
    cast<ConstructorDecl>(eilProto->lookupDirect(intLitInitName)[0]);
  SILDeclRef initILDeclRef(initILDecl);
  auto initILType = context.getTypeConverter().getConstantType(initILDeclRef);
  // Lookup `<target type> : ExpressibleByIntegerLiteral` (could be specialized
  // or inherited).
  auto *parentModule = targetTypeDecl->getModuleContext();
  auto eilConf = *parentModule->lookupConformance(targetTy, eilProto);
  ProtocolConformanceRef eilConfRef(eilConf);
  context.lookupOrLinkWitnessTable(eilConfRef);
  // %6 = witness_method ...
  auto initILFn = builder.createWitnessMethod(loc, targetTy, eilConfRef,
                                              initILDeclRef, initILType);
  // Get substitutions.
  auto targetSubMap =
    SubstitutionMap::getProtocolSubstitutions(eilProto, targetTy, eilConfRef);
  // %7 = apply %6 <...>(%resultBuf, %intLitBuf, %5)
  builder.createApply(loc, initILFn, targetSubMap,
                      { resultBuf, intLitBuf, targetMetatype },
                      /*isNonThrowing*/ false);
}

/// Create a seed value.
///
/// NOTE: This will be reduced to only support scalar AD when vector AD supports
/// optional seeds, because a vector of 1s as seed doesn't make mathematical
/// sense in vector AD.
static void convertToIndirectSeed(intmax_t value, CanType type,
                                  SILValue seedBuf, SILLocation loc,
                                  SILBuilder &builder, ADContext &context) {
  // See if the type is a builtin float. If so, we don't do protocol
  // conformance-based conversion.
  if (auto fpType = type->getAs<BuiltinFloatType>()) {
    auto one = builder.createFloatLiteral(
      loc, SILType::getPrimitiveObjectType(type),
      APFloat(fpType->getAPFloatSemantics(), value));
    auto access = builder.createBeginAccess(loc, seedBuf, SILAccessKind::Init,
                                            SILAccessEnforcement::Static,
                                            /*noNestedConflict*/ true,
                                            /*fromBuiltin*/ false);
    builder.createStore(loc, one, seedBuf,
                        getBufferSOQ(type, context.getModule()));
    builder.createEndAccess(loc, access, /*aborted*/ false);
    return;
  }
  
  auto *targetTypeDecl = type->getAnyNominal();
  assert(targetTypeDecl && "Target type must be a nominal type");
  auto &astCtx = context.getASTContext();
  auto &module = context.getModule();
  auto &typeConv = context.getTypeConverter();
  // If it's scalar differentiation, just convert the literal to the requested
  // type.
  if (context.supportsScalarDifferentiation(type)) {
    convertIntToIndirectExpressible(value, targetTypeDecl, seedBuf,
                                    loc, builder, context);
    return;
  }
  // Otherwise it must be vector differentiation, call
  // `VectorNumeric.init(_:)`.
  assert(context.supportsVectorDifferentiation(type));
  // Create a scalar value from the specified integer literal.
  DeclName scalarDeclName(astCtx.getIdentifier("ScalarElement"));
  auto currencyDeclLookupResult =
    targetTypeDecl->lookupDirect(scalarDeclName);
  auto *scalarElemAlias = cast<TypeAliasDecl>(currencyDeclLookupResult[0]);
  auto scalarTy =
    scalarElemAlias->getDeclaredInterfaceType()->getCanonicalType();
  auto currencySubMap =
    type->getMemberSubstitutionMap(module.getSwiftModule(), scalarElemAlias);
  scalarTy = scalarTy.subst(currencySubMap)->getCanonicalType();
  auto *scalarTyDecl = scalarTy.getAnyNominal();
  assert(scalarTyDecl && "ScalarElement must be a nominal type");
  // %0 = ... : $<scalar type>
  auto scalarBuf =
    builder.createAllocStack(loc, SILType::getPrimitiveObjectType(scalarTy));
  convertIntToIndirectExpressible(value, scalarTyDecl, scalarBuf,
                                  loc, builder, context);
  auto scalarLOQ = getBufferLOQ(scalarTy, module);
  auto scalarVal = builder.createLoad(loc, scalarBuf, scalarLOQ);
  // dealloc_stack %0 : $*<scalar type>
  builder.createDeallocStack(loc, scalarBuf);
  // %1 = metatype $<scalar type>.Type
  auto metatypeTy = SILType::getPrimitiveObjectType(
    CanMetatypeType::get(type, MetatypeRepresentation::Thick));
  auto *metatype = builder.createMetatype(loc, metatypeTy);
  // Call `init(_:)` through `VectorNumeric` protocol.
  DeclName initName(astCtx, DeclBaseName::createConstructor(), { Identifier() });
  // Allocate buffer for passing the indirect scalar value.
  // %2 = alloc_stack $<scalar type>
  auto scalarValBuf =
    builder.createAllocStack(loc, typeConv.getLoweredType(scalarTy));
  SWIFT_DEFER {
    // dealloc_stack %2 : $<scalar type>
    builder.createDeallocStack(loc, scalarValBuf);
  };
  auto *bufAccess = builder.createBeginAccess(loc, scalarValBuf,
                                              SILAccessKind::Init,
                                              SILAccessEnforcement::Static,
                                              /*noNestedConflict*/ true,
                                              /*fromBuiltin*/ false);
  // store %0 : $<scalar type> to $*<scalar type>
  builder.createStore(loc, scalarVal, scalarValBuf,
                      getBufferSOQ(scalarTy, module));
  builder.createEndAccess(loc, bufAccess, /*aborted*/ false);
  auto *vecNumProto = context.getVectorNumericProtocol();
  auto *reqr =
    cast<ConstructorDecl>(vecNumProto->lookupDirect(initName).front());
  SILDeclRef reqrRef(reqr, SILDeclRef::Kind::Allocator);
  auto silInitTy = context.getTypeConverter().getConstantType(reqrRef);
  // Get scalar's conformance to `FloatingPoint`.
  auto conf = astCtx.getConformance(type, vecNumProto,
                                    targetTypeDecl->getLoc(), targetTypeDecl,
                                    ProtocolConformanceState::Complete);
  ProtocolConformanceRef confRef(conf);
  // $4 = witness_method ...
  auto initFnRef =
    builder.createWitnessMethod(loc, type, confRef, reqrRef, silInitTy);
  auto initSubMap =
    SubstitutionMap::getProtocolSubstitutions(vecNumProto, type, confRef);
  // %5 = apply %4(%3, %2, %1)
  builder.createApply(loc, initFnRef, initSubMap,
                      { seedBuf, scalarValBuf, metatype },
                      /*isNonThrowing*/ false);
}

//===----------------------------------------------------------------------===//
// PrimalGen - generates primal functions for each differentiation task in
// the SIL module.
//===----------------------------------------------------------------------===//

namespace {
class PrimalGen {
  friend class PrimalGenCloner;
private:
  /// The global AD context.
  ADContext &context;

public:
  explicit PrimalGen(ADContext &context) : context(context) {}

};
} // end anonymous namespace


//===----------------------------------------------------------------------===//
// AdjointGen - generates an adjoint function for each differentiation task
// in a SIL module.
//===----------------------------------------------------------------------===//

/// The adjoint generator for all gradient functions. Executed after PrimalGen.
namespace {

class AdjointGen {
  friend class AdjointEmitter;
private:
  /// The global AD context.
  ADContext &context;

public:
  explicit AdjointGen(ADContext &context) : context(context) {}

};
} // end anonymous namespace

//===----------------------------------------------------------------------===//
// Differentiation pass implementation
//===----------------------------------------------------------------------===//

/// Given a `gradient` instruction, find the corresponding differential operator
/// used in the AST. If no differential operator is found, return nullptr.
static ReverseAutoDiffExpr *findDifferentialOperator(GradientInst *inst) {
  return inst->getLoc().getAsASTNode<ReverseAutoDiffExpr>();
}

// Retrieve or create an empty gradient function based on a `gradient`
// instruction and replace all users of the `gradient` instruction with the
// gradient function. Returns the gradient function.
static SILFunction *lookupOrSynthesizeGradient(
  ADContext &context, GradientInst *gradInst, SILFunction *original) {
  auto &module = original->getModule();
  auto &astCtx = module.getASTContext();
  auto origTy = original->getLoweredFunctionType();
  auto config = gradInst->getConfig();

  // Creates a gradient function based on the configuration.
  auto createGradFunction = [&](const SILReverseAutoDiffConfig &config) {
    auto gradType = origTy->getGradientType(config, module);
    std::string gradName =
      original->getName().str() + "__" + mangleADConfig(config);
    auto gradNameId = astCtx.getIdentifier(gradName);
    auto *gradFn = module.createFunction(original->getLinkage(),
                                         gradNameId.str(), gradType,
                                         original->getGenericEnvironment(),
                                         original->getLocation(),
                                         original->isBare(),
                                         original->isTransparent(),
                                         original->isSerialized());
    gradFn->setDebugScope(
      new (module) SILDebugScope(original->getLocation(), gradFn));
    return gradFn;
  };

  // Find the canonical gradient.
  SILFunction *canonicalGrad = nullptr;
  // The master AD config corresponds to the canonical gradient.
  auto masterConfig = config.getWithCanonicalOptions();
  // If the canonical gradient already exists, we'll simply use it. No
  // differentiation is needed.
  if (auto *existingGrad = context.lookupGradient({original, masterConfig}))
    canonicalGrad = existingGrad;
  // Otherwise, create a canonical gradient and enqueue a differentiation task.
  else {
    // Create a canonical gradient.
    canonicalGrad = createGradFunction(masterConfig);
    context.insertGradient({original, masterConfig}, canonicalGrad);
    // Enqueue a new differentiation task in the global context.
    if (auto *diffOp = findDifferentialOperator(gradInst))
      context.registerDifferentiationTask(original, config.indices, diffOp);
    else
      context.registerDifferentiationTask(original, config.indices, gradInst);
  }

  // If the requested gradient is not *both seedable and result-preserving*,
  // emit wrapper function, emit a call to the canonical gradient function
  // inside, and cache it. Otherwise, it's just the canonical gradient.
  SILFunction *gradFn = nullptr;
  if (config.isMaster())
    gradFn = canonicalGrad;
  else if (auto *existingGradFn = context.lookupGradient({original, config}))
    gradFn = existingGradFn;
  else {
    gradFn = createGradFunction(config);
    // Create entry basic block.
    auto *entry = gradFn->createBasicBlock();
    createEntryArguments(gradFn);
    // Build a call to the canonical gradient function.
    SILBuilder builder(entry);
    auto loc = gradFn->getLocation();
    SILFunctionConventions gradConv(gradFn->getLoweredFunctionType(), module),
                           origConv(origTy, module),
                           canGradConv(canonicalGrad->getLoweredFunctionType(),
                                       module);
    SmallVector<SILValue, 8> args;
    SmallVector<SILValue, 1> stackAllocsToCleanUp;
    // Prepare arguments.
    // The first few arguments are the original arguments.
    for (auto arg : gradFn->getArguments())
      args.push_back(arg);
    // If it's not seedable, we need to create a default seed.
    if (!config.isSeedable()) {
      auto seedTy = origTy->getSingleResult().getType();
      auto seedSILTy = SILType::getPrimitiveObjectType(seedTy);
      // Call `<seed type>.init(1)` to create a default
      // seed to feed into the canonical gradient.
      auto *seedBuf = builder.createAllocStack(loc, seedSILTy);
      convertToIndirectSeed(1, seedTy, seedBuf, loc, builder, context);
      // If seed is address only, we'll clean up the buffer after calling the
      // canonical gradient Otherwise, we just load the seed and deallocate the
      // buffer.
      if (seedSILTy.isAddressOnly(module)) {
        stackAllocsToCleanUp.push_back(seedBuf);
      } else {
        auto loq = seedSILTy.isTrivial(module)
          ? LoadOwnershipQualifier::Trivial : LoadOwnershipQualifier::Take;
        auto seedBufAccess = builder.createBeginAccess(
            loc, seedBuf, SILAccessKind::Read, SILAccessEnforcement::Static,
            /*noNestedConflict*/ false, /*fromBuiltin=*/ false);
        auto seed = builder.createLoad(loc, seedBufAccess, loq);
        builder.createEndAccess(loc, seedBufAccess, /*aborted*/ false);
        args.push_back(seed);
        builder.createDeallocStack(loc, seedBuf);
      }
    }
    // Call the canonical gradient function.
    // %0 = function_ref ...
    auto *canGradFnRef = builder.createFunctionRef(loc, canonicalGrad);
    SubstitutionMap subMap;
    if (auto *genEnv = gradFn->getGenericEnvironment())
      subMap = genEnv->getForwardingSubstitutionMap();
    // %1 = apply %0(...)
    auto *resultAndGrad = builder.createApply(loc, canGradFnRef, subMap,
                                              args, /*isNonThrowing*/ false);
    // Clean up stack allocations made by seed passing when seed is addr-only.
    for (auto alloc : stackAllocsToCleanUp)
      builder.createDeallocStack(loc, alloc);
    // If the config is result-preserving, or if all original results are
    // indirect, we can just return whatever direct results the canonical
    // gradient produces.
    if (config.isPreservingResult() || origConv.getNumDirectSILResults() == 0) {
      builder.createReturn(loc, resultAndGrad);
    }
    // Otherwise, return every tuple element of `resultAndGrad` except the
    // first. For this, we have to build a bunch of `tuple_extract`s and
    // re-gather them using `tuple`.
    else {
      unsigned numDirResults = canGradConv.getNumDirectSILResults();
      SILValue result;
      if (numDirResults == 2)
        result = builder.createTupleExtract(loc, resultAndGrad, 1);
      else {
        SmallVector<SILValue, 8> grads;
        for (unsigned i : range(1, numDirResults))
          grads.push_back(builder.createTupleExtract(loc, resultAndGrad, i));
        result = builder.createTuple(loc, gradConv.getSILResultType(), grads);
      }
      builder.createReturn(loc, result);
    }

    // Cache the newly created gradient wrapper (non-canonical).
    context.insertGradient({original, config}, gradFn);
  }

  return gradFn;
}

/// Finish the canonical gradient function.
///
/// For the following original function type:
///   (a1, a2, ..., an) -> r
///
/// The canonical gradient has the following type:
///   (a1, a2, ..., an, seed) -> (r, a1, a0, ..., an)
///
/// In the canonical gradient function, we simply call the primal and the
/// adjoint, and return a tuple of the original result and the gradient values.
static void fillCanonicalGradient(SILFunction &canGrad,
                                  const DifferentiationTask *task,
                                  ADContext &context) {
  assert(canGrad.empty() && "The gradient function must be empty");
  auto &module = context.getModule();
  auto canGradTy = canGrad.getLoweredFunctionType();
  auto loc = canGrad.getLocation();
  auto *primal = task->getPrimal();
  assert(primal && "Primal does not exist?");
  auto primalTy = primal->getLoweredFunctionType();
  auto *adjoint = task->getAdjoint();
  assert(adjoint && "Adjoint does not exist?");
  auto adjointTy = adjoint->getLoweredFunctionType();
  SILFunctionConventions primalConv(primalTy, module),
                         adjointConv(adjointTy, module),
                         canGradConv(canGradTy, module);
  // Create an entry basic block.
  auto *entry = canGrad.createBasicBlock();
  createEntryArguments(&canGrad);
  // Initialize arguments.
  SILBuilder builder(entry);
  // Call primal with original arguments.
  SmallVector<SILValue, 8> stackAllocsToCleanUp;
  SmallVector<SILValue, 8> primalArgs;
  // Add indirect results.
  for (auto indResInfo : primalTy->getIndirectFormalResults()) {
    auto objTy = SILType::getPrimitiveObjectType(indResInfo.getType());
    auto resultBuf = builder.createAllocStack(loc, objTy);
    stackAllocsToCleanUp.push_back(resultBuf);
    primalArgs.push_back(resultBuf);
  }
  // Add original parameters. These are the canonical gradient's parameter
  // arguments except the seed, which is the last argument.
  for (auto arg : canGrad.getArgumentsWithoutIndirectResults().drop_back())
    primalArgs.push_back(arg);
  // %0 = function_ref @primal
  auto *primalRef = builder.createFunctionRef(loc, primal);
  // %1 = apply %0(...)
  auto *primalApply = builder.createApply(
    loc, primalRef, canGrad.getForwardingSubstitutionMap(),
    primalArgs, /*isNonThrowing*/ false);
  // Collect the primal's direct results.
  SmallVector<SILValue, 8> primalResults;
  if (primalConv.getNumDirectSILResults() == 1)
    primalResults.push_back(primalApply);
  else {
    auto tupleSILTy = primalConv.getSILResultType();
    for (unsigned i : range(primalConv.getNumDirectSILResults())) {
      auto val = builder.createTupleExtract(loc, primalApply, i,
                                            tupleSILTy.getTupleElementType(i));
      primalResults.push_back(val);
    }
  }
  // Call adjoint with original arguments, the checkpoints value and the seed.
  SmallVector<SILValue, 8> adjointArgs;
  // Add indirect results and original parameters. These are the canonical
  // gradient's arguments except the seed, which is the last argument.
  for (auto arg : canGrad.getArguments().drop_back())
    adjointArgs.push_back(arg);
  // Add primal values and the original result (all returned by primal).
  unsigned indResIdx = 0, dirResIdx = 0;
  for (auto &resInfo : primalConv.getResults())
    adjointArgs.push_back(resInfo.isFormalDirect()
      ? primalResults[dirResIdx++] : primalArgs[indResIdx++]);
  // Add seed.
  adjointArgs.push_back(canGrad.getArguments().back());
  // %2 = function_ref @adjoint
  auto *adjRef = builder.createFunctionRef(loc, adjoint);
  // %3 = apply %2(...)
  auto *adjApply = builder.createApply(loc, adjRef,
                                       canGrad.getForwardingSubstitutionMap(),
                                       adjointArgs, /*isNonThrowing*/ false);
  // Clean up stack allocations.
  for (auto val : reversed(stackAllocsToCleanUp))
    builder.createDeallocStack(loc, val);
  // Return the original result and the adjoint result as a tuple. If either one
  // of the primal or the adjoint returns a tuple, join them in a flat tuple.
  SmallVector<SILValue, 8> directResults;
  // If the original result is a direct return, add it to the direct return list
  // of the canonical gradient.
  if (primalConv.getResults().back().isFormalDirect())
    directResults.push_back(*primalResults.rbegin());
  // Add the adjoint's results to the direct return list.
  if (adjointConv.getNumDirectSILResults() == 1)
    directResults.push_back(adjApply);
  else {
    auto tupleSILTy = adjApply->getType();
    for (unsigned i : range(adjointConv.getNumDirectSILResults())) {
      auto val = builder.createTupleExtract(loc, adjApply, i,
                                            tupleSILTy.getTupleElementType(i));
      directResults.push_back(val);
    }
  }
  // Return these results as a tuple.
  auto tupleRet =
    builder.createTuple(loc, canGradConv.getSILResultType(), directResults);
  builder.createReturn(loc, tupleRet);
}

/// The automatic differentiation pass.
namespace {
class Differentiation : public SILModuleTransform {
public:
  Differentiation() : SILModuleTransform() {}
  void run() override;
private:
  void processGradientInst(GradientInst *gi, ADContext &context);
};
} // end anonymous namespace

void Differentiation::processGradientInst(GradientInst *gi,
                                          ADContext &context) {
  SILFunction *parent = gi->getFunction();
  auto operand = gi->getOperand(0);
  SILFunction *gradFn = nullptr;
  // If it traces back to a `function_ref`, differentiate that.
  if (auto *originalFRI = findReferenceToVisibleFunction(operand)) {
    auto *original = originalFRI->getReferencedFunction();
    gradFn = lookupOrSynthesizeGradient(context, gi, original);
    
    // If `gradFn` is still null, errors must have occurred.
    if (!gradFn) return;
    
    // Replace the `gradient` instruction with the reference to the specified
    // function.
    SILBuilder builder(gi);
    auto loc = parent->getLocation();
    SILValue gradRef = builder.createFunctionRef(loc, gradFn);
    // Traverse from the `gradient` instruction to the original
    // `function_ref`. If there's any function convertion, do the same
    // convertion for the gradient.
    auto convertedGradFn = reapplyFunctionConversion(gradRef, originalFRI,
                                                     gi->getOriginal(),
                                                     builder, loc);
    // Replace uses of the `gradient` instruction with the converted (if
    // necessary) gradient function value.
    gi->replaceAllUsesWith(convertedGradFn);
  }
  // Differentiating opaque functions is not supported yet.
  else {
    if (auto loc = gi->getLoc()) {
      auto *expr = loc.castToASTNode<ReverseAutoDiffExpr>();
      context.diagnose(expr->getOriginalExpr()->getLoc(),
                       diag::autodiff_opaque_function_unsupported);
    }
    context.setErrorOccurred();
    return;
  }
  // We invalidate analyses on the parent function because the `gradient`
  // instruction is transformed.
  PM->invalidateAnalysis(parent, SILAnalysis::InvalidationKind::FunctionBody);
}

/// AD pass entry.
void Differentiation::run() {
  auto &module = *getModule();

  // Collect gradient instructions to process.
  SmallVector<GradientInst *, 16> gradInsts;
  // Handle each `gradient` instruction in the module.
  for (SILFunction &f : module)
    for (SILBasicBlock &bb : f)
      for (SILInstruction &i : bb)
        if (auto *gi = dyn_cast<GradientInst>(&i))
          gradInsts.push_back(gi);

  // If there's no `gradient` instruction, there's no AD to do.
  if (gradInsts.empty()) return;

  // AD relies on stdlib (the Swift module). If it's not imported, it's an
  // internal error.
  if (!module.getSwiftModule()->getASTContext().getStdlibModule()) {
    llvm::errs() <<
      "Internal error: AD depends on the Swift module but it's not imported.\n";
    return;
  }

  // A global differentiation context.
  ADContext context(module, *PM);

  // Lower each gradient instruction to a function reference and replaces its
  // uses with a function reference to its gradient.
  //
  // If the operand to the instruction traces back to a function reference that
  // the compiler can see into, then we do further processing, i.e. retrieving
  // or creating its gradient. Otherwise, it's differentiating an opaque
  // function whose body isn't visible to the compiler. We don't have
  // infrastructure support for this yet and currently it'll error out, but
  // we'll look into adding a new function convention so that the primal and the
  // adjoint can be passed along with the function.
  for (auto *gi : gradInsts)
    processGradientInst(gi, context);

  // TODO: Run primal generation.
  PrimalGen primalGen(context);
  // primalGen.run();

  // If there were any error, back out.
  if (context.hasErrorOccurred())
    return;

  // TODO: Run adjoint generation.
  AdjointGen adjointGen(context);
  // adjointGen.run();

  // If there were any error, back out.
  if (context.hasErrorOccurred())
    return;

  // Fill the body of each empty canonical gradient function corresponding to
  // each differentiation task.
  for (auto &task : context.getDifferentiationTasks()) {
    auto *canGradFn = context.lookupCanonicalGradient(task.get());
    assert(canGradFn && "Cannot find the canonical gradient function");
    fillCanonicalGradient(*canGradFn, task.get(), context);
  }

  // Remove all remaining `gradient` instructions.
  for (auto *gi : gradInsts)
    recursivelyDeleteTriviallyDeadInstructions(gi);
}

//===----------------------------------------------------------------------===//
// Pass creation
//===----------------------------------------------------------------------===//

SILTransform *swift::createDifferentiation() {
  return new Differentiation;
}<|MERGE_RESOLUTION|>--- conflicted
+++ resolved
@@ -717,12 +717,7 @@
     const llvm::SmallBitVector *supersetParamIndices;
     const auto &indexSet = indices.parameters;
     for (auto *rda : original->getReverseDifferentiableAttrs())
-<<<<<<< HEAD
-      if (all_of(rda->getIndices().parameters.set_bits(),
-                 [&](unsigned idx) -> bool { return indexSet[idx]; }))
-=======
       if (!indexSet.test(indexSet & rda->getIndices().parameters))
->>>>>>> dd79e4f4
         supersetParamIndices = &rda->getIndices().parameters;
     auto existing = enqueuedTaskIndices.find(
       {original, {indices.source, *supersetParamIndices}});
@@ -1236,15 +1231,6 @@
   // Handle a few instruction cases.
   // thin_to_thick_function
   if (auto *tttfi = dyn_cast<ThinToThickFunctionInst>(oldConvertedFunc)) {
-<<<<<<< HEAD
-    auto operand = tttfi->getOperand();
-    auto operandFnTy = operand->getType().castTo<SILFunctionType>();
-    auto thickTy =
-      operandFnTy->getWithRepresentation(SILFunctionTypeRepresentation::Thick);
-    auto silTy = SILType::getPrimitiveObjectType(thickTy);
-    auto innerNewFunc = reapplyFunctionConversion(
-      newFunc, oldFunc, tttfi->getOperand(), builder, loc, substituteOperand);
-=======
     auto innerNewFunc = reapplyFunctionConversion(
       newFunc, oldFunc, tttfi->getOperand(), builder, loc, substituteOperand);
     auto operandFnTy = innerNewFunc->getType().castTo<SILFunctionType>();
@@ -1252,7 +1238,6 @@
       operandFnTy->getWithRepresentation(SILFunctionTypeRepresentation::Thick);
     auto silTy = SILType::getPrimitiveObjectType(thickTy);
 
->>>>>>> dd79e4f4
     return builder.createThinToThickFunction(loc, innerNewFunc, silTy);
   }
   // partial_apply
