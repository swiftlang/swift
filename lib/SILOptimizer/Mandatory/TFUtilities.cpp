//===--- TFUtilities.cpp - TensorFlow lowering utilities ------------------===//
//
// This source file is part of the Swift.org open source project
//
// Copyright (c) 2014 - 2017 Apple Inc. and the Swift project authors
// Licensed under Apache License v2.0 with Runtime Library Exception
//
// See https://swift.org/LICENSE.txt for license information
// See https://swift.org/CONTRIBUTORS.txt for the list of Swift project authors
//
//===----------------------------------------------------------------------===//

#define DEBUG_TYPE "TFUtilities"
#include "TFUtilities.h"
#include "TFConstExpr.h"
#include "TFDeviceSupport.h"
#include "swift/AST/ASTContext.h"
#include "swift/AST/DiagnosticsSIL.h"
#include "swift/AST/GenericSignatureBuilder.h"
#include "swift/AST/Module.h"
#include "swift/SIL/SILBuilder.h"
#include "swift/SIL/SILConstants.h"
#include "swift/SIL/SILModule.h"
#include "llvm/ADT/StringExtras.h"
#include "llvm/ADT/StringSwitch.h"
#include "llvm/Support/CommandLine.h"
#ifdef SWIFT_ENABLE_TENSORFLOW
#include "tensorflow/c/c_api.h"
#endif

using namespace swift;
using namespace tf;
typedef SILTensorOpInfo::OperandClass OperandClass;

template <typename... T, typename... U>
static InFlightDiagnostic diagnose(ASTContext &Context, SourceLoc loc,
                                   Diag<T...> diag, U &&... args) {
  return Context.Diags.diagnose(loc, diag, std::forward<U>(args)...);
}

static llvm::cl::opt<bool> TFDumpIntermediates(
    "tf-dump-intermediates", llvm::cl::init(false),
    llvm::cl::desc("Dump intermediate results in TensorFlow passes"));

static llvm::cl::opt<bool> TFDumpIntermediatesToTmp(
    "tf-dump-intermediates-tmp", llvm::cl::init(false),
    llvm::cl::desc("Dump intermediate results in "
                   "TensorFlow passes to files in /tmp"));

static raw_ostream &getTmpLoggingStream() {
  // If we are supposed to dump the intermediates into /tmp, set that up now.
  SmallString<64> resultPath;
  int resultFD = -1;
  auto error = llvm::sys::fs::createTemporaryFile("tf-dump-intermediates",
                                                  "txt", resultFD, resultPath);

  // If we had an error, print something to stderr, but keep going.
  if (error) {
    llvm::errs() << "error opening -tf-dump-intermediates logging file '"
                 << resultPath.str() << "'!\n";
    return llvm::errs();
  }

  // This file never gets closed since the raw_ostream is immortal.
  return *new llvm::raw_fd_ostream(resultFD, /*shouldClose*/ true,
                                   /*unbuffered*/ true);
}

/// If the -tf-dump-intermediates flag has been passed, return a pointer to
/// the stream that we should print debug dump information to.  Otherwise,
/// return null.  This is used for integration unit tests and debugging.
llvm::raw_ostream *tf::getTFDumpIntermediateStream() {
  // If the -tf-dump-intermediates flag was passed, dump to stdout.
  if (TFDumpIntermediates)
    return &llvm::outs();

  if (!TFDumpIntermediatesToTmp)
    return nullptr;

  // Lazily initialize the logging stream.
  static llvm::raw_ostream &fileStream = getTmpLoggingStream();
  return &fileStream;
}

/// If the specified decl has a single stored field, return it.  Otherwise
/// return null.
VarDecl *tf::getFieldIfContainsSingleField(NominalTypeDecl *decl) {
  // Check to see if there is a single stored field.
  auto fieldIt = decl->getStoredProperties().begin();
  if (fieldIt == decl->getStoredProperties().end())
    return nullptr;
  auto result = *fieldIt++;
  if (fieldIt != decl->getStoredProperties().end())
    return nullptr;
  return result;
}

bool tf::isTensorHandle(SILType ty) {
  return isTensorHandle(ty.getASTType());
}

bool tf::isOpaqueHandle(SILType ty) {
  return isOpaqueHandle(ty.getASTType());
}

/// Determine whether the specified type is one of our well-known types, and
/// if so, which one it is.
TFValueKind tf::classifyTensorFlowValue(SILType ty) {
  return classifyTensorFlowValue(ty.getASTType());
}

/// Return true if the specified type is TensorHandle<T>, ResourceHandle, or
/// VariantHandle.
bool tf::isTensorFlowValue(SILType ty) {
  return (bool)isTensorFlowValue(ty.getASTType());
}

static bool is64(Type ty) {
  return ty->getASTContext().LangOpts.Target.isArch64Bit();
}

/// This function maps a Swift type (either a language type like Float or an
/// LLVM Builtin type like Builtin.f32) into the TensorFlow TF_DataType value.
///
/// This returns 0 (which is an invalid tensorflow type ID) on error.
///
unsigned tf::convertSwiftTypeToTF(Type ty) {
#ifdef SWIFT_ENABLE_TENSORFLOW
  // Handle wrappers like Float, which come up in TensorHandle<Float>
  if (auto *s = ty->getAs<StructType>()) {
    // Make sure the type is defined inside the Swift module.
    auto context = s->getDecl()->getDeclContext()->getParentModule();
    if (!context || context->getName().str() != "Swift")
      return 0;

    return llvm::StringSwitch<unsigned>(s->getDecl()->getNameStr())
        .Case("Bool", TF_BOOL)
        .Case("Int8", TF_INT8)
        .Case("UInt8", TF_UINT8)
        .Case("Int16", TF_INT16)
        .Case("UInt16", TF_UINT16)
        .Case("Int32", TF_INT32)
        .Case("UInt32", TF_UINT32)
        .Case("Int64", TF_INT64)
        .Case("UInt64", TF_UINT64)
        .Case("Int8", TF_INT8)
        .Case("UInt8", TF_UINT8)
        .Case("BFloat16", TF_BFLOAT16)
        .Case("Float", TF_FLOAT)
        .Case("Double", TF_DOUBLE)
        .Case("Int", is64(s) ? TF_INT64 : TF_INT32)
        .Case("UInt", is64(s) ? TF_UINT64 : TF_UINT32)
        .Case("String", TF_STRING)
        .Default(0);
  }

  // BuiltinIntegerType doesn't carry sign information, which TensorFlow needs,
  // so we can't rely on getting type information from the builtin types
  // themselves.  For now we'll just use signed types.
  if (auto *BII = ty->getAs<BuiltinIntegerType>()) {
    if (BII->getWidth().isPointerWidth())
      return is64(ty) ? TF_INT64 : TF_INT32;

    switch (BII->getFixedWidth()) {
    case 1:
      return TF_BOOL;
    case 8:
      return TF_INT8;
    case 16:
      return TF_INT16;
    case 32:
      return TF_INT32;
    case 64:
      return TF_INT64;
    }
  }

  if (auto *BIF = ty->getAs<BuiltinFloatType>()) {
    switch (BIF->getFPKind()) {
    case BuiltinFloatType::IEEE16:
      return TF_HALF;
    case BuiltinFloatType::IEEE32:
      return TF_FLOAT;
    case BuiltinFloatType::IEEE64:
      return TF_DOUBLE;
    case BuiltinFloatType::IEEE80:
    case BuiltinFloatType::IEEE128:
    case BuiltinFloatType::PPC128:
      return 0;
    }
  }

  if (auto *BRPT = ty->getAs<BuiltinRawPointerType>()) {
    return TF_STRING;
  }
#endif
  return 0;
}

/// `ty` must be a valid TensorFlow element type "T", like Builtin.Int32. Turn
/// it into a TensorHandle<T> type.
SILType tf::convertElementTypeToTensorValueType(Type ty,
                                                const ASTContext &ctx) {
  assert(isValidTensorFlowElementType(ty));
  auto decl = ctx.getTensorHandleDecl();
  auto tensorType = BoundGenericClassType::get(decl, /*parent*/ Type(), ty);

  return SILType::getPrimitiveObjectType(tensorType->getCanonicalType());
}

/// If the specified type is a TensorFlow value type, return it.  Otherwise, it
/// must be a primitive type T.  In that case, wrap it to form TensorHandle<T>.
SILType tf::convertElementTypeToTensorValueType(SILType ty) {
  // If this is already TensorHandle<T>, return it.
  if (isTensorFlowValue(ty))
    return ty;

  return convertElementTypeToTensorValueType(ty.getASTType(),
                                             ty.getASTContext());
}

/// Looks up members by `name` in the context of `typeDecl`, `proto` and
/// `module`, and populates `results`.
static void
lookupProtocolRequiredMembers(NominalTypeDecl *typeDecl, ProtocolDecl *proto,
                              DeclName name, ModuleDecl *module,
                              SmallVectorImpl<ValueDecl *> &results) {
  // Make sure the given type conforms to the given protocol.
  SmallVector<ProtocolConformance *, 2> conformances;
  auto type = typeDecl->getDeclaredInterfaceType();
  typeDecl->lookupConformance(module, proto, conformances);
  assert(!conformances.empty() && "Type doesn't conform to the protocol?");
  // Look up nominal type candidates and protocol requirement candidates.
  SmallVector<ValueDecl *, 2> lookupResults;
  typeDecl->lookupQualified(type, name, NLOptions::NL_ProtocolMembers, nullptr,
                            lookupResults);
  // Append matches to results.
  for (ValueDecl *decl : lookupResults)
    results.push_back(decl);
}

SILFunction *tf::findSILFunctionForRequiredProtocolMember(
    NominalTypeDecl *typeDecl, ProtocolDecl *proto, DeclName name,
    ModuleDecl *module, SILModule &silModule) {
  SmallVector<ValueDecl *, 4> results;
  lookupProtocolRequiredMembers(typeDecl, proto, name, module, results);
  for (auto *result : results) {
    std::string name = SILDeclRef(result).mangle();
    if (auto *fn = silModule.findFunction(name, SILLinkage::PublicExternal))
      return fn;
  }
  return nullptr;
}

SubstitutionMap tf::getSingleSubstitutionMapForElementTypeAndSignature(
    Type ty, GenericSignature *genericSig) {
  assert(genericSig->getGenericParams().size() == 1);
  return SubstitutionMap::get(genericSig,
                              [&](SubstitutableType *t) { return ty; },
                              LookUpConformanceInSignature(*genericSig));
}

SubstitutionMap tf::getSingleSubstitutionMapForElementType(Type ty,
                                                           ASTContext &ctx) {
  // FIXME: consider storing `genericSig` somewhere to avoid rebuilding it
  // each time.
  auto builder = GenericSignatureBuilder(ctx);
  builder.addGenericParameter(GenericTypeParamType::get(0, 0, ctx));
  auto *genericSig = std::move(builder).computeGenericSignature(SourceLoc());
  return getSingleSubstitutionMapForElementTypeAndSignature(ty, genericSig);
}

/// Analyze the specified SIL instruction and return a SILTensorOpInfo result if
/// the instruction is a valid tensor operation.  This is the way that
/// SILTensorOpInfo's are created.
Optional<SILTensorOpInfo> SILTensorOpInfo::decode(SILInstruction *inst) {
  // Tensor operations are builtin instructions and apply instructions.
  if (auto *builtin = dyn_cast<BuiltinInst>(inst)) {
    SILTensorOpInfo toiInfo(builtin);
    if (toiInfo.decodeBuiltin())
      return toiInfo;
  }
  return None;
}

typedef std::pair<StringRef, OperandClass> AttributeEntry;

/// Given a builtin name that refer to a tensorflow op function, this returns
/// the op name and operand clases and returns an empty string.  If the string
/// provided is invalid, this returns an error message to present.
static std::string
decodeTensorOpName(StringRef name, StringRef &opName,
                   SmallVectorImpl<AttributeEntry> &operandClasses) {
  // Decode the base name for the op.
  auto pos = name.find(",");
  opName = name.substr(0, pos);
  if (pos == StringRef::npos)
    return "";
  name = name.substr(pos);

  // Parse out operand information.
  while (!name.empty()) {
    assert(name[0] == ',');
    name = name.drop_front(1);

    pos = name.find(",");
    if (pos == StringRef::npos)
      pos = name.size();

    // Parse out the attribute name.  If it contains a $, then parse out the
    // OperandClass as well.
    auto attrName = name.substr(0, pos);

    // Figure out what the suffix is (if any) and reject invalid suffixes if
    // present.
    auto dollarLoc = attrName.find('$');

    auto opClass = OperandClass::Normal;
    if (dollarLoc != StringRef::npos) {
      auto suffix = attrName.drop_front(dollarLoc + 1);
      if (auto res = SILTensorOpInfo::getOperandClass(suffix))
        opClass = res.getValue();
      else {
        return "invalid attribute modifier '" + attrName.str() + "'";
      }
    }

    // Slice the suffix off the attribute name and add the decoded version.
    operandClasses.push_back({attrName.substr(0, dollarLoc), opClass});
    name = name.substr(pos);
  }

  return "";
}

/// The vast majority of interesting tensor operations are builtin instructions,
/// which come from the user-exposed #tfop() syntax.
bool SILTensorOpInfo::decodeBuiltin() {
  builtinName = inst->getName().str();

  // If the builtin doesn't start with our magic prefix, then it isn't an op.
  if (!builtinName.startswith("__tfop_"))
    return false;

  // This helper emits a diagnostic if the #tfop descriptor is malformed in a
  // way that prevents it from ever working.  Errors that are a result of a
  // client's misuse of the op is checked by checkAttributeConstants, because
  // the location information is far more important to get right there.
  auto diagInvalid = [&](std::string problem) {
    diagnose(inst->getModule().getASTContext(), inst->getLoc().getSourceLoc(),
             diag::tfop_invalid_tfop, problem);
  };

  // Ok, it is, decode and validate it.
  auto errStr = decodeTensorOpName(builtinName.substr(strlen("__tfop_")),
                                   opName, operandClasses);
  if (!errStr.empty()) {
    diagInvalid(errStr);
    return false;
  }

  // Validate that this instruction is ok.
  if (inst->getNumOperands() != operandClasses.size()) {
    diagInvalid("op has " + llvm::utostr(operandClasses.size()) +
                " operand classes, but " +
                llvm::utostr(inst->getNumOperands()) +
                " inputs and attributes");
    return false;
  }

  return true;
}

/// Return the string suffix for the specified attribute modifier.
const char *SILTensorOpInfo::getOperandClassSuffix(OperandClass opClass) {
  switch (opClass) {
  case OperandClass::Input:
    return "$in";
  case OperandClass::Normal:
    return "";
  case OperandClass::Tensor:
    return "$tensor";
  case OperandClass::Shape:
    return "$shape";
  case OperandClass::Array:
    return "$array";
<<<<<<< HEAD
  case OperandClass::ArrayElement:
    return "$elt";
  case OperandClass::ShapeArray:
    return "$shapearray";
  case OperandClass::Out:
    return "$out";
=======
>>>>>>> 81350663
  }
}

/// Return the operand class of the specified string form like "tensor"
llvm::Optional<OperandClass>
SILTensorOpInfo::getOperandClass(StringRef suffix) {
  return llvm::StringSwitch<llvm::Optional<OperandClass>>(suffix)
      .Case("in", OperandClass::Input)
      .Case("", OperandClass::Normal)
      .Case("tensor", OperandClass::Tensor)
      .Case("shape", OperandClass::Shape)
      .Case("array", OperandClass::Array)
<<<<<<< HEAD
      .Case("elt", OperandClass::ArrayElement)
      .Case("shapearray", OperandClass::ShapeArray)
      .Case("out", OperandClass::Out)
=======
>>>>>>> 81350663
      .Default(None);
}

//===----------------------------------------------------------------------===//
// GraphOperationDecoder implementation
//===----------------------------------------------------------------------===//

/// Return the device attribute associated with `inst`, which is required to
/// exist.
StringRef GraphOperationInfo::getDeviceString() const {
  auto attr = inst->getAttributeNamed(DEVICE_ATTR);
  assertWithDump(attr.hasValue(), "Tensor op instruction has no device string");
  return attr.getValue().getStringValue();
}

void GraphOperationInfo::assertWithDump(bool cond,
                                        const char *assertMsg) const {
#ifndef NDEBUG
  if (cond)
    return;
  inst->dump();
  llvm_unreachable(assertMsg);
#endif // NDEBUG
}

/// Decode the name of a graph_op into its TensorFlow op name and a list of
/// information about the operands.
StringRef
GraphOperationInfo::decodeName(SmallVectorImpl<InputMarker> &inputInfo) {
  auto name = inst->getName().str();
  auto pos = name.find(',');
  auto opName = name.substr(0, pos);

  while (pos != StringRef::npos) {
    name = name.drop_front(pos + 1);
    pos = name.find(',');
    auto letter = name.substr(0, pos);
    assertWithDump(letter.size() == 1, "malformed graph_op instruction");
    InputMarker kind;
    switch (letter[0]) {
    case 's':
      kind = InputMarker::IM_Scalar;
      break;
    case 'i':
      kind = InputMarker::IM_Normal;
      break;
    case 'L':
      kind = InputMarker::IM_InputList;
      break;
    case 'e':
      kind = InputMarker::IM_InputListElt;
      break;
    default:
      assertWithDump(false, "malformed graph_op instruction");
    }
    inputInfo.push_back(kind);
  }

  return opName;
}

/// Given an attribute name like foo$tensor, decode the name and the class.  If
/// there is no modifier specified, this defaults to OperandClass::Normal.
std::pair<StringRef, SILTensorOpInfo::OperandClass>
GraphOperationInfo::decodeAttributeName(Identifier name) {
  auto nameStr = name.str();
  // Figure out what the suffix is (if any).
  auto dollarLoc = nameStr.find('$');

  auto opClass = OperandClass::Normal;
  if (dollarLoc != StringRef::npos) {
    auto suffix = nameStr.drop_front(dollarLoc + 1);
    if (auto res = SILTensorOpInfo::getOperandClass(suffix))
      opClass = res.getValue();
    else {
      std::string msg = "invalid attribute modifier '" + name.str().str() + "'";
      llvm_unreachable(msg.c_str());
    }
  }

  // Slice the suffix off the attribute name and add the decoded version.
  return {nameStr.substr(0, dollarLoc), opClass};
}

int64_t GraphOperationInfo::getIntAttr(unsigned attrIdx,
                                       StringRef attrName) const {
  auto attr = inst->getAttribute(attrIdx);
  auto attrInfo = GraphOperationInfo::decodeAttributeName(attr.name);
  assert(attrInfo.first == attrName);
  auto attrValue = attr.value;
  return attrValue.getIntegerValue().getLimitedValue();
}

std::string GraphOperationInfo::getStringAttr(unsigned attrIdx,
                                              StringRef attrName) const {
  auto attr = inst->getAttribute(attrIdx);
  auto attrInfo = GraphOperationInfo::decodeAttributeName(attr.name);
  assert(attrInfo.first == attrName);
  auto attrValue = attr.value;
  return attrValue.getStringValue().str();
}

//===----------------------------------------------------------------------===//
// Source Location Manipulation Helpers
//===----------------------------------------------------------------------===//

/// The SIL location for operations we process are usually deep in the bowels
/// of the tensor library code, which are all implementation details to the
/// user.  As such, walk the inlining location of the specified node to return
/// the first location *outside* of the tensor implementation goop.
SILDebugLocation tf::skipInternalLocations(SILDebugLocation loc) {
  auto ds = loc.getScope();

  if (!ds || loc.getLocation().getSourceLoc().isValid())
    return loc;

  // Zip through inlined call site information that came from the
  // implementation guts of the tensor library.  We want to report the
  // message inside the user's code, not in the guts we inlined through.
  for (; auto ics = ds->InlinedCallSite; ds = ics) {
    // Stop if ds is already inside a valid function location.
    if (SILFunction *F = ds->getInlinedFunction()) {
      if (F->getLocation().getSourceLoc().isValid())
        break;
    }
    // If we found a valid inlined-into location, then we are good.
    if (ics->Loc.getSourceLoc().isValid())
      return SILDebugLocation(ics->Loc, ics);
  }

  return loc;
}

SILLocation tf::getUserSourceLocation(SILValue value) {
  if (auto *inst = dyn_cast<SILInstruction>((SILNode *)value))
    return getUserSourceLocation(inst);
  return getUserSourceLocation(value.getDebugLocation());
}

/// Get the user's source location for the specified instruction.  Because it
/// is an instruction, we can apply various heuristics to improve the
/// precision of the returned location information.
SILLocation tf::getUserSourceLocation(SILInstruction *inst) {
  // If we have a struct extract from a type like Int, Float, or Tensor of an
  // internal type like Builtin.i64 or TensorHandle, look through it to the
  // higher level type, which will have better source location information.
  //
  // The struct-extract came from the implementation of some operator in the
  // standard library like "+", and we want the source of the parameter.
  if (auto *sei = dyn_cast<StructExtractInst>(inst)) {
    auto outerType = sei->getType().getASTType();
    if (outerType->is<BuiltinType>() || isTensorHandle(outerType)) {
      if (sei->getOperand()) // Could be called after dropAllReferences().
        return getUserSourceLocation(sei->getOperand());
    }
  }

  return getUserSourceLocation(inst->getDebugLocation());
}

/// Create a "Const" tensor operation containing the specified scalars, with
/// the specified shape and elementType (setting dtype).  The resultType is
/// the TensorHandle type to produce, and targetDevice is the device set for
/// the operation.
GraphOperationInst *
tf::createConstTensor(Type elementType, SymbolicValue scalars,
                      SymbolicValue shape, SILType resultType, SILLocation loc,
                      DeviceType targetDevice, SILBuilder &B) {
  auto &context = B.getASTContext();
  auto &allocator = context.getAllocator();

  // Ensure that the array of initializer values is in the module's allocator.
  scalars = scalars.cloneInto(allocator);
  shape = shape.cloneInto(allocator);
  assert(shape.getKind() == SymbolicValue::Array &&
         "expected array constants for scalars and shape");

  SmallVector<GraphOperationAttribute, 8> attributes;

  // Add a dtype attribute for the array element.
  attributes.push_back(
      {context.getIdentifier("dtype"),
       SymbolicValue::getMetatype(elementType->getCanonicalType())});

  // Add an attribute for the value$tensor attribute.
  auto tensorSuffix = SILTensorOpInfo::getOperandClassSuffix(
      SILTensorOpInfo::OperandClass::Tensor);
  attributes.push_back(
      {context.getIdentifier(std::string("value") + tensorSuffix), scalars});

  // Add the shape$shape attribute if we have an array value.
  if (scalars.getKind() == SymbolicValue::Array) {
    auto shapeId = SILTensorOpInfo::OperandClass::Shape;
    auto shapeSuffix = SILTensorOpInfo::getOperandClassSuffix(shapeId);
    attributes.push_back(
        {context.getIdentifier(std::string("shape") + shapeSuffix), shape});
  }

  // All graph_op's get a device.
  attributes.push_back(
      {context.getIdentifier(DEVICE_ATTR),
       SymbolicValue::getString(getDeviceString(targetDevice), allocator)});

  // Finally build a new graphop instruction with the simplified operands.
  return B.createGraphOperation(loc, context.getIdentifier("Const"),
                                /*operands*/ {}, attributes, resultType);
}

GraphOperationInst *
tf::createTensorToInt1Inst(SILValue value, SILBuilder &builder,
                           SILLocation location,
                           GraphFunctionDeviceInfo &deviceInfo) {
  ASTContext &context = builder.getASTContext();
  SmallVector<GraphOperationAttribute, 1> attributes;
  deviceInfo.handleDevicePlacement(
      "tf_tensor_to_i1",
      /*opDevice*/ getDeviceString(DeviceType::ALL),
      builder.getModule().getASTContext(), attributes);
  GraphOperationInst *condValue = builder.createGraphOperation(
      location, context.getIdentifier("tf_tensor_to_i1"),
      /*operands*/ {value}, attributes,
      {SILType::getBuiltinIntegerType(1, context)});
  assert(condValue->getNumResults() == 1);
  return condValue;
}

//===----------------------------------------------------------------------===//
// TensorFunctionClassifier Implementation
//===----------------------------------------------------------------------===//

/// Return true if the specified function is the top-level context that
/// tensor partitioning should be applied to.  This returns false (for
/// example) for inlined functions that take and return tensors, since we
/// know that they are either unreachable or will be inlined into any
/// clients that use them.
bool TensorFunctionClassifier::shouldBePartitioned(SILFunction *fn) {
  // Ignore transparent functions.
  if (fn->isTransparent())
    return false;

  auto hasInlinableAttrs = [&](Decl *decl) -> bool {
    if (decl->getAttrs().hasAttribute<InlinableAttr>())
      return true;
    return false;
  };

  // Don't transform functions that are marked @_inlineable or inline(always)
  // unless they are a thunk.  Thunks are only generated for inherently
  // interesting declarations.
  if (!fn->isThunk()) {
    if (fn->getInlineStrategy() == AlwaysInline)
      return false;

    if (auto dc = fn->getDeclContext()) {
      if (auto fnDecl = dc->getInnermostDeclarationDeclContext()) {
        if (hasInlinableAttrs(fnDecl))
          return false;

        // If this is an accessor for a computed property, check the property
        // for @_inlineable as well.
        if (auto *fd = dyn_cast<AccessorDecl>(fnDecl))
          if (hasInlinableAttrs(fd->getStorage()))
            return false;
      }
    }
  }

  // Graph functions always get partitioned because they can be used as
  // attributes.
  if (fn->getLoweredFunctionType()->getRepresentation() ==
      SILFunctionType::Representation::TensorFlow)
    return true;

  // If the function is marked public, but it isn't marked inlinable, then it is
  // a public entrypoint that cannot be deabstracted through, so we must
  // transform it.
  //
  // TODO: It will probably be a common error to forget to add the inlinable
  // attributes, we should either infer the attribute or produce better QoI that
  // suggests adding it when an error occurs.
  if (fn->getLinkage() == SILLinkage::Public)
    return true;

  // If the function is explicitly marked @noinline, then it should be
  // partitioned, even if it otherwise looks like it shouldn't be.
  if (fn->getInlineStrategy() == NoInline)
    return true;

  // If this is a function that was inlined from some other module but only
  // exists so we can see into it, don't transform it.  It won't be a canonical
  // declaration for anything anyway.
  if (isAvailableExternally(fn->getLinkage()))
    return false;

  // Something is creating public thunks around 'shared' implementations, which
  // prevents the above check from working.  Check for public functions.
  // FIXME: This should go away when we get deabstraction.
  if (fn->getLinkage() == SILLinkage::Shared)
    if (auto *dc = fn->getDeclContext())
      if (auto *fd = dyn_cast<FuncDecl>(dc))
        if (fd->getFormalAccess() >= AccessLevel::Public)
          return true;

  // Otherwise, the function is either public and inlininable or it is internal
  // to the current module.  In both cases, we check to see if the function
  // takes TensorHandle values as arguments or results.  If so, then we know
  // that it will be inlined away by deabstraction, and we don't need to touch
  // it.
  if (containsTensorFlowValue(fn->getLoweredFunctionType()))
    return false;

  // If it contains no tensor inputs or results, then we are willing to
  // transform it!
  return true;
}

/// Return true if the specified function type has TensorHandle's in its
/// argument or result list, even if they are abstracted by structs or
/// tuples.
bool TensorFunctionClassifier::containsTensorFlowValue(
    CanSILFunctionType fnType) {
  for (auto &result : fnType->getResults())
    if (containsTensorFlowValue(result.getType(),
                                /*checkHigherOrderFunctions*/ true))
      return true;

  for (auto &param : fnType->getParameters())
    if (containsTensorFlowValue(param.getType(),
                                /*checkHigherOrderFunctions*/ true))
      return true;

  return false;
}

bool tf::isShapeArrayPseudoAttr(StringRef attrName, SymbolicValue attrValue) {
  if (attrName != SHAPE_ARRAY_ATTR)
    return false;
  CanType eltType;
  (void)attrValue.getArrayValue(eltType);
  return eltType->getString() == "TensorShape";
}<|MERGE_RESOLUTION|>--- conflicted
+++ resolved
@@ -384,15 +384,8 @@
     return "$shape";
   case OperandClass::Array:
     return "$array";
-<<<<<<< HEAD
-  case OperandClass::ArrayElement:
-    return "$elt";
-  case OperandClass::ShapeArray:
-    return "$shapearray";
   case OperandClass::Out:
     return "$out";
-=======
->>>>>>> 81350663
   }
 }
 
@@ -405,12 +398,7 @@
       .Case("tensor", OperandClass::Tensor)
       .Case("shape", OperandClass::Shape)
       .Case("array", OperandClass::Array)
-<<<<<<< HEAD
-      .Case("elt", OperandClass::ArrayElement)
-      .Case("shapearray", OperandClass::ShapeArray)
       .Case("out", OperandClass::Out)
-=======
->>>>>>> 81350663
       .Default(None);
 }
 
