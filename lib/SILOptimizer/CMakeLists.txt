if(SWIFT_ENABLE_TENSORFLOW)
  find_package(TensorFlow REQUIRED)
  include_directories(BEFORE "${TF_INCLUDE_DIR}")
endif()
add_subdirectory(ARC)
add_subdirectory(Analysis)
add_subdirectory(FunctionSignatureTransforms)
add_subdirectory(IPO)
add_subdirectory(LoopTransforms)
add_subdirectory(Mandatory)
add_subdirectory(PassManager)
add_subdirectory(SILCombiner)
add_subdirectory(Transforms)
add_subdirectory(UtilityPasses)
add_subdirectory(Utils)
add_swift_library(swiftSILOptimizer STATIC
  ${ARC_SOURCES}
  ${ANALYSIS_SOURCES}
  ${SILCOMBINER_SOURCES}
  ${UTILITYPASSES_SOURCES}
  ${UTILS_SOURCES}
  ${PASSMANAGER_SOURCES}
  ${LOOPTRANSFORMS_SOURCES}
  ${MANDATORY_SOURCES}
  ${TRANSFORMS_SOURCES}
  ${IPO_SOURCES}
<<<<<<< HEAD
  LINK_LIBRARIES swiftSIL
  INTERFACE_LINK_LIBRARIES "${TF_LIBRARIES}")
=======
  ${FUNCTIONSIGNATURETRANSFORMS_SOURCES}
  LINK_LIBRARIES swiftSIL)
>>>>>>> 88d305ca
<|MERGE_RESOLUTION|>--- conflicted
+++ resolved
@@ -24,10 +24,6 @@
   ${MANDATORY_SOURCES}
   ${TRANSFORMS_SOURCES}
   ${IPO_SOURCES}
-<<<<<<< HEAD
+  ${FUNCTIONSIGNATURETRANSFORMS_SOURCES}
   LINK_LIBRARIES swiftSIL
-  INTERFACE_LINK_LIBRARIES "${TF_LIBRARIES}")
-=======
-  ${FUNCTIONSIGNATURETRANSFORMS_SOURCES}
-  LINK_LIBRARIES swiftSIL)
->>>>>>> 88d305ca
+  INTERFACE_LINK_LIBRARIES "${TF_LIBRARIES}")