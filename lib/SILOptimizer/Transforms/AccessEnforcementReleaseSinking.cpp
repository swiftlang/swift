//===--- AccessEnforcementReleaseSinking.cpp - release sinking opt ---===//
//
// This source file is part of the Swift.org open source project
//
// Copyright (c) 2014 - 2018 Apple Inc. and the Swift project authors
// Licensed under Apache License v2.0 with Runtime Library Exception
//
// See https://swift.org/LICENSE.txt for license information
// See https://swift.org/CONTRIBUTORS.txt for the list of Swift project authors
//
//===----------------------------------------------------------------------===//
///
/// This function pass sinks releases out of access scopes.
///
/// General case:
/// begin_access A
/// ...
/// strong_release / release_value / destroy
/// end_access
///
/// The release instruction can be sunk below the end_access instruction,
/// This extends the lifetime of the released value, but, might allow us to
/// Mark the access scope as no nested conflict.
//===----------------------------------------------------------------------===//

#define DEBUG_TYPE "access-enforcement-release"

#include "swift/SIL/ApplySite.h"
#include "swift/SIL/DebugUtils.h"
#include "swift/SIL/InstructionUtils.h"
#include "swift/SIL/SILFunction.h"
#include "swift/SILOptimizer/PassManager/Transforms.h"

using namespace swift;

// Returns a bool: If this is a "sinkable" instruction type for this opt
static bool isSinkable(SILInstruction &inst) {
  switch (inst.getKind()) {
  default:
    return false;
  case SILInstructionKind::DestroyValueInst:
  case SILInstructionKind::ReleaseValueInst:
  case SILInstructionKind::ReleaseValueAddrInst:
  case SILInstructionKind::StrongReleaseInst:
  case SILInstructionKind::UnmanagedReleaseValueInst:
    return true;
  }
}

// Returns a bool: If this is a "barrier" instruction for this opt
static bool isBarrier(SILInstruction *inst) {
  // Calls hide many dangers, from checking reference counts, to beginning
  // keypath access, to forcing memory to be live. Checking for these and other
  // possible barries at ever call is certainly not worth it.
  if (FullApplySite::isa(inst) != FullApplySite())
    return true;

  // Don't extend lifetime past any sort of uniqueness check.
  if (mayCheckRefCount(inst))
    return true;

  // Don't extend object lifetime past deallocation.
  if (isa<DeallocationInst>(inst))
    return true;

  // Avoid introducing access conflicts.
  if (isa<BeginAccessInst>(inst) || isa<BeginUnpairedAccessInst>(inst))
    return true;

  if (auto *BI = dyn_cast<BuiltinInst>(inst)) {
    auto kind = BI->getBuiltinKind();
    if (!kind)
      return false; // LLVM intrinsics are not barriers.

    // Whitelist the safe builtin categories. Builtins should generally be
    // treated conservatively, because introducing a new builtin does not
    // require updating all passes to be aware of it.
    switch (kind.getValue()) {
    case BuiltinValueKind::None:
      llvm_unreachable("Builtin must has a non-empty kind.");

      // Unhandled categories don't generate a case. Instead, they result
      // in a build error: enumeration values not handled in switch.
#define BUILTIN(Id, Name, Attrs)

#define BUILTIN_NO_BARRIER(Id)                                                 \
  case BuiltinValueKind::Id:                                                   \
    return false;
#define BUILTIN_CAST_OPERATION(Id, Name, Attrs) BUILTIN_NO_BARRIER(Id)
#define BUILTIN_CAST_OR_BITCAST_OPERATION(Id, Name, Attrs)                     \
  BUILTIN_NO_BARRIER(Id)
#define BUILTIN_BINARY_OPERATION(Id, Name, Attrs) BUILTIN_NO_BARRIER(Id)
#define BUILTIN_BINARY_OPERATION_WITH_OVERFLOW(Id, Name, UncheckedID, Attrs,   \
                                               Overload)                       \
  BUILTIN_NO_BARRIER(Id)
#define BUILTIN_UNARY_OPERATION(Id, Name, Attrs, Overload)                     \
  BUILTIN_NO_BARRIER(Id)
#define BUILTIN_BINARY_PREDICATE(Id, Name, Attrs, Overload)                    \
  BUILTIN_NO_BARRIER(Id)
#define BUILTIN_SIL_OPERATION(Id, Name, Overload)                              \
  case BuiltinValueKind::Id:                                                   \
    llvm_unreachable("SIL operation must be lowered to instructions.");
#define BUILTIN_RUNTIME_CALL(Id, Name, Attrs)                                  \
  case BuiltinValueKind::Id:                                                   \
    return true; // A runtime call could be anything.

#define BUILTIN_SANITIZER_OPERATION(Id, Name, Attrs) BUILTIN_NO_BARRIER(Id)
#define BUILTIN_TYPE_CHECKER_OPERATION(Id, Name) BUILTIN_NO_BARRIER(Id)
#define BUILTIN_TYPE_TRAIT_OPERATION(Id, Name) BUILTIN_NO_BARRIER(Id)
#include "swift/AST/Builtins.def"

    // Handle BUILTIN_MISC_OPERATIONs individually.
    case BuiltinValueKind::Sizeof:
    case BuiltinValueKind::Strideof:
    case BuiltinValueKind::IsPOD:
    case BuiltinValueKind::IsConcrete:
    case BuiltinValueKind::IsBitwiseTakable:
    case BuiltinValueKind::IsSameMetatype:
    case BuiltinValueKind::Alignof:
    case BuiltinValueKind::OnFastPath:
    case BuiltinValueKind::ExtractElement:
    case BuiltinValueKind::InsertElement:
    case BuiltinValueKind::ShuffleVector:
    case BuiltinValueKind::StaticReport:
    case BuiltinValueKind::AssertConf:
    case BuiltinValueKind::StringObjectOr:
    case BuiltinValueKind::UToSCheckedTrunc:
    case BuiltinValueKind::SToUCheckedTrunc:
    case BuiltinValueKind::SToSCheckedTrunc:
    case BuiltinValueKind::UToUCheckedTrunc:
    case BuiltinValueKind::IntToFPWithOverflow:
    case BuiltinValueKind::ZeroInitializer:
    case BuiltinValueKind::Once:
    case BuiltinValueKind::OnceWithContext:
    case BuiltinValueKind::GetObjCTypeEncoding:
    case BuiltinValueKind::Swift3ImplicitObjCEntrypoint:
    case BuiltinValueKind::WillThrow:
    case BuiltinValueKind::CondFailMessage:
    case BuiltinValueKind::PoundAssert:
    case BuiltinValueKind::TypePtrAuthDiscriminator:
    case BuiltinValueKind::GlobalStringTablePointer:
    case BuiltinValueKind::COWBufferForReading:
    case BuiltinValueKind::IntInstrprofIncrement:
    case BuiltinValueKind::GetCurrentAsyncTask:
    case BuiltinValueKind::GetCurrentExecutor:
    case BuiltinValueKind::AutoDiffCreateLinearMapContext:
    case BuiltinValueKind::EndAsyncLet:
    case BuiltinValueKind::CreateTaskGroup:
    case BuiltinValueKind::DestroyTaskGroup:
      return false;

    // Handle some rare builtins that may be sensitive to object lifetime
    // or deinit side effects conservatively.
    case BuiltinValueKind::AllocRaw:
    case BuiltinValueKind::DeallocRaw:
    case BuiltinValueKind::Fence:
    case BuiltinValueKind::AtomicLoad:
    case BuiltinValueKind::AtomicStore:
    case BuiltinValueKind::AtomicRMW:
    case BuiltinValueKind::Unreachable:
    case BuiltinValueKind::CmpXChg:
    case BuiltinValueKind::CondUnreachable:
    case BuiltinValueKind::DestroyArray:
    case BuiltinValueKind::CopyArray:
    case BuiltinValueKind::TakeArrayNoAlias:
    case BuiltinValueKind::TakeArrayFrontToBack:
    case BuiltinValueKind::TakeArrayBackToFront:
    case BuiltinValueKind::AssignCopyArrayNoAlias:
    case BuiltinValueKind::AssignCopyArrayFrontToBack:
    case BuiltinValueKind::AssignCopyArrayBackToFront:
    case BuiltinValueKind::AssignTakeArray:
    case BuiltinValueKind::UnsafeGuaranteed:
    case BuiltinValueKind::UnsafeGuaranteedEnd:
    case BuiltinValueKind::CancelAsyncTask:
    case BuiltinValueKind::StartAsyncLet:
    case BuiltinValueKind::CreateAsyncTaskFuture:
    case BuiltinValueKind::CreateAsyncTaskGroupFuture:
    case BuiltinValueKind::ConvertTaskToJob:
    case BuiltinValueKind::InitializeDefaultActor:
    case BuiltinValueKind::DestroyDefaultActor:
<<<<<<< HEAD
    case BuiltinValueKind::InitializeDistributedRemoteActor:
    case BuiltinValueKind::DestroyDistributedActor:
    case BuiltinValueKind::BuildSerialExecutorRef:
=======
    case BuiltinValueKind::BuildOrdinarySerialExecutorRef:
    case BuiltinValueKind::BuildDefaultActorExecutorRef:
    case BuiltinValueKind::BuildMainActorExecutorRef:
>>>>>>> 3f893dd5
    case BuiltinValueKind::ResumeNonThrowingContinuationReturning:
    case BuiltinValueKind::ResumeThrowingContinuationReturning:
    case BuiltinValueKind::ResumeThrowingContinuationThrowing:
    case BuiltinValueKind::AutoDiffProjectTopLevelSubcontext:
    case BuiltinValueKind::AutoDiffAllocateSubcontext:
      return true;
    }
  }
  return false;
}

// Processes a block bottom-up, keeping a lookout for end_access instructions
// If we encounter a "barrier" we clear out the current end_access
// If we encounter a "release", and we have a current end_access, we sink it
static void processBlock(SILBasicBlock &block) {
  EndAccessInst *bottomEndAccessInst = nullptr;
  for (auto reverseIt = block.rbegin(); reverseIt != block.rend();
       ++reverseIt) {
    SILInstruction &currIns = *reverseIt;
    if (auto *currEAI = dyn_cast<EndAccessInst>(&currIns)) {
      if (!bottomEndAccessInst) {
        bottomEndAccessInst = currEAI;
      }
    } else if (isBarrier(&currIns)) {
      LLVM_DEBUG(llvm::dbgs() << "Found a barrier " << currIns
                              << ", clearing last seen end_access\n");
      bottomEndAccessInst = nullptr;
    } else if (isSinkable(currIns)) {
      LLVM_DEBUG(llvm::dbgs()
                 << "Found a sinkable instruction " << currIns << "\n");
      if (!bottomEndAccessInst) {
        LLVM_DEBUG(
            llvm::dbgs()
            << "Cannot be sunk: no open barrier-less end_access found\n");
        continue;
      }
      LLVM_DEBUG(llvm::dbgs() << "Moving sinkable instruction below "
                              << *bottomEndAccessInst << "\n");
      // We need to avoid iterator invalidation:
      // We know this is not the last instruction of the block:
      // 1) not a TermInst
      // 2) bottomEndAccessInst != nil
      assert(reverseIt != block.rbegin() &&
             "Did not expect a sinkable instruction at block's end");
      // Go back to previous iteration
      auto prevIt = reverseIt;
      --prevIt;
      // Move the instruction after the end_access
      currIns.moveAfter(bottomEndAccessInst);
      // make reverseIt into a valid iterator again
      reverseIt = prevIt;
    }
  }
}

namespace {
struct AccessEnforcementReleaseSinking : public SILFunctionTransform {
  void run() override {
    SILFunction *F = getFunction();
    if (F->empty())
      return;

    // FIXME: Support ownership.
    if (F->hasOwnership())
      return;

    LLVM_DEBUG(llvm::dbgs() << "Running AccessEnforcementReleaseSinking on "
                            << F->getName() << "\n");

    for (SILBasicBlock &currBB : *F) {
      processBlock(currBB);
    }
  }
};
} // namespace

SILTransform *swift::createAccessEnforcementReleaseSinking() {
  return new AccessEnforcementReleaseSinking();
}<|MERGE_RESOLUTION|>--- conflicted
+++ resolved
@@ -178,15 +178,12 @@
     case BuiltinValueKind::ConvertTaskToJob:
     case BuiltinValueKind::InitializeDefaultActor:
     case BuiltinValueKind::DestroyDefaultActor:
-<<<<<<< HEAD
     case BuiltinValueKind::InitializeDistributedRemoteActor:
     case BuiltinValueKind::DestroyDistributedActor:
     case BuiltinValueKind::BuildSerialExecutorRef:
-=======
     case BuiltinValueKind::BuildOrdinarySerialExecutorRef:
     case BuiltinValueKind::BuildDefaultActorExecutorRef:
     case BuiltinValueKind::BuildMainActorExecutorRef:
->>>>>>> 3f893dd5
     case BuiltinValueKind::ResumeNonThrowingContinuationReturning:
     case BuiltinValueKind::ResumeThrowingContinuationReturning:
     case BuiltinValueKind::ResumeThrowingContinuationThrowing:
