//===--- LangOptions.cpp - Language & configuration options ---------------===//
//
// This source file is part of the Swift.org open source project
//
// Copyright (c) 2014 - 2017 Apple Inc. and the Swift project authors
// Licensed under Apache License v2.0 with Runtime Library Exception
//
// See https://swift.org/LICENSE.txt for license information
// See https://swift.org/CONTRIBUTORS.txt for the list of Swift project authors
//
//===----------------------------------------------------------------------===//
//
//  This file defines the LangOptions class, which provides various
//  language and configuration flags.
//
//===----------------------------------------------------------------------===//

#include "swift/Basic/LangOptions.h"
#include "swift/Basic/Platform.h"
#include "swift/Basic/Range.h"
#include "swift/Config.h"
#include "llvm/ADT/Hashing.h"
#include "llvm/ADT/SmallString.h"
#include "llvm/Support/raw_ostream.h"
#include <limits.h>

using namespace swift;

static const StringRef SupportedConditionalCompilationOSs[] = {
  "OSX",
  "macOS",
  "tvOS",
  "watchOS",
  "iOS",
  "Linux",
  "FreeBSD",
  "Windows",
  "Android",
  "PS4",
  "Cygwin",
  "Haiku",
};

static const StringRef SupportedConditionalCompilationArches[] = {
  "arm",
  "arm64",
  "i386",
  "x86_64",
  "powerpc64",
  "powerpc64le",
  "s390x"
};

static const StringRef SupportedConditionalCompilationEndianness[] = {
  "little",
  "big"
};

static const StringRef SupportedConditionalCompilationRuntimes[] = {
  "_ObjC",
  "_Native",
};

static const StringRef SupportedConditionalCompilationTargetEnvironments[] = {
  "simulator",
};

static const PlatformConditionKind AllPublicPlatformConditionKinds[] = {
#define PLATFORM_CONDITION(LABEL, IDENTIFIER) PlatformConditionKind::LABEL,
#define PLATFORM_CONDITION_(LABEL, IDENTIFIER)
#include "swift/AST/PlatformConditionKinds.def"
};

ArrayRef<StringRef> getSupportedConditionalCompilationValues(const PlatformConditionKind &Kind) {
  switch (Kind) {
  case PlatformConditionKind::OS:
    return SupportedConditionalCompilationOSs;
  case PlatformConditionKind::Arch:
    return SupportedConditionalCompilationArches;
  case PlatformConditionKind::Endianness:
    return SupportedConditionalCompilationEndianness;
  case PlatformConditionKind::Runtime:
    return SupportedConditionalCompilationRuntimes;
  case PlatformConditionKind::CanImport:
    return { };
  case PlatformConditionKind::TargetEnvironment:
    return SupportedConditionalCompilationTargetEnvironments;
  }
  llvm_unreachable("Unhandled PlatformConditionKind in switch");
}

PlatformConditionKind suggestedPlatformConditionKind(PlatformConditionKind Kind, const StringRef &V,
                                                     std::vector<StringRef> &suggestedValues) {
  std::string lower = V.lower();
  for (const PlatformConditionKind& candidateKind : AllPublicPlatformConditionKinds) {
    if (candidateKind != Kind) {
      auto supportedValues = getSupportedConditionalCompilationValues(candidateKind);
      for (const StringRef& candidateValue : supportedValues) {
        if (candidateValue.lower() == lower) {
          suggestedValues.clear();
          if (candidateValue != V) {
            suggestedValues.emplace_back(candidateValue);
          }
          return candidateKind;
        }
      }
    }
  }
  return Kind;
}

bool isMatching(PlatformConditionKind Kind, const StringRef &V,
                PlatformConditionKind &suggestedKind, std::vector<StringRef> &suggestions) {
  // Compare against known values, ignoring case to avoid penalizing
  // characters with incorrect case.
  unsigned minDistance = std::numeric_limits<unsigned>::max();
  std::string lower = V.lower();
  auto supportedValues = getSupportedConditionalCompilationValues(Kind);
  for (const StringRef& candidate : supportedValues) {
    if (candidate == V) {
      suggestedKind = Kind;
      suggestions.clear();
      return true;
    }
    unsigned distance = StringRef(lower).edit_distance(candidate.lower());
    if (distance < minDistance) {
      suggestions.clear();
      minDistance = distance;
    }
    if (distance == minDistance)
      suggestions.emplace_back(candidate);
  }
  suggestedKind = suggestedPlatformConditionKind(Kind, V, suggestions);
  return false;
}

bool LangOptions::
checkPlatformConditionSupported(PlatformConditionKind Kind, StringRef Value,
                                PlatformConditionKind &suggestedKind,
                                std::vector<StringRef> &suggestedValues) {
  switch (Kind) {
  case PlatformConditionKind::OS:
  case PlatformConditionKind::Arch:
  case PlatformConditionKind::Endianness:
  case PlatformConditionKind::Runtime:
  case PlatformConditionKind::TargetEnvironment:
    return isMatching(Kind, Value, suggestedKind, suggestedValues);
  case PlatformConditionKind::CanImport:
    // All importable names are valid.
    // FIXME: Perform some kind of validation of the string?
    return true;
  }
  llvm_unreachable("Unhandled enum value");
}

StringRef
LangOptions::getPlatformConditionValue(PlatformConditionKind Kind) const {
  // Last one wins.
  for (auto &Opt : llvm::reverse(PlatformConditionValues)) {
    if (Opt.first == Kind)
      return Opt.second;
  }
  return StringRef();
}

bool LangOptions::
checkPlatformCondition(PlatformConditionKind Kind, StringRef Value) const {
  // Check a special case that "macOS" is an alias of "OSX".
  if (Kind == PlatformConditionKind::OS && Value == "macOS")
    return checkPlatformCondition(Kind, "OSX");

  for (auto &Opt : llvm::reverse(PlatformConditionValues)) {
    if (Opt.first == Kind)
      if (Opt.second == Value)
        return true;
  }

  return false;
}

bool LangOptions::isCustomConditionalCompilationFlagSet(StringRef Name) const {
  return std::find(CustomConditionalCompilationFlags.begin(),
                   CustomConditionalCompilationFlags.end(), Name)
      != CustomConditionalCompilationFlags.end();
}

std::pair<bool, bool> LangOptions::setTarget(llvm::Triple triple) {
  clearAllPlatformConditionValues();

  if (triple.getOS() == llvm::Triple::Darwin &&
      triple.getVendor() == llvm::Triple::Apple) {
    // Rewrite darwinX.Y triples to macosx10.X'.Y ones.
    // It affects code generation on our platform.
    llvm::SmallString<16> osxBuf;
    llvm::raw_svector_ostream osx(osxBuf);
    osx << llvm::Triple::getOSTypeName(llvm::Triple::MacOSX);

    unsigned major, minor, micro;
    triple.getMacOSXVersion(major, minor, micro);
    osx << major << "." << minor;
    if (micro != 0)
      osx << "." << micro;

    triple.setOSName(osx.str());
  }
  Target = std::move(triple);

  bool UnsupportedOS = false;

  // Set the "os" platform condition.
  switch (Target.getOS()) {
  case llvm::Triple::Darwin:
  case llvm::Triple::MacOSX:
    addPlatformConditionValue(PlatformConditionKind::OS, "OSX");
    break;
  case llvm::Triple::TvOS:
    addPlatformConditionValue(PlatformConditionKind::OS, "tvOS");
    break;
  case llvm::Triple::WatchOS:
    addPlatformConditionValue(PlatformConditionKind::OS, "watchOS");
    break;
  case llvm::Triple::IOS:
    addPlatformConditionValue(PlatformConditionKind::OS, "iOS");
    break;
  case llvm::Triple::Linux:
    if (Target.getEnvironment() == llvm::Triple::Android)
      addPlatformConditionValue(PlatformConditionKind::OS, "Android");
    else
      addPlatformConditionValue(PlatformConditionKind::OS, "Linux");
    break;
  case llvm::Triple::FreeBSD:
    addPlatformConditionValue(PlatformConditionKind::OS, "FreeBSD");
    break;
  case llvm::Triple::Win32:
    if (Target.getEnvironment() == llvm::Triple::Cygnus)
      addPlatformConditionValue(PlatformConditionKind::OS, "Cygwin");
    else
      addPlatformConditionValue(PlatformConditionKind::OS, "Windows");
    break;
  case llvm::Triple::PS4:
    if (Target.getVendor() == llvm::Triple::SCEI)
      addPlatformConditionValue(PlatformConditionKind::OS, "PS4");
    else
      UnsupportedOS = false;
    break;
  case llvm::Triple::Haiku:
    addPlatformConditionValue(PlatformConditionKind::OS, "Haiku");
<<<<<<< HEAD
  else if (Target.isOSWASI())
    addPlatformConditionValue(PlatformConditionKind::OS, "WASI");
  else
=======
    break;
  default:
>>>>>>> b7537cf4
    UnsupportedOS = true;
    break;
  }

  bool UnsupportedArch = false;

  // Set the "arch" platform condition.
  switch (Target.getArch()) {
  case llvm::Triple::ArchType::arm:
  case llvm::Triple::ArchType::thumb:
    addPlatformConditionValue(PlatformConditionKind::Arch, "arm");
    break;
  case llvm::Triple::ArchType::aarch64:
    addPlatformConditionValue(PlatformConditionKind::Arch, "arm64");
    break;
  case llvm::Triple::ArchType::ppc64:
    addPlatformConditionValue(PlatformConditionKind::Arch, "powerpc64");
    break;
  case llvm::Triple::ArchType::ppc64le:
    addPlatformConditionValue(PlatformConditionKind::Arch, "powerpc64le");
    break;
  case llvm::Triple::ArchType::x86:
    addPlatformConditionValue(PlatformConditionKind::Arch, "i386");
    break;
  case llvm::Triple::ArchType::x86_64:
    addPlatformConditionValue(PlatformConditionKind::Arch, "x86_64");
    break;
  case llvm::Triple::ArchType::systemz:
    addPlatformConditionValue(PlatformConditionKind::Arch, "s390x");
    break;
  case llvm::Triple::ArchType::wasm32:
    addPlatformConditionValue(PlatformConditionKind::Arch, "wasm32");
    break;
  case llvm::Triple::ArchType::wasm64:
    addPlatformConditionValue(PlatformConditionKind::Arch, "wasm64");
    break;
  default:
    UnsupportedArch = true;
  }

  if (UnsupportedOS || UnsupportedArch)
    return { UnsupportedOS, UnsupportedArch };

  // Set the "_endian" platform condition.
  switch (Target.getArch()) {
  default: llvm_unreachable("undefined architecture endianness");
  case llvm::Triple::ArchType::arm:
  case llvm::Triple::ArchType::thumb:
  case llvm::Triple::ArchType::aarch64:
  case llvm::Triple::ArchType::ppc64le:
  case llvm::Triple::ArchType::x86:
  case llvm::Triple::ArchType::x86_64:
    addPlatformConditionValue(PlatformConditionKind::Endianness, "little");
    break;
  case llvm::Triple::ArchType::ppc64:
  case llvm::Triple::ArchType::systemz:
    addPlatformConditionValue(PlatformConditionKind::Endianness, "big");
    break;
<<<<<<< HEAD
  case llvm::Triple::ArchType::wasm32:
  case llvm::Triple::ArchType::wasm64:
    addPlatformConditionValue(PlatformConditionKind::Endianness, "little");
    break;
  default:
    llvm_unreachable("undefined architecture endianness");
=======
>>>>>>> b7537cf4
  }

  // Set the "runtime" platform condition.
  addPlatformConditionValue(PlatformConditionKind::Runtime,
                            EnableObjCInterop ? "_ObjC" : "_Native");

  // Set the "targetEnvironment" platform condition if targeting a simulator
  // environment. Otherwise _no_ value is present for targetEnvironment; it's
  // an optional disambiguating refinement of the triple.
  if (swift::tripleIsAnySimulator(Target))
    addPlatformConditionValue(PlatformConditionKind::TargetEnvironment,
                              "simulator");

  // If you add anything to this list, change the default size of
  // PlatformConditionValues to not require an extra allocation
  // in the common case.

  return { false, false };
}

bool LangOptions::doesTargetSupportObjCMetadataUpdateCallback() const {
  if (Target.isMacOSX())
    return !Target.isMacOSXVersionLT(10, 14, 4);
  if (Target.isiOS()) // also returns true on tvOS
    return !Target.isOSVersionLT(12, 2);
  if (Target.isWatchOS())
    return !Target.isOSVersionLT(5, 2);

  // Don't assert if we're running on a non-Apple platform; we still
  // want to allow running tests that -enable-objc-interop.
  return false;
}

bool LangOptions::doesTargetSupportObjCGetClassHook() const {
  return doesTargetSupportObjCMetadataUpdateCallback();
}

bool LangOptions::doesTargetSupportObjCClassStubs() const {
  if (Target.isMacOSX())
    return !Target.isMacOSXVersionLT(10, 15);
  if (Target.isiOS()) // also returns true on tvOS
    return !Target.isOSVersionLT(13);
  if (Target.isWatchOS())
    return !Target.isOSVersionLT(6);

  // Don't assert if we're running on a non-Apple platform; we still
  // want to allow running tests that -enable-objc-interop.
  return false;
}<|MERGE_RESOLUTION|>--- conflicted
+++ resolved
@@ -245,14 +245,11 @@
     break;
   case llvm::Triple::Haiku:
     addPlatformConditionValue(PlatformConditionKind::OS, "Haiku");
-<<<<<<< HEAD
-  else if (Target.isOSWASI())
+    break;
+  case llvm::Triple::WASI:
     addPlatformConditionValue(PlatformConditionKind::OS, "WASI");
-  else
-=======
     break;
   default:
->>>>>>> b7537cf4
     UnsupportedOS = true;
     break;
   }
@@ -305,21 +302,14 @@
   case llvm::Triple::ArchType::ppc64le:
   case llvm::Triple::ArchType::x86:
   case llvm::Triple::ArchType::x86_64:
+  case llvm::Triple::ArchType::wasm32:
+  case llvm::Triple::ArchType::wasm64:
     addPlatformConditionValue(PlatformConditionKind::Endianness, "little");
     break;
   case llvm::Triple::ArchType::ppc64:
   case llvm::Triple::ArchType::systemz:
     addPlatformConditionValue(PlatformConditionKind::Endianness, "big");
     break;
-<<<<<<< HEAD
-  case llvm::Triple::ArchType::wasm32:
-  case llvm::Triple::ArchType::wasm64:
-    addPlatformConditionValue(PlatformConditionKind::Endianness, "little");
-    break;
-  default:
-    llvm_unreachable("undefined architecture endianness");
-=======
->>>>>>> b7537cf4
   }
 
   // Set the "runtime" platform condition.
