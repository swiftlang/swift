//===--- Builtins.cpp - Swift Language Builtin ASTs -----------------------===//
//
// This source file is part of the Swift.org open source project
//
// Copyright (c) 2014 - 2017 Apple Inc. and the Swift project authors
// Licensed under Apache License v2.0 with Runtime Library Exception
//
// See https://swift.org/LICENSE.txt for license information
// See https://swift.org/CONTRIBUTORS.txt for the list of Swift project authors
//
//===----------------------------------------------------------------------===//
//
//  This file implements the interface to the Builtin APIs.
//
//===----------------------------------------------------------------------===//

#include "swift/AST/GenericSignatureBuilder.h"
#include "swift/Basic/LLVMContext.h"
#include "swift/AST/ASTContext.h"
#include "swift/AST/Builtins.h"
#include "swift/AST/Module.h"
#include "swift/AST/ParameterList.h"
#include "swift/AST/GenericEnvironment.h"
#include "llvm/ADT/SmallString.h"
#include "llvm/ADT/StringSwitch.h"
#include "llvm/IR/Attributes.h"
#include "llvm/IR/Instructions.h"
#include "llvm/IR/Intrinsics.h"
#include "llvm/IR/LLVMContext.h"
#include <tuple>
using namespace swift;

struct BuiltinExtraInfoTy {
  const char *Attributes;
};

static const BuiltinExtraInfoTy BuiltinExtraInfo[] = {
    {nullptr},
#define BUILTIN(Id, Name, Attrs) {Attrs},
#include "swift/AST/Builtins.def"
};

bool BuiltinInfo::isReadNone() const {
  return strchr(BuiltinExtraInfo[(unsigned)ID].Attributes, 'n') != nullptr;
}

bool IntrinsicInfo::hasAttribute(llvm::Attribute::AttrKind Kind) const {
  // FIXME: We should not be relying on the global LLVM context.
  llvm::AttributeList attrs =
      llvm::Intrinsic::getAttributes(getGlobalLLVMContext(), ID);
  return (attrs.hasAttribute(llvm::AttributeList::FunctionIndex, Kind));
}

Type swift::getBuiltinType(ASTContext &Context, StringRef Name) {
  // Vectors are VecNxT, where "N" is the number of elements and
  // T is the element type.
  if (Name.startswith("Vec")) {
    Name = Name.substr(3);
    StringRef::size_type xPos = Name.find('x');
    if (xPos == StringRef::npos)
      return Type();

    unsigned numElements;
    if (Name.substr(0, xPos).getAsInteger(10, numElements) ||
        numElements == 0 || numElements > 1024)
      return Type();

    Type elementType = getBuiltinType(Context, Name.substr(xPos + 1));
    if (!elementType)
      return Type();

    return BuiltinVectorType::get(Context, elementType, numElements);
  }

  if (Name == "RawPointer")
    return Context.TheRawPointerType;
  if (Name == "NativeObject")
    return Context.TheNativeObjectType;
  if (Name == "UnknownObject")
    return Context.TheUnknownObjectType;
  if (Name == "BridgeObject")
    return Context.TheBridgeObjectType;
  if (Name == "SILToken")
    return Context.TheSILTokenType;
  if (Name == "UnsafeValueBuffer")
    return Context.TheUnsafeValueBufferType;
  
  if (Name == "FPIEEE32")
    return Context.TheIEEE32Type;
  if (Name == "FPIEEE64")
    return Context.TheIEEE64Type;

  if (Name == "Word")
    return BuiltinIntegerType::getWordType(Context);

  if (Name == "IntLiteral")
    return Context.TheIntegerLiteralType;

  // Handle 'int8' and friends.
  if (Name.substr(0, 3) == "Int") {
    unsigned BitWidth;
    if (!Name.substr(3).getAsInteger(10, BitWidth) &&
        BitWidth <= 2048 && BitWidth != 0)  // Cap to prevent insane things.
      return BuiltinIntegerType::get(BitWidth, Context);
  }
  
  // Target specific FP types.
  if (Name == "FPIEEE16")
    return Context.TheIEEE16Type;
  if (Name == "FPIEEE80")
    return Context.TheIEEE80Type;
  if (Name == "FPIEEE128")
    return Context.TheIEEE128Type;
  if (Name == "FPPPC128")
    return Context.ThePPC128Type;

  // AnyObject is the empty class-constrained existential.
  if (Name == "AnyObject")
    return CanType(
      ProtocolCompositionType::get(Context, {},
                                   /*HasExplicitAnyObject=*/true));

  return Type();
}

/// getBuiltinBaseName - Decode the type list of a builtin (e.g. mul_Int32) and
/// return the base name (e.g. "mul").
StringRef swift::getBuiltinBaseName(ASTContext &C, StringRef Name,
                                    SmallVectorImpl<Type> &Types) {
  // builtin-id ::= operation-id ('_' type-id)*
  for (StringRef::size_type Underscore = Name.find_last_of('_');
       Underscore != StringRef::npos; Underscore = Name.find_last_of('_')) {
    
    // Check that the type parameter is well-formed and set it up for returning.
    // This allows operations with underscores in them, like "icmp_eq".
    Type Ty = getBuiltinType(C, Name.substr(Underscore + 1));
    if (Ty.isNull()) break;
    
    Types.push_back(Ty);
    
    Name = Name.substr(0, Underscore);
  }
  
  std::reverse(Types.begin(), Types.end());
  return Name;
}

/// Build a builtin function declaration.
static FuncDecl *
getBuiltinFunction(Identifier Id, ArrayRef<Type> argTypes, Type ResType,
                   FunctionType::ExtInfo Info = FunctionType::ExtInfo()) {
  auto &Context = ResType->getASTContext();
  
  ModuleDecl *M = Context.TheBuiltinModule;
  DeclContext *DC = &M->getMainFile(FileUnitKind::Builtin);

  SmallVector<ParamDecl*, 4> params;
  for (Type argType : argTypes) {
    auto PD = new (Context)
        ParamDecl(VarDecl::Specifier::Default, SourceLoc(), SourceLoc(),
                  Identifier(), SourceLoc(), Identifier(), DC);
    PD->setInterfaceType(argType);
    PD->setValidationToChecked();
    PD->setImplicit();
    params.push_back(PD);
  }

  auto *paramList = ParameterList::create(Context, params);
  
  DeclName Name(Context, Id, paramList);
  auto FD = FuncDecl::create(Context, /*StaticLoc=*/SourceLoc(),
                             StaticSpellingKind::None,
                             /*FuncLoc=*/SourceLoc(),
                             Name, /*NameLoc=*/SourceLoc(),
                             /*Throws=*/false, /*ThrowsLoc=*/SourceLoc(),
                             /*GenericParams=*/nullptr,
                             paramList,
                             TypeLoc::withoutLoc(ResType), DC);
  FD->computeType(Info);
  FD->setValidationToChecked();
  FD->setImplicit();
  FD->setAccess(AccessLevel::Public);
  return FD;
}

/// Build a builtin function declaration.
static FuncDecl *
getBuiltinGenericFunction(Identifier Id,
                          ArrayRef<AnyFunctionType::Param> ArgParamTypes,
                          Type ResType,
                          GenericParamList *GenericParams,
                          GenericEnvironment *Env,
                          // SWIFT_ENABLE_TENSORFLOW
                          bool Rethrows = false) {
  assert(GenericParams && "Missing generic parameters");
  auto &Context = ResType->getASTContext();

  ModuleDecl *M = Context.TheBuiltinModule;
  DeclContext *DC = &M->getMainFile(FileUnitKind::Builtin);

  SmallVector<ParamDecl*, 4> params;
  for (unsigned i = 0, e = ArgParamTypes.size(); i < e; i++) {
    auto paramIfaceType = ArgParamTypes[i].getPlainType();
    auto specifier =
      VarDecl::getParameterSpecifierForValueOwnership(
        ArgParamTypes[i].getParameterFlags().getValueOwnership());
    auto PD = new (Context) ParamDecl(specifier,
                                      SourceLoc(), SourceLoc(),
                                      Identifier(), SourceLoc(),
                                      Identifier(), DC);
    PD->setInterfaceType(paramIfaceType);
    PD->setValidationToChecked();
    PD->setImplicit();
    params.push_back(PD);
  }

  auto *paramList = ParameterList::create(Context, params);

  DeclName Name(Context, Id, paramList);
  auto func = FuncDecl::create(Context, /*StaticLoc=*/SourceLoc(),
                               StaticSpellingKind::None,
                               /*FuncLoc=*/SourceLoc(),
                               Name, /*NameLoc=*/SourceLoc(),
                               // SWIFT_ENABLE_TENSORFLOW
                               /*Throws=*/ Rethrows, /*ThrowsLoc=*/SourceLoc(),
                               GenericParams,
                               paramList,
                               TypeLoc::withoutLoc(ResType), DC);

  func->setGenericEnvironment(Env);
  func->computeType();
  func->setValidationToChecked();
  func->setImplicit();
  func->setAccess(AccessLevel::Public);
  // SWIFT_ENABLE_TENSORFLOW
  if (Rethrows)
    func->getAttrs().add(new (Context) RethrowsAttr(/*ThrowsLoc*/ SourceLoc()));

  return func;
}

/// Build a getelementptr operation declaration.
static ValueDecl *getGepRawOperation(Identifier Id, Type ArgType) {
  auto &Context = ArgType->getASTContext();
  
  // This is always "(i8*, IntTy) -> i8*"
  Type ArgElts[] = { Context.TheRawPointerType, ArgType };
  Type ResultTy = Context.TheRawPointerType;
  return getBuiltinFunction(Id, ArgElts, ResultTy);
}

static ValueDecl *getStringObjectOrOperation(Identifier Id, Type ArgType) {
  return getBuiltinFunction(Id, {ArgType, ArgType}, ArgType);
}

/// Build a binary operation declaration.
static ValueDecl *getBinaryOperation(Identifier Id, Type ArgType) {
  return getBuiltinFunction(Id, { ArgType, ArgType }, ArgType);
}

/// Build a declaration for a binary operation with overflow.
static ValueDecl *getBinaryOperationWithOverflow(Identifier Id,
                                                 Type ArgType) {
  auto &Context = ArgType->getASTContext();
  Type ShouldCheckForOverflowTy = BuiltinIntegerType::get(1, Context);
  Type ArgElts[] = { ArgType, ArgType, ShouldCheckForOverflowTy };
  Type OverflowBitTy = BuiltinIntegerType::get(1, Context);
  TupleTypeElt ResultElts[] = { ArgType, OverflowBitTy };
  Type ResultTy = TupleType::get(ResultElts, Context);
  return getBuiltinFunction(Id, ArgElts, ResultTy);
}

static ValueDecl *getUnaryOperation(Identifier Id, Type ArgType) {
  return getBuiltinFunction(Id, { ArgType }, ArgType);
}

/// Build a binary predicate declaration.
static ValueDecl *getBinaryPredicate(Identifier Id, Type ArgType) {
  auto &Context = ArgType->getASTContext();

  Type ArgElts[] = { ArgType, ArgType };
  Type ResultTy = BuiltinIntegerType::get(1, Context);
  if (auto VecTy = ArgType->getAs<BuiltinVectorType>()) {
    ResultTy = BuiltinVectorType::get(Context, ResultTy,
                                      VecTy->getNumElements());
  }
  return getBuiltinFunction(Id, ArgElts, ResultTy);
}

/// Build a cast.  There is some custom type checking here.
static ValueDecl *getCastOperation(ASTContext &Context, Identifier Id,
                                   BuiltinValueKind VK,
                                   ArrayRef<Type> Types) {
  if (Types.empty() || Types.size() > 2) return nullptr;
  Type Input = Types[0];
  Type Output = Types.size() == 2 ? Types[1] : Type();

  // If both types are vectors, look through the vectors.
  Type CheckInput = Input;
  Type CheckOutput = Output;
  bool UnwrappedVector = false;
  auto InputVec = Input->getAs<BuiltinVectorType>();
  auto OutputVec = Output.isNull()? nullptr :Output->getAs<BuiltinVectorType>();
  if (InputVec && OutputVec &&
      InputVec->getNumElements() == OutputVec->getNumElements()) {
    UnwrappedVector = true;
    CheckInput = InputVec->getElementType();
    CheckOutput = OutputVec->getElementType();
  }

  // Custom type checking.  We know the one or two types have been subjected to
  // the "isBuiltinTypeOverloaded" predicate successfully.
  switch (VK) {
  default: llvm_unreachable("Not a cast operation");

  case BuiltinValueKind::Trunc:
    if (CheckOutput.isNull() ||
        !CheckInput->is<BuiltinIntegerType>() ||
        !CheckOutput->is<BuiltinIntegerType>() ||
        CheckInput->castTo<BuiltinIntegerType>()->getLeastWidth() <=
          CheckOutput->castTo<BuiltinIntegerType>()->getGreatestWidth())
      return nullptr;
    break;
  case BuiltinValueKind::TruncOrBitCast:
    if (CheckOutput.isNull() ||
        !CheckInput->is<BuiltinIntegerType>() ||
        !CheckOutput->is<BuiltinIntegerType>() ||
        CheckInput->castTo<BuiltinIntegerType>()->getLeastWidth() <
          CheckOutput->castTo<BuiltinIntegerType>()->getGreatestWidth())
      return nullptr;
    break;
      
  case BuiltinValueKind::ZExt:
  case BuiltinValueKind::SExt: {
    if (CheckOutput.isNull() ||
        !CheckInput->is<BuiltinIntegerType>() ||
        !CheckOutput->is<BuiltinIntegerType>() ||
        CheckInput->castTo<BuiltinIntegerType>()->getGreatestWidth() >=
          CheckOutput->castTo<BuiltinIntegerType>()->getLeastWidth())
      return nullptr;
    break;
  }
  case BuiltinValueKind::ZExtOrBitCast:
  case BuiltinValueKind::SExtOrBitCast: {
    if (CheckOutput.isNull() ||
        !CheckInput->is<BuiltinIntegerType>() ||
        !CheckOutput->is<BuiltinIntegerType>() ||
        CheckInput->castTo<BuiltinIntegerType>()->getGreatestWidth() >
          CheckOutput->castTo<BuiltinIntegerType>()->getLeastWidth())
      return nullptr;
    break;
  }

  case BuiltinValueKind::FPToUI:
  case BuiltinValueKind::FPToSI:
    if (CheckOutput.isNull() || !CheckInput->is<BuiltinFloatType>() ||
        !CheckOutput->is<BuiltinIntegerType>())
      return nullptr;
    break;

  case BuiltinValueKind::UIToFP:
  case BuiltinValueKind::SIToFP:
    if (CheckOutput.isNull() || !CheckInput->is<BuiltinIntegerType>() ||
        !CheckOutput->is<BuiltinFloatType>())
      return nullptr;
    break;

  case BuiltinValueKind::FPTrunc:
    if (CheckOutput.isNull() ||
        !CheckInput->is<BuiltinFloatType>() ||
        !CheckOutput->is<BuiltinFloatType>() ||
        CheckInput->castTo<BuiltinFloatType>()->getFPKind() <=
        CheckOutput->castTo<BuiltinFloatType>()->getFPKind())
      return nullptr;
    break;
  case BuiltinValueKind::FPExt:
    if (CheckOutput.isNull() ||
        !CheckInput->is<BuiltinFloatType>() ||
        !CheckOutput->is<BuiltinFloatType>() ||
        CheckInput->castTo<BuiltinFloatType>()->getFPKind() >=
        CheckOutput->castTo<BuiltinFloatType>()->getFPKind())
      return nullptr;
    break;

  case BuiltinValueKind::PtrToInt:
    // FIXME: Do we care about vectors of pointers?
    if (!CheckOutput.isNull() || !CheckInput->is<BuiltinIntegerType>() ||
        UnwrappedVector)
      return nullptr;
    Output = Input;
    Input = Context.TheRawPointerType;
    break;
  case BuiltinValueKind::IntToPtr:
    // FIXME: Do we care about vectors of pointers?
    if (!CheckOutput.isNull() || !CheckInput->is<BuiltinIntegerType>() ||
        UnwrappedVector)
      return nullptr;
    Output = Context.TheRawPointerType;
    break;
  case BuiltinValueKind::BitCast:
    if (CheckOutput.isNull()) return nullptr;

    // Support float <-> int bitcast where the types are the same widths.
    if (auto *BIT = CheckInput->getAs<BuiltinIntegerType>())
      if (auto *BFT = CheckOutput->getAs<BuiltinFloatType>())
        if (BIT->isFixedWidth() && BIT->getFixedWidth() == BFT->getBitWidth())
            break;
    if (auto *BFT = CheckInput->getAs<BuiltinFloatType>())
      if (auto *BIT = CheckOutput->getAs<BuiltinIntegerType>())
        if (BIT->isFixedWidth() && BIT->getFixedWidth() == BFT->getBitWidth())
          break;

    // FIXME: Implement bitcast typechecking.
    llvm_unreachable("Bitcast not supported yet!");
    return nullptr;
  }

  return getBuiltinFunction(Id, { Input }, Output);
}

static const char * const GenericParamNames[] = {
  "T",
  "U",
  "V",
  "W",
  "X",
  "Y",
  "Z"
};

static GenericTypeParamDecl*
createGenericParam(ASTContext &ctx, const char *name, unsigned index) {
  ModuleDecl *M = ctx.TheBuiltinModule;
  Identifier ident = ctx.getIdentifier(name);
  SmallVector<ProtocolDecl *, 1> protos;
  auto genericParam =
    new (ctx) GenericTypeParamDecl(&M->getMainFile(FileUnitKind::Builtin),
                                   ident, SourceLoc(), 0, index);
  return genericParam;
}

/// Create a generic parameter list with multiple generic parameters.
static GenericParamList *getGenericParams(ASTContext &ctx,
                                          unsigned numParameters,
                       SmallVectorImpl<GenericTypeParamDecl*> &genericParams) {
  assert(numParameters <= llvm::array_lengthof(GenericParamNames));
  assert(genericParams.empty());

  for (unsigned i = 0; i != numParameters; ++i)
    genericParams.push_back(createGenericParam(ctx, GenericParamNames[i], i));

  auto paramList = GenericParamList::create(ctx, SourceLoc(), genericParams,
                                            SourceLoc());
  return paramList;
}

namespace {
  class BuiltinGenericSignatureBuilder {
  public:
    ASTContext &Context;

  private:
    GenericParamList *TheGenericParamList;
    SmallVector<GenericTypeParamDecl*, 2> GenericTypeParams;
    // SWIFT_ENABLE_TENSORFLOW
    GenericSignatureBuilder Builder;
    SmallVector<AnyFunctionType::Param, 4> InterfaceParams;
    Type InterfaceResult;
    // SWIFT_ENABLE_TENSORFLOW
    bool Rethrows = false;

  public:
    BuiltinGenericSignatureBuilder(ASTContext &ctx, unsigned numGenericParams = 1)
    // SWIFT_ENABLE_TENSORFLOW
        : Context(ctx), Builder(ctx) {
      TheGenericParamList = getGenericParams(ctx, numGenericParams,
                                             GenericTypeParams);

      for (auto gp : GenericTypeParams) {
        Builder.addGenericParameter(gp);
      }
    }

    template <class G>
    void addParameter(const G &generator,
                      ValueOwnership ownership = ValueOwnership::Default) {
      Type gTyIface = generator.build(*this);
      auto flags = ParameterTypeFlags().withValueOwnership(ownership);
      InterfaceParams.emplace_back(gTyIface, Identifier(), flags);
    }

    template <class G>
    void setResult(const G &generator) {
      InterfaceResult = generator.build(*this);
    }

    // SWIFT_ENABLE_TENSORFLOW
    template <class G>
    void addConformanceRequirement(const G &generator, ProtocolDecl *proto) {
      Requirement req(RequirementKind::Conformance,
                      generator.build(*this),
                      proto->getDeclaredType());
      auto source =
          GenericSignatureBuilder::FloatingRequirementSource::forAbstract();
      Builder.addRequirement(req, source, Context.getStdlibModule());
    }

    void setRethrows(bool rethrows = true) {
      Rethrows = rethrows;
    }

    ValueDecl *build(Identifier name) {
      auto GenericSig = std::move(Builder).computeGenericSignature(SourceLoc());
      auto GenericEnv = GenericSig->createGenericEnvironment();
      return getBuiltinGenericFunction(name, InterfaceParams,
                                       InterfaceResult,
                                       TheGenericParamList,
                                       GenericEnv,
                                       /*Rethrows*/ Rethrows);
    }

    // Don't use these generator classes directly; call the make{...}
    // functions which follow this class.

    struct ConcreteGenerator {
      Type TheType;
      Type build(BuiltinGenericSignatureBuilder &builder) const {
        return TheType;
      }
    };
    struct ParameterGenerator {
      unsigned Index;
      Type build(BuiltinGenericSignatureBuilder &builder) const {
        return builder.GenericTypeParams[Index]->getDeclaredInterfaceType();
      }
    };
    struct LambdaGenerator {
      std::function<Type(BuiltinGenericSignatureBuilder &)> TheFunction;
      Type build(BuiltinGenericSignatureBuilder &builder) const {
        return TheFunction(builder);
      }
    };
    template <class T>
    struct MetatypeGenerator {
      T Object;
      Optional<MetatypeRepresentation> Repr;
      Type build(BuiltinGenericSignatureBuilder &builder) const {
        return MetatypeType::get(Object.build(builder), Repr);
      }
    };
  };
} // end anonymous namespace

static BuiltinGenericSignatureBuilder::ConcreteGenerator
makeConcrete(Type type) {
  return { type };
}

static BuiltinGenericSignatureBuilder::ParameterGenerator
makeGenericParam(unsigned index = 0) {
  return { index };
}

template <class... Gs>
static BuiltinGenericSignatureBuilder::LambdaGenerator
makeTuple(const Gs & ...elementGenerators) {
  return {
    [=](BuiltinGenericSignatureBuilder &builder) -> Type {
      TupleTypeElt elts[] = {
        elementGenerators.build(builder)...
      };
      return TupleType::get(elts, builder.Context);
    }
  };
}

template <class... Gs>
static BuiltinGenericSignatureBuilder::LambdaGenerator
makeBoundGenericType(NominalTypeDecl *decl,
                     const Gs & ...argumentGenerators) {
  return {
    [=](BuiltinGenericSignatureBuilder &builder) -> Type {
      Type args[] = {
        argumentGenerators.build(builder)...
      };
      return BoundGenericType::get(decl, Type(), args);
    }
  };
}

template <class T>
static BuiltinGenericSignatureBuilder::MetatypeGenerator<T>
makeMetatype(const T &object, Optional<MetatypeRepresentation> repr = None) {
  return { object, repr };
}

/// Create a function with type <T> T -> ().
static ValueDecl *getRefCountingOperation(ASTContext &Context, Identifier Id) {
  BuiltinGenericSignatureBuilder builder(Context);
  builder.addParameter(makeGenericParam());
  builder.setResult(makeConcrete(TupleType::getEmpty(Context)));
  return builder.build(Id);
}

static ValueDecl *getLoadOperation(ASTContext &Context, Identifier Id) {
  BuiltinGenericSignatureBuilder builder(Context);
  builder.addParameter(makeConcrete(Context.TheRawPointerType));
  builder.setResult(makeGenericParam());
  return builder.build(Id);
}

static ValueDecl *getStoreOperation(ASTContext &Context, Identifier Id) {
  BuiltinGenericSignatureBuilder builder(Context);
  builder.addParameter(makeGenericParam(), ValueOwnership::Owned);
  builder.addParameter(makeConcrete(Context.TheRawPointerType));
  builder.setResult(makeConcrete(TupleType::getEmpty(Context)));
  return builder.build(Id);
}

static ValueDecl *getDestroyOperation(ASTContext &Context, Identifier Id) {
  BuiltinGenericSignatureBuilder builder(Context);
  builder.addParameter(makeMetatype(makeGenericParam()));
  builder.addParameter(makeConcrete(Context.TheRawPointerType));
  builder.setResult(makeConcrete(TupleType::getEmpty(Context)));
  return builder.build(Id);
}

static ValueDecl *getDestroyArrayOperation(ASTContext &Context, Identifier Id) {
  auto wordType = BuiltinIntegerType::get(BuiltinIntegerWidth::pointer(),
                                          Context);
  BuiltinGenericSignatureBuilder builder(Context);
  builder.addParameter(makeMetatype(makeGenericParam()));
  builder.addParameter(makeConcrete(Context.TheRawPointerType));
  builder.addParameter(makeConcrete(wordType));
  builder.setResult(makeConcrete(TupleType::getEmpty(Context)));
  return builder.build(Id);
}

static ValueDecl *getTransferArrayOperation(ASTContext &Context, Identifier Id){
  auto wordType = BuiltinIntegerType::get(BuiltinIntegerWidth::pointer(),
                                          Context);
  BuiltinGenericSignatureBuilder builder(Context);
  builder.addParameter(makeMetatype(makeGenericParam()));
  builder.addParameter(makeConcrete(Context.TheRawPointerType));
  builder.addParameter(makeConcrete(Context.TheRawPointerType));
  builder.addParameter(makeConcrete(wordType));
  builder.setResult(makeConcrete(TupleType::getEmpty(Context)));
  return builder.build(Id);
}

static ValueDecl *getIsUniqueOperation(ASTContext &Context, Identifier Id) {
  // <T> (@inout T) -> Int1
  Type Int1Ty = BuiltinIntegerType::get(1, Context);

  BuiltinGenericSignatureBuilder builder(Context);
  builder.addParameter(makeGenericParam(), ValueOwnership::InOut);
  builder.setResult(makeConcrete(Int1Ty));
  return builder.build(Id);
}

static ValueDecl *getBindMemoryOperation(ASTContext &Context, Identifier Id) {
  BuiltinGenericSignatureBuilder builder(Context);
  builder.addParameter(makeConcrete(Context.TheRawPointerType));
  builder.addParameter(makeConcrete(BuiltinIntegerType::getWordType(Context)));
  builder.addParameter(makeMetatype(makeGenericParam()));
  builder.setResult(makeConcrete(TupleType::getEmpty(Context)));
  return builder.build(Id);
}

static ValueDecl *getAllocWithTailElemsOperation(ASTContext &Context,
                                                 Identifier Id,
                                                 int NumTailTypes) {
  if (NumTailTypes < 1 ||
      1 + NumTailTypes > (int)llvm::array_lengthof(GenericParamNames))
    return nullptr;
  BuiltinGenericSignatureBuilder builder(Context, 1 + NumTailTypes);
  builder.addParameter(makeMetatype(makeGenericParam(0)));
  for (int Idx = 0; Idx < NumTailTypes; ++Idx) {
    builder.addParameter(makeConcrete(BuiltinIntegerType::getWordType(Context)));
    builder.addParameter(makeMetatype(makeGenericParam(Idx + 1)));
  }
  builder.setResult(makeGenericParam(0));
  return builder.build(Id);
}

static ValueDecl *getProjectTailElemsOperation(ASTContext &Context,
                                               Identifier Id) {
  BuiltinGenericSignatureBuilder builder(Context, 2);
  builder.addParameter(makeGenericParam(0));
  builder.addParameter(makeMetatype(makeGenericParam(1)));
  builder.setResult(makeConcrete(Context.TheRawPointerType));
  return builder.build(Id);
}

/// Build a getelementptr operation declaration.
static ValueDecl *getGepOperation(ASTContext &Context, Identifier Id,
                                  Type ArgType) {
  BuiltinGenericSignatureBuilder builder(Context, 1);
  builder.addParameter(makeConcrete(Context.TheRawPointerType));
  builder.addParameter(makeConcrete(ArgType));
  builder.addParameter(makeMetatype(makeGenericParam(0)));
  builder.setResult(makeConcrete(Context.TheRawPointerType));
  return builder.build(Id);
}

static ValueDecl *getGetTailAddrOperation(ASTContext &Context, Identifier Id,
                                          Type ArgType) {
  BuiltinGenericSignatureBuilder builder(Context, 2);
  builder.addParameter(makeConcrete(Context.TheRawPointerType));
  builder.addParameter(makeConcrete(ArgType));
  builder.addParameter(makeMetatype(makeGenericParam(0)));
  builder.addParameter(makeMetatype(makeGenericParam(1)));
  builder.setResult(makeConcrete(Context.TheRawPointerType));
  return builder.build(Id);
}

static ValueDecl *getBeginUnpairedAccessOperation(ASTContext &Context,
                                                  Identifier Id) {
  BuiltinGenericSignatureBuilder builder(Context);
  builder.addParameter(makeConcrete(Context.TheRawPointerType));
  builder.addParameter(makeConcrete(Context.TheRawPointerType));
  builder.addParameter(makeMetatype(makeGenericParam(0)));
  builder.setResult(makeConcrete(Context.TheEmptyTupleType));
  return builder.build(Id);
}

static ValueDecl *
getPerformInstantaneousReadAccessOperation(ASTContext &Context,
                                           Identifier Id) {
  BuiltinGenericSignatureBuilder builder(Context);
  builder.addParameter(makeConcrete(Context.TheRawPointerType));
  builder.addParameter(makeMetatype(makeGenericParam(0)));
  builder.setResult(makeConcrete(Context.TheEmptyTupleType));
  return builder.build(Id);
}

static ValueDecl *getEndUnpairedAccessOperation(ASTContext &Context,
                                                Identifier Id) {
  return getBuiltinFunction(Id, { Context.TheRawPointerType },
                                Context.TheEmptyTupleType);
}
static ValueDecl *getSizeOrAlignOfOperation(ASTContext &Context,
                                            Identifier Id) {
  BuiltinGenericSignatureBuilder builder(Context);
  builder.addParameter(makeMetatype(makeGenericParam()));
  builder.setResult(makeConcrete(BuiltinIntegerType::getWordType(Context)));
  return builder.build(Id);
}

static ValueDecl *getIsPODOperation(ASTContext &Context, Identifier Id) {
  BuiltinGenericSignatureBuilder builder(Context);
  builder.addParameter(makeMetatype(makeGenericParam()));
  builder.setResult(makeConcrete(BuiltinIntegerType::get(1,Context)));
  return builder.build(Id);
}

static ValueDecl *getIsBitwiseTakable(ASTContext &Context, Identifier Id) {
  BuiltinGenericSignatureBuilder builder(Context);
  builder.addParameter(makeMetatype(makeGenericParam()));
  builder.setResult(makeConcrete(BuiltinIntegerType::get(1,Context)));
  return builder.build(Id);
}

static ValueDecl *getIsOptionalOperation(ASTContext &Context, Identifier Id) {
  BuiltinGenericSignatureBuilder builder(Context);
  builder.addParameter(makeMetatype(makeGenericParam()));
  builder.setResult(makeConcrete(BuiltinIntegerType::get(1,Context)));
  return builder.build(Id);
}

static ValueDecl *getIsSameMetatypeOperation(ASTContext &Context, Identifier Id) {
  CanType anyMetatype = CanExistentialMetatypeType::get(Context.TheAnyType);
  auto ResultTy = BuiltinIntegerType::get(1,Context);
  return getBuiltinFunction(Id, {anyMetatype, anyMetatype}, ResultTy);
}

static ValueDecl *getAllocOperation(ASTContext &Context, Identifier Id) {
  Type PtrSizeTy = BuiltinIntegerType::getWordType(Context);
  Type ResultTy = Context.TheRawPointerType;
  return getBuiltinFunction(Id, { PtrSizeTy, PtrSizeTy }, ResultTy);
}

static ValueDecl *getDeallocOperation(ASTContext &Context, Identifier Id) {
  auto PtrSizeTy = BuiltinIntegerType::getWordType(Context);
  Type ArgElts[] = { Context.TheRawPointerType, PtrSizeTy, PtrSizeTy };
  Type ResultTy = TupleType::getEmpty(Context);
  return getBuiltinFunction(Id, ArgElts, ResultTy);
}

static ValueDecl *getFenceOperation(ASTContext &Context, Identifier Id) {
  return getBuiltinFunction(Id, {}, TupleType::getEmpty(Context));
}

static ValueDecl *getVoidErrorOperation(ASTContext &Context, Identifier Id) {
  return getBuiltinFunction(Id, {Context.getExceptionType()},
                            TupleType::getEmpty(Context));
}

static ValueDecl *getUnexpectedErrorOperation(ASTContext &Context,
                                              Identifier Id) {
  return getBuiltinFunction(Id, {Context.getExceptionType()},
                            Context.getNeverType());
}

static ValueDecl *getCmpXChgOperation(ASTContext &Context, Identifier Id,
                                      Type T) {
  Type ArgElts[] = { Context.TheRawPointerType, T, T };
  Type BoolTy = BuiltinIntegerType::get(1, Context);
  Type ResultTy = TupleType::get({ T, BoolTy }, Context);
  return getBuiltinFunction(Id, ArgElts, ResultTy);
}

static ValueDecl *getAtomicRMWOperation(ASTContext &Context, Identifier Id,
                                        Type T) {
  return getBuiltinFunction(Id, { Context.TheRawPointerType, T }, T);
}

static ValueDecl *getAtomicLoadOperation(ASTContext &Context, Identifier Id,
                                         Type T) {
  return getBuiltinFunction(Id, { Type(Context.TheRawPointerType) }, T);
}

static ValueDecl *getAtomicStoreOperation(ASTContext &Context, Identifier Id,
                                          Type T) {
  return getBuiltinFunction(Id, { Context.TheRawPointerType, T },
                            Context.TheEmptyTupleType);
}

static ValueDecl *getNativeObjectCast(ASTContext &Context, Identifier Id,
                                      BuiltinValueKind BV) {

  ValueOwnership ownership;
  Type builtinTy;
  switch (BV) {
  case BuiltinValueKind::CastToNativeObject:
  case BuiltinValueKind::UnsafeCastToNativeObject:
  case BuiltinValueKind::CastFromNativeObject:
    builtinTy = Context.TheNativeObjectType;
    ownership = ValueOwnership::Owned;
    break;

  case BuiltinValueKind::BridgeToRawPointer:
  case BuiltinValueKind::BridgeFromRawPointer:
    builtinTy = Context.TheRawPointerType;
    ownership = ValueOwnership::Default;
    break;

  default:
    llvm_unreachable("unexpected kind");
  }

  BuiltinGenericSignatureBuilder builder(Context);
  if (BV == BuiltinValueKind::CastToNativeObject ||
      BV == BuiltinValueKind::UnsafeCastToNativeObject ||
      BV == BuiltinValueKind::BridgeToRawPointer) {
    builder.addParameter(makeGenericParam(), ownership);
    builder.setResult(makeConcrete(builtinTy));
  } else {
    builder.addParameter(makeConcrete(builtinTy), ownership);
    builder.setResult(makeGenericParam());
  }
  return builder.build(Id);
}

static ValueDecl *getCastToBridgeObjectOperation(ASTContext &C,
                                                 Identifier Id) {
  auto wordType = BuiltinIntegerType::get(BuiltinIntegerWidth::pointer(),
                                          C);
  BuiltinGenericSignatureBuilder builder(C);
  builder.addParameter(makeGenericParam(), ValueOwnership::Owned);
  builder.addParameter(makeConcrete(wordType));
  builder.setResult(makeConcrete(C.TheBridgeObjectType));
  return builder.build(Id);
}

static ValueDecl *getCastFromBridgeObjectOperation(ASTContext &C,
                                                   Identifier Id,
                                                   BuiltinValueKind BV) {
  Type BridgeTy = C.TheBridgeObjectType;
  switch (BV) {
  case BuiltinValueKind::CastReferenceFromBridgeObject: {
    BuiltinGenericSignatureBuilder builder(C);
    builder.addParameter(makeConcrete(BridgeTy), ValueOwnership::Owned);
    builder.setResult(makeGenericParam());
    return builder.build(Id);
  }

  case BuiltinValueKind::CastBitPatternFromBridgeObject: {
    Type WordTy = BuiltinIntegerType::get(BuiltinIntegerWidth::pointer(), C);
    return getBuiltinFunction(Id, { BridgeTy }, WordTy);
  }

  default:
    llvm_unreachable("not a cast from bridge object op");
  }
}

/// ClassifyBridgeObject has type:
///      (Builtin.BridgeObject) -> (Builtin.Int1, Builtin.Int1).
static ValueDecl *getClassifyBridgeObject(ASTContext &C, Identifier Id) {
  Type int1Ty = BuiltinIntegerType::get(1, C);
  Type resultTy = TupleType::get({
    TupleTypeElt(int1Ty, C.getIdentifier("isObjCObject")),
    TupleTypeElt(int1Ty, C.getIdentifier("isObjCTaggedPointer"))
  }, C);

  return getBuiltinFunction(Id, { C.TheBridgeObjectType }, resultTy);
}

static ValueDecl *getValueToBridgeObject(ASTContext &C, Identifier Id) {
  BuiltinGenericSignatureBuilder builder(C);
  builder.addParameter(makeGenericParam(0));
  builder.setResult(makeConcrete(C.TheBridgeObjectType));
  return builder.build(Id);
}

static ValueDecl *getUnsafeGuaranteed(ASTContext &C, Identifier Id) {
  // <T : AnyObject> T -> (T, Int8Ty)
  //
  BuiltinGenericSignatureBuilder builder(C);
  auto T = makeGenericParam();
  builder.addParameter(T);
  Type Int8Ty = BuiltinIntegerType::get(8, C);
  builder.setResult(makeTuple(T, makeConcrete(Int8Ty)));
  return builder.build(Id);
}

static ValueDecl *getUnsafeGuaranteedEnd(ASTContext &C, Identifier Id) {
  // Int8Ty -> ()
  Type Int8Ty = BuiltinIntegerType::get(8, C);
  return getBuiltinFunction(Id, { Int8Ty }, TupleType::getEmpty(C));
}

static ValueDecl *getOnFastPath(ASTContext &Context, Identifier Id) {
  return getBuiltinFunction(Id, {}, TupleType::getEmpty(Context));
}

static ValueDecl *getCastReferenceOperation(ASTContext &ctx,
                                            Identifier name) {
  // <T, U> T -> U
  // SILGen and IRGen check additional constraints during lowering.
  BuiltinGenericSignatureBuilder builder(ctx, 2);
  builder.addParameter(makeGenericParam(0), ValueOwnership::Owned);
  builder.setResult(makeGenericParam(1));
  return builder.build(name);
}

static ValueDecl *getReinterpretCastOperation(ASTContext &ctx,
                                              Identifier name) {
  // <T, U> T -> U
  // SILGen and IRGen check additional constraints during lowering.
  BuiltinGenericSignatureBuilder builder(ctx, 2);
  builder.addParameter(makeGenericParam(0), ValueOwnership::Owned);
  builder.setResult(makeGenericParam(1));
  return builder.build(name);
}

static ValueDecl *getZeroInitializerOperation(ASTContext &Context,
                                             Identifier Id) {
  // <T> () -> T
  BuiltinGenericSignatureBuilder builder(Context);
  builder.setResult(makeGenericParam());
  return builder.build(Id);
}

static ValueDecl *getGetObjCTypeEncodingOperation(ASTContext &Context,
                                                  Identifier Id) {
  // <T> T.Type -> RawPointer
  BuiltinGenericSignatureBuilder builder(Context);
  builder.addParameter(makeMetatype(makeGenericParam()));
  builder.setResult(makeConcrete(Context.TheRawPointerType));
  return builder.build(Id);
}

// SWIFT_ENABLE_TENSORFLOW
static ValueDecl *getTensorFlowSend(ASTContext &Context, Identifier Id) {
  // <T> (T) -> ()
  BuiltinGenericSignatureBuilder builder(Context);
  builder.addParameter(makeGenericParam());
  builder.setResult(makeConcrete(Context.TheEmptyTupleType));
  return builder.build(Id);
}

static ValueDecl *getTensorFlowReceive(ASTContext &Context, Identifier Id) {
  // <T> () -> (T)
  BuiltinGenericSignatureBuilder builder(Context);
  builder.setResult(makeGenericParam());
  return builder.build(Id);
}

static ValueDecl *getAutoDiffCreateTape(ASTContext &Context, Identifier Id) {
  // <T> () -> (Swift._AutoDiffTape<T>)
  BuiltinGenericSignatureBuilder builder(Context, 1);
  auto *tapeDecl = Context.get_AutoDiffTapeDecl();
  builder.setResult(makeBoundGenericType(tapeDecl, makeGenericParam()));
  return builder.build(Id);
}

static ValueDecl *getAutoDiffPushToTape(ASTContext &Context, Identifier Id) {
  // <T> (Swift._AutoDiffTape<T>, T, Builtin.Word) -> ()
  BuiltinGenericSignatureBuilder builder(Context, 1);
  auto *tapeDecl = Context.get_AutoDiffTapeDecl();
  auto T = makeGenericParam();
  builder.addParameter(makeBoundGenericType(tapeDecl, T));
  builder.addParameter(T);
  builder.addParameter(makeConcrete(BuiltinIntegerType::getWordType(Context)));
  builder.setResult(makeConcrete(Context.TheEmptyTupleType));
  return builder.build(Id);
}

static ValueDecl *getAutoDiffPopFromTape(ASTContext &Context, Identifier Id) {
  // <T> (Swift._AutoDiffTape<T>, Builtin.Word) -> (T)
  BuiltinGenericSignatureBuilder builder(Context, 1);
  auto *tapeDecl = Context.get_AutoDiffTapeDecl();
  auto T = makeGenericParam();
  builder.addParameter(makeBoundGenericType(tapeDecl, T));
  builder.addParameter(makeConcrete(BuiltinIntegerType::getWordType(Context)));
  builder.setResult(T);
  return builder.build(Id);
}

static ValueDecl *getAutoDiffDestroyTape(ASTContext &Context, Identifier Id) {
  // <T> (Swift._AutoDiffTape<T>) -> ()
  BuiltinGenericSignatureBuilder builder(Context, 1);
  auto *tapeDecl = Context.get_AutoDiffTapeDecl();
  builder.addParameter(makeBoundGenericType(tapeDecl, makeGenericParam()));
  builder.setResult(makeConcrete(Context.TheEmptyTupleType));
  return builder.build(Id);
}

static ValueDecl *getAutoDiffApplyAssociatedFunction(
    ASTContext &Context, Identifier Id, AutoDiffAssociatedFunctionKind kind,
    unsigned order, unsigned arity, bool rethrows) {
  assert(arity >= 1);
  assert(order == 1 && "higher-order differentiation is not supported yet");
  // JVP:
  //   <...T...(arity), R> (@autodiff (...T) throws -> R, ...T)
  //       rethrows -> (R, (...T.TangentVector) -> R.TangentVector)
  // VJP:
  //   <...T...(arity), R> (@autodiff (...T) throws -> R, ...T)
  //       rethrows -> (R, (R.CotangentVector) -> ...T.CotangentVector)
  BuiltinGenericSignatureBuilder builder(Context,
                                         /*numGenericParams*/ 1 + arity);
  // Look up the Differentiable protocol.
  SmallVector<ValueDecl *, 1> diffableProtoLookup;
  Context.lookupInSwiftModule("Differentiable", diffableProtoLookup);
  assert(diffableProtoLookup.size() == 1);
  auto *diffableProto = cast<ProtocolDecl>(diffableProtoLookup.front());
  // Create type parameters and add conformance constraints.
  auto fnResultGen = makeGenericParam(arity);
  builder.addConformanceRequirement(fnResultGen, diffableProto);
  SmallVector<decltype(fnResultGen), 2> fnArgGens;
  for (auto i : range(arity)) {
    auto T = makeGenericParam(i);
    builder.addConformanceRequirement(T, diffableProto);
    fnArgGens.push_back(T);
  }
  // Generator for the first argument, i.e. the @autodiff function.
  BuiltinGenericSignatureBuilder::LambdaGenerator firstArgGen {
    // Generator for the function type at the argument position, i.e. the
    // function being differentiated.
    [=, &fnArgGens](BuiltinGenericSignatureBuilder &builder) -> Type {
      FunctionType::ExtInfo ext;
<<<<<<< HEAD
      auto extInfo = FunctionType::ExtInfo()
          .withDifferentiable().withNoEscape().withThrows(rethrows);
=======
      auto extInfo = FunctionType::ExtInfo().withDifferentiable();
      if (isThrowing)
        extInfo = extInfo.withThrows();
>>>>>>> 5213198e
      SmallVector<FunctionType::Param, 2> params;
      for (auto &paramGen : fnArgGens)
        params.push_back(FunctionType::Param(paramGen.build(builder)));
      return FunctionType::get(params, fnResultGen.build(builder))
          ->withExtInfo(extInfo);
    }
  };
<<<<<<< HEAD
  // Eagerly build the type of the first arg, then use that to compute the type
  // of the associated function type.
  auto *origFnTy =
      firstArgGen.build(builder)->castTo<AnyFunctionType>();
  origFnTy = origFnTy->withExtInfo(
      origFnTy->getExtInfo().withDifferentiable(false));
=======
  AnyFunctionType *origFnTy = argGen.build(builder)->castTo<AnyFunctionType>();
  origFnTy = origFnTy->withExtInfo(
      origFnTy->getExtInfo().withDifferentiable(false).withNoEscape(false));
>>>>>>> 5213198e
  auto *paramIndices = AutoDiffParameterIndicesBuilder(
      origFnTy, /*isMethod*/ false, /*setAllParams*/ true).build(Context);
  // Generator for the resultant function type, i.e. the AD associated function.
  BuiltinGenericSignatureBuilder::LambdaGenerator resultGen {
    [=](BuiltinGenericSignatureBuilder &builder) -> Type {
      return origFnTy->getAutoDiffAssociatedFunctionType(
          paramIndices, /*resultIndex*/ 0, /*differentiationOrder*/ 1,
<<<<<<< HEAD
          kind, /*lookupConformance*/ nullptr, /*isMethod*/ false)->getResult();
=======
          kind, /*lookupConformance*/ nullptr, /*isMethod*/ false);
      vjpType = vjpType->withExtInfo(vjpType->getExtInfo());
      return vjpType;
>>>>>>> 5213198e
    }
  };
  builder.addParameter(firstArgGen);
  for (auto argGen : fnArgGens)
    builder.addParameter(argGen);
  if (rethrows)
    builder.setRethrows();
  builder.setResult(resultGen);
  return builder.build(Id);
}

static ValueDecl *getPoundAssert(ASTContext &Context, Identifier Id) {
  auto int1Type = BuiltinIntegerType::get(1, Context);
  auto optionalRawPointerType = BoundGenericEnumType::get(
      Context.getOptionalDecl(), Type(), {Context.TheRawPointerType});
  return getBuiltinFunction(Id, {int1Type, optionalRawPointerType},
                            Context.TheEmptyTupleType);
}

static ValueDecl *getTSanInoutAccess(ASTContext &Context, Identifier Id) {
  // <T> T -> ()
  BuiltinGenericSignatureBuilder builder(Context);
  builder.addParameter(makeGenericParam());
  builder.setResult(makeConcrete(Context.TheEmptyTupleType));
  return builder.build(Id);
}

static ValueDecl *getAddressOfOperation(ASTContext &Context, Identifier Id) {
  // <T> (@inout T) -> RawPointer
  BuiltinGenericSignatureBuilder builder(Context);
  builder.addParameter(makeGenericParam(), ValueOwnership::InOut);
  builder.setResult(makeConcrete(Context.TheRawPointerType));
  return builder.build(Id);
}

static ValueDecl *getAddressOfBorrowOperation(ASTContext &Context,
                                              Identifier Id) {
  // <T> (T) -> RawPointer
  BuiltinGenericSignatureBuilder builder(Context);
  builder.addParameter(makeGenericParam());
  builder.setResult(makeConcrete(Context.TheRawPointerType));
  return builder.build(Id);
}

static ValueDecl *getTypeJoinOperation(ASTContext &Context, Identifier Id) {
  // <T,U,V> (T.Type, U.Type) -> V.Type
  BuiltinGenericSignatureBuilder builder(Context, 3);
  builder.addParameter(makeMetatype(makeGenericParam(0)));
  builder.addParameter(makeMetatype(makeGenericParam(1)));
  builder.setResult(makeMetatype(makeGenericParam(2)));
  return builder.build(Id);
}

static ValueDecl *getTypeJoinInoutOperation(ASTContext &Context,
                                            Identifier Id) {
  // <T,U,V> (inout T, U.Type) -> V.Type
  BuiltinGenericSignatureBuilder builder(Context, 3);
  builder.addParameter(makeGenericParam(0), ValueOwnership::InOut);
  builder.addParameter(makeMetatype(makeGenericParam(1)));
  builder.setResult(makeMetatype(makeGenericParam(2)));
  return builder.build(Id);
}

static ValueDecl *getTypeJoinMetaOperation(ASTContext &Context, Identifier Id) {
  // <T,U,V> (T.Type, U.Type) -> V.Type
  BuiltinGenericSignatureBuilder builder(Context, 3);
  builder.addParameter(makeMetatype(makeGenericParam(0)));
  builder.addParameter(makeMetatype(makeGenericParam(1)));
  builder.setResult(makeMetatype(makeGenericParam(2)));
  return builder.build(Id);
}

static ValueDecl *getCanBeObjCClassOperation(ASTContext &Context,
                                             Identifier Id) {
  // <T> T.Type -> Builtin.Int8
  BuiltinGenericSignatureBuilder builder(Context);
  builder.addParameter(makeMetatype(makeGenericParam()));
  builder.setResult(makeConcrete(BuiltinIntegerType::get(8, Context)));
  return builder.build(Id);
}

static ValueDecl *getCondFailOperation(ASTContext &C, Identifier Id) {
  // Int1 -> ()
  auto CondTy = BuiltinIntegerType::get(1, C);
  auto VoidTy = TupleType::getEmpty(C);
  return getBuiltinFunction(Id, {CondTy}, VoidTy);
}

static ValueDecl *getAssertConfOperation(ASTContext &C, Identifier Id) {
  // () -> Int32
  auto Int32Ty = BuiltinIntegerType::get(32, C);
  return getBuiltinFunction(Id, {}, Int32Ty);
}

static ValueDecl *getFixLifetimeOperation(ASTContext &C, Identifier Id) {
  // <T> T -> ()
  BuiltinGenericSignatureBuilder builder(C);
  builder.addParameter(makeGenericParam());
  builder.setResult(makeConcrete(TupleType::getEmpty(C)));
  return builder.build(Id);
}

static ValueDecl *getExtractElementOperation(ASTContext &Context, Identifier Id,
                                             Type FirstTy, Type SecondTy) {
  // (Vector<N, T>, Int32) -> T
  auto VecTy = FirstTy->getAs<BuiltinVectorType>();
  if (!VecTy)
    return nullptr;

  auto IndexTy = SecondTy->getAs<BuiltinIntegerType>();
  if (!IndexTy || !IndexTy->isFixedWidth() || IndexTy->getFixedWidth() != 32)
    return nullptr;

  Type ResultTy = VecTy->getElementType();
  return getBuiltinFunction(Id, { VecTy, IndexTy }, ResultTy);
}

static ValueDecl *getInsertElementOperation(ASTContext &Context, Identifier Id,
                                            Type FirstTy, Type SecondTy,
                                            Type ThirdTy) {
  // (Vector<N, T>, T, Int32) -> Vector<N, T>
  auto VecTy = FirstTy->getAs<BuiltinVectorType>();
  if (!VecTy)
    return nullptr;
  auto ElementTy = VecTy->getElementType();

  if (!SecondTy->isEqual(ElementTy))
    return nullptr;

  auto IndexTy = ThirdTy->getAs<BuiltinIntegerType>();
  if (!IndexTy || !IndexTy->isFixedWidth() || IndexTy->getFixedWidth() != 32)
    return nullptr;

  Type ArgElts[] = { VecTy, ElementTy, IndexTy };
  return getBuiltinFunction(Id, ArgElts, VecTy);
}

static ValueDecl *getStaticReportOperation(ASTContext &Context, Identifier Id) {
  auto BoolTy = BuiltinIntegerType::get(1, Context);
  auto MessageTy = Context.TheRawPointerType;

  Type ArgElts[] = { BoolTy, BoolTy, MessageTy };
  Type ResultTy = TupleType::getEmpty(Context);
  
  return getBuiltinFunction(Id, ArgElts, ResultTy);
}

static ValueDecl *getCheckedTruncOperation(ASTContext &Context, Identifier Id,
                                           Type InputTy, Type OutputTy,
                                           bool AllowLiteral) {
  auto InTy = InputTy->getAs<AnyBuiltinIntegerType>();
  auto OutTy = OutputTy->getAs<BuiltinIntegerType>();
  if (!InTy || !OutTy)
    return nullptr;
  if (isa<BuiltinIntegerLiteralType>(InTy)) {
    if (!AllowLiteral)
      return nullptr;
  } else if (cast<BuiltinIntegerType>(InTy)->getLeastWidth()
               < OutTy->getGreatestWidth()) {
    return nullptr;
  }

  Type OverflowBitTy = BuiltinIntegerType::get(1, Context);
  TupleTypeElt ResultElts[] = { Type(OutTy), OverflowBitTy };
  Type ResultTy = TupleType::get(ResultElts, Context);
  return getBuiltinFunction(Id, { InTy }, ResultTy);
}

static ValueDecl *getCheckedConversionOperation(ASTContext &Context,
                                                Identifier Id,
                                                Type Ty) {
  Type BuiltinTy = Ty->getAs<BuiltinIntegerType>();
  if (!BuiltinTy)
    return nullptr;

  Type SignErrorBitTy = BuiltinIntegerType::get(1, Context);
  TupleTypeElt ResultElts[] = { BuiltinTy, SignErrorBitTy };
  Type ResultTy = TupleType::get(ResultElts, Context);
  return getBuiltinFunction(Id, { BuiltinTy }, ResultTy);
}

static ValueDecl *getIntToFPWithOverflowOperation(ASTContext &Context,
                                                  Identifier Id, Type InputTy,
                                                  Type OutputTy) {
  auto InTy = InputTy->getAs<BuiltinIntegerLiteralType>();
  auto OutTy = OutputTy->getAs<BuiltinFloatType>();
  if (!InTy || !OutTy)
    return nullptr;

  return getBuiltinFunction(Id, { InTy }, OutTy);
}

static ValueDecl *getUnreachableOperation(ASTContext &Context,
                                          Identifier Id) {
  auto NeverTy = Context.getNeverType();
  if (!NeverTy)
    return nullptr;

  // () -> Never
  return getBuiltinFunction(Id, {}, NeverTy);
}

static ValueDecl *getOnceOperation(ASTContext &Context,
                                   Identifier Id,
                                   bool withContext) {
  // (RawPointer, @convention(c) ([Context]) -> ()[, Context]) -> ()
  
  auto HandleTy = Context.TheRawPointerType;
  auto VoidTy = Context.TheEmptyTupleType;
  auto Thin = FunctionType::ExtInfo(FunctionTypeRepresentation::CFunctionPointer,
                                    /*throws*/ false);
  if (withContext) {
    auto ContextTy = Context.TheRawPointerType;
    auto ContextArg = FunctionType::Param(ContextTy);
    auto BlockTy = FunctionType::get({ContextArg}, VoidTy, Thin);
    return getBuiltinFunction(Id, {HandleTy, BlockTy, ContextTy}, VoidTy);
  } else {
    auto BlockTy = FunctionType::get({}, VoidTy, Thin);
    return getBuiltinFunction(Id, {HandleTy, BlockTy}, VoidTy);
  }
}

/// An array of the overloaded builtin kinds.
static const OverloadedBuiltinKind OverloadedBuiltinKinds[] = {
  OverloadedBuiltinKind::None,

// There's deliberately no BUILTIN clause here so that we'll blow up
// if new builtin categories are added there and not here.
#define BUILTIN_CAST_OPERATION(id, attrs, name) \
   OverloadedBuiltinKind::Special,
#define BUILTIN_CAST_OR_BITCAST_OPERATION(id, attrs, name) \
   OverloadedBuiltinKind::Special,
#define BUILTIN_BINARY_OPERATION(id, name, attrs, overload) \
   OverloadedBuiltinKind::overload,
#define BUILTIN_BINARY_OPERATION_WITH_OVERFLOW(id, name, _, attrs, overload) \
   OverloadedBuiltinKind::overload,
#define BUILTIN_BINARY_PREDICATE(id, name, attrs, overload) \
   OverloadedBuiltinKind::overload,
#define BUILTIN_UNARY_OPERATION(id, name, attrs, overload) \
   OverloadedBuiltinKind::overload,
#define BUILTIN_SIL_OPERATION(id, name, overload) \
   OverloadedBuiltinKind::overload,
#define BUILTIN_MISC_OPERATION(id, name, attrs, overload) \
   OverloadedBuiltinKind::overload,
#define BUILTIN_SANITIZER_OPERATION(id, name, attrs) \
  OverloadedBuiltinKind::None,
#define BUILTIN_TYPE_CHECKER_OPERATION(id, name) OverloadedBuiltinKind::Special,
#define BUILTIN_TYPE_TRAIT_OPERATION(id, name) \
   OverloadedBuiltinKind::Special,
#define BUILTIN_RUNTIME_CALL(id, attrs, name) \
  OverloadedBuiltinKind::Special,
#include "swift/AST/Builtins.def"
};

/// Determines if a builtin type falls within the given category.
inline bool isBuiltinTypeOverloaded(Type T, OverloadedBuiltinKind OK) {
  switch (OK) {
  case OverloadedBuiltinKind::None:
    return false;  // always fail. 
  case OverloadedBuiltinKind::Integer:
    return T->is<BuiltinIntegerType>();
  case OverloadedBuiltinKind::IntegerOrVector:
    return T->is<BuiltinIntegerType>() ||
           (T->is<BuiltinVectorType>() &&
            T->castTo<BuiltinVectorType>()->getElementType()
              ->is<BuiltinIntegerType>());
  case OverloadedBuiltinKind::IntegerOrRawPointer:
    return T->is<BuiltinIntegerType>() || T->is<BuiltinRawPointerType>();
  case OverloadedBuiltinKind::IntegerOrRawPointerOrVector:
    return T->is<BuiltinIntegerType>() || T->is<BuiltinRawPointerType>() ||
           (T->is<BuiltinVectorType>() &&
            T->castTo<BuiltinVectorType>()->getElementType()
              ->is<BuiltinIntegerType>());
  case OverloadedBuiltinKind::Float:
    return T->is<BuiltinFloatType>();
  case OverloadedBuiltinKind::FloatOrVector:
    return T->is<BuiltinFloatType>() ||
           (T->is<BuiltinVectorType>() &&
            T->castTo<BuiltinVectorType>()->getElementType()
              ->is<BuiltinFloatType>());
  case OverloadedBuiltinKind::Special:
    return true;
  }
  llvm_unreachable("bad overloaded builtin kind");
}

/// Table of string intrinsic names indexed by enum value.
static const char *const IntrinsicNameTable[] = {
    "not_intrinsic",
#define GET_INTRINSIC_NAME_TABLE
#include "llvm/IR/IntrinsicImpl.inc"
#undef GET_INTRINSIC_NAME_TABLE
};

#define GET_INTRINSIC_TARGET_DATA
#include "llvm/IR/IntrinsicImpl.inc"
#undef GET_INTRINSIC_TARGET_DATA

/// getLLVMIntrinsicID - Given an LLVM IR intrinsic name with argument types
/// removed (e.g. like "bswap") return the LLVM IR IntrinsicID for the intrinsic
/// or 0 if the intrinsic name doesn't match anything.
unsigned swift::getLLVMIntrinsicID(StringRef InName) {
  using namespace llvm;

  // Swift intrinsic names start with int_.
  if (!InName.startswith("int_"))
    return llvm::Intrinsic::not_intrinsic;
  InName = InName.drop_front(strlen("int_"));
  
  // Prepend "llvm." and change _ to . in name.
  SmallString<128> NameS;
  NameS.append("llvm.");
  for (char C : InName)
    NameS.push_back(C == '_' ? '.' : C);

  const char *Name = NameS.c_str();
  ArrayRef<const char *> NameTable(&IntrinsicNameTable[1],
                                   TargetInfos[1].Offset);
  int Idx = Intrinsic::lookupLLVMIntrinsicByName(NameTable, Name);
  return static_cast<Intrinsic::ID>(Idx + 1);
}

llvm::Intrinsic::ID
swift::getLLVMIntrinsicIDForBuiltinWithOverflow(BuiltinValueKind ID) {
  switch (ID) {
    default: break;
    case BuiltinValueKind::SAddOver:
      return llvm::Intrinsic::sadd_with_overflow;
    case BuiltinValueKind::UAddOver:
      return llvm::Intrinsic::uadd_with_overflow;
    case BuiltinValueKind::SSubOver:
      return llvm::Intrinsic::ssub_with_overflow;
    case BuiltinValueKind::USubOver:
      return llvm::Intrinsic::usub_with_overflow;
    case BuiltinValueKind::SMulOver:
      return llvm::Intrinsic::smul_with_overflow;
    case BuiltinValueKind::UMulOver:
      return llvm::Intrinsic::umul_with_overflow;
  }
  llvm_unreachable("Cannot convert the overflow builtin to llvm intrinsic.");
}

static Type DecodeIntrinsicType(ArrayRef<llvm::Intrinsic::IITDescriptor> &Table,
                                ArrayRef<Type> Tys, ASTContext &Context) {
  typedef llvm::Intrinsic::IITDescriptor IITDescriptor;
  IITDescriptor D = Table.front();
  Table = Table.slice(1);
  switch (D.Kind) {
  default:
    llvm_unreachable("Unhandled case");
  case IITDescriptor::Half:
  case IITDescriptor::MMX:
  case IITDescriptor::Metadata:
  case IITDescriptor::Vector:
  case IITDescriptor::ExtendArgument:
  case IITDescriptor::TruncArgument:
  case IITDescriptor::VarArg:
    // These types cannot be expressed in swift yet.
    return Type();

  case IITDescriptor::Void: return TupleType::getEmpty(Context);
  case IITDescriptor::Float: return Context.TheIEEE32Type;
  case IITDescriptor::Double: return Context.TheIEEE64Type;

  case IITDescriptor::Integer:
    return BuiltinIntegerType::get(D.Integer_Width, Context);
  case IITDescriptor::Pointer:
    if (D.Pointer_AddressSpace)
      return Type();  // Reject non-default address space pointers.
      
    // Decode but ignore the pointee.  Just decode all IR pointers to unsafe
    // pointer type.
    (void)DecodeIntrinsicType(Table, Tys, Context);
    return Context.TheRawPointerType;
  case IITDescriptor::Argument:
    if (D.getArgumentNumber() >= Tys.size())
      return Type();
    return Tys[D.getArgumentNumber()];
  case IITDescriptor::Struct: {
    SmallVector<TupleTypeElt, 5> Elts;
    for (unsigned i = 0; i != D.Struct_NumElements; ++i) {
      Type T = DecodeIntrinsicType(Table, Tys, Context);
      if (!T) return Type();
      
      Elts.push_back(T);
    }
    return TupleType::get(Elts, Context);
  }
  }
  llvm_unreachable("unhandled");
}

/// \returns true on success, false on failure.
static bool
getSwiftFunctionTypeForIntrinsic(unsigned iid, ArrayRef<Type> TypeArgs,
                                 ASTContext &Context,
                                 SmallVectorImpl<Type> &ArgElts,
                                 Type &ResultTy, FunctionType::ExtInfo &Info) {
  llvm::Intrinsic::ID ID = (llvm::Intrinsic::ID)iid;
  
  typedef llvm::Intrinsic::IITDescriptor IITDescriptor;
  SmallVector<IITDescriptor, 8> Table;
  getIntrinsicInfoTableEntries(ID, Table);

  ArrayRef<IITDescriptor> TableRef = Table;

  // Decode the intrinsic's LLVM IR type, and map it to swift builtin types.
  ResultTy = DecodeIntrinsicType(TableRef, TypeArgs, Context);
  if (!ResultTy)
    return false;

  while (!TableRef.empty()) {
    Type ArgTy = DecodeIntrinsicType(TableRef, TypeArgs, Context);
    if (!ArgTy)
      return false;
    ArgElts.push_back(ArgTy);
  }
  
  // Translate LLVM function attributes to Swift function attributes.
  llvm::AttributeList attrs =
      llvm::Intrinsic::getAttributes(getGlobalLLVMContext(), ID);
  Info = FunctionType::ExtInfo();
  if (attrs.hasAttribute(llvm::AttributeList::FunctionIndex,
                         llvm::Attribute::NoReturn)) {
    ResultTy = Context.getNeverType();
    if (!ResultTy)
      return false;
  }
  
  return true;
}

static bool isValidFenceOrdering(StringRef Ordering) {
  return Ordering == "acquire" || Ordering == "release" ||
         Ordering == "acqrel" || Ordering == "seqcst";
}

static bool isValidRMWOrdering(StringRef Ordering) {
  return Ordering == "unordered" || Ordering == "monotonic" ||
         Ordering == "acquire" || Ordering == "release" ||
         Ordering == "acqrel" || Ordering == "seqcst";
}

static bool isValidLoadOrdering(StringRef Ordering) {
  return Ordering == "unordered" || Ordering == "monotonic" ||
         Ordering == "acquire" ||
         Ordering == "seqcst";
}

static bool isValidStoreOrdering(StringRef Ordering) {
  return Ordering == "unordered" || Ordering == "monotonic" ||
         Ordering == "release" ||
         Ordering == "seqcst";
}

llvm::AtomicOrdering swift::decodeLLVMAtomicOrdering(StringRef O) {
  using namespace llvm;
  return StringSwitch<AtomicOrdering>(O)
    .Case("unordered", AtomicOrdering::Unordered)
    .Case("monotonic", AtomicOrdering::Monotonic)
    .Case("acquire", AtomicOrdering::Acquire)
    .Case("release", AtomicOrdering::Release)
    .Case("acqrel", AtomicOrdering::AcquireRelease)
    .Case("seqcst", AtomicOrdering::SequentiallyConsistent)
    .Default(AtomicOrdering::NotAtomic);
}

static bool isUnknownOrUnordered(llvm::AtomicOrdering ordering) {
  using namespace llvm;
  switch (ordering) {
  case AtomicOrdering::NotAtomic:
  case AtomicOrdering::Unordered:
    return true;

  case AtomicOrdering::Monotonic:
  case AtomicOrdering::Acquire:
  case AtomicOrdering::Release:
  case AtomicOrdering::AcquireRelease:
  case AtomicOrdering::SequentiallyConsistent:
    return false;
  }

  llvm_unreachable("Unhandled AtomicOrdering in switch.");
}

static bool isValidCmpXChgOrdering(StringRef SuccessString, 
                                   StringRef FailureString) {
  using namespace llvm;
  AtomicOrdering SuccessOrdering = decodeLLVMAtomicOrdering(SuccessString);
  AtomicOrdering FailureOrdering = decodeLLVMAtomicOrdering(FailureString);

  // Unordered and unknown values are not allowed.
  if (isUnknownOrUnordered(SuccessOrdering) ||
      isUnknownOrUnordered(FailureOrdering))
    return false;
  // Success must be at least as strong as failure.
  if (!isAtLeastOrStrongerThan(SuccessOrdering, FailureOrdering))
    return false;
  // Failure may not release because no store occurred.
  if (FailureOrdering == AtomicOrdering::Release ||
      FailureOrdering == AtomicOrdering::AcquireRelease)
    return false;

  return true;
}

ValueDecl *swift::getBuiltinValueDecl(ASTContext &Context, Identifier Id) {
  SmallVector<Type, 4> Types;
  StringRef OperationName = getBuiltinBaseName(Context, Id.str(), Types);

  // If this is the name of an LLVM intrinsic, cons up a swift function with a
  // type that matches the IR types.
  if (unsigned ID = getLLVMIntrinsicID(OperationName)) {
    SmallVector<Type, 8> ArgElts;
    Type ResultTy;
    FunctionType::ExtInfo Info;
    if (getSwiftFunctionTypeForIntrinsic(ID, Types, Context, ArgElts, ResultTy,
                                         Info))
      return getBuiltinFunction(Id, ArgElts, ResultTy, Info);
  }
  
  // If this starts with fence, we have special suffixes to handle.
  if (OperationName.startswith("fence_")) {
    OperationName = OperationName.drop_front(strlen("fence_"));
    
    // Verify we have a single integer, floating point, or pointer type.
    if (!Types.empty()) return nullptr;
    
    // Get and validate the ordering argument, which is required.
    auto Underscore = OperationName.find('_');
    if (!isValidFenceOrdering(OperationName.substr(0, Underscore)))
      return nullptr;
    OperationName = OperationName.substr(Underscore);
    
    // Accept singlethread if present.
    if (OperationName.startswith("_singlethread"))
      OperationName = OperationName.drop_front(strlen("_singlethread"));
    // Nothing else is allowed in the name.
    if (!OperationName.empty())
      return nullptr;
    return getFenceOperation(Context, Id);
  }
  
  // If this starts with cmpxchg, we have special suffixes to handle.
  if (OperationName.startswith("cmpxchg_")) {
    OperationName = OperationName.drop_front(strlen("cmpxchg_"));
    
    // Verify we have a single integer, floating point, or pointer type.
    if (Types.size() != 1) return nullptr;
    Type T = Types[0];
    if (!T->is<BuiltinIntegerType>() && !T->is<BuiltinRawPointerType>() &&
        !T->is<BuiltinFloatType>())
      return nullptr;

    // Get and validate the ordering arguments, which are both required.
    SmallVector<StringRef, 4> Parts;
    OperationName.split(Parts, "_");
    if (Parts.size() < 2)
      return nullptr;
    if (!isValidCmpXChgOrdering(Parts[0], Parts[1]))
      return nullptr;
    auto NextPart = Parts.begin() + 2;

    // Accept weak, volatile, and singlethread if present.
    if (NextPart != Parts.end() && *NextPart == "weak")
      NextPart++;
    if (NextPart != Parts.end() && *NextPart == "volatile")
      NextPart++;
    if (NextPart != Parts.end() && *NextPart == "singlethread")
      NextPart++;
    // Nothing else is allowed in the name.
    if (NextPart != Parts.end())
      return nullptr;
    return getCmpXChgOperation(Context, Id, T);
  }

  // If this starts with atomicrmw, we have special suffixes to handle.
  if (OperationName.startswith("atomicrmw_")) {
    OperationName = OperationName.drop_front(strlen("atomicrmw_"));
    
    // Verify we have a single integer or pointer type.
    if (Types.size() != 1) return nullptr;
    Type Ty = Types[0];
    if (!Ty->is<BuiltinIntegerType>() && !Ty->is<BuiltinRawPointerType>())
      return nullptr;
    
    // Get and validate the suboperation name, which is required.
    auto Underscore = OperationName.find('_');
    if (Underscore == StringRef::npos) return nullptr;
    StringRef SubOp = OperationName.substr(0, Underscore);
    if (SubOp != "xchg" && SubOp != "add" && SubOp != "sub" && SubOp != "and" &&
        SubOp != "nand" && SubOp != "or" && SubOp != "xor" && SubOp != "max" &&
        SubOp != "min" && SubOp != "umax" && SubOp != "umin")
      return nullptr;
    OperationName = OperationName.drop_front(Underscore+1);
    
    // Get and validate the ordering argument, which is required.
    Underscore = OperationName.find('_');
    if (!isValidRMWOrdering(OperationName.substr(0, Underscore)))
      return nullptr;
    OperationName = OperationName.substr(Underscore);
    
    // Accept volatile and singlethread if present.
    if (OperationName.startswith("_volatile"))
      OperationName = OperationName.drop_front(strlen("_volatile"));
    if (OperationName.startswith("_singlethread"))
      OperationName = OperationName.drop_front(strlen("_singlethread"));
    // Nothing else is allowed in the name.
    if (!OperationName.empty())
      return nullptr;
    return getAtomicRMWOperation(Context, Id, Ty);
  }

  // If this starts with atomicload or atomicstore, we have special suffixes to
  // handle.
  if (OperationName.startswith("atomicload_")) {
    OperationName = OperationName.drop_front(strlen("atomicload_"));

    // Verify we have a single integer, floating point, or pointer type.
    if (Types.size() != 1) return nullptr;
    Type T = Types[0];
    if (!T->is<BuiltinIntegerType>() && !T->is<BuiltinRawPointerType>() &&
        !T->is<BuiltinFloatType>())
      return nullptr;

    // Get and validate the ordering argument, which is required.
    auto Underscore = OperationName.find('_');
    if (!isValidLoadOrdering(OperationName.substr(0, Underscore)))
      return nullptr;
    OperationName = OperationName.substr(Underscore);

    // Accept volatile and singlethread if present.
    if (OperationName.startswith("_volatile"))
      OperationName = OperationName.drop_front(strlen("_volatile"));
    if (OperationName.startswith("_singlethread"))
      OperationName = OperationName.drop_front(strlen("_singlethread"));
    // Nothing else is allowed in the name.
    if (!OperationName.empty())
      return nullptr;
    return getAtomicLoadOperation(Context, Id, T);
  }
  if (OperationName.startswith("atomicstore_")) {
    OperationName = OperationName.drop_front(strlen("atomicstore_"));

    // Verify we have a single integer, floating point, or pointer type.
    if (Types.size() != 1) return nullptr;
    Type T = Types[0];
    if (!T->is<BuiltinIntegerType>() && !T->is<BuiltinRawPointerType>() &&
        !T->is<BuiltinFloatType>())
      return nullptr;

    // Get and validate the ordering argument, which is required.
    auto Underscore = OperationName.find('_');
    if (!isValidStoreOrdering(OperationName.substr(0, Underscore)))
      return nullptr;
    OperationName = OperationName.substr(Underscore);

    // Accept volatile and singlethread if present.
    if (OperationName.startswith("_volatile"))
      OperationName = OperationName.drop_front(strlen("_volatile"));
    if (OperationName.startswith("_singlethread"))
      OperationName = OperationName.drop_front(strlen("_singlethread"));
    // Nothing else is allowed in the name.
    if (!OperationName.empty())
      return nullptr;
    return getAtomicStoreOperation(Context, Id, T);
  }
  if (OperationName.startswith("allocWithTailElems_")) {
    OperationName = OperationName.drop_front(strlen("allocWithTailElems_"));
    int NumTailTypes = 0;
    if (OperationName.getAsInteger(10, NumTailTypes))
      return nullptr;

    return getAllocWithTailElemsOperation(Context, Id, NumTailTypes);
  }

  auto BV = llvm::StringSwitch<BuiltinValueKind>(OperationName)
#define BUILTIN(id, name, Attrs) .Case(name, BuiltinValueKind::id)
#include "swift/AST/Builtins.def"
    .Default(BuiltinValueKind::None);

  // Filter out inappropriate overloads.
  OverloadedBuiltinKind OBK = OverloadedBuiltinKinds[unsigned(BV)];

  // Verify that all types match the overload filter.
  for (Type T : Types)
    if (!isBuiltinTypeOverloaded(T, OBK))
      return nullptr;

  switch (BV) {
  case BuiltinValueKind::Fence:
  case BuiltinValueKind::CmpXChg:
  case BuiltinValueKind::AtomicRMW:
  case BuiltinValueKind::AtomicLoad:
  case BuiltinValueKind::AtomicStore:
  case BuiltinValueKind::AllocWithTailElems:
    llvm_unreachable("Handled above");
  case BuiltinValueKind::None: return nullptr;

  case BuiltinValueKind::GepRaw:
    if (Types.size() != 1) return nullptr;
    return getGepRawOperation(Id, Types[0]);

  case BuiltinValueKind::StringObjectOr:
    if (Types.size() != 1)
      return nullptr;
    return getStringObjectOrOperation(Id, Types[0]);

  case BuiltinValueKind::Gep:
    if (Types.size() != 1) return nullptr;
    return getGepOperation(Context, Id, Types[0]);

  case BuiltinValueKind::GetTailAddr:
    if (Types.size() != 1) return nullptr;
    return getGetTailAddrOperation(Context, Id, Types[0]);

  case BuiltinValueKind::PerformInstantaneousReadAccess:
    if (!Types.empty()) return nullptr;
      return getPerformInstantaneousReadAccessOperation(Context, Id);

  case BuiltinValueKind::BeginUnpairedModifyAccess:
    if (!Types.empty()) return nullptr;
    return getBeginUnpairedAccessOperation(Context, Id);

  case BuiltinValueKind::EndUnpairedAccess:
    if (!Types.empty()) return nullptr;
    return getEndUnpairedAccessOperation(Context, Id);

#define BUILTIN(id, name, Attrs)
#define BUILTIN_BINARY_OPERATION(id, name, attrs, overload)  case BuiltinValueKind::id:
#include "swift/AST/Builtins.def"
    if (Types.size() != 1) return nullptr;
    return getBinaryOperation(Id, Types[0]);

#define BUILTIN(id, name, Attrs)
#define BUILTIN_BINARY_OPERATION_WITH_OVERFLOW(id, name, _, attrs, overload)  case BuiltinValueKind::id:
#include "swift/AST/Builtins.def"
      if (Types.size() != 1) return nullptr;
      return getBinaryOperationWithOverflow(Id, Types[0]);

#define BUILTIN(id, name, Attrs)
#define BUILTIN_BINARY_PREDICATE(id, name, attrs, overload)  case BuiltinValueKind::id:
#include "swift/AST/Builtins.def"
    if (Types.size() != 1) return nullptr;
    return getBinaryPredicate(Id, Types[0]);

#define BUILTIN(id, name, Attrs)
#define BUILTIN_UNARY_OPERATION(id, name, attrs, overload)   case BuiltinValueKind::id:
#include "swift/AST/Builtins.def"
    if (Types.size() != 1) return nullptr;
    return getUnaryOperation(Id, Types[0]);
      
#define BUILTIN(id, name, Attrs)
#define BUILTIN_CAST_OPERATION(id, name, attrs)  case BuiltinValueKind::id:
#define BUILTIN_CAST_OR_BITCAST_OPERATION(id, name, attrs)  case BuiltinValueKind::id:
#include "swift/AST/Builtins.def"
    return getCastOperation(Context, Id, BV, Types);

  case BuiltinValueKind::Retain:
  case BuiltinValueKind::Release:
  case BuiltinValueKind::Autorelease:
    if (!Types.empty()) return nullptr;
    return getRefCountingOperation(Context, Id);
      
  case BuiltinValueKind::Load:
  case BuiltinValueKind::LoadRaw:
  case BuiltinValueKind::LoadInvariant:
  case BuiltinValueKind::Take:
    if (!Types.empty()) return nullptr;
    return getLoadOperation(Context, Id);
      
  case BuiltinValueKind::Destroy:
    if (!Types.empty()) return nullptr;
    return getDestroyOperation(Context, Id);

  case BuiltinValueKind::Assign:
  case BuiltinValueKind::Init:
    if (!Types.empty()) return nullptr;
    return getStoreOperation(Context, Id);

  case BuiltinValueKind::DestroyArray:
    if (!Types.empty()) return nullptr;
    return getDestroyArrayOperation(Context, Id);
      
  case BuiltinValueKind::CopyArray:
  case BuiltinValueKind::TakeArrayNoAlias:
  case BuiltinValueKind::TakeArrayFrontToBack:
  case BuiltinValueKind::TakeArrayBackToFront:
  case BuiltinValueKind::AssignCopyArrayNoAlias:
  case BuiltinValueKind::AssignCopyArrayFrontToBack:
  case BuiltinValueKind::AssignCopyArrayBackToFront:
  case BuiltinValueKind::AssignTakeArray:
    if (!Types.empty()) return nullptr;
    return getTransferArrayOperation(Context, Id);

  case BuiltinValueKind::IsUnique:
  case BuiltinValueKind::IsUnique_native:
    if (!Types.empty()) return nullptr;
    return getIsUniqueOperation(Context, Id);

  case BuiltinValueKind::BindMemory:
    if (!Types.empty()) return nullptr;
    return getBindMemoryOperation(Context, Id);

  case BuiltinValueKind::ProjectTailElems:
    if (!Types.empty()) return nullptr;
    return getProjectTailElemsOperation(Context, Id);

  case BuiltinValueKind::Sizeof:
  case BuiltinValueKind::Strideof:
  case BuiltinValueKind::Alignof:
    return getSizeOrAlignOfOperation(Context, Id);

  case BuiltinValueKind::IsPOD:
    return getIsPODOperation(Context, Id);

  case BuiltinValueKind::IsBitwiseTakable:
    return getIsBitwiseTakable(Context, Id);

  case BuiltinValueKind::IsOptionalType:
    return getIsOptionalOperation(Context, Id);

  case BuiltinValueKind::IsSameMetatype:
    return getIsSameMetatypeOperation(Context, Id);

  case BuiltinValueKind::AllocRaw:
    return getAllocOperation(Context, Id);

  case BuiltinValueKind::DeallocRaw:
    return getDeallocOperation(Context, Id);

  case BuiltinValueKind::CastToNativeObject:
  case BuiltinValueKind::UnsafeCastToNativeObject:
  case BuiltinValueKind::CastFromNativeObject:
  case BuiltinValueKind::BridgeToRawPointer:
  case BuiltinValueKind::BridgeFromRawPointer:
    if (!Types.empty()) return nullptr;
    return getNativeObjectCast(Context, Id, BV);

  case BuiltinValueKind::CastToBridgeObject:
    if (!Types.empty()) return nullptr;
    return getCastToBridgeObjectOperation(Context, Id);
  case BuiltinValueKind::CastReferenceFromBridgeObject:
  case BuiltinValueKind::CastBitPatternFromBridgeObject:
    if (!Types.empty()) return nullptr;
    return getCastFromBridgeObjectOperation(Context, Id, BV);
      
  case BuiltinValueKind::CastReference:
    if (!Types.empty()) return nullptr;
    return getCastReferenceOperation(Context, Id);

  case BuiltinValueKind::ReinterpretCast:
    if (!Types.empty()) return nullptr;
    return getReinterpretCastOperation(Context, Id);
      
  case BuiltinValueKind::AddressOf:
    if (!Types.empty()) return nullptr;
    return getAddressOfOperation(Context, Id);

  case BuiltinValueKind::AddressOfBorrow:
    if (!Types.empty()) return nullptr;
    return getAddressOfBorrowOperation(Context, Id);

  case BuiltinValueKind::CondFail:
    return getCondFailOperation(Context, Id);

  case BuiltinValueKind::AssertConf:
    return getAssertConfOperation(Context, Id);
      
  case BuiltinValueKind::FixLifetime:
    return getFixLifetimeOperation(Context, Id);
      
  case BuiltinValueKind::CanBeObjCClass:
    return getCanBeObjCClassOperation(Context, Id);
      
  case BuiltinValueKind::CondUnreachable:
  case BuiltinValueKind::Unreachable:
    return getUnreachableOperation(Context, Id);
      
  case BuiltinValueKind::ZeroInitializer:
    return getZeroInitializerOperation(Context, Id);
      
  case BuiltinValueKind::Once:
  case BuiltinValueKind::OnceWithContext:
    return getOnceOperation(Context, Id, BV == BuiltinValueKind::OnceWithContext);

  case BuiltinValueKind::WillThrow:
  case BuiltinValueKind::ErrorInMain:
    return getVoidErrorOperation(Context, Id);

  case BuiltinValueKind::UnexpectedError:
    return getUnexpectedErrorOperation(Context, Id);

  case BuiltinValueKind::ExtractElement:
    if (Types.size() != 2) return nullptr;
    return getExtractElementOperation(Context, Id, Types[0], Types[1]);

  case BuiltinValueKind::InsertElement:
    if (Types.size() != 3) return nullptr;
    return getInsertElementOperation(Context, Id, Types[0], Types[1], Types[2]);

  case BuiltinValueKind::StaticReport:
    if (!Types.empty()) return nullptr;
    return getStaticReportOperation(Context, Id);

  case BuiltinValueKind::SToSCheckedTrunc:
  case BuiltinValueKind::SToUCheckedTrunc:
    if (Types.size() != 2) return nullptr;
    return getCheckedTruncOperation(Context, Id, Types[0], Types[1], true);

  case BuiltinValueKind::UToSCheckedTrunc:
  case BuiltinValueKind::UToUCheckedTrunc:
    if (Types.size() != 2) return nullptr;
    return getCheckedTruncOperation(Context, Id, Types[0], Types[1], false);

  case BuiltinValueKind::SUCheckedConversion:
  case BuiltinValueKind::USCheckedConversion:
    if (Types.size() != 1) return nullptr;
    return getCheckedConversionOperation(Context, Id, Types[0]);

  case BuiltinValueKind::ClassifyBridgeObject:
    if (!Types.empty()) return nullptr;
    return getClassifyBridgeObject(Context, Id);
  case BuiltinValueKind::ValueToBridgeObject:
    if (!Types.empty())
      return nullptr;
    return getValueToBridgeObject(Context, Id);
  case BuiltinValueKind::UnsafeGuaranteed:
    return getUnsafeGuaranteed(Context, Id);

  case BuiltinValueKind::UnsafeGuaranteedEnd:
    return getUnsafeGuaranteedEnd(Context, Id);

  // SWIFT_ENABLE_TENSORFLOW
  case BuiltinValueKind::TensorFlowSend:
    return getTensorFlowSend(Context, Id);
  case BuiltinValueKind::TensorFlowReceive:
    return getTensorFlowReceive(Context, Id);
  case BuiltinValueKind::AutoDiffCreateTape:
    return getAutoDiffCreateTape(Context, Id);
  case BuiltinValueKind::AutoDiffPushToTape:
    return getAutoDiffPushToTape(Context, Id);
  case BuiltinValueKind::AutoDiffPopFromTape:
    return getAutoDiffPopFromTape(Context, Id);
  case BuiltinValueKind::AutoDiffDestroyTape:
    return getAutoDiffDestroyTape(Context, Id);
  case BuiltinValueKind::AutoDiffApplyJVP:
    return getAutoDiffApplyAssociatedFunction(Context, Id,
        AutoDiffAssociatedFunctionKind::JVP, /*order*/ 1, /*arity*/ 1,
        /*rethrows*/ false);
  case BuiltinValueKind::AutoDiffApplyVJP:
    return getAutoDiffApplyAssociatedFunction(Context, Id,
        AutoDiffAssociatedFunctionKind::VJP, /*order*/ 1, /*arity*/ 1,
        /*rethrows*/ false);
  case BuiltinValueKind::PoundAssert:
    return getPoundAssert(Context, Id);

  case BuiltinValueKind::OnFastPath:
    return getOnFastPath(Context, Id);

  case BuiltinValueKind::IntToFPWithOverflow:
    if (Types.size() != 2) return nullptr;
    return getIntToFPWithOverflowOperation(Context, Id, Types[0], Types[1]);

  case BuiltinValueKind::GetObjCTypeEncoding:
    return getGetObjCTypeEncodingOperation(Context, Id);

  case BuiltinValueKind::TSanInoutAccess:
    return getTSanInoutAccess(Context, Id);

  case BuiltinValueKind::Swift3ImplicitObjCEntrypoint:
    return getBuiltinFunction(Id,
                              {},
                              TupleType::getEmpty(Context));

  case BuiltinValueKind::TypeJoin:
    return getTypeJoinOperation(Context, Id);

  case BuiltinValueKind::TypeJoinInout:
    return getTypeJoinInoutOperation(Context, Id);

  case BuiltinValueKind::TypeJoinMeta:
    return getTypeJoinMetaOperation(Context, Id);      
  }

  llvm_unreachable("bad builtin value!");
}

StringRef swift::getBuiltinName(BuiltinValueKind ID) {
  switch (ID) {
  case BuiltinValueKind::None:
    llvm_unreachable("no builtin kind");
#define BUILTIN(Id, Name, Attrs) \
  case BuiltinValueKind::Id: \
    return Name;
#include "swift/AST/Builtins.def"
  }
  llvm_unreachable("bad BuiltinValueKind");
}<|MERGE_RESOLUTION|>--- conflicted
+++ resolved
@@ -1061,14 +1061,8 @@
     // function being differentiated.
     [=, &fnArgGens](BuiltinGenericSignatureBuilder &builder) -> Type {
       FunctionType::ExtInfo ext;
-<<<<<<< HEAD
       auto extInfo = FunctionType::ExtInfo()
           .withDifferentiable().withNoEscape().withThrows(rethrows);
-=======
-      auto extInfo = FunctionType::ExtInfo().withDifferentiable();
-      if (isThrowing)
-        extInfo = extInfo.withThrows();
->>>>>>> 5213198e
       SmallVector<FunctionType::Param, 2> params;
       for (auto &paramGen : fnArgGens)
         params.push_back(FunctionType::Param(paramGen.build(builder)));
@@ -1076,18 +1070,12 @@
           ->withExtInfo(extInfo);
     }
   };
-<<<<<<< HEAD
   // Eagerly build the type of the first arg, then use that to compute the type
   // of the associated function type.
   auto *origFnTy =
       firstArgGen.build(builder)->castTo<AnyFunctionType>();
   origFnTy = origFnTy->withExtInfo(
-      origFnTy->getExtInfo().withDifferentiable(false));
-=======
-  AnyFunctionType *origFnTy = argGen.build(builder)->castTo<AnyFunctionType>();
-  origFnTy = origFnTy->withExtInfo(
       origFnTy->getExtInfo().withDifferentiable(false).withNoEscape(false));
->>>>>>> 5213198e
   auto *paramIndices = AutoDiffParameterIndicesBuilder(
       origFnTy, /*isMethod*/ false, /*setAllParams*/ true).build(Context);
   // Generator for the resultant function type, i.e. the AD associated function.
@@ -1095,13 +1083,7 @@
     [=](BuiltinGenericSignatureBuilder &builder) -> Type {
       return origFnTy->getAutoDiffAssociatedFunctionType(
           paramIndices, /*resultIndex*/ 0, /*differentiationOrder*/ 1,
-<<<<<<< HEAD
           kind, /*lookupConformance*/ nullptr, /*isMethod*/ false)->getResult();
-=======
-          kind, /*lookupConformance*/ nullptr, /*isMethod*/ false);
-      vjpType = vjpType->withExtInfo(vjpType->getExtInfo());
-      return vjpType;
->>>>>>> 5213198e
     }
   };
   builder.addParameter(firstArgGen);
