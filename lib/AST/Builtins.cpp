//===--- Builtins.cpp - Swift Language Builtin ASTs -----------------------===//
//
// This source file is part of the Swift.org open source project
//
// Copyright (c) 2014 - 2017 Apple Inc. and the Swift project authors
// Licensed under Apache License v2.0 with Runtime Library Exception
//
// See https://swift.org/LICENSE.txt for license information
// See https://swift.org/CONTRIBUTORS.txt for the list of Swift project authors
//
//===----------------------------------------------------------------------===//
//
//  This file implements the interface to the Builtin APIs.
//
//===----------------------------------------------------------------------===//

#include "swift/AST/GenericSignatureBuilder.h"
#include "swift/Basic/LLVMContext.h"
#include "swift/AST/ASTContext.h"
#include "swift/AST/Builtins.h"
#include "swift/AST/Module.h"
#include "swift/AST/ParameterList.h"
#include "swift/AST/GenericEnvironment.h"
#include "llvm/ADT/SmallString.h"
#include "llvm/ADT/StringSwitch.h"
#include "llvm/IR/Attributes.h"
#include "llvm/IR/Instructions.h"
#include "llvm/IR/Intrinsics.h"
#include "llvm/IR/LLVMContext.h"
#include <tuple>
using namespace swift;

struct BuiltinExtraInfoTy {
  const char *Attributes;
};

static const BuiltinExtraInfoTy BuiltinExtraInfo[] = {
    {nullptr},
#define BUILTIN(Id, Name, Attrs) {Attrs},
#include "swift/AST/Builtins.def"
};

bool BuiltinInfo::isReadNone() const {
  return strchr(BuiltinExtraInfo[(unsigned)ID].Attributes, 'n') != nullptr;
}

bool IntrinsicInfo::hasAttribute(llvm::Attribute::AttrKind Kind) const {
  // FIXME: We should not be relying on the global LLVM context.
  llvm::AttributeList attrs =
      llvm::Intrinsic::getAttributes(getGlobalLLVMContext(), ID);
  return (attrs.hasAttribute(llvm::AttributeList::FunctionIndex, Kind));
}

Type swift::getBuiltinType(ASTContext &Context, StringRef Name) {
  // Vectors are VecNxT, where "N" is the number of elements and
  // T is the element type.
  if (Name.startswith("Vec")) {
    Name = Name.substr(3);
    StringRef::size_type xPos = Name.find('x');
    if (xPos == StringRef::npos)
      return Type();

    unsigned numElements;
    if (Name.substr(0, xPos).getAsInteger(10, numElements) ||
        numElements == 0 || numElements > 1024)
      return Type();

    Type elementType = getBuiltinType(Context, Name.substr(xPos + 1));
    if (!elementType)
      return Type();

    return BuiltinVectorType::get(Context, elementType, numElements);
  }

  if (Name == "RawPointer")
    return Context.TheRawPointerType;
  if (Name == "NativeObject")
    return Context.TheNativeObjectType;
  if (Name == "UnknownObject")
    return Context.TheUnknownObjectType;
  if (Name == "BridgeObject")
    return Context.TheBridgeObjectType;
  if (Name == "SILToken")
    return Context.TheSILTokenType;
  if (Name == "UnsafeValueBuffer")
    return Context.TheUnsafeValueBufferType;
  
  if (Name == "FPIEEE32")
    return Context.TheIEEE32Type;
  if (Name == "FPIEEE64")
    return Context.TheIEEE64Type;

  if (Name == "Word")
    return BuiltinIntegerType::getWordType(Context);

  if (Name == "IntLiteral")
    return Context.TheIntegerLiteralType;

  // Handle 'int8' and friends.
  if (Name.substr(0, 3) == "Int") {
    unsigned BitWidth;
    if (!Name.substr(3).getAsInteger(10, BitWidth) &&
        BitWidth <= 2048 && BitWidth != 0)  // Cap to prevent insane things.
      return BuiltinIntegerType::get(BitWidth, Context);
  }
  
  // Target specific FP types.
  if (Name == "FPIEEE16")
    return Context.TheIEEE16Type;
  if (Name == "FPIEEE80")
    return Context.TheIEEE80Type;
  if (Name == "FPIEEE128")
    return Context.TheIEEE128Type;
  if (Name == "FPPPC128")
    return Context.ThePPC128Type;

  // AnyObject is the empty class-constrained existential.
  if (Name == "AnyObject")
    return CanType(
      ProtocolCompositionType::get(Context, {},
                                   /*HasExplicitAnyObject=*/true));

  return Type();
}

/// getBuiltinBaseName - Decode the type list of a builtin (e.g. mul_Int32) and
/// return the base name (e.g. "mul").
StringRef swift::getBuiltinBaseName(ASTContext &C, StringRef Name,
                                    SmallVectorImpl<Type> &Types) {
  // builtin-id ::= operation-id ('_' type-id)*
  for (StringRef::size_type Underscore = Name.find_last_of('_');
       Underscore != StringRef::npos; Underscore = Name.find_last_of('_')) {
    
    // Check that the type parameter is well-formed and set it up for returning.
    // This allows operations with underscores in them, like "icmp_eq".
    Type Ty = getBuiltinType(C, Name.substr(Underscore + 1));
    if (Ty.isNull()) break;
    
    Types.push_back(Ty);
    
    Name = Name.substr(0, Underscore);
  }
  
  std::reverse(Types.begin(), Types.end());
  return Name;
}

/// Build a builtin function declaration.
static FuncDecl *
getBuiltinFunction(Identifier Id, ArrayRef<Type> argTypes, Type ResType,
                   FunctionType::ExtInfo Info = FunctionType::ExtInfo()) {
  auto &Context = ResType->getASTContext();
  
  ModuleDecl *M = Context.TheBuiltinModule;
  DeclContext *DC = &M->getMainFile(FileUnitKind::Builtin);

  SmallVector<ParamDecl*, 4> params;
  for (Type argType : argTypes) {
    auto PD = new (Context)
        ParamDecl(VarDecl::Specifier::Default, SourceLoc(), SourceLoc(),
                  Identifier(), SourceLoc(), Identifier(), DC);
    PD->setInterfaceType(argType);
    PD->setValidationToChecked();
    PD->setImplicit();
    params.push_back(PD);
  }

  auto *paramList = ParameterList::create(Context, params);
  
  DeclName Name(Context, Id, paramList);
  auto FD = FuncDecl::create(Context, /*StaticLoc=*/SourceLoc(),
                             StaticSpellingKind::None,
                             /*FuncLoc=*/SourceLoc(),
                             Name, /*NameLoc=*/SourceLoc(),
                             /*Throws=*/false, /*ThrowsLoc=*/SourceLoc(),
                             /*GenericParams=*/nullptr,
                             paramList,
                             TypeLoc::withoutLoc(ResType), DC);
  FD->computeType(Info);
  FD->setValidationToChecked();
  FD->setImplicit();
  FD->setAccess(AccessLevel::Public);
  return FD;
}

/// Build a builtin function declaration.
static FuncDecl *
getBuiltinGenericFunction(Identifier Id,
                          ArrayRef<AnyFunctionType::Param> ArgParamTypes,
                          Type ResType,
                          GenericParamList *GenericParams,
                          GenericEnvironment *Env,
                          // SWIFT_ENABLE_TENSORFLOW
                          bool Rethrows = false) {
  assert(GenericParams && "Missing generic parameters");
  auto &Context = ResType->getASTContext();

  ModuleDecl *M = Context.TheBuiltinModule;
  DeclContext *DC = &M->getMainFile(FileUnitKind::Builtin);

  SmallVector<ParamDecl*, 4> params;
  for (unsigned i = 0, e = ArgParamTypes.size(); i < e; i++) {
    auto paramIfaceType = ArgParamTypes[i].getPlainType();
    auto specifier =
      VarDecl::getParameterSpecifierForValueOwnership(
        ArgParamTypes[i].getParameterFlags().getValueOwnership());
    auto PD = new (Context) ParamDecl(specifier,
                                      SourceLoc(), SourceLoc(),
                                      Identifier(), SourceLoc(),
                                      Identifier(), DC);
    PD->setInterfaceType(paramIfaceType);
    PD->setValidationToChecked();
    PD->setImplicit();
    params.push_back(PD);
  }

  auto *paramList = ParameterList::create(Context, params);

  DeclName Name(Context, Id, paramList);
  auto func = FuncDecl::create(Context, /*StaticLoc=*/SourceLoc(),
                               StaticSpellingKind::None,
                               /*FuncLoc=*/SourceLoc(),
                               Name, /*NameLoc=*/SourceLoc(),
                               // SWIFT_ENABLE_TENSORFLOW
                               /*Throws=*/ Rethrows, /*ThrowsLoc=*/SourceLoc(),
                               GenericParams,
                               paramList,
                               TypeLoc::withoutLoc(ResType), DC);

  func->setGenericEnvironment(Env);
  func->computeType();
  func->setValidationToChecked();
  func->setImplicit();
  func->setAccess(AccessLevel::Public);
  // SWIFT_ENABLE_TENSORFLOW
  if (Rethrows)
    func->getAttrs().add(new (Context) RethrowsAttr(/*ThrowsLoc*/ SourceLoc()));

  return func;
}

/// Build a getelementptr operation declaration.
static ValueDecl *getGepRawOperation(Identifier Id, Type ArgType) {
  auto &Context = ArgType->getASTContext();
  
  // This is always "(i8*, IntTy) -> i8*"
  Type ArgElts[] = { Context.TheRawPointerType, ArgType };
  Type ResultTy = Context.TheRawPointerType;
  return getBuiltinFunction(Id, ArgElts, ResultTy);
}

static ValueDecl *getStringObjectOrOperation(Identifier Id, Type ArgType) {
  return getBuiltinFunction(Id, {ArgType, ArgType}, ArgType);
}

/// Build a binary operation declaration.
static ValueDecl *getBinaryOperation(Identifier Id, Type ArgType) {
  return getBuiltinFunction(Id, { ArgType, ArgType }, ArgType);
}

/// Build a declaration for a binary operation with overflow.
static ValueDecl *getBinaryOperationWithOverflow(Identifier Id,
                                                 Type ArgType) {
  auto &Context = ArgType->getASTContext();
  Type ShouldCheckForOverflowTy = BuiltinIntegerType::get(1, Context);
  Type ArgElts[] = { ArgType, ArgType, ShouldCheckForOverflowTy };
  Type OverflowBitTy = BuiltinIntegerType::get(1, Context);
  TupleTypeElt ResultElts[] = { ArgType, OverflowBitTy };
  Type ResultTy = TupleType::get(ResultElts, Context);
  return getBuiltinFunction(Id, ArgElts, ResultTy);
}

static ValueDecl *getUnaryOperation(Identifier Id, Type ArgType) {
  return getBuiltinFunction(Id, { ArgType }, ArgType);
}

/// Build a binary predicate declaration.
static ValueDecl *getBinaryPredicate(Identifier Id, Type ArgType) {
  auto &Context = ArgType->getASTContext();

  Type ArgElts[] = { ArgType, ArgType };
  Type ResultTy = BuiltinIntegerType::get(1, Context);
  if (auto VecTy = ArgType->getAs<BuiltinVectorType>()) {
    ResultTy = BuiltinVectorType::get(Context, ResultTy,
                                      VecTy->getNumElements());
  }
  return getBuiltinFunction(Id, ArgElts, ResultTy);
}

/// Build a cast.  There is some custom type checking here.
static ValueDecl *getCastOperation(ASTContext &Context, Identifier Id,
                                   BuiltinValueKind VK,
                                   ArrayRef<Type> Types) {
  if (Types.empty() || Types.size() > 2) return nullptr;
  Type Input = Types[0];
  Type Output = Types.size() == 2 ? Types[1] : Type();

  // If both types are vectors, look through the vectors.
  Type CheckInput = Input;
  Type CheckOutput = Output;
  bool UnwrappedVector = false;
  auto InputVec = Input->getAs<BuiltinVectorType>();
  auto OutputVec = Output.isNull()? nullptr :Output->getAs<BuiltinVectorType>();
  if (InputVec && OutputVec &&
      InputVec->getNumElements() == OutputVec->getNumElements()) {
    UnwrappedVector = true;
    CheckInput = InputVec->getElementType();
    CheckOutput = OutputVec->getElementType();
  }

  // Custom type checking.  We know the one or two types have been subjected to
  // the "isBuiltinTypeOverloaded" predicate successfully.
  switch (VK) {
  default: llvm_unreachable("Not a cast operation");

  case BuiltinValueKind::Trunc:
    if (CheckOutput.isNull() ||
        !CheckInput->is<BuiltinIntegerType>() ||
        !CheckOutput->is<BuiltinIntegerType>() ||
        CheckInput->castTo<BuiltinIntegerType>()->getLeastWidth() <=
          CheckOutput->castTo<BuiltinIntegerType>()->getGreatestWidth())
      return nullptr;
    break;
  case BuiltinValueKind::TruncOrBitCast:
    if (CheckOutput.isNull() ||
        !CheckInput->is<BuiltinIntegerType>() ||
        !CheckOutput->is<BuiltinIntegerType>() ||
        CheckInput->castTo<BuiltinIntegerType>()->getLeastWidth() <
          CheckOutput->castTo<BuiltinIntegerType>()->getGreatestWidth())
      return nullptr;
    break;
      
  case BuiltinValueKind::ZExt:
  case BuiltinValueKind::SExt: {
    if (CheckOutput.isNull() ||
        !CheckInput->is<BuiltinIntegerType>() ||
        !CheckOutput->is<BuiltinIntegerType>() ||
        CheckInput->castTo<BuiltinIntegerType>()->getGreatestWidth() >=
          CheckOutput->castTo<BuiltinIntegerType>()->getLeastWidth())
      return nullptr;
    break;
  }
  case BuiltinValueKind::ZExtOrBitCast:
  case BuiltinValueKind::SExtOrBitCast: {
    if (CheckOutput.isNull() ||
        !CheckInput->is<BuiltinIntegerType>() ||
        !CheckOutput->is<BuiltinIntegerType>() ||
        CheckInput->castTo<BuiltinIntegerType>()->getGreatestWidth() >
          CheckOutput->castTo<BuiltinIntegerType>()->getLeastWidth())
      return nullptr;
    break;
  }

  case BuiltinValueKind::FPToUI:
  case BuiltinValueKind::FPToSI:
    if (CheckOutput.isNull() || !CheckInput->is<BuiltinFloatType>() ||
        !CheckOutput->is<BuiltinIntegerType>())
      return nullptr;
    break;

  case BuiltinValueKind::UIToFP:
  case BuiltinValueKind::SIToFP:
    if (CheckOutput.isNull() || !CheckInput->is<BuiltinIntegerType>() ||
        !CheckOutput->is<BuiltinFloatType>())
      return nullptr;
    break;

  case BuiltinValueKind::FPTrunc:
    if (CheckOutput.isNull() ||
        !CheckInput->is<BuiltinFloatType>() ||
        !CheckOutput->is<BuiltinFloatType>() ||
        CheckInput->castTo<BuiltinFloatType>()->getFPKind() <=
        CheckOutput->castTo<BuiltinFloatType>()->getFPKind())
      return nullptr;
    break;
  case BuiltinValueKind::FPExt:
    if (CheckOutput.isNull() ||
        !CheckInput->is<BuiltinFloatType>() ||
        !CheckOutput->is<BuiltinFloatType>() ||
        CheckInput->castTo<BuiltinFloatType>()->getFPKind() >=
        CheckOutput->castTo<BuiltinFloatType>()->getFPKind())
      return nullptr;
    break;

  case BuiltinValueKind::PtrToInt:
    // FIXME: Do we care about vectors of pointers?
    if (!CheckOutput.isNull() || !CheckInput->is<BuiltinIntegerType>() ||
        UnwrappedVector)
      return nullptr;
    Output = Input;
    Input = Context.TheRawPointerType;
    break;
  case BuiltinValueKind::IntToPtr:
    // FIXME: Do we care about vectors of pointers?
    if (!CheckOutput.isNull() || !CheckInput->is<BuiltinIntegerType>() ||
        UnwrappedVector)
      return nullptr;
    Output = Context.TheRawPointerType;
    break;
  case BuiltinValueKind::BitCast:
    if (CheckOutput.isNull()) return nullptr;

    // Support float <-> int bitcast where the types are the same widths.
    if (auto *BIT = CheckInput->getAs<BuiltinIntegerType>())
      if (auto *BFT = CheckOutput->getAs<BuiltinFloatType>())
        if (BIT->isFixedWidth() && BIT->getFixedWidth() == BFT->getBitWidth())
            break;
    if (auto *BFT = CheckInput->getAs<BuiltinFloatType>())
      if (auto *BIT = CheckOutput->getAs<BuiltinIntegerType>())
        if (BIT->isFixedWidth() && BIT->getFixedWidth() == BFT->getBitWidth())
          break;

    // FIXME: Implement bitcast typechecking.
    llvm_unreachable("Bitcast not supported yet!");
    return nullptr;
  }

  return getBuiltinFunction(Id, { Input }, Output);
}

static const char * const GenericParamNames[] = {
  "T",
  "U",
  "V",
  "W",
  "X",
  "Y",
  "Z"
};

static GenericTypeParamDecl*
createGenericParam(ASTContext &ctx, const char *name, unsigned index) {
  ModuleDecl *M = ctx.TheBuiltinModule;
  Identifier ident = ctx.getIdentifier(name);
  SmallVector<ProtocolDecl *, 1> protos;
  auto genericParam =
    new (ctx) GenericTypeParamDecl(&M->getMainFile(FileUnitKind::Builtin),
                                   ident, SourceLoc(), 0, index);
  return genericParam;
}

/// Create a generic parameter list with multiple generic parameters.
static GenericParamList *getGenericParams(ASTContext &ctx,
                                          unsigned numParameters,
                       SmallVectorImpl<GenericTypeParamDecl*> &genericParams) {
  assert(numParameters <= llvm::array_lengthof(GenericParamNames));
  assert(genericParams.empty());

  for (unsigned i = 0; i != numParameters; ++i)
    genericParams.push_back(createGenericParam(ctx, GenericParamNames[i], i));

  auto paramList = GenericParamList::create(ctx, SourceLoc(), genericParams,
                                            SourceLoc());
  return paramList;
}

namespace {
  class BuiltinGenericSignatureBuilder {
  public:
    ASTContext &Context;

  private:
    GenericParamList *TheGenericParamList;
    SmallVector<GenericTypeParamDecl*, 2> GenericTypeParams;
    // SWIFT_ENABLE_TENSORFLOW
    GenericSignatureBuilder Builder;
    SmallVector<AnyFunctionType::Param, 4> InterfaceParams;
    Type InterfaceResult;
    // SWIFT_ENABLE_TENSORFLOW
    bool Rethrows = false;

  public:
    BuiltinGenericSignatureBuilder(ASTContext &ctx, unsigned numGenericParams = 1)
    // SWIFT_ENABLE_TENSORFLOW
        : Context(ctx), Builder(ctx) {
      TheGenericParamList = getGenericParams(ctx, numGenericParams,
                                             GenericTypeParams);

      for (auto gp : GenericTypeParams) {
        Builder.addGenericParameter(gp);
      }
    }

    template <class G>
    void addParameter(const G &generator,
                      ValueOwnership ownership = ValueOwnership::Default) {
      Type gTyIface = generator.build(*this);
      auto flags = ParameterTypeFlags().withValueOwnership(ownership);
      InterfaceParams.emplace_back(gTyIface, Identifier(), flags);
    }

    template <class G>
    void setResult(const G &generator) {
      InterfaceResult = generator.build(*this);
    }

    // SWIFT_ENABLE_TENSORFLOW
    template <class G>
    void addConformanceRequirement(const G &generator, ProtocolDecl *proto) {
      Requirement req(RequirementKind::Conformance,
                      generator.build(*this),
                      proto->getDeclaredType());
      auto source =
          GenericSignatureBuilder::FloatingRequirementSource::forAbstract();
      Builder.addRequirement(req, source, Context.getStdlibModule());
    }

    void setRethrows(bool rethrows = true) {
      Rethrows = rethrows;
    }

    ValueDecl *build(Identifier name) {
      auto GenericSig = std::move(Builder).computeGenericSignature(SourceLoc());
      auto GenericEnv = GenericSig->createGenericEnvironment();
      return getBuiltinGenericFunction(name, InterfaceParams,
                                       InterfaceResult,
                                       TheGenericParamList,
                                       GenericEnv,
                                       /*Rethrows*/ Rethrows);
    }

    // Don't use these generator classes directly; call the make{...}
    // functions which follow this class.

    struct ConcreteGenerator {
      Type TheType;
      Type build(BuiltinGenericSignatureBuilder &builder) const {
        return TheType;
      }
    };
    struct ParameterGenerator {
      unsigned Index;
      Type build(BuiltinGenericSignatureBuilder &builder) const {
        return builder.GenericTypeParams[Index]->getDeclaredInterfaceType();
      }
    };
    struct LambdaGenerator {
      std::function<Type(BuiltinGenericSignatureBuilder &)> TheFunction;
      Type build(BuiltinGenericSignatureBuilder &builder) const {
        return TheFunction(builder);
      }
    };
    template <class T>
    struct MetatypeGenerator {
      T Object;
      Optional<MetatypeRepresentation> Repr;
      Type build(BuiltinGenericSignatureBuilder &builder) const {
        return MetatypeType::get(Object.build(builder), Repr);
      }
    };
  };
} // end anonymous namespace

static BuiltinGenericSignatureBuilder::ConcreteGenerator
makeConcrete(Type type) {
  return { type };
}

static BuiltinGenericSignatureBuilder::ParameterGenerator
makeGenericParam(unsigned index = 0) {
  return { index };
}

template <class... Gs>
static BuiltinGenericSignatureBuilder::LambdaGenerator
makeTuple(const Gs & ...elementGenerators) {
  return {
    [=](BuiltinGenericSignatureBuilder &builder) -> Type {
      TupleTypeElt elts[] = {
        elementGenerators.build(builder)...
      };
      return TupleType::get(elts, builder.Context);
    }
  };
}

template <class... Gs>
static BuiltinGenericSignatureBuilder::LambdaGenerator
makeBoundGenericType(NominalTypeDecl *decl,
                     const Gs & ...argumentGenerators) {
  return {
    [=](BuiltinGenericSignatureBuilder &builder) -> Type {
      Type args[] = {
        argumentGenerators.build(builder)...
      };
      return BoundGenericType::get(decl, Type(), args);
    }
  };
}

template <class T>
static BuiltinGenericSignatureBuilder::MetatypeGenerator<T>
makeMetatype(const T &object, Optional<MetatypeRepresentation> repr = None) {
  return { object, repr };
}

/// Create a function with type <T> T -> ().
static ValueDecl *getRefCountingOperation(ASTContext &Context, Identifier Id) {
  BuiltinGenericSignatureBuilder builder(Context);
  builder.addParameter(makeGenericParam());
  builder.setResult(makeConcrete(TupleType::getEmpty(Context)));
  return builder.build(Id);
}

static ValueDecl *getLoadOperation(ASTContext &Context, Identifier Id) {
  BuiltinGenericSignatureBuilder builder(Context);
  builder.addParameter(makeConcrete(Context.TheRawPointerType));
  builder.setResult(makeGenericParam());
  return builder.build(Id);
}

static ValueDecl *getStoreOperation(ASTContext &Context, Identifier Id) {
  BuiltinGenericSignatureBuilder builder(Context);
  builder.addParameter(makeGenericParam(), ValueOwnership::Owned);
  builder.addParameter(makeConcrete(Context.TheRawPointerType));
  builder.setResult(makeConcrete(TupleType::getEmpty(Context)));
  return builder.build(Id);
}

static ValueDecl *getDestroyOperation(ASTContext &Context, Identifier Id) {
  BuiltinGenericSignatureBuilder builder(Context);
  builder.addParameter(makeMetatype(makeGenericParam()));
  builder.addParameter(makeConcrete(Context.TheRawPointerType));
  builder.setResult(makeConcrete(TupleType::getEmpty(Context)));
  return builder.build(Id);
}

static ValueDecl *getDestroyArrayOperation(ASTContext &Context, Identifier Id) {
  auto wordType = BuiltinIntegerType::get(BuiltinIntegerWidth::pointer(),
                                          Context);
  BuiltinGenericSignatureBuilder builder(Context);
  builder.addParameter(makeMetatype(makeGenericParam()));
  builder.addParameter(makeConcrete(Context.TheRawPointerType));
  builder.addParameter(makeConcrete(wordType));
  builder.setResult(makeConcrete(TupleType::getEmpty(Context)));
  return builder.build(Id);
}

static ValueDecl *getTransferArrayOperation(ASTContext &Context, Identifier Id){
  auto wordType = BuiltinIntegerType::get(BuiltinIntegerWidth::pointer(),
                                          Context);
  BuiltinGenericSignatureBuilder builder(Context);
  builder.addParameter(makeMetatype(makeGenericParam()));
  builder.addParameter(makeConcrete(Context.TheRawPointerType));
  builder.addParameter(makeConcrete(Context.TheRawPointerType));
  builder.addParameter(makeConcrete(wordType));
  builder.setResult(makeConcrete(TupleType::getEmpty(Context)));
  return builder.build(Id);
}

static ValueDecl *getIsUniqueOperation(ASTContext &Context, Identifier Id) {
  // <T> (@inout T) -> Int1
  Type Int1Ty = BuiltinIntegerType::get(1, Context);

  BuiltinGenericSignatureBuilder builder(Context);
  builder.addParameter(makeGenericParam(), ValueOwnership::InOut);
  builder.setResult(makeConcrete(Int1Ty));
  return builder.build(Id);
}

static ValueDecl *getBindMemoryOperation(ASTContext &Context, Identifier Id) {
  BuiltinGenericSignatureBuilder builder(Context);
  builder.addParameter(makeConcrete(Context.TheRawPointerType));
  builder.addParameter(makeConcrete(BuiltinIntegerType::getWordType(Context)));
  builder.addParameter(makeMetatype(makeGenericParam()));
  builder.setResult(makeConcrete(TupleType::getEmpty(Context)));
  return builder.build(Id);
}

static ValueDecl *getAllocWithTailElemsOperation(ASTContext &Context,
                                                 Identifier Id,
                                                 int NumTailTypes) {
  if (NumTailTypes < 1 ||
      1 + NumTailTypes > (int)llvm::array_lengthof(GenericParamNames))
    return nullptr;
  BuiltinGenericSignatureBuilder builder(Context, 1 + NumTailTypes);
  builder.addParameter(makeMetatype(makeGenericParam(0)));
  for (int Idx = 0; Idx < NumTailTypes; ++Idx) {
    builder.addParameter(makeConcrete(BuiltinIntegerType::getWordType(Context)));
    builder.addParameter(makeMetatype(makeGenericParam(Idx + 1)));
  }
  builder.setResult(makeGenericParam(0));
  return builder.build(Id);
}

static ValueDecl *getProjectTailElemsOperation(ASTContext &Context,
                                               Identifier Id) {
  BuiltinGenericSignatureBuilder builder(Context, 2);
  builder.addParameter(makeGenericParam(0));
  builder.addParameter(makeMetatype(makeGenericParam(1)));
  builder.setResult(makeConcrete(Context.TheRawPointerType));
  return builder.build(Id);
}

/// Build a getelementptr operation declaration.
static ValueDecl *getGepOperation(ASTContext &Context, Identifier Id,
                                  Type ArgType) {
  BuiltinGenericSignatureBuilder builder(Context, 1);
  builder.addParameter(makeConcrete(Context.TheRawPointerType));
  builder.addParameter(makeConcrete(ArgType));
  builder.addParameter(makeMetatype(makeGenericParam(0)));
  builder.setResult(makeConcrete(Context.TheRawPointerType));
  return builder.build(Id);
}

static ValueDecl *getGetTailAddrOperation(ASTContext &Context, Identifier Id,
                                          Type ArgType) {
  BuiltinGenericSignatureBuilder builder(Context, 2);
  builder.addParameter(makeConcrete(Context.TheRawPointerType));
  builder.addParameter(makeConcrete(ArgType));
  builder.addParameter(makeMetatype(makeGenericParam(0)));
  builder.addParameter(makeMetatype(makeGenericParam(1)));
  builder.setResult(makeConcrete(Context.TheRawPointerType));
  return builder.build(Id);
}

static ValueDecl *getBeginUnpairedAccessOperation(ASTContext &Context,
                                                  Identifier Id) {
  BuiltinGenericSignatureBuilder builder(Context);
  builder.addParameter(makeConcrete(Context.TheRawPointerType));
  builder.addParameter(makeConcrete(Context.TheRawPointerType));
  builder.addParameter(makeMetatype(makeGenericParam(0)));
  builder.setResult(makeConcrete(Context.TheEmptyTupleType));
  return builder.build(Id);
}

static ValueDecl *
getPerformInstantaneousReadAccessOperation(ASTContext &Context,
                                           Identifier Id) {
  BuiltinGenericSignatureBuilder builder(Context);
  builder.addParameter(makeConcrete(Context.TheRawPointerType));
  builder.addParameter(makeMetatype(makeGenericParam(0)));
  builder.setResult(makeConcrete(Context.TheEmptyTupleType));
  return builder.build(Id);
}

static ValueDecl *getEndUnpairedAccessOperation(ASTContext &Context,
                                                Identifier Id) {
  return getBuiltinFunction(Id, { Context.TheRawPointerType },
                                Context.TheEmptyTupleType);
}
static ValueDecl *getSizeOrAlignOfOperation(ASTContext &Context,
                                            Identifier Id) {
  BuiltinGenericSignatureBuilder builder(Context);
  builder.addParameter(makeMetatype(makeGenericParam()));
  builder.setResult(makeConcrete(BuiltinIntegerType::getWordType(Context)));
  return builder.build(Id);
}

static ValueDecl *getIsPODOperation(ASTContext &Context, Identifier Id) {
  BuiltinGenericSignatureBuilder builder(Context);
  builder.addParameter(makeMetatype(makeGenericParam()));
  builder.setResult(makeConcrete(BuiltinIntegerType::get(1,Context)));
  return builder.build(Id);
}

static ValueDecl *getIsBitwiseTakable(ASTContext &Context, Identifier Id) {
  BuiltinGenericSignatureBuilder builder(Context);
  builder.addParameter(makeMetatype(makeGenericParam()));
  builder.setResult(makeConcrete(BuiltinIntegerType::get(1,Context)));
  return builder.build(Id);
}

static ValueDecl *getIsOptionalOperation(ASTContext &Context, Identifier Id) {
  BuiltinGenericSignatureBuilder builder(Context);
  builder.addParameter(makeMetatype(makeGenericParam()));
  builder.setResult(makeConcrete(BuiltinIntegerType::get(1,Context)));
  return builder.build(Id);
}

static ValueDecl *getIsSameMetatypeOperation(ASTContext &Context, Identifier Id) {
  CanType anyMetatype = CanExistentialMetatypeType::get(Context.TheAnyType);
  auto ResultTy = BuiltinIntegerType::get(1,Context);
  return getBuiltinFunction(Id, {anyMetatype, anyMetatype}, ResultTy);
}

static ValueDecl *getAllocOperation(ASTContext &Context, Identifier Id) {
  Type PtrSizeTy = BuiltinIntegerType::getWordType(Context);
  Type ResultTy = Context.TheRawPointerType;
  return getBuiltinFunction(Id, { PtrSizeTy, PtrSizeTy }, ResultTy);
}

static ValueDecl *getDeallocOperation(ASTContext &Context, Identifier Id) {
  auto PtrSizeTy = BuiltinIntegerType::getWordType(Context);
  Type ArgElts[] = { Context.TheRawPointerType, PtrSizeTy, PtrSizeTy };
  Type ResultTy = TupleType::getEmpty(Context);
  return getBuiltinFunction(Id, ArgElts, ResultTy);
}

static ValueDecl *getFenceOperation(ASTContext &Context, Identifier Id) {
  return getBuiltinFunction(Id, {}, TupleType::getEmpty(Context));
}

static ValueDecl *getVoidErrorOperation(ASTContext &Context, Identifier Id) {
  return getBuiltinFunction(Id, {Context.getExceptionType()},
                            TupleType::getEmpty(Context));
}

static ValueDecl *getUnexpectedErrorOperation(ASTContext &Context,
                                              Identifier Id) {
  return getBuiltinFunction(Id, {Context.getExceptionType()},
                            Context.getNeverType());
}

static ValueDecl *getCmpXChgOperation(ASTContext &Context, Identifier Id,
                                      Type T) {
  Type ArgElts[] = { Context.TheRawPointerType, T, T };
  Type BoolTy = BuiltinIntegerType::get(1, Context);
  Type ResultTy = TupleType::get({ T, BoolTy }, Context);
  return getBuiltinFunction(Id, ArgElts, ResultTy);
}

static ValueDecl *getAtomicRMWOperation(ASTContext &Context, Identifier Id,
                                        Type T) {
  return getBuiltinFunction(Id, { Context.TheRawPointerType, T }, T);
}

static ValueDecl *getAtomicLoadOperation(ASTContext &Context, Identifier Id,
                                         Type T) {
  return getBuiltinFunction(Id, { Type(Context.TheRawPointerType) }, T);
}

static ValueDecl *getAtomicStoreOperation(ASTContext &Context, Identifier Id,
                                          Type T) {
  return getBuiltinFunction(Id, { Context.TheRawPointerType, T },
                            Context.TheEmptyTupleType);
}

static ValueDecl *getNativeObjectCast(ASTContext &Context, Identifier Id,
                                      BuiltinValueKind BV) {

  ValueOwnership ownership;
  Type builtinTy;
  switch (BV) {
  case BuiltinValueKind::CastToNativeObject:
  case BuiltinValueKind::UnsafeCastToNativeObject:
  case BuiltinValueKind::CastFromNativeObject:
    builtinTy = Context.TheNativeObjectType;
    ownership = ValueOwnership::Owned;
    break;

  case BuiltinValueKind::BridgeToRawPointer:
  case BuiltinValueKind::BridgeFromRawPointer:
    builtinTy = Context.TheRawPointerType;
    ownership = ValueOwnership::Default;
    break;

  default:
    llvm_unreachable("unexpected kind");
  }

  BuiltinGenericSignatureBuilder builder(Context);
  if (BV == BuiltinValueKind::CastToNativeObject ||
      BV == BuiltinValueKind::UnsafeCastToNativeObject ||
      BV == BuiltinValueKind::BridgeToRawPointer) {
    builder.addParameter(makeGenericParam(), ownership);
    builder.setResult(makeConcrete(builtinTy));
  } else {
    builder.addParameter(makeConcrete(builtinTy), ownership);
    builder.setResult(makeGenericParam());
  }
  return builder.build(Id);
}

static ValueDecl *getCastToBridgeObjectOperation(ASTContext &C,
                                                 Identifier Id) {
  auto wordType = BuiltinIntegerType::get(BuiltinIntegerWidth::pointer(),
                                          C);
  BuiltinGenericSignatureBuilder builder(C);
  builder.addParameter(makeGenericParam(), ValueOwnership::Owned);
  builder.addParameter(makeConcrete(wordType));
  builder.setResult(makeConcrete(C.TheBridgeObjectType));
  return builder.build(Id);
}

static ValueDecl *getCastFromBridgeObjectOperation(ASTContext &C,
                                                   Identifier Id,
                                                   BuiltinValueKind BV) {
  Type BridgeTy = C.TheBridgeObjectType;
  switch (BV) {
  case BuiltinValueKind::CastReferenceFromBridgeObject: {
    BuiltinGenericSignatureBuilder builder(C);
    builder.addParameter(makeConcrete(BridgeTy), ValueOwnership::Owned);
    builder.setResult(makeGenericParam());
    return builder.build(Id);
  }

  case BuiltinValueKind::CastBitPatternFromBridgeObject: {
    Type WordTy = BuiltinIntegerType::get(BuiltinIntegerWidth::pointer(), C);
    return getBuiltinFunction(Id, { BridgeTy }, WordTy);
  }

  default:
    llvm_unreachable("not a cast from bridge object op");
  }
}

/// ClassifyBridgeObject has type:
///      (Builtin.BridgeObject) -> (Builtin.Int1, Builtin.Int1).
static ValueDecl *getClassifyBridgeObject(ASTContext &C, Identifier Id) {
  Type int1Ty = BuiltinIntegerType::get(1, C);
  Type resultTy = TupleType::get({
    TupleTypeElt(int1Ty, C.getIdentifier("isObjCObject")),
    TupleTypeElt(int1Ty, C.getIdentifier("isObjCTaggedPointer"))
  }, C);

  return getBuiltinFunction(Id, { C.TheBridgeObjectType }, resultTy);
}

static ValueDecl *getValueToBridgeObject(ASTContext &C, Identifier Id) {
  BuiltinGenericSignatureBuilder builder(C);
  builder.addParameter(makeGenericParam(0));
  builder.setResult(makeConcrete(C.TheBridgeObjectType));
  return builder.build(Id);
}

static ValueDecl *getUnsafeGuaranteed(ASTContext &C, Identifier Id) {
  // <T : AnyObject> T -> (T, Int8Ty)
  //
  BuiltinGenericSignatureBuilder builder(C);
  auto T = makeGenericParam();
  builder.addParameter(T);
  Type Int8Ty = BuiltinIntegerType::get(8, C);
  builder.setResult(makeTuple(T, makeConcrete(Int8Ty)));
  return builder.build(Id);
}

static ValueDecl *getUnsafeGuaranteedEnd(ASTContext &C, Identifier Id) {
  // Int8Ty -> ()
  Type Int8Ty = BuiltinIntegerType::get(8, C);
  return getBuiltinFunction(Id, { Int8Ty }, TupleType::getEmpty(C));
}

static ValueDecl *getOnFastPath(ASTContext &Context, Identifier Id) {
  return getBuiltinFunction(Id, {}, TupleType::getEmpty(Context));
}

static ValueDecl *getCastReferenceOperation(ASTContext &ctx,
                                            Identifier name) {
  // <T, U> T -> U
  // SILGen and IRGen check additional constraints during lowering.
  BuiltinGenericSignatureBuilder builder(ctx, 2);
  builder.addParameter(makeGenericParam(0), ValueOwnership::Owned);
  builder.setResult(makeGenericParam(1));
  return builder.build(name);
}

static ValueDecl *getReinterpretCastOperation(ASTContext &ctx,
                                              Identifier name) {
  // <T, U> T -> U
  // SILGen and IRGen check additional constraints during lowering.
  BuiltinGenericSignatureBuilder builder(ctx, 2);
  builder.addParameter(makeGenericParam(0), ValueOwnership::Owned);
  builder.setResult(makeGenericParam(1));
  return builder.build(name);
}

static ValueDecl *getZeroInitializerOperation(ASTContext &Context,
                                             Identifier Id) {
  // <T> () -> T
  BuiltinGenericSignatureBuilder builder(Context);
  builder.setResult(makeGenericParam());
  return builder.build(Id);
}

static ValueDecl *getGetObjCTypeEncodingOperation(ASTContext &Context,
                                                  Identifier Id) {
  // <T> T.Type -> RawPointer
  BuiltinGenericSignatureBuilder builder(Context);
  builder.addParameter(makeMetatype(makeGenericParam()));
  builder.setResult(makeConcrete(Context.TheRawPointerType));
  return builder.build(Id);
}

// SWIFT_ENABLE_TENSORFLOW
static ValueDecl *getTensorFlowSend(ASTContext &Context, Identifier Id) {
  // <T> (T) -> ()
  BuiltinGenericSignatureBuilder builder(Context);
  builder.addParameter(makeGenericParam());
  builder.setResult(makeConcrete(Context.TheEmptyTupleType));
  return builder.build(Id);
}

static ValueDecl *getTensorFlowReceive(ASTContext &Context, Identifier Id) {
  // <T> () -> (T)
  BuiltinGenericSignatureBuilder builder(Context);
  builder.setResult(makeGenericParam());
  return builder.build(Id);
}

static ValueDecl *getAutoDiffCreateTape(ASTContext &Context, Identifier Id) {
  // <T> () -> (Swift._AutoDiffTape<T>)
  BuiltinGenericSignatureBuilder builder(Context, 1);
  auto *tapeDecl = Context.get_AutoDiffTapeDecl();
  builder.setResult(makeBoundGenericType(tapeDecl, makeGenericParam()));
  return builder.build(Id);
}

static ValueDecl *getAutoDiffPushToTape(ASTContext &Context, Identifier Id) {
  // <T> (Swift._AutoDiffTape<T>, T, Builtin.Word) -> ()
  BuiltinGenericSignatureBuilder builder(Context, 1);
  auto *tapeDecl = Context.get_AutoDiffTapeDecl();
  auto T = makeGenericParam();
  builder.addParameter(makeBoundGenericType(tapeDecl, T));
  builder.addParameter(T);
  builder.addParameter(makeConcrete(BuiltinIntegerType::getWordType(Context)));
  builder.setResult(makeConcrete(Context.TheEmptyTupleType));
  return builder.build(Id);
}

static ValueDecl *getAutoDiffPopFromTape(ASTContext &Context, Identifier Id) {
  // <T> (Swift._AutoDiffTape<T>, Builtin.Word) -> (T)
  BuiltinGenericSignatureBuilder builder(Context, 1);
  auto *tapeDecl = Context.get_AutoDiffTapeDecl();
  auto T = makeGenericParam();
  builder.addParameter(makeBoundGenericType(tapeDecl, T));
  builder.addParameter(makeConcrete(BuiltinIntegerType::getWordType(Context)));
  builder.setResult(T);
  return builder.build(Id);
}

static ValueDecl *getAutoDiffDestroyTape(ASTContext &Context, Identifier Id) {
  // <T> (Swift._AutoDiffTape<T>) -> ()
  BuiltinGenericSignatureBuilder builder(Context, 1);
  auto *tapeDecl = Context.get_AutoDiffTapeDecl();
  builder.addParameter(makeBoundGenericType(tapeDecl, makeGenericParam()));
  builder.setResult(makeConcrete(Context.TheEmptyTupleType));
  return builder.build(Id);
}

static ValueDecl *getAutoDiffApplyAssociatedFunction(
    ASTContext &Context, Identifier Id, AutoDiffAssociatedFunctionKind kind,
    unsigned order, unsigned arity) {
  assert(arity >= 1);
  assert(order == 1 && "higher-order differentiation is not supported yet");
  // JVP:
  //   <...T...(arity), R> (@autodiff (...T) throws -> R, ...T)
  //       rethrows -> (R, (...T.TangentVector) -> R.TangentVector)
  // VJP:
  //   <...T...(arity), R> (@autodiff (...T) throws -> R, ...T)
  //       rethrows -> (R, (R.CotangentVector) -> ...T.CotangentVector)
  BuiltinGenericSignatureBuilder builder(Context,
                                         /*numGenericParams*/ 1 + arity);
  // Look up the Differentiable protocol.
  SmallVector<ValueDecl *, 1> diffableProtoLookup;
  Context.lookupInSwiftModule("Differentiable", diffableProtoLookup);
  assert(diffableProtoLookup.size() == 1);
  auto *diffableProto = cast<ProtocolDecl>(diffableProtoLookup.front());
  // Create type parameters and add conformance constraints.
  auto fnResultGen = makeGenericParam(arity);
  builder.addConformanceRequirement(fnResultGen, diffableProto);
  SmallVector<decltype(fnResultGen), 2> fnArgGens;
  for (auto i : range(arity)) {
    auto T = makeGenericParam(i);
    builder.addConformanceRequirement(T, diffableProto);
    fnArgGens.push_back(T);
  }
  // Generator for the first argument, i.e. the @autodiff function.
  BuiltinGenericSignatureBuilder::LambdaGenerator firstArgGen {
    // Generator for the function type at the argument position, i.e. the
    // function being differentiated.
    [=, &fnArgGens](BuiltinGenericSignatureBuilder &builder) -> Type {
      FunctionType::ExtInfo ext;
      auto extInfo = FunctionType::ExtInfo()
<<<<<<< HEAD
          .withDifferentiability(FunctionTypeDifferentiability::Bidirectional)
          .withNoEscape().withThrows();
=======
          .withDifferentiable().withNoEscape();
      if (isThrowing)
        extInfo = extInfo.withThrows();
>>>>>>> e95612bd
      SmallVector<FunctionType::Param, 2> params;
      for (auto &paramGen : fnArgGens)
        params.push_back(FunctionType::Param(paramGen.build(builder)));
      return FunctionType::get(params, fnResultGen.build(builder))
          ->withExtInfo(extInfo);
    }
  };
<<<<<<< HEAD
  AnyFunctionType *origFnTy =
      firstArgGen.build(builder)->castTo<AnyFunctionType>();
  origFnTy = origFnTy->withExtInfo(origFnTy->getExtInfo()
      .withDifferentiability(FunctionTypeDifferentiability::None));
  auto *paramIndices = AutoDiffParameterIndices::create(Context, origFnTy,
                                                        /*isMethod*/ false,
                                                        /*setAllParams*/ true);
=======
  AnyFunctionType *origFnTy = argGen.build(builder)->castTo<AnyFunctionType>();
  origFnTy = origFnTy->withExtInfo(
      origFnTy->getExtInfo().withDifferentiable(false));
  auto *paramIndices = AutoDiffParameterIndicesBuilder(
      origFnTy, /*isMethod*/ false, /*setAllParams*/ true).build(Context);
>>>>>>> e95612bd
  // Generator for the resultant function type, i.e. the AD associated function.
  BuiltinGenericSignatureBuilder::LambdaGenerator resultGen {
    [=](BuiltinGenericSignatureBuilder &builder) -> Type {
      // TODO(rxwei): Use parameter indices and differentiation order that are
      // stored in the function type.
<<<<<<< HEAD
      return origFnTy->getAutoDiffAssociatedFunctionType(
          *paramIndices, /*resultIndex*/ 0, /*differentiationOrder*/ 1,
          kind, /*lookupConformance*/ nullptr)
          ->getResult();
=======
      auto *vjpType = origFnTy->getAutoDiffAssociatedFunctionType(
          paramIndices, /*resultIndex*/ 0, /*differentiationOrder*/ 1,
          kind, /*lookupConformance*/ nullptr, /*isMethod*/ false);
      vjpType = vjpType->withExtInfo(vjpType->getExtInfo().withNoEscape(false));
      return vjpType;
>>>>>>> e95612bd
    }
  };
  builder.addParameter(firstArgGen);
  for (auto argGen : fnArgGens)
    builder.addParameter(argGen);
  // builder.setRethrows();
  builder.setResult(resultGen);
  return builder.build(Id);
}

static ValueDecl *getPoundAssert(ASTContext &Context, Identifier Id) {
  auto int1Type = BuiltinIntegerType::get(1, Context);
  auto optionalRawPointerType = BoundGenericEnumType::get(
      Context.getOptionalDecl(), Type(), {Context.TheRawPointerType});
  return getBuiltinFunction(Id, {int1Type, optionalRawPointerType},
                            Context.TheEmptyTupleType);
}

static ValueDecl *getTSanInoutAccess(ASTContext &Context, Identifier Id) {
  // <T> T -> ()
  BuiltinGenericSignatureBuilder builder(Context);
  builder.addParameter(makeGenericParam());
  builder.setResult(makeConcrete(Context.TheEmptyTupleType));
  return builder.build(Id);
}

static ValueDecl *getAddressOfOperation(ASTContext &Context, Identifier Id) {
  // <T> (@inout T) -> RawPointer
  BuiltinGenericSignatureBuilder builder(Context);
  builder.addParameter(makeGenericParam(), ValueOwnership::InOut);
  builder.setResult(makeConcrete(Context.TheRawPointerType));
  return builder.build(Id);
}

static ValueDecl *getAddressOfBorrowOperation(ASTContext &Context,
                                              Identifier Id) {
  // <T> (T) -> RawPointer
  BuiltinGenericSignatureBuilder builder(Context);
  builder.addParameter(makeGenericParam());
  builder.setResult(makeConcrete(Context.TheRawPointerType));
  return builder.build(Id);
}

static ValueDecl *getTypeJoinOperation(ASTContext &Context, Identifier Id) {
  // <T,U,V> (T.Type, U.Type) -> V.Type
  BuiltinGenericSignatureBuilder builder(Context, 3);
  builder.addParameter(makeMetatype(makeGenericParam(0)));
  builder.addParameter(makeMetatype(makeGenericParam(1)));
  builder.setResult(makeMetatype(makeGenericParam(2)));
  return builder.build(Id);
}

static ValueDecl *getTypeJoinInoutOperation(ASTContext &Context,
                                            Identifier Id) {
  // <T,U,V> (inout T, U.Type) -> V.Type
  BuiltinGenericSignatureBuilder builder(Context, 3);
  builder.addParameter(makeGenericParam(0), ValueOwnership::InOut);
  builder.addParameter(makeMetatype(makeGenericParam(1)));
  builder.setResult(makeMetatype(makeGenericParam(2)));
  return builder.build(Id);
}

static ValueDecl *getTypeJoinMetaOperation(ASTContext &Context, Identifier Id) {
  // <T,U,V> (T.Type, U.Type) -> V.Type
  BuiltinGenericSignatureBuilder builder(Context, 3);
  builder.addParameter(makeMetatype(makeGenericParam(0)));
  builder.addParameter(makeMetatype(makeGenericParam(1)));
  builder.setResult(makeMetatype(makeGenericParam(2)));
  return builder.build(Id);
}

static ValueDecl *getCanBeObjCClassOperation(ASTContext &Context,
                                             Identifier Id) {
  // <T> T.Type -> Builtin.Int8
  BuiltinGenericSignatureBuilder builder(Context);
  builder.addParameter(makeMetatype(makeGenericParam()));
  builder.setResult(makeConcrete(BuiltinIntegerType::get(8, Context)));
  return builder.build(Id);
}

static ValueDecl *getCondFailOperation(ASTContext &C, Identifier Id) {
  // Int1 -> ()
  auto CondTy = BuiltinIntegerType::get(1, C);
  auto VoidTy = TupleType::getEmpty(C);
  return getBuiltinFunction(Id, {CondTy}, VoidTy);
}

static ValueDecl *getAssertConfOperation(ASTContext &C, Identifier Id) {
  // () -> Int32
  auto Int32Ty = BuiltinIntegerType::get(32, C);
  return getBuiltinFunction(Id, {}, Int32Ty);
}

static ValueDecl *getFixLifetimeOperation(ASTContext &C, Identifier Id) {
  // <T> T -> ()
  BuiltinGenericSignatureBuilder builder(C);
  builder.addParameter(makeGenericParam());
  builder.setResult(makeConcrete(TupleType::getEmpty(C)));
  return builder.build(Id);
}

static ValueDecl *getExtractElementOperation(ASTContext &Context, Identifier Id,
                                             Type FirstTy, Type SecondTy) {
  // (Vector<N, T>, Int32) -> T
  auto VecTy = FirstTy->getAs<BuiltinVectorType>();
  if (!VecTy)
    return nullptr;

  auto IndexTy = SecondTy->getAs<BuiltinIntegerType>();
  if (!IndexTy || !IndexTy->isFixedWidth() || IndexTy->getFixedWidth() != 32)
    return nullptr;

  Type ResultTy = VecTy->getElementType();
  return getBuiltinFunction(Id, { VecTy, IndexTy }, ResultTy);
}

static ValueDecl *getInsertElementOperation(ASTContext &Context, Identifier Id,
                                            Type FirstTy, Type SecondTy,
                                            Type ThirdTy) {
  // (Vector<N, T>, T, Int32) -> Vector<N, T>
  auto VecTy = FirstTy->getAs<BuiltinVectorType>();
  if (!VecTy)
    return nullptr;
  auto ElementTy = VecTy->getElementType();

  if (!SecondTy->isEqual(ElementTy))
    return nullptr;

  auto IndexTy = ThirdTy->getAs<BuiltinIntegerType>();
  if (!IndexTy || !IndexTy->isFixedWidth() || IndexTy->getFixedWidth() != 32)
    return nullptr;

  Type ArgElts[] = { VecTy, ElementTy, IndexTy };
  return getBuiltinFunction(Id, ArgElts, VecTy);
}

static ValueDecl *getStaticReportOperation(ASTContext &Context, Identifier Id) {
  auto BoolTy = BuiltinIntegerType::get(1, Context);
  auto MessageTy = Context.TheRawPointerType;

  Type ArgElts[] = { BoolTy, BoolTy, MessageTy };
  Type ResultTy = TupleType::getEmpty(Context);
  
  return getBuiltinFunction(Id, ArgElts, ResultTy);
}

static ValueDecl *getCheckedTruncOperation(ASTContext &Context, Identifier Id,
                                           Type InputTy, Type OutputTy,
                                           bool AllowLiteral) {
  auto InTy = InputTy->getAs<AnyBuiltinIntegerType>();
  auto OutTy = OutputTy->getAs<BuiltinIntegerType>();
  if (!InTy || !OutTy)
    return nullptr;
  if (isa<BuiltinIntegerLiteralType>(InTy)) {
    if (!AllowLiteral)
      return nullptr;
  } else if (cast<BuiltinIntegerType>(InTy)->getLeastWidth()
               < OutTy->getGreatestWidth()) {
    return nullptr;
  }

  Type OverflowBitTy = BuiltinIntegerType::get(1, Context);
  TupleTypeElt ResultElts[] = { Type(OutTy), OverflowBitTy };
  Type ResultTy = TupleType::get(ResultElts, Context);
  return getBuiltinFunction(Id, { InTy }, ResultTy);
}

static ValueDecl *getCheckedConversionOperation(ASTContext &Context,
                                                Identifier Id,
                                                Type Ty) {
  Type BuiltinTy = Ty->getAs<BuiltinIntegerType>();
  if (!BuiltinTy)
    return nullptr;

  Type SignErrorBitTy = BuiltinIntegerType::get(1, Context);
  TupleTypeElt ResultElts[] = { BuiltinTy, SignErrorBitTy };
  Type ResultTy = TupleType::get(ResultElts, Context);
  return getBuiltinFunction(Id, { BuiltinTy }, ResultTy);
}

static ValueDecl *getIntToFPWithOverflowOperation(ASTContext &Context,
                                                  Identifier Id, Type InputTy,
                                                  Type OutputTy) {
  auto InTy = InputTy->getAs<BuiltinIntegerLiteralType>();
  auto OutTy = OutputTy->getAs<BuiltinFloatType>();
  if (!InTy || !OutTy)
    return nullptr;

  return getBuiltinFunction(Id, { InTy }, OutTy);
}

static ValueDecl *getUnreachableOperation(ASTContext &Context,
                                          Identifier Id) {
  auto NeverTy = Context.getNeverType();
  if (!NeverTy)
    return nullptr;

  // () -> Never
  return getBuiltinFunction(Id, {}, NeverTy);
}

static ValueDecl *getOnceOperation(ASTContext &Context,
                                   Identifier Id,
                                   bool withContext) {
  // (RawPointer, @convention(c) ([Context]) -> ()[, Context]) -> ()
  
  auto HandleTy = Context.TheRawPointerType;
  auto VoidTy = Context.TheEmptyTupleType;
  auto Thin = FunctionType::ExtInfo(FunctionTypeRepresentation::CFunctionPointer,
                                    /*throws*/ false);
  if (withContext) {
    auto ContextTy = Context.TheRawPointerType;
    auto ContextArg = FunctionType::Param(ContextTy);
    auto BlockTy = FunctionType::get({ContextArg}, VoidTy, Thin);
    return getBuiltinFunction(Id, {HandleTy, BlockTy, ContextTy}, VoidTy);
  } else {
    auto BlockTy = FunctionType::get({}, VoidTy, Thin);
    return getBuiltinFunction(Id, {HandleTy, BlockTy}, VoidTy);
  }
}

/// An array of the overloaded builtin kinds.
static const OverloadedBuiltinKind OverloadedBuiltinKinds[] = {
  OverloadedBuiltinKind::None,

// There's deliberately no BUILTIN clause here so that we'll blow up
// if new builtin categories are added there and not here.
#define BUILTIN_CAST_OPERATION(id, attrs, name) \
   OverloadedBuiltinKind::Special,
#define BUILTIN_CAST_OR_BITCAST_OPERATION(id, attrs, name) \
   OverloadedBuiltinKind::Special,
#define BUILTIN_BINARY_OPERATION(id, name, attrs, overload) \
   OverloadedBuiltinKind::overload,
#define BUILTIN_BINARY_OPERATION_WITH_OVERFLOW(id, name, _, attrs, overload) \
   OverloadedBuiltinKind::overload,
#define BUILTIN_BINARY_PREDICATE(id, name, attrs, overload) \
   OverloadedBuiltinKind::overload,
#define BUILTIN_UNARY_OPERATION(id, name, attrs, overload) \
   OverloadedBuiltinKind::overload,
#define BUILTIN_SIL_OPERATION(id, name, overload) \
   OverloadedBuiltinKind::overload,
#define BUILTIN_MISC_OPERATION(id, name, attrs, overload) \
   OverloadedBuiltinKind::overload,
#define BUILTIN_SANITIZER_OPERATION(id, name, attrs) \
  OverloadedBuiltinKind::None,
#define BUILTIN_TYPE_CHECKER_OPERATION(id, name) OverloadedBuiltinKind::Special,
#define BUILTIN_TYPE_TRAIT_OPERATION(id, name) \
   OverloadedBuiltinKind::Special,
#define BUILTIN_RUNTIME_CALL(id, attrs, name) \
  OverloadedBuiltinKind::Special,
#include "swift/AST/Builtins.def"
};

/// Determines if a builtin type falls within the given category.
inline bool isBuiltinTypeOverloaded(Type T, OverloadedBuiltinKind OK) {
  switch (OK) {
  case OverloadedBuiltinKind::None:
    return false;  // always fail. 
  case OverloadedBuiltinKind::Integer:
    return T->is<BuiltinIntegerType>();
  case OverloadedBuiltinKind::IntegerOrVector:
    return T->is<BuiltinIntegerType>() ||
           (T->is<BuiltinVectorType>() &&
            T->castTo<BuiltinVectorType>()->getElementType()
              ->is<BuiltinIntegerType>());
  case OverloadedBuiltinKind::IntegerOrRawPointer:
    return T->is<BuiltinIntegerType>() || T->is<BuiltinRawPointerType>();
  case OverloadedBuiltinKind::IntegerOrRawPointerOrVector:
    return T->is<BuiltinIntegerType>() || T->is<BuiltinRawPointerType>() ||
           (T->is<BuiltinVectorType>() &&
            T->castTo<BuiltinVectorType>()->getElementType()
              ->is<BuiltinIntegerType>());
  case OverloadedBuiltinKind::Float:
    return T->is<BuiltinFloatType>();
  case OverloadedBuiltinKind::FloatOrVector:
    return T->is<BuiltinFloatType>() ||
           (T->is<BuiltinVectorType>() &&
            T->castTo<BuiltinVectorType>()->getElementType()
              ->is<BuiltinFloatType>());
  case OverloadedBuiltinKind::Special:
    return true;
  }
  llvm_unreachable("bad overloaded builtin kind");
}

/// Table of string intrinsic names indexed by enum value.
static const char *const IntrinsicNameTable[] = {
    "not_intrinsic",
#define GET_INTRINSIC_NAME_TABLE
#include "llvm/IR/IntrinsicImpl.inc"
#undef GET_INTRINSIC_NAME_TABLE
};

#define GET_INTRINSIC_TARGET_DATA
#include "llvm/IR/IntrinsicImpl.inc"
#undef GET_INTRINSIC_TARGET_DATA

/// getLLVMIntrinsicID - Given an LLVM IR intrinsic name with argument types
/// removed (e.g. like "bswap") return the LLVM IR IntrinsicID for the intrinsic
/// or 0 if the intrinsic name doesn't match anything.
unsigned swift::getLLVMIntrinsicID(StringRef InName) {
  using namespace llvm;

  // Swift intrinsic names start with int_.
  if (!InName.startswith("int_"))
    return llvm::Intrinsic::not_intrinsic;
  InName = InName.drop_front(strlen("int_"));
  
  // Prepend "llvm." and change _ to . in name.
  SmallString<128> NameS;
  NameS.append("llvm.");
  for (char C : InName)
    NameS.push_back(C == '_' ? '.' : C);

  const char *Name = NameS.c_str();
  ArrayRef<const char *> NameTable(&IntrinsicNameTable[1],
                                   TargetInfos[1].Offset);
  int Idx = Intrinsic::lookupLLVMIntrinsicByName(NameTable, Name);
  return static_cast<Intrinsic::ID>(Idx + 1);
}

llvm::Intrinsic::ID
swift::getLLVMIntrinsicIDForBuiltinWithOverflow(BuiltinValueKind ID) {
  switch (ID) {
    default: break;
    case BuiltinValueKind::SAddOver:
      return llvm::Intrinsic::sadd_with_overflow;
    case BuiltinValueKind::UAddOver:
      return llvm::Intrinsic::uadd_with_overflow;
    case BuiltinValueKind::SSubOver:
      return llvm::Intrinsic::ssub_with_overflow;
    case BuiltinValueKind::USubOver:
      return llvm::Intrinsic::usub_with_overflow;
    case BuiltinValueKind::SMulOver:
      return llvm::Intrinsic::smul_with_overflow;
    case BuiltinValueKind::UMulOver:
      return llvm::Intrinsic::umul_with_overflow;
  }
  llvm_unreachable("Cannot convert the overflow builtin to llvm intrinsic.");
}

static Type DecodeIntrinsicType(ArrayRef<llvm::Intrinsic::IITDescriptor> &Table,
                                ArrayRef<Type> Tys, ASTContext &Context) {
  typedef llvm::Intrinsic::IITDescriptor IITDescriptor;
  IITDescriptor D = Table.front();
  Table = Table.slice(1);
  switch (D.Kind) {
  default:
    llvm_unreachable("Unhandled case");
  case IITDescriptor::Half:
  case IITDescriptor::MMX:
  case IITDescriptor::Metadata:
  case IITDescriptor::Vector:
  case IITDescriptor::ExtendArgument:
  case IITDescriptor::TruncArgument:
  case IITDescriptor::VarArg:
    // These types cannot be expressed in swift yet.
    return Type();

  case IITDescriptor::Void: return TupleType::getEmpty(Context);
  case IITDescriptor::Float: return Context.TheIEEE32Type;
  case IITDescriptor::Double: return Context.TheIEEE64Type;

  case IITDescriptor::Integer:
    return BuiltinIntegerType::get(D.Integer_Width, Context);
  case IITDescriptor::Pointer:
    if (D.Pointer_AddressSpace)
      return Type();  // Reject non-default address space pointers.
      
    // Decode but ignore the pointee.  Just decode all IR pointers to unsafe
    // pointer type.
    (void)DecodeIntrinsicType(Table, Tys, Context);
    return Context.TheRawPointerType;
  case IITDescriptor::Argument:
    if (D.getArgumentNumber() >= Tys.size())
      return Type();
    return Tys[D.getArgumentNumber()];
  case IITDescriptor::Struct: {
    SmallVector<TupleTypeElt, 5> Elts;
    for (unsigned i = 0; i != D.Struct_NumElements; ++i) {
      Type T = DecodeIntrinsicType(Table, Tys, Context);
      if (!T) return Type();
      
      Elts.push_back(T);
    }
    return TupleType::get(Elts, Context);
  }
  }
  llvm_unreachable("unhandled");
}

/// \returns true on success, false on failure.
static bool
getSwiftFunctionTypeForIntrinsic(unsigned iid, ArrayRef<Type> TypeArgs,
                                 ASTContext &Context,
                                 SmallVectorImpl<Type> &ArgElts,
                                 Type &ResultTy, FunctionType::ExtInfo &Info) {
  llvm::Intrinsic::ID ID = (llvm::Intrinsic::ID)iid;
  
  typedef llvm::Intrinsic::IITDescriptor IITDescriptor;
  SmallVector<IITDescriptor, 8> Table;
  getIntrinsicInfoTableEntries(ID, Table);

  ArrayRef<IITDescriptor> TableRef = Table;

  // Decode the intrinsic's LLVM IR type, and map it to swift builtin types.
  ResultTy = DecodeIntrinsicType(TableRef, TypeArgs, Context);
  if (!ResultTy)
    return false;

  while (!TableRef.empty()) {
    Type ArgTy = DecodeIntrinsicType(TableRef, TypeArgs, Context);
    if (!ArgTy)
      return false;
    ArgElts.push_back(ArgTy);
  }
  
  // Translate LLVM function attributes to Swift function attributes.
  llvm::AttributeList attrs =
      llvm::Intrinsic::getAttributes(getGlobalLLVMContext(), ID);
  Info = FunctionType::ExtInfo();
  if (attrs.hasAttribute(llvm::AttributeList::FunctionIndex,
                         llvm::Attribute::NoReturn)) {
    ResultTy = Context.getNeverType();
    if (!ResultTy)
      return false;
  }
  
  return true;
}

static bool isValidFenceOrdering(StringRef Ordering) {
  return Ordering == "acquire" || Ordering == "release" ||
         Ordering == "acqrel" || Ordering == "seqcst";
}

static bool isValidRMWOrdering(StringRef Ordering) {
  return Ordering == "unordered" || Ordering == "monotonic" ||
         Ordering == "acquire" || Ordering == "release" ||
         Ordering == "acqrel" || Ordering == "seqcst";
}

static bool isValidLoadOrdering(StringRef Ordering) {
  return Ordering == "unordered" || Ordering == "monotonic" ||
         Ordering == "acquire" ||
         Ordering == "seqcst";
}

static bool isValidStoreOrdering(StringRef Ordering) {
  return Ordering == "unordered" || Ordering == "monotonic" ||
         Ordering == "release" ||
         Ordering == "seqcst";
}

llvm::AtomicOrdering swift::decodeLLVMAtomicOrdering(StringRef O) {
  using namespace llvm;
  return StringSwitch<AtomicOrdering>(O)
    .Case("unordered", AtomicOrdering::Unordered)
    .Case("monotonic", AtomicOrdering::Monotonic)
    .Case("acquire", AtomicOrdering::Acquire)
    .Case("release", AtomicOrdering::Release)
    .Case("acqrel", AtomicOrdering::AcquireRelease)
    .Case("seqcst", AtomicOrdering::SequentiallyConsistent)
    .Default(AtomicOrdering::NotAtomic);
}

static bool isUnknownOrUnordered(llvm::AtomicOrdering ordering) {
  using namespace llvm;
  switch (ordering) {
  case AtomicOrdering::NotAtomic:
  case AtomicOrdering::Unordered:
    return true;

  case AtomicOrdering::Monotonic:
  case AtomicOrdering::Acquire:
  case AtomicOrdering::Release:
  case AtomicOrdering::AcquireRelease:
  case AtomicOrdering::SequentiallyConsistent:
    return false;
  }

  llvm_unreachable("Unhandled AtomicOrdering in switch.");
}

static bool isValidCmpXChgOrdering(StringRef SuccessString, 
                                   StringRef FailureString) {
  using namespace llvm;
  AtomicOrdering SuccessOrdering = decodeLLVMAtomicOrdering(SuccessString);
  AtomicOrdering FailureOrdering = decodeLLVMAtomicOrdering(FailureString);

  // Unordered and unknown values are not allowed.
  if (isUnknownOrUnordered(SuccessOrdering) ||
      isUnknownOrUnordered(FailureOrdering))
    return false;
  // Success must be at least as strong as failure.
  if (!isAtLeastOrStrongerThan(SuccessOrdering, FailureOrdering))
    return false;
  // Failure may not release because no store occurred.
  if (FailureOrdering == AtomicOrdering::Release ||
      FailureOrdering == AtomicOrdering::AcquireRelease)
    return false;

  return true;
}

ValueDecl *swift::getBuiltinValueDecl(ASTContext &Context, Identifier Id) {
  SmallVector<Type, 4> Types;
  StringRef OperationName = getBuiltinBaseName(Context, Id.str(), Types);

  // If this is the name of an LLVM intrinsic, cons up a swift function with a
  // type that matches the IR types.
  if (unsigned ID = getLLVMIntrinsicID(OperationName)) {
    SmallVector<Type, 8> ArgElts;
    Type ResultTy;
    FunctionType::ExtInfo Info;
    if (getSwiftFunctionTypeForIntrinsic(ID, Types, Context, ArgElts, ResultTy,
                                         Info))
      return getBuiltinFunction(Id, ArgElts, ResultTy, Info);
  }
  
  // If this starts with fence, we have special suffixes to handle.
  if (OperationName.startswith("fence_")) {
    OperationName = OperationName.drop_front(strlen("fence_"));
    
    // Verify we have a single integer, floating point, or pointer type.
    if (!Types.empty()) return nullptr;
    
    // Get and validate the ordering argument, which is required.
    auto Underscore = OperationName.find('_');
    if (!isValidFenceOrdering(OperationName.substr(0, Underscore)))
      return nullptr;
    OperationName = OperationName.substr(Underscore);
    
    // Accept singlethread if present.
    if (OperationName.startswith("_singlethread"))
      OperationName = OperationName.drop_front(strlen("_singlethread"));
    // Nothing else is allowed in the name.
    if (!OperationName.empty())
      return nullptr;
    return getFenceOperation(Context, Id);
  }
  
  // If this starts with cmpxchg, we have special suffixes to handle.
  if (OperationName.startswith("cmpxchg_")) {
    OperationName = OperationName.drop_front(strlen("cmpxchg_"));
    
    // Verify we have a single integer, floating point, or pointer type.
    if (Types.size() != 1) return nullptr;
    Type T = Types[0];
    if (!T->is<BuiltinIntegerType>() && !T->is<BuiltinRawPointerType>() &&
        !T->is<BuiltinFloatType>())
      return nullptr;

    // Get and validate the ordering arguments, which are both required.
    SmallVector<StringRef, 4> Parts;
    OperationName.split(Parts, "_");
    if (Parts.size() < 2)
      return nullptr;
    if (!isValidCmpXChgOrdering(Parts[0], Parts[1]))
      return nullptr;
    auto NextPart = Parts.begin() + 2;

    // Accept weak, volatile, and singlethread if present.
    if (NextPart != Parts.end() && *NextPart == "weak")
      NextPart++;
    if (NextPart != Parts.end() && *NextPart == "volatile")
      NextPart++;
    if (NextPart != Parts.end() && *NextPart == "singlethread")
      NextPart++;
    // Nothing else is allowed in the name.
    if (NextPart != Parts.end())
      return nullptr;
    return getCmpXChgOperation(Context, Id, T);
  }

  // If this starts with atomicrmw, we have special suffixes to handle.
  if (OperationName.startswith("atomicrmw_")) {
    OperationName = OperationName.drop_front(strlen("atomicrmw_"));
    
    // Verify we have a single integer or pointer type.
    if (Types.size() != 1) return nullptr;
    Type Ty = Types[0];
    if (!Ty->is<BuiltinIntegerType>() && !Ty->is<BuiltinRawPointerType>())
      return nullptr;
    
    // Get and validate the suboperation name, which is required.
    auto Underscore = OperationName.find('_');
    if (Underscore == StringRef::npos) return nullptr;
    StringRef SubOp = OperationName.substr(0, Underscore);
    if (SubOp != "xchg" && SubOp != "add" && SubOp != "sub" && SubOp != "and" &&
        SubOp != "nand" && SubOp != "or" && SubOp != "xor" && SubOp != "max" &&
        SubOp != "min" && SubOp != "umax" && SubOp != "umin")
      return nullptr;
    OperationName = OperationName.drop_front(Underscore+1);
    
    // Get and validate the ordering argument, which is required.
    Underscore = OperationName.find('_');
    if (!isValidRMWOrdering(OperationName.substr(0, Underscore)))
      return nullptr;
    OperationName = OperationName.substr(Underscore);
    
    // Accept volatile and singlethread if present.
    if (OperationName.startswith("_volatile"))
      OperationName = OperationName.drop_front(strlen("_volatile"));
    if (OperationName.startswith("_singlethread"))
      OperationName = OperationName.drop_front(strlen("_singlethread"));
    // Nothing else is allowed in the name.
    if (!OperationName.empty())
      return nullptr;
    return getAtomicRMWOperation(Context, Id, Ty);
  }

  // If this starts with atomicload or atomicstore, we have special suffixes to
  // handle.
  if (OperationName.startswith("atomicload_")) {
    OperationName = OperationName.drop_front(strlen("atomicload_"));

    // Verify we have a single integer, floating point, or pointer type.
    if (Types.size() != 1) return nullptr;
    Type T = Types[0];
    if (!T->is<BuiltinIntegerType>() && !T->is<BuiltinRawPointerType>() &&
        !T->is<BuiltinFloatType>())
      return nullptr;

    // Get and validate the ordering argument, which is required.
    auto Underscore = OperationName.find('_');
    if (!isValidLoadOrdering(OperationName.substr(0, Underscore)))
      return nullptr;
    OperationName = OperationName.substr(Underscore);

    // Accept volatile and singlethread if present.
    if (OperationName.startswith("_volatile"))
      OperationName = OperationName.drop_front(strlen("_volatile"));
    if (OperationName.startswith("_singlethread"))
      OperationName = OperationName.drop_front(strlen("_singlethread"));
    // Nothing else is allowed in the name.
    if (!OperationName.empty())
      return nullptr;
    return getAtomicLoadOperation(Context, Id, T);
  }
  if (OperationName.startswith("atomicstore_")) {
    OperationName = OperationName.drop_front(strlen("atomicstore_"));

    // Verify we have a single integer, floating point, or pointer type.
    if (Types.size() != 1) return nullptr;
    Type T = Types[0];
    if (!T->is<BuiltinIntegerType>() && !T->is<BuiltinRawPointerType>() &&
        !T->is<BuiltinFloatType>())
      return nullptr;

    // Get and validate the ordering argument, which is required.
    auto Underscore = OperationName.find('_');
    if (!isValidStoreOrdering(OperationName.substr(0, Underscore)))
      return nullptr;
    OperationName = OperationName.substr(Underscore);

    // Accept volatile and singlethread if present.
    if (OperationName.startswith("_volatile"))
      OperationName = OperationName.drop_front(strlen("_volatile"));
    if (OperationName.startswith("_singlethread"))
      OperationName = OperationName.drop_front(strlen("_singlethread"));
    // Nothing else is allowed in the name.
    if (!OperationName.empty())
      return nullptr;
    return getAtomicStoreOperation(Context, Id, T);
  }
  if (OperationName.startswith("allocWithTailElems_")) {
    OperationName = OperationName.drop_front(strlen("allocWithTailElems_"));
    int NumTailTypes = 0;
    if (OperationName.getAsInteger(10, NumTailTypes))
      return nullptr;

    return getAllocWithTailElemsOperation(Context, Id, NumTailTypes);
  }

  auto BV = llvm::StringSwitch<BuiltinValueKind>(OperationName)
#define BUILTIN(id, name, Attrs) .Case(name, BuiltinValueKind::id)
#include "swift/AST/Builtins.def"
    .Default(BuiltinValueKind::None);

  // Filter out inappropriate overloads.
  OverloadedBuiltinKind OBK = OverloadedBuiltinKinds[unsigned(BV)];

  // Verify that all types match the overload filter.
  for (Type T : Types)
    if (!isBuiltinTypeOverloaded(T, OBK))
      return nullptr;

  switch (BV) {
  case BuiltinValueKind::Fence:
  case BuiltinValueKind::CmpXChg:
  case BuiltinValueKind::AtomicRMW:
  case BuiltinValueKind::AtomicLoad:
  case BuiltinValueKind::AtomicStore:
  case BuiltinValueKind::AllocWithTailElems:
    llvm_unreachable("Handled above");
  case BuiltinValueKind::None: return nullptr;

  case BuiltinValueKind::GepRaw:
    if (Types.size() != 1) return nullptr;
    return getGepRawOperation(Id, Types[0]);

  case BuiltinValueKind::StringObjectOr:
    if (Types.size() != 1)
      return nullptr;
    return getStringObjectOrOperation(Id, Types[0]);

  case BuiltinValueKind::Gep:
    if (Types.size() != 1) return nullptr;
    return getGepOperation(Context, Id, Types[0]);

  case BuiltinValueKind::GetTailAddr:
    if (Types.size() != 1) return nullptr;
    return getGetTailAddrOperation(Context, Id, Types[0]);

  case BuiltinValueKind::PerformInstantaneousReadAccess:
    if (!Types.empty()) return nullptr;
      return getPerformInstantaneousReadAccessOperation(Context, Id);

  case BuiltinValueKind::BeginUnpairedModifyAccess:
    if (!Types.empty()) return nullptr;
    return getBeginUnpairedAccessOperation(Context, Id);

  case BuiltinValueKind::EndUnpairedAccess:
    if (!Types.empty()) return nullptr;
    return getEndUnpairedAccessOperation(Context, Id);

#define BUILTIN(id, name, Attrs)
#define BUILTIN_BINARY_OPERATION(id, name, attrs, overload)  case BuiltinValueKind::id:
#include "swift/AST/Builtins.def"
    if (Types.size() != 1) return nullptr;
    return getBinaryOperation(Id, Types[0]);

#define BUILTIN(id, name, Attrs)
#define BUILTIN_BINARY_OPERATION_WITH_OVERFLOW(id, name, _, attrs, overload)  case BuiltinValueKind::id:
#include "swift/AST/Builtins.def"
      if (Types.size() != 1) return nullptr;
      return getBinaryOperationWithOverflow(Id, Types[0]);

#define BUILTIN(id, name, Attrs)
#define BUILTIN_BINARY_PREDICATE(id, name, attrs, overload)  case BuiltinValueKind::id:
#include "swift/AST/Builtins.def"
    if (Types.size() != 1) return nullptr;
    return getBinaryPredicate(Id, Types[0]);

#define BUILTIN(id, name, Attrs)
#define BUILTIN_UNARY_OPERATION(id, name, attrs, overload)   case BuiltinValueKind::id:
#include "swift/AST/Builtins.def"
    if (Types.size() != 1) return nullptr;
    return getUnaryOperation(Id, Types[0]);
      
#define BUILTIN(id, name, Attrs)
#define BUILTIN_CAST_OPERATION(id, name, attrs)  case BuiltinValueKind::id:
#define BUILTIN_CAST_OR_BITCAST_OPERATION(id, name, attrs)  case BuiltinValueKind::id:
#include "swift/AST/Builtins.def"
    return getCastOperation(Context, Id, BV, Types);

  case BuiltinValueKind::Retain:
  case BuiltinValueKind::Release:
  case BuiltinValueKind::Autorelease:
    if (!Types.empty()) return nullptr;
    return getRefCountingOperation(Context, Id);
      
  case BuiltinValueKind::Load:
  case BuiltinValueKind::LoadRaw:
  case BuiltinValueKind::LoadInvariant:
  case BuiltinValueKind::Take:
    if (!Types.empty()) return nullptr;
    return getLoadOperation(Context, Id);
      
  case BuiltinValueKind::Destroy:
    if (!Types.empty()) return nullptr;
    return getDestroyOperation(Context, Id);

  case BuiltinValueKind::Assign:
  case BuiltinValueKind::Init:
    if (!Types.empty()) return nullptr;
    return getStoreOperation(Context, Id);

  case BuiltinValueKind::DestroyArray:
    if (!Types.empty()) return nullptr;
    return getDestroyArrayOperation(Context, Id);
      
  case BuiltinValueKind::CopyArray:
  case BuiltinValueKind::TakeArrayNoAlias:
  case BuiltinValueKind::TakeArrayFrontToBack:
  case BuiltinValueKind::TakeArrayBackToFront:
  case BuiltinValueKind::AssignCopyArrayNoAlias:
  case BuiltinValueKind::AssignCopyArrayFrontToBack:
  case BuiltinValueKind::AssignCopyArrayBackToFront:
  case BuiltinValueKind::AssignTakeArray:
    if (!Types.empty()) return nullptr;
    return getTransferArrayOperation(Context, Id);

  case BuiltinValueKind::IsUnique:
  case BuiltinValueKind::IsUnique_native:
    if (!Types.empty()) return nullptr;
    return getIsUniqueOperation(Context, Id);

  case BuiltinValueKind::BindMemory:
    if (!Types.empty()) return nullptr;
    return getBindMemoryOperation(Context, Id);

  case BuiltinValueKind::ProjectTailElems:
    if (!Types.empty()) return nullptr;
    return getProjectTailElemsOperation(Context, Id);

  case BuiltinValueKind::Sizeof:
  case BuiltinValueKind::Strideof:
  case BuiltinValueKind::Alignof:
    return getSizeOrAlignOfOperation(Context, Id);

  case BuiltinValueKind::IsPOD:
    return getIsPODOperation(Context, Id);

  case BuiltinValueKind::IsBitwiseTakable:
    return getIsBitwiseTakable(Context, Id);

  case BuiltinValueKind::IsOptionalType:
    return getIsOptionalOperation(Context, Id);

  case BuiltinValueKind::IsSameMetatype:
    return getIsSameMetatypeOperation(Context, Id);

  case BuiltinValueKind::AllocRaw:
    return getAllocOperation(Context, Id);

  case BuiltinValueKind::DeallocRaw:
    return getDeallocOperation(Context, Id);

  case BuiltinValueKind::CastToNativeObject:
  case BuiltinValueKind::UnsafeCastToNativeObject:
  case BuiltinValueKind::CastFromNativeObject:
  case BuiltinValueKind::BridgeToRawPointer:
  case BuiltinValueKind::BridgeFromRawPointer:
    if (!Types.empty()) return nullptr;
    return getNativeObjectCast(Context, Id, BV);

  case BuiltinValueKind::CastToBridgeObject:
    if (!Types.empty()) return nullptr;
    return getCastToBridgeObjectOperation(Context, Id);
  case BuiltinValueKind::CastReferenceFromBridgeObject:
  case BuiltinValueKind::CastBitPatternFromBridgeObject:
    if (!Types.empty()) return nullptr;
    return getCastFromBridgeObjectOperation(Context, Id, BV);
      
  case BuiltinValueKind::CastReference:
    if (!Types.empty()) return nullptr;
    return getCastReferenceOperation(Context, Id);

  case BuiltinValueKind::ReinterpretCast:
    if (!Types.empty()) return nullptr;
    return getReinterpretCastOperation(Context, Id);
      
  case BuiltinValueKind::AddressOf:
    if (!Types.empty()) return nullptr;
    return getAddressOfOperation(Context, Id);

  case BuiltinValueKind::AddressOfBorrow:
    if (!Types.empty()) return nullptr;
    return getAddressOfBorrowOperation(Context, Id);

  case BuiltinValueKind::CondFail:
    return getCondFailOperation(Context, Id);

  case BuiltinValueKind::AssertConf:
    return getAssertConfOperation(Context, Id);
      
  case BuiltinValueKind::FixLifetime:
    return getFixLifetimeOperation(Context, Id);
      
  case BuiltinValueKind::CanBeObjCClass:
    return getCanBeObjCClassOperation(Context, Id);
      
  case BuiltinValueKind::CondUnreachable:
  case BuiltinValueKind::Unreachable:
    return getUnreachableOperation(Context, Id);
      
  case BuiltinValueKind::ZeroInitializer:
    return getZeroInitializerOperation(Context, Id);
      
  case BuiltinValueKind::Once:
  case BuiltinValueKind::OnceWithContext:
    return getOnceOperation(Context, Id, BV == BuiltinValueKind::OnceWithContext);

  case BuiltinValueKind::WillThrow:
  case BuiltinValueKind::ErrorInMain:
    return getVoidErrorOperation(Context, Id);

  case BuiltinValueKind::UnexpectedError:
    return getUnexpectedErrorOperation(Context, Id);

  case BuiltinValueKind::ExtractElement:
    if (Types.size() != 2) return nullptr;
    return getExtractElementOperation(Context, Id, Types[0], Types[1]);

  case BuiltinValueKind::InsertElement:
    if (Types.size() != 3) return nullptr;
    return getInsertElementOperation(Context, Id, Types[0], Types[1], Types[2]);

  case BuiltinValueKind::StaticReport:
    if (!Types.empty()) return nullptr;
    return getStaticReportOperation(Context, Id);

  case BuiltinValueKind::SToSCheckedTrunc:
  case BuiltinValueKind::SToUCheckedTrunc:
    if (Types.size() != 2) return nullptr;
    return getCheckedTruncOperation(Context, Id, Types[0], Types[1], true);

  case BuiltinValueKind::UToSCheckedTrunc:
  case BuiltinValueKind::UToUCheckedTrunc:
    if (Types.size() != 2) return nullptr;
    return getCheckedTruncOperation(Context, Id, Types[0], Types[1], false);

  case BuiltinValueKind::SUCheckedConversion:
  case BuiltinValueKind::USCheckedConversion:
    if (Types.size() != 1) return nullptr;
    return getCheckedConversionOperation(Context, Id, Types[0]);

  case BuiltinValueKind::ClassifyBridgeObject:
    if (!Types.empty()) return nullptr;
    return getClassifyBridgeObject(Context, Id);
  case BuiltinValueKind::ValueToBridgeObject:
    if (!Types.empty())
      return nullptr;
    return getValueToBridgeObject(Context, Id);
  case BuiltinValueKind::UnsafeGuaranteed:
    return getUnsafeGuaranteed(Context, Id);

  case BuiltinValueKind::UnsafeGuaranteedEnd:
    return getUnsafeGuaranteedEnd(Context, Id);

  // SWIFT_ENABLE_TENSORFLOW
  case BuiltinValueKind::TensorFlowSend:
    return getTensorFlowSend(Context, Id);
  case BuiltinValueKind::TensorFlowReceive:
    return getTensorFlowReceive(Context, Id);
  case BuiltinValueKind::AutoDiffCreateTape:
    return getAutoDiffCreateTape(Context, Id);
  case BuiltinValueKind::AutoDiffPushToTape:
    return getAutoDiffPushToTape(Context, Id);
  case BuiltinValueKind::AutoDiffPopFromTape:
    return getAutoDiffPopFromTape(Context, Id);
  case BuiltinValueKind::AutoDiffDestroyTape:
    return getAutoDiffDestroyTape(Context, Id);
  case BuiltinValueKind::AutoDiffApplyJVP:
    return getAutoDiffApplyAssociatedFunction(Context, Id,
        AutoDiffAssociatedFunctionKind::JVP, /*order*/ 1, /*arity*/ 1);
  case BuiltinValueKind::AutoDiffApplyVJP:
    return getAutoDiffApplyAssociatedFunction(Context, Id,
        AutoDiffAssociatedFunctionKind::VJP, /*order*/ 1, /*arity*/ 1);
  case BuiltinValueKind::PoundAssert:
    return getPoundAssert(Context, Id);

  case BuiltinValueKind::OnFastPath:
    return getOnFastPath(Context, Id);

  case BuiltinValueKind::IntToFPWithOverflow:
    if (Types.size() != 2) return nullptr;
    return getIntToFPWithOverflowOperation(Context, Id, Types[0], Types[1]);

  case BuiltinValueKind::GetObjCTypeEncoding:
    return getGetObjCTypeEncodingOperation(Context, Id);

  case BuiltinValueKind::TSanInoutAccess:
    return getTSanInoutAccess(Context, Id);

  case BuiltinValueKind::Swift3ImplicitObjCEntrypoint:
    return getBuiltinFunction(Id,
                              {},
                              TupleType::getEmpty(Context));

  case BuiltinValueKind::TypeJoin:
    return getTypeJoinOperation(Context, Id);

  case BuiltinValueKind::TypeJoinInout:
    return getTypeJoinInoutOperation(Context, Id);

  case BuiltinValueKind::TypeJoinMeta:
    return getTypeJoinMetaOperation(Context, Id);      
  }

  llvm_unreachable("bad builtin value!");
}

StringRef swift::getBuiltinName(BuiltinValueKind ID) {
  switch (ID) {
  case BuiltinValueKind::None:
    llvm_unreachable("no builtin kind");
#define BUILTIN(Id, Name, Attrs) \
  case BuiltinValueKind::Id: \
    return Name;
#include "swift/AST/Builtins.def"
  }
  llvm_unreachable("bad BuiltinValueKind");
}<|MERGE_RESOLUTION|>--- conflicted
+++ resolved
@@ -1062,14 +1062,7 @@
     [=, &fnArgGens](BuiltinGenericSignatureBuilder &builder) -> Type {
       FunctionType::ExtInfo ext;
       auto extInfo = FunctionType::ExtInfo()
-<<<<<<< HEAD
-          .withDifferentiability(FunctionTypeDifferentiability::Bidirectional)
-          .withNoEscape().withThrows();
-=======
-          .withDifferentiable().withNoEscape();
-      if (isThrowing)
-        extInfo = extInfo.withThrows();
->>>>>>> e95612bd
+          .withDifferentiable().withNoEscape().withThrows();
       SmallVector<FunctionType::Param, 2> params;
       for (auto &paramGen : fnArgGens)
         params.push_back(FunctionType::Param(paramGen.build(builder)));
@@ -1077,44 +1070,27 @@
           ->withExtInfo(extInfo);
     }
   };
-<<<<<<< HEAD
-  AnyFunctionType *origFnTy =
-      firstArgGen.build(builder)->castTo<AnyFunctionType>();
-  origFnTy = origFnTy->withExtInfo(origFnTy->getExtInfo()
-      .withDifferentiability(FunctionTypeDifferentiability::None));
-  auto *paramIndices = AutoDiffParameterIndices::create(Context, origFnTy,
-                                                        /*isMethod*/ false,
-                                                        /*setAllParams*/ true);
-=======
-  AnyFunctionType *origFnTy = argGen.build(builder)->castTo<AnyFunctionType>();
+  // Eagerly build the type of the first arg, then use that to compute the type
+  // of the associated function type.
+  BuiltinGenericSignatureBuilder firstArgTypeBuilder(Context);
+  auto *origFnTy =
+      firstArgGen.build(firstArgTypeBuilder)->castTo<AnyFunctionType>();
   origFnTy = origFnTy->withExtInfo(
       origFnTy->getExtInfo().withDifferentiable(false));
   auto *paramIndices = AutoDiffParameterIndicesBuilder(
       origFnTy, /*isMethod*/ false, /*setAllParams*/ true).build(Context);
->>>>>>> e95612bd
   // Generator for the resultant function type, i.e. the AD associated function.
   BuiltinGenericSignatureBuilder::LambdaGenerator resultGen {
     [=](BuiltinGenericSignatureBuilder &builder) -> Type {
-      // TODO(rxwei): Use parameter indices and differentiation order that are
-      // stored in the function type.
-<<<<<<< HEAD
       return origFnTy->getAutoDiffAssociatedFunctionType(
-          *paramIndices, /*resultIndex*/ 0, /*differentiationOrder*/ 1,
-          kind, /*lookupConformance*/ nullptr)
-          ->getResult();
-=======
-      auto *vjpType = origFnTy->getAutoDiffAssociatedFunctionType(
           paramIndices, /*resultIndex*/ 0, /*differentiationOrder*/ 1,
-          kind, /*lookupConformance*/ nullptr, /*isMethod*/ false);
-      vjpType = vjpType->withExtInfo(vjpType->getExtInfo().withNoEscape(false));
-      return vjpType;
->>>>>>> e95612bd
+          kind, /*lookupConformance*/ nullptr, /*isMethod*/ false)->getResult();
     }
   };
   builder.addParameter(firstArgGen);
   for (auto argGen : fnArgGens)
     builder.addParameter(argGen);
-  // builder.setRethrows();
+  builder.setRethrows();
   builder.setResult(resultGen);
   return builder.build(Id);
 }
