--- conflicted
+++ resolved
@@ -1055,11 +1055,7 @@
     [=, &Ts](BuiltinGenericSignatureBuilder &builder) -> Type {
       FunctionType::ExtInfo ext;
       auto extInfo = FunctionType::ExtInfo()
-<<<<<<< HEAD
-          .withDifferentiability(FunctionTypeDifferentiability::Bidirectional);
-=======
           .withDifferentiable().withNoEscape();
->>>>>>> cb9ac397
       if (isThrowing)
         extInfo = extInfo.withThrows();
       SmallVector<FunctionType::Param, 2> params;
