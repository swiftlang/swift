--- conflicted
+++ resolved
@@ -985,7 +985,7 @@
 // SWIFT_ENABLE_TENSORFLOW
 static ValueDecl *getAutoDiffApplyDerivativeFunction(
     ASTContext &Context, Identifier Id, AutoDiffDerivativeFunctionKind kind,
-    unsigned arity, bool rethrows) {
+    unsigned arity, bool throws) {
   assert(arity >= 1);
   // JVP:
   //   <...T...(arity), R> (@differentiable (...T) throws -> R, ...T)
@@ -1014,7 +1014,7 @@
       FunctionType::ExtInfo ext;
       auto extInfo = FunctionType::ExtInfo()
           .withDifferentiabilityKind(DifferentiabilityKind::Normal)
-          .withNoEscape().withThrows(rethrows);
+          .withNoEscape().withThrows(throws);
       SmallVector<FunctionType::Param, 2> params;
       for (auto &paramGen : fnParamGens)
         params.push_back(FunctionType::Param(paramGen.build(builder)));
@@ -1042,15 +1042,14 @@
   builder.addParameter(firstArgGen);
   for (auto argGen : fnParamGens)
     builder.addParameter(argGen);
-  if (rethrows)
+  if (throws)
     builder.setRethrows();
   builder.setResult(resultGen);
   return builder.build(Id);
 }
 
-<<<<<<< HEAD
 static ValueDecl *getAutoDiffApplyTransposeFunction(
-    ASTContext &Context, Identifier Id, unsigned arity, bool rethrows) {
+    ASTContext &Context, Identifier Id, unsigned arity, bool throws) {
   assert(arity >= 1);
   // <...T...(arity), R>
   //     (@differentiable (...T) throws -> R, ...R.TangentVector)
@@ -1080,7 +1079,7 @@
       FunctionType::ExtInfo ext;
       auto extInfo = FunctionType::ExtInfo()
           .withDifferentiabilityKind(DifferentiabilityKind::Linear)
-          .withNoEscape().withThrows(rethrows);
+          .withNoEscape().withThrows(throws);
       SmallVector<FunctionType::Param, 2> params;
       for (auto &paramGen : linearFnParamGens)
         params.push_back(FunctionType::Param(paramGen.build(builder)));
@@ -1091,7 +1090,7 @@
   };
   builder.addParameter(firstArgGen);
   builder.addParameter(linearFnResultGen);
-  if (rethrows)
+  if (throws)
     builder.setRethrows();
   if (arity == 1)
     builder.setResult(linearFnParamGens.front());
@@ -1109,8 +1108,6 @@
   return builder.build(Id);
 }
 
-=======
->>>>>>> e90816b1
 static ValueDecl *getDifferentiableFunctionConstructor(
     ASTContext &Context, Identifier Id, unsigned arity, bool throws) {
   assert(arity >= 1);
@@ -2058,24 +2055,21 @@
   if (OperationName.startswith("applyDerivative_")) {
     AutoDiffDerivativeFunctionKind kind;
     unsigned arity;
-    bool rethrows;
+    bool throws;
     if (!autodiff::getBuiltinApplyDerivativeConfig(
-            OperationName, kind, arity, rethrows))
+            OperationName, kind, arity, throws))
       return nullptr;
     return getAutoDiffApplyDerivativeFunction(Context, Id, kind, arity,
-                                              rethrows);
-  }
-<<<<<<< HEAD
+                                              throws);
+  }
   if (OperationName.startswith("applyTranspose_")) {
     unsigned arity;
-    bool rethrows;
+    bool throws;
     if (!autodiff::getBuiltinApplyTransposeConfig(
-            OperationName, arity, rethrows))
-      return nullptr;
-    return getAutoDiffApplyTransposeFunction(Context, Id, arity, rethrows);
-  }
-=======
->>>>>>> e90816b1
+            OperationName, arity, throws))
+      return nullptr;
+    return getAutoDiffApplyTransposeFunction(Context, Id, arity, throws);
+  }
   if (OperationName.startswith("differentiableFunction_")) {
     unsigned arity;
     bool throws;
@@ -2362,12 +2356,8 @@
     return getUnsafeGuaranteedEnd(Context, Id);
 
   // SWIFT_ENABLE_TENSORFLOW
-<<<<<<< HEAD
   case BuiltinValueKind::ApplyDerivative:
   case BuiltinValueKind::ApplyTranspose:
-=======
-  case BuiltinValueKind::AutoDiffApply:
->>>>>>> e90816b1
   case BuiltinValueKind::DifferentiableFunction:
   case BuiltinValueKind::LinearFunction:
     llvm_unreachable("Handled above");
