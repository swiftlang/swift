//===--- Decl.cpp - Swift Language Decl ASTs ------------------------------===//
//
// This source file is part of the Swift.org open source project
//
// Copyright (c) 2014 - 2018 Apple Inc. and the Swift project authors
// Licensed under Apache License v2.0 with Runtime Library Exception
//
// See https://swift.org/LICENSE.txt for license information
// See https://swift.org/CONTRIBUTORS.txt for the list of Swift project authors
//
//===----------------------------------------------------------------------===//
//
//  This file implements the Decl class and subclasses.
//
//===----------------------------------------------------------------------===//

#include "swift/AST/Decl.h"
#include "swift/AST/ASTContext.h"
#include "swift/AST/ASTMangler.h"
#include "swift/AST/ASTWalker.h"
#include "swift/AST/AccessRequests.h"
#include "swift/AST/AccessScope.h"
#include "swift/AST/Attr.h"
#include "swift/AST/CaptureInfo.h"
#include "swift/AST/DiagnosticEngine.h"
#include "swift/AST/DiagnosticsSema.h"
#include "swift/AST/ExistentialLayout.h"
#include "swift/AST/Expr.h"
#include "swift/AST/ForeignAsyncConvention.h"
#include "swift/AST/ForeignErrorConvention.h"
#include "swift/AST/GenericEnvironment.h"
#include "swift/AST/GenericSignature.h"
#include "swift/AST/Initializer.h"
#include "swift/AST/LazyResolver.h"
#include "swift/AST/MacroDefinition.h"
#include "swift/AST/Module.h"
#include "swift/AST/NameLookup.h"
#include "swift/AST/NameLookupRequests.h"
#include "swift/AST/ParameterList.h"
#include "swift/AST/ParseRequests.h"
#include "swift/AST/Pattern.h"
#include "swift/AST/PropertyWrappers.h"
#include "swift/AST/ProtocolConformance.h"
#include "swift/AST/ResilienceExpansion.h"
#include "swift/AST/SourceFile.h"
#include "swift/AST/Stmt.h"
#include "swift/AST/SwiftNameTranslation.h"
#include "swift/AST/TypeCheckRequests.h"
#include "swift/AST/TypeLoc.h"
#include "swift/Basic/Defer.h"
#include "swift/Basic/Range.h"
#include "swift/Basic/Statistic.h"
#include "swift/Basic/StringExtras.h"
#include "swift/Basic/TypeID.h"
#include "swift/ClangImporter/ClangImporterRequests.h"
#include "swift/ClangImporter/ClangModule.h"
#include "swift/Demangling/ManglingMacros.h"
#include "swift/Parse/Lexer.h" // FIXME: Bad dependency
#include "clang/Lex/MacroInfo.h"
#include "llvm/ADT/SmallPtrSet.h"
#include "llvm/ADT/SmallSet.h"
#include "llvm/ADT/SmallString.h"
#include "llvm/ADT/Statistic.h"
#include "llvm/Support/Compiler.h"
#include "llvm/Support/raw_ostream.h"

#include "clang/Basic/CharInfo.h"
#include "clang/Basic/Module.h"
#include "clang/AST/Attr.h"
#include "clang/AST/DeclObjC.h"

#include "InlinableText.h"
#include <algorithm>

using namespace swift;

#define DEBUG_TYPE "Serialization"

STATISTIC(NumLazyRequirementSignatures,
          "# of lazily-deserialized requirement signatures known");

#undef DEBUG_TYPE

#define DECL(Id, _) \
  static_assert((DeclKind::Id == DeclKind::Module) ^ \
                IsTriviallyDestructible<Id##Decl>::value, \
                "Decls are BumpPtrAllocated; the destructor is never called");
#include "swift/AST/DeclNodes.def"
static_assert(IsTriviallyDestructible<ParameterList>::value,
              "ParameterLists are BumpPtrAllocated; the d'tor is never called");
static_assert(IsTriviallyDestructible<GenericParamList>::value,
              "GenericParamLists are BumpPtrAllocated; the d'tor isn't called");

const clang::MacroInfo *ClangNode::getAsMacro() const {
  if (auto MM = getAsModuleMacro())
    return MM->getMacroInfo();
  return getAsMacroInfo();
}

clang::SourceLocation ClangNode::getLocation() const {
  if (auto D = getAsDecl())
    return D->getLocation();
  if (auto M = getAsMacro())
    return M->getDefinitionLoc();

  return clang::SourceLocation();
}

clang::SourceRange ClangNode::getSourceRange() const {
  if (auto D = getAsDecl())
    return D->getSourceRange();
  if (auto M = getAsMacro())
    return clang::SourceRange(M->getDefinitionLoc(), M->getDefinitionEndLoc());

  return clang::SourceLocation();
}

const clang::Module *ClangNode::getClangModule() const {
  if (auto *M = getAsModule())
    return M;
  if (auto *ID = dyn_cast_or_null<clang::ImportDecl>(getAsDecl()))
    return ID->getImportedModule();
  return nullptr;
}

void ClangNode::dump() const {
  if (auto D = getAsDecl())
    D->dump();
  else if (auto M = getAsMacro())
    M->dump();
  else if (auto M = getAsModule())
    M->dump();
  else
    llvm::errs() << "ClangNode contains nullptr\n";
}

StringRef Decl::getKindName(DeclKind K) {
  switch (K) {
#define DECL(Id, Parent) case DeclKind::Id: return #Id;
#include "swift/AST/DeclNodes.def"
  }
  llvm_unreachable("bad DeclKind");
}

DescriptiveDeclKind Decl::getDescriptiveKind() const {
#define TRIVIAL_KIND(Kind)                      \
  case DeclKind::Kind:                          \
    return DescriptiveDeclKind::Kind

  switch (getKind()) {
  TRIVIAL_KIND(Import);
  TRIVIAL_KIND(Extension);
  TRIVIAL_KIND(EnumCase);
  TRIVIAL_KIND(TopLevelCode);
  TRIVIAL_KIND(IfConfig);
  TRIVIAL_KIND(PoundDiagnostic);
  TRIVIAL_KIND(PatternBinding);
  TRIVIAL_KIND(PrecedenceGroup);
  TRIVIAL_KIND(InfixOperator);
  TRIVIAL_KIND(PrefixOperator);
  TRIVIAL_KIND(PostfixOperator);
  TRIVIAL_KIND(TypeAlias);
  TRIVIAL_KIND(GenericTypeParam);
  TRIVIAL_KIND(AssociatedType);
  TRIVIAL_KIND(Protocol);
  TRIVIAL_KIND(Constructor);
  TRIVIAL_KIND(Destructor);
  TRIVIAL_KIND(EnumElement);
  TRIVIAL_KIND(Param);
  TRIVIAL_KIND(Module);
  TRIVIAL_KIND(Missing);
  TRIVIAL_KIND(MissingMember);
  TRIVIAL_KIND(Macro);
  TRIVIAL_KIND(MacroExpansion);

   case DeclKind::Enum:
     return cast<EnumDecl>(this)->getGenericParams()
              ? DescriptiveDeclKind::GenericEnum
              : DescriptiveDeclKind::Enum;

   case DeclKind::Struct:
     return cast<StructDecl>(this)->getGenericParams()
              ? DescriptiveDeclKind::GenericStruct
              : DescriptiveDeclKind::Struct;

   case DeclKind::Class: {
     bool isActor = cast<ClassDecl>(this)->isActor();
     return cast<ClassDecl>(this)->getGenericParams()
                ? (isActor ? DescriptiveDeclKind::GenericActor
                           : DescriptiveDeclKind::GenericClass)
                : (isActor ? DescriptiveDeclKind::Actor
                           : DescriptiveDeclKind::Class);
   }

   case DeclKind::Var: {
     auto var = cast<VarDecl>(this);
     switch (var->getCorrectStaticSpelling()) {
     case StaticSpellingKind::None:
       if (var->getDeclContext()->isTypeContext()) {
         if (var->isDistributed() && !var->isLet()) {
           return DescriptiveDeclKind::DistributedProperty;
         }

         return DescriptiveDeclKind::Property;
       }
       return var->isLet() ? DescriptiveDeclKind::Let
                           : DescriptiveDeclKind::Var;
     case StaticSpellingKind::KeywordStatic:
       return DescriptiveDeclKind::StaticProperty;
     case StaticSpellingKind::KeywordClass:
       return DescriptiveDeclKind::ClassProperty;
     }
   }

   case DeclKind::Subscript: {
     auto subscript = cast<SubscriptDecl>(this);
     switch (subscript->getCorrectStaticSpelling()) {
     case StaticSpellingKind::None:
       return DescriptiveDeclKind::Subscript;
     case StaticSpellingKind::KeywordStatic:
       return DescriptiveDeclKind::StaticSubscript;
     case StaticSpellingKind::KeywordClass:
       return DescriptiveDeclKind::ClassSubscript;
     }
   }

   case DeclKind::Accessor: {
     auto accessor = cast<AccessorDecl>(this);

     switch (accessor->getAccessorKind()) {
     case AccessorKind::Get:
       return DescriptiveDeclKind::Getter;

     case AccessorKind::Set:
       return DescriptiveDeclKind::Setter;

     case AccessorKind::WillSet:
       return DescriptiveDeclKind::WillSet;

     case AccessorKind::DidSet:
       return DescriptiveDeclKind::DidSet;

     case AccessorKind::Address:
       return DescriptiveDeclKind::Addressor;

     case AccessorKind::MutableAddress:
       return DescriptiveDeclKind::MutableAddressor;

     case AccessorKind::Read:
       return DescriptiveDeclKind::ReadAccessor;

     case AccessorKind::Modify:
       return DescriptiveDeclKind::ModifyAccessor;
     }
     llvm_unreachable("bad accessor kind");
   }

   case DeclKind::Func: {
     auto func = cast<FuncDecl>(this);

     if (func->isOperator())
       return DescriptiveDeclKind::OperatorFunction;

     if (func->getDeclContext()->isLocalContext())
       return DescriptiveDeclKind::LocalFunction;

     if (func->getDeclContext()->isModuleScopeContext())
       return DescriptiveDeclKind::GlobalFunction;

     // We have a method.
     switch (func->getCorrectStaticSpelling()) {
     case StaticSpellingKind::None:
       if (func->isDistributed()) {
         return DescriptiveDeclKind::DistributedMethod;
       } else {
         return DescriptiveDeclKind::Method;
       }
     case StaticSpellingKind::KeywordStatic:
       return DescriptiveDeclKind::StaticMethod;
     case StaticSpellingKind::KeywordClass:
       return DescriptiveDeclKind::ClassMethod;
     }
   }

   case DeclKind::OpaqueType: {
     auto *opaqueTypeDecl = cast<OpaqueTypeDecl>(this);
     if (dyn_cast_or_null<VarDecl>(opaqueTypeDecl->getNamingDecl()))
       return DescriptiveDeclKind::OpaqueVarType;
     return DescriptiveDeclKind::OpaqueResultType;
   }

   case DeclKind::BuiltinTuple:
     llvm_unreachable("BuiltinTupleDecl should not end up here");
  }
#undef TRIVIAL_KIND
  llvm_unreachable("bad DescriptiveDeclKind");
}

StringRef Decl::getDescriptiveKindName(DescriptiveDeclKind K) {
#define ENTRY(Kind, String) case DescriptiveDeclKind::Kind: return String
  switch (K) {
  ENTRY(Import, "import");
  ENTRY(Extension, "extension");
  ENTRY(EnumCase, "case");
  ENTRY(TopLevelCode, "top-level code");
  ENTRY(IfConfig, "conditional block");
  ENTRY(PoundDiagnostic, "diagnostic");
  ENTRY(PatternBinding, "pattern binding");
  ENTRY(Var, "var");
  ENTRY(Param, "parameter");
  ENTRY(Let, "let");
  ENTRY(Property, "property");
  ENTRY(StaticProperty, "static property");
  ENTRY(ClassProperty, "class property");
  ENTRY(DistributedProperty, "distributed property");
  ENTRY(PrecedenceGroup, "precedence group");
  ENTRY(InfixOperator, "infix operator");
  ENTRY(PrefixOperator, "prefix operator");
  ENTRY(PostfixOperator, "postfix operator");
  ENTRY(TypeAlias, "type alias");
  ENTRY(GenericTypeParam, "generic parameter");
  ENTRY(AssociatedType, "associated type");
  ENTRY(Type, "type");
  ENTRY(Enum, "enum");
  ENTRY(Struct, "struct");
  ENTRY(Class, "class");
  ENTRY(Actor, "actor");
  ENTRY(Protocol, "protocol");
  ENTRY(GenericEnum, "generic enum");
  ENTRY(GenericStruct, "generic struct");
  ENTRY(GenericClass, "generic class");
  ENTRY(GenericActor, "generic actor");
  ENTRY(GenericType, "generic type");
  ENTRY(Subscript, "subscript");
  ENTRY(StaticSubscript, "static subscript");
  ENTRY(ClassSubscript, "class subscript");
  ENTRY(Constructor, "initializer");
  ENTRY(Destructor, "deinitializer");
  ENTRY(LocalFunction, "local function");
  ENTRY(GlobalFunction, "global function");
  ENTRY(OperatorFunction, "operator function");
  ENTRY(Method, "instance method");
  ENTRY(StaticMethod, "static method");
  ENTRY(ClassMethod, "class method");
  ENTRY(DistributedMethod, "distributed instance method");
  ENTRY(Getter, "getter");
  ENTRY(Setter, "setter");
  ENTRY(WillSet, "willSet observer");
  ENTRY(DidSet, "didSet observer");
  ENTRY(Addressor, "address accessor");
  ENTRY(MutableAddressor, "mutableAddress accessor");
  ENTRY(ReadAccessor, "_read accessor");
  ENTRY(ModifyAccessor, "_modify accessor");
  ENTRY(EnumElement, "enum case");
  ENTRY(Module, "module");
  ENTRY(Missing, "missing decl");
  ENTRY(MissingMember, "missing member placeholder");
  ENTRY(Requirement, "requirement");
  ENTRY(OpaqueResultType, "result");
  ENTRY(OpaqueVarType, "type");
  ENTRY(Macro, "macro");
  ENTRY(MacroExpansion, "pound literal");
  }
#undef ENTRY
  llvm_unreachable("bad DescriptiveDeclKind");
}

DeclAttributes Decl::getSemanticAttrs() const {
  auto mutableThis = const_cast<Decl *>(this);
  evaluateOrDefault(getASTContext().evaluator,
                    ExpandMemberAttributeMacros{mutableThis},
                    false);

  return getAttrs();
}

void Decl::forEachAttachedMacro(MacroRole role,
                                MacroCallback macroCallback) const {
  auto *dc = getDeclContext();
  auto &ctx = dc->getASTContext();

  for (auto customAttrConst : getSemanticAttrs().getAttributes<CustomAttr>()) {
    auto customAttr = const_cast<CustomAttr *>(customAttrConst);
    auto *macroDecl = evaluateOrDefault(
        ctx.evaluator,
        ResolveAttachedMacroRequest{customAttr, dc},
        nullptr);

    if (!macroDecl)
      continue;

    if (!macroDecl->getMacroRoles().contains(role))
      continue;

    macroCallback(customAttr, macroDecl);
  }
}

const Decl *Decl::getInnermostDeclWithAvailability() const {
  const Decl *enclosingDecl = this;
  // Find the innermost enclosing declaration with an @available annotation.
  while (enclosingDecl != nullptr) {
    if (enclosingDecl->getAttrs().hasAttribute<AvailableAttr>())
      return enclosingDecl;

    enclosingDecl = enclosingDecl->getDeclContext()->getAsDecl();
  }

  return nullptr;
}

Optional<llvm::VersionTuple>
Decl::getIntroducedOSVersion(PlatformKind Kind) const {
  for (auto *attr: getAttrs()) {
    if (auto *ava = dyn_cast<AvailableAttr>(attr)) {
      if (ava->Platform == Kind && ava->Introduced) {
        return ava->Introduced;
      }
    }
  }
  return None;
}

Optional<llvm::VersionTuple>
Decl::getBackDeployBeforeOSVersion(ASTContext &Ctx) const {
  if (auto *attr = getAttrs().getBackDeploy(Ctx))
    return attr->Version;

  // Accessors may inherit `@_backDeploy`.
  if (auto *AD = dyn_cast<AccessorDecl>(this))
    return AD->getStorage()->getBackDeployBeforeOSVersion(Ctx);

  return None;
}

llvm::raw_ostream &swift::operator<<(llvm::raw_ostream &OS,
                                     StaticSpellingKind SSK) {
  switch (SSK) {
  case StaticSpellingKind::None:
    return OS << "<none>";
  case StaticSpellingKind::KeywordStatic:
    return OS << "'static'";
  case StaticSpellingKind::KeywordClass:
    return OS << "'class'";
  }
  llvm_unreachable("bad StaticSpellingKind");
}

llvm::raw_ostream &swift::operator<<(llvm::raw_ostream &OS,
                                     ReferenceOwnership RO) {
  if (RO == ReferenceOwnership::Strong)
    return OS << "'strong'";
  return OS << "'" << keywordOf(RO) << "'";
}

llvm::raw_ostream &swift::operator<<(llvm::raw_ostream &OS,
                                     SelfAccessKind SAK) {
  switch (SAK) {
  case SelfAccessKind::NonMutating: return OS << "'nonmutating'";
  case SelfAccessKind::Mutating: return OS << "'mutating'";
  case SelfAccessKind::Consuming: return OS << "'__consuming'";
  }
  llvm_unreachable("Unknown SelfAccessKind");
}

DeclContext *Decl::getInnermostDeclContext() const {
  if (auto func = dyn_cast<AbstractFunctionDecl>(this))
    return const_cast<AbstractFunctionDecl*>(func);
  if (auto subscript = dyn_cast<SubscriptDecl>(this))
    return const_cast<SubscriptDecl*>(subscript);
  if (auto type = dyn_cast<GenericTypeDecl>(this))
    return const_cast<GenericTypeDecl*>(type);
  if (auto ext = dyn_cast<ExtensionDecl>(this))
    return const_cast<ExtensionDecl*>(ext);
  if (auto topLevel = dyn_cast<TopLevelCodeDecl>(this))
    return const_cast<TopLevelCodeDecl*>(topLevel);

  return getDeclContext();
}

bool Decl::isInvalid() const {
  switch (getKind()) {
#define VALUE_DECL(ID, PARENT)
#define DECL(ID, PARENT) \
  case DeclKind::ID:
#include "swift/AST/DeclNodes.def"
    return Bits.Decl.Invalid;
  case DeclKind::Param: {
    // Parameters are special because closure parameters may not have type
    // annotations. In which case, the interface type request returns
    // ErrorType. Therefore, consider parameters with implicit types to always
    // be valid.
    auto *PD = cast<ParamDecl>(this);
    if (!PD->getTypeRepr() && !PD->hasInterfaceType())
      return false;
  }
    LLVM_FALLTHROUGH;
  case DeclKind::Enum:
  case DeclKind::Struct:
  case DeclKind::Class:
  case DeclKind::Protocol:
  case DeclKind::OpaqueType:
  case DeclKind::TypeAlias:
  case DeclKind::GenericTypeParam:
  case DeclKind::AssociatedType:
  case DeclKind::Module:
  case DeclKind::Var:
  case DeclKind::Subscript:
  case DeclKind::Constructor:
  case DeclKind::Destructor:
  case DeclKind::Func:
  case DeclKind::EnumElement:
    return cast<ValueDecl>(this)->getInterfaceType()->hasError();

  case DeclKind::Macro: {
    auto *MD = cast<ValueDecl>(this);
    // Avoid eagerly computing the macro interface type to avoid a cycle.
    if (MD->hasInterfaceType())
      return MD->getInterfaceType()->hasError();
    return false;
  }

  case DeclKind::Accessor: {
    auto *AD = cast<AccessorDecl>(this);
    if (AD->hasInterfaceType() && AD->getInterfaceType()->hasError())
      return true;
    return AD->getStorage()->isInvalid();
  }

  case DeclKind::BuiltinTuple:
    return false;
  }

  llvm_unreachable("Unknown decl kind");
}

void Decl::setInvalidBit() { Bits.Decl.Invalid = true; }

void Decl::setInvalid() {
  switch (getKind()) {
#define VALUE_DECL(ID, PARENT)
#define DECL(ID, PARENT) \
  case DeclKind::ID:
#include "swift/AST/DeclNodes.def"
    Bits.Decl.Invalid = true;
    return;
  case DeclKind::Enum:
  case DeclKind::Struct:
  case DeclKind::Class:
  case DeclKind::Protocol:
  case DeclKind::OpaqueType:
  case DeclKind::TypeAlias:
  case DeclKind::GenericTypeParam:
  case DeclKind::AssociatedType:
  case DeclKind::Module:
  case DeclKind::Var:
  case DeclKind::Param:
  case DeclKind::Subscript:
  case DeclKind::Constructor:
  case DeclKind::Destructor:
  case DeclKind::Func:
  case DeclKind::Accessor:
  case DeclKind::EnumElement:
  case DeclKind::Macro:
    cast<ValueDecl>(this)->setInterfaceType(ErrorType::get(getASTContext()));
    return;

  case DeclKind::BuiltinTuple:
    llvm_unreachable("BuiltinTupleDecl should not end up here");
  }

  llvm_unreachable("Unknown decl kind");
}

void Decl::setDeclContext(DeclContext *DC) { 
  Context = DC;
}

bool Decl::isUserAccessible() const {
  if (auto VD = dyn_cast<ValueDecl>(this)) {
    return VD->isUserAccessible();
  }
  return true;
}

bool Decl::canHaveComment() const {
  return !this->hasClangNode() &&
         (isa<ValueDecl>(this) || isa<ExtensionDecl>(this)) &&
         !isa<ParamDecl>(this) &&
         !isa<GenericTypeParamDecl>(this);
}

ModuleDecl *Decl::getModuleContext() const {
  return getDeclContext()->getParentModule();
}

/// Retrieve the diagnostic engine for diagnostics emission.
DiagnosticEngine &Decl::getDiags() const {
  return getASTContext().Diags;
}

// Helper functions to verify statically whether source-location
// functions have been overridden.
typedef const char (&TwoChars)[2];
template<typename Class> 
inline char checkSourceLocType(SourceLoc (Class::*)() const);
inline TwoChars checkSourceLocType(SourceLoc (Decl::*)() const);

template<typename Class>
inline char checkSourceLocType(SourceLoc (Class::*)(bool) const);
inline TwoChars checkSourceLocType(SourceLoc (Decl::*)(bool) const);

template<typename Class> 
inline char checkSourceRangeType(SourceRange (Class::*)() const);
inline TwoChars checkSourceRangeType(SourceRange (Decl::*)() const);

SourceRange Decl::getSourceRange() const {
  switch (getKind()) {
#define DECL(ID, PARENT) \
static_assert(sizeof(checkSourceRangeType(&ID##Decl::getSourceRange)) == 1, \
              #ID "Decl is missing getSourceRange()"); \
case DeclKind::ID: return cast<ID##Decl>(this)->getSourceRange();
#include "swift/AST/DeclNodes.def"
  }

  llvm_unreachable("Unknown decl kind");
}

SourceRange Decl::getSourceRangeIncludingAttrs() const {
  auto Range = getSourceRange();

  // Attributes on AccessorDecl may syntactically belong to PatternBindingDecl.
  // e.g. 'override'.
  if (auto *AD = dyn_cast<AccessorDecl>(this)) {
    // If this is implicit getter, accessor range should not include attributes.
    if (AD->isImplicitGetter())
      return Range;

    // Otherwise, include attributes directly attached to the accessor.
    SourceLoc VarLoc = AD->getStorage()->getStartLoc();
    for (auto Attr : getAttrs()) {
      if (!Attr->getRange().isValid())
        continue;

      SourceLoc AttrStartLoc = Attr->getRangeWithAt().Start;
      if (getASTContext().SourceMgr.isBeforeInBuffer(VarLoc, AttrStartLoc))
        Range.widen(AttrStartLoc);
    }
    return Range;
  }

  // Attributes on VarDecl syntactically belong to PatternBindingDecl.
  if (isa<VarDecl>(this) && !isa<ParamDecl>(this))
    return Range;

  // Attributes on PatternBindingDecls are attached to VarDecls in AST.
  if (auto *PBD = dyn_cast<PatternBindingDecl>(this)) {
    for (auto i : range(PBD->getNumPatternEntries()))
      PBD->getPattern(i)->forEachVariable([&](VarDecl *VD) {
        for (auto Attr : VD->getAttrs())
          if (Attr->getRange().isValid())
            Range.widen(Attr->getRangeWithAt());
      });
  }

  for (auto Attr : getAttrs()) {
    if (Attr->getRange().isValid())
      Range.widen(Attr->getRangeWithAt());
  }
  return Range;
}

SourceLoc Decl::getLocFromSource() const {
  switch (getKind()) {
#define DECL(ID, X) \
static_assert(sizeof(checkSourceLocType(&ID##Decl::getLocFromSource)) == 1, \
              #ID "Decl is missing getLocFromSource()"); \
case DeclKind::ID: return cast<ID##Decl>(this)->getLocFromSource();
#include "swift/AST/DeclNodes.def"
  }

  llvm_unreachable("Unknown decl kind");
}

const ExternalSourceLocs *Decl::getSerializedLocs() const {
  auto &Context = getASTContext();
  if (auto EL = Context.getExternalSourceLocs(this).value_or(nullptr))
    return EL;

  static ExternalSourceLocs NullLocs{};

  auto *File = cast<FileUnit>(getDeclContext()->getModuleScopeContext());
  if (File->getKind() != FileUnitKind::SerializedAST)
    return &NullLocs;

  auto RawLocs = File->getExternalRawLocsForDecl(this);
  if (!RawLocs.has_value()) {
    // Don't read .swiftsourceinfo again on failure
    Context.setExternalSourceLocs(this, &NullLocs);
    return &NullLocs;
  }

  auto &SM = getASTContext().SourceMgr;
  unsigned BufferID = SM.getExternalSourceBufferID(RawLocs->SourceFilePath);
  if (!BufferID) {
    // Don't try open the file again on failure
    Context.setExternalSourceLocs(this, &NullLocs);
    return &NullLocs;
  }

  CharSourceRange BufferRange = SM.getRangeForBuffer(BufferID);
  auto ResolveLoc = [&](const ExternalSourceLocs::RawLoc &Raw) -> SourceLoc {
    // If the underlying source has been updated and the swiftsourceinfo hasn't,
    // make sure we don't produce invalid source locations. Ideally would check
    // the file hasn't been modified.
    if (Raw.Offset > BufferRange.getByteLength())
      return SourceLoc();

    // If the decl had a presumed loc, create its virtual file so that
    // getPresumedLineAndColForLoc works from serialized locations as well. No
    // need to check the buffer range, the directive must be before the location
    // itself.
    if (Raw.Directive.isValid()) {
      auto &LD = Raw.Directive;
      SourceLoc Loc = SM.getLocForOffset(BufferID, LD.Offset);
      SM.createVirtualFile(Loc, LD.Name, LD.LineOffset, LD.Length);
    }
    return SM.getLocForOffset(BufferID, Raw.Offset);
  };

  auto *Result = getASTContext().Allocate<ExternalSourceLocs>();
  Result->BufferID = BufferID;
  Result->Loc = ResolveLoc(RawLocs->Loc);

  auto DocRanges = getASTContext().AllocateUninitialized<CharSourceRange>(RawLocs->DocRanges.size());
  for (auto I : indices(RawLocs->DocRanges)) {
    auto &Range = RawLocs->DocRanges[I];
    DocRanges[I] = CharSourceRange(ResolveLoc(Range.first), Range.second);
  }
  Result->DocRanges = DocRanges;

  Context.setExternalSourceLocs(this, Result);
  return Result;
}

StringRef Decl::getAlternateModuleName() const {
  for (auto *Att: Attrs) {
    if (auto *OD = dyn_cast<OriginallyDefinedInAttr>(Att)) {
      if (OD->isActivePlatform(getASTContext())) {
        return OD->OriginalModuleName;
      }
    }
  }
  
  for (auto *DC = getDeclContext(); DC; DC = DC->getParent()) {
    if (auto decl = DC->getAsDecl()) {
      if (decl == this)
        continue;
      auto AM = decl->getAlternateModuleName();
      if (!AM.empty())
        return AM;
    }
  }
  return StringRef();
}

SourceLoc Decl::getLoc(bool SerializedOK) const {
#define DECL(ID, X) \
static_assert(sizeof(checkSourceLocType(&ID##Decl::getLoc)) == 2, \
              #ID "Decl is re-defining getLoc()");
#include "swift/AST/DeclNodes.def"
  if (isa<ModuleDecl>(this))
    return SourceLoc();
  // When the decl is context-free, we should get loc from source buffer.
  if (!getDeclContext())
    return getLocFromSource();
  FileUnit *File = dyn_cast<FileUnit>(getDeclContext()->getModuleScopeContext());
  if (!File)
    return getLocFromSource();
  switch(File->getKind()) {
  case FileUnitKind::Source:
    return getLocFromSource();
  case FileUnitKind::SerializedAST: {
    if (!SerializedOK)
      return SourceLoc();
    return getSerializedLocs()->Loc;
  }
  case FileUnitKind::Builtin:
  case FileUnitKind::Synthesized:
  case FileUnitKind::ClangModule:
  case FileUnitKind::DWARFModule:
    return SourceLoc();
  }
  llvm_unreachable("invalid file kind");
}

Optional<CustomAttrNominalPair> Decl::getGlobalActorAttr() const {
  auto &ctx = getASTContext();
  auto mutableThis = const_cast<Decl *>(this);
  return evaluateOrDefault(ctx.evaluator,
                           GlobalActorAttributeRequest{mutableThis},
                           None);
}

bool Decl::preconcurrency() const {
  if (getAttrs().hasAttribute<PreconcurrencyAttr>())
    return true;

  // Imported C declarations always predate concurrency.
  if (isa<ClangModuleUnit>(getDeclContext()->getModuleScopeContext()))
    return true;

  // Variables declared in top-level code are @_predatesConcurrency
  if (const VarDecl *var = dyn_cast<VarDecl>(this)) {
    const LangOptions &langOpts = getASTContext().LangOpts;
    return !langOpts.isSwiftVersionAtLeast(6) && var->isTopLevelGlobal() &&
           var->getDeclContext()->isAsyncContext();
  }

  return false;
}

Expr *AbstractFunctionDecl::getSingleExpressionBody() const {
  assert(hasSingleExpressionBody() && "Not a single-expression body");
  auto braceStmt = getBody();
  assert(braceStmt != nullptr && "No body currently available.");
  auto body = getBody()->getLastElement();
  if (auto *stmt = body.dyn_cast<Stmt *>()) {
    if (auto *returnStmt = dyn_cast<ReturnStmt>(stmt)) {
      return returnStmt->getResult();
    } else if (isa<FailStmt>(stmt)) {
      // We can only get to this point if we're a type-checked ConstructorDecl
      // which was originally spelled init?(...) { nil }.  
      //
      // There no longer is a single-expression to return, so ignore null.
      return nullptr;
    }
  }
  return body.get<Expr *>();
}

void AbstractFunctionDecl::setSingleExpressionBody(Expr *NewBody) {
  assert(hasSingleExpressionBody() && "Not a single-expression body");
  auto body = getBody()->getLastElement();
  if (auto *stmt = body.dyn_cast<Stmt *>()) {
    if (auto *returnStmt = dyn_cast<ReturnStmt>(stmt)) {
      returnStmt->setResult(NewBody);
      return;
    } else if (isa<FailStmt>(stmt)) {
      // We can only get to this point if we're a type-checked ConstructorDecl
      // which was originally spelled init?(...) { nil }.  
      //
      // We can no longer write the single-expression which is being set on us 
      // into anything because a FailStmt does not have such a child.  As a
      // result we need to demand that the NewBody is null.
      assert(NewBody == nullptr);
      return;
    }
  }
  getBody()->setLastElement(NewBody);
}

bool AbstractStorageDecl::isCompileTimeConst() const {
  return getAttrs().hasAttribute<CompileTimeConstAttr>();
}

bool AbstractStorageDecl::isTransparent() const {
  return getAttrs().hasAttribute<TransparentAttr>();
}

bool AbstractFunctionDecl::isTransparent() const {
  // Check if the declaration had the attribute.
  if (getAttrs().hasAttribute<TransparentAttr>())
    return true;

  // If this is an accessor, the computation is a bit more involved, so we
  // kick off a request.
  if (const auto *AD = dyn_cast<AccessorDecl>(this)) {
    ASTContext &ctx = getASTContext();
    return evaluateOrDefault(ctx.evaluator,
      IsAccessorTransparentRequest{const_cast<AccessorDecl *>(AD)},
      false);
  }

  return false;
}

bool ParameterList::hasInternalParameter(StringRef Prefix) const {
  for (auto param : *this) {
    if (param->hasName() && param->getNameStr().startswith(Prefix))
      return true;
    auto argName = param->getArgumentName();
    if (!argName.empty() && argName.str().startswith(Prefix))
      return true;
  }
  return false;
}

bool Decl::hasUnderscoredNaming() const {
  const Decl *D = this;

  // If it's a function or subscript with a parameter with leading
  // underscore, it's a private function or subscript.
  if (isa<AbstractFunctionDecl>(D) || isa<SubscriptDecl>(D)) {
    const auto VD = cast<ValueDecl>(D);
    if (getParameterList(const_cast<ValueDecl *>(VD))
            ->hasInternalParameter("_")) {
      return true;
    }
  }

  if (const auto PD = dyn_cast<ProtocolDecl>(D)) {
    StringRef NameStr = PD->getNameStr();
    if (NameStr.startswith("_Builtin")) {
      return true;
    }
    if (NameStr.startswith("_ExpressibleBy")) {
      return true;
    }
  }

  if (const auto ImportD = dyn_cast<ImportDecl>(D)) {
    if (const auto *Mod = ImportD->getModule()) {
      if (Mod->isSwiftShimsModule()) {
        return true;
      }
    }
  }

  const auto VD = dyn_cast<ValueDecl>(D);
  if (!VD || !VD->hasName()) {
    return false;
  }

  if (!VD->getBaseName().isSpecial() &&
      VD->getBaseIdentifier().str().startswith("_")) {
    return true;
  }

  return false;
}

bool Decl::isPrivateStdlibDecl(bool treatNonBuiltinProtocolsAsPublic) const {
  const Decl *D = this;
  if (auto ExtD = dyn_cast<ExtensionDecl>(D)) {
    Type extTy = ExtD->getExtendedType();
    return extTy.isPrivateStdlibType(treatNonBuiltinProtocolsAsPublic);
  }

  DeclContext *DC = D->getDeclContext()->getModuleScopeContext();
  if (DC->getParentModule()->isBuiltinModule() ||
      DC->getParentModule()->isSwiftShimsModule())
    return true;
  if (!DC->getParentModule()->isSystemModule())
    return false;
  auto FU = dyn_cast<FileUnit>(DC);
  if (!FU)
    return false;
  // Check for Swift module and overlays.
  if (!DC->getParentModule()->isStdlibModule() &&
      FU->getKind() != FileUnitKind::SerializedAST)
    return false;

  if (isa<ProtocolDecl>(D)) {
    if (treatNonBuiltinProtocolsAsPublic)
      return false;
  }

  if (D->getAttrs().hasAttribute<ShowInInterfaceAttr>()) {
    return false;
  }

  return hasUnderscoredNaming();
}

bool Decl::isStdlibDecl() const {
  DeclContext *DC = getDeclContext();
  return DC->isModuleScopeContext() &&
         DC->getParentModule()->isStdlibModule();
}

AvailabilityContext Decl::getAvailabilityForLinkage() const {
  ASTContext &ctx = getASTContext();

  // When computing availability for linkage, use the "before" version from
  // the @_backDeploy attribute, if present.
  if (auto backDeployVersion = getBackDeployBeforeOSVersion(ctx))
    return AvailabilityContext{VersionRange::allGTE(*backDeployVersion)};

  auto containingContext =
      AvailabilityInference::annotatedAvailableRange(this, getASTContext());
  if (containingContext.has_value()) {
    // If this entity comes from the concurrency module, adjust its
    // availability for linkage purposes up to Swift 5.5, so that we use
    // weak references any time we reference those symbols when back-deploying
    // concurrency.
    if (getModuleContext()->getName() == ctx.Id_Concurrency) {
      containingContext->intersectWith(ctx.getConcurrencyAvailability());
    }

    return *containingContext;
  }

  if (auto *accessor = dyn_cast<AccessorDecl>(this))
    return accessor->getStorage()->getAvailabilityForLinkage();

  if (auto *opaqueTypeDecl = dyn_cast<OpaqueTypeDecl>(this))
    return opaqueTypeDecl->getNamingDecl()->getAvailabilityForLinkage();

  if (auto *ext = dyn_cast<ExtensionDecl>(this))
    if (auto *nominal = ext->getExtendedNominal())
      return nominal->getAvailabilityForLinkage();

  auto *dc = getDeclContext();
  if (auto *ext = dyn_cast<ExtensionDecl>(dc))
    return ext->getAvailabilityForLinkage();
  else if (auto *nominal = dyn_cast<NominalTypeDecl>(dc))
    return nominal->getAvailabilityForLinkage();

  return AvailabilityContext::alwaysAvailable();
}

bool Decl::isAlwaysWeakImported() const {
  // For a Clang declaration, trust Clang.
  if (auto clangDecl = getClangDecl()) {
    return clangDecl->isWeakImported();
  }

  if (getAttrs().hasAttribute<WeakLinkedAttr>())
    return true;

  if (auto *accessor = dyn_cast<AccessorDecl>(this))
    return accessor->getStorage()->isAlwaysWeakImported();

  if (auto *opaqueTypeDecl = dyn_cast<OpaqueTypeDecl>(this))
    return opaqueTypeDecl->getNamingDecl()->isAlwaysWeakImported();

  if (auto *ext = dyn_cast<ExtensionDecl>(this))
    if (auto *nominal = ext->getExtendedNominal())
      return nominal->isAlwaysWeakImported();

  auto *dc = getDeclContext();
  if (auto *ext = dyn_cast<ExtensionDecl>(dc))
    return ext->isAlwaysWeakImported();
  if (auto *nominal = dyn_cast<NominalTypeDecl>(dc))
    return nominal->isAlwaysWeakImported();

  return false;
}

bool Decl::isWeakImported(ModuleDecl *fromModule) const {
  if (fromModule == nullptr) {
    return (isAlwaysWeakImported() ||
            !getAvailabilityForLinkage().isAlwaysAvailable());
  }

  if (getModuleContext() == fromModule)
    return false;

  if (isAlwaysWeakImported())
    return true;

  if (fromModule->isImportedAsWeakLinked(this->getModuleContext()))
    return true;

  auto availability = getAvailabilityForLinkage();
  if (availability.isAlwaysAvailable())
    return false;

  auto &ctx = fromModule->getASTContext();
  auto deploymentTarget = AvailabilityContext::forDeploymentTarget(ctx);

  if (ctx.LangOpts.WeakLinkAtTarget)
    return !availability.isSupersetOf(deploymentTarget);

  return !deploymentTarget.isContainedIn(availability);
}

GenericContext::GenericContext(DeclContextKind Kind, DeclContext *Parent,
                               GenericParamList *Params)
    : _GenericContext(), DeclContext(Kind, Parent) {
  if (Params) {
    Params->setDeclContext(this);
    GenericParamsAndState.setPointerAndInt(Params, GenericParamsState::Parsed);
  }
}

TypeArrayView<GenericTypeParamType>
GenericContext::getInnermostGenericParamTypes() const {
  return getGenericSignature().getInnermostGenericParams();
}

/// Retrieve the generic requirements.
ArrayRef<Requirement> GenericContext::getGenericRequirements() const {
  return getGenericSignature().getRequirements();
}

GenericParamList *GenericContext::getGenericParams() const {
  return evaluateOrDefault(getASTContext().evaluator,
                           GenericParamListRequest{
                               const_cast<GenericContext *>(this)}, nullptr);
}

GenericParamList *GenericContext::getParsedGenericParams() const {
  switch (GenericParamsAndState.getInt()) {
  case GenericParamsState::Parsed:
  case GenericParamsState::ParsedAndTypeChecked:
    return GenericParamsAndState.getPointer();

  case GenericParamsState::TypeChecked:
    return nullptr;
  }
}

bool GenericContext::hasComputedGenericSignature() const {
  return GenericSigAndBit.getInt();
}
      
bool GenericContext::isComputingGenericSignature() const {
  return getASTContext().evaluator.hasActiveRequest(
                 GenericSignatureRequest{const_cast<GenericContext*>(this)});
}

/// If we hit a cycle while building the generic signature, we can't return
/// nullptr, since this breaks invariants elsewhere. Instead, build a dummy
/// signature with no requirements.
static GenericSignature getPlaceholderGenericSignature(
    const DeclContext *DC) {
  SmallVector<GenericParamList *, 2> gpLists;
  DC->forEachGenericContext([&](GenericParamList *genericParams) {
    gpLists.push_back(genericParams);
  });

  if (gpLists.empty())
    return nullptr;

  std::reverse(gpLists.begin(), gpLists.end());
  for (unsigned i : indices(gpLists))
    gpLists[i]->setDepth(i);

  SmallVector<GenericTypeParamType *, 2> result;
  for (auto *genericParams : gpLists) {
    for (auto *genericParam : *genericParams) {
      result.push_back(genericParam->getDeclaredInterfaceType()
                                   ->castTo<GenericTypeParamType>());
    }
  }

  return GenericSignature::get(result, {});
}

GenericSignature GenericContext::getGenericSignature() const {
  // Don't use evaluateOrDefault() here, because getting the 'default value'
  // is slightly expensive here so we don't want to do it eagerly.
  auto result = getASTContext().evaluator(
      GenericSignatureRequest{const_cast<GenericContext *>(this)});
  if (auto err = result.takeError()) {
    llvm::handleAllErrors(std::move(err),
      [](const CyclicalRequestError<GenericSignatureRequest> &E) {
        // cycle detected
      });
    return getPlaceholderGenericSignature(this);
  }
  return *result;
}

GenericEnvironment *GenericContext::getGenericEnvironment() const {
  return getGenericSignature().getGenericEnvironment();
}

void GenericContext::setGenericSignature(GenericSignature genericSig) {
  assert(!GenericSigAndBit.getPointer() && "Generic signature cannot be changed");
  getASTContext().evaluator.cacheOutput(GenericSignatureRequest{this},
                                        std::move(genericSig));
}

SourceRange GenericContext::getGenericTrailingWhereClauseSourceRange() const {
  if (const auto *where = getTrailingWhereClause())
    return where->getSourceRange();

  return SourceRange();
}

ImportDecl *ImportDecl::create(ASTContext &Ctx, DeclContext *DC,
                               SourceLoc ImportLoc, ImportKind Kind,
                               SourceLoc KindLoc,
                               ImportPath Path,
                               ClangNode ClangN) {
  assert(!Path.empty());
  assert(Kind == ImportKind::Module || Path.size() > 1);
  assert(ClangN.isNull() || ClangN.getAsModule() ||
         isa<clang::ImportDecl>(ClangN.getAsDecl()));
  size_t Size = totalSizeToAlloc<ImportPath::Element>(Path.size());
  void *ptr = allocateMemoryForDecl<ImportDecl>(Ctx, Size, !ClangN.isNull());
  auto D = new (ptr) ImportDecl(DC, ImportLoc, Kind, KindLoc, Path);
  if (ClangN)
    D->setClangNode(ClangN);
  auto realNameIfExists = Ctx.getRealModuleName(Path.front().Item,
                                                ASTContext::ModuleAliasLookupOption::realNameFromAlias);
  if (!realNameIfExists.empty()) {
    D->RealModuleName = realNameIfExists;
  }
  return D;
}

ImportDecl::ImportDecl(DeclContext *DC, SourceLoc ImportLoc, ImportKind K,
                       SourceLoc KindLoc, ImportPath Path)
  : Decl(DeclKind::Import, DC), ImportLoc(ImportLoc), KindLoc(KindLoc) {
  Bits.ImportDecl.NumPathElements = Path.size();
  assert(Bits.ImportDecl.NumPathElements == Path.size() && "Truncation error");
  Bits.ImportDecl.ImportKind = static_cast<unsigned>(K);
  assert(getImportKind() == K && "not enough bits for ImportKind");
  std::uninitialized_copy(Path.begin(), Path.end(),
                          getTrailingObjects<ImportPath::Element>());
}

ImportKind ImportDecl::getBestImportKind(const ValueDecl *VD) {
  switch (VD->getKind()) {
  case DeclKind::Import:
  case DeclKind::Extension:
  case DeclKind::PatternBinding:
  case DeclKind::TopLevelCode:
  case DeclKind::InfixOperator:
  case DeclKind::PrefixOperator:
  case DeclKind::PostfixOperator:
  case DeclKind::EnumCase:
  case DeclKind::IfConfig:
  case DeclKind::PoundDiagnostic:
  case DeclKind::PrecedenceGroup:
  case DeclKind::Missing:
  case DeclKind::MissingMember:
  case DeclKind::MacroExpansion:
    llvm_unreachable("not a ValueDecl");

  case DeclKind::AssociatedType:
  case DeclKind::Constructor:
  case DeclKind::Destructor:
  case DeclKind::GenericTypeParam:
  case DeclKind::Subscript:
  case DeclKind::EnumElement:
  case DeclKind::Param:
    llvm_unreachable("not a top-level ValueDecl");

  case DeclKind::BuiltinTuple:
    llvm_unreachable("BuiltinTupleDecl should not end up here");

  case DeclKind::Protocol:
    return ImportKind::Protocol;

  case DeclKind::Class:
    return ImportKind::Class;
  case DeclKind::Enum:
    return ImportKind::Enum;
  case DeclKind::Struct:
    return ImportKind::Struct;
      
  case DeclKind::OpaqueType:
    return ImportKind::Type;

  case DeclKind::TypeAlias: {
    Type type = cast<TypeAliasDecl>(VD)->getDeclaredInterfaceType();
    auto *nominal = type->getAnyNominal();
    if (!nominal)
      return ImportKind::Type;
    return getBestImportKind(nominal);
  }

  case DeclKind::Accessor:
  case DeclKind::Func:
    return ImportKind::Func;

  case DeclKind::Var:
    return ImportKind::Var;

  case DeclKind::Module:
  case DeclKind::Macro:
    return ImportKind::Module;
  }
  llvm_unreachable("bad DeclKind");
}

Optional<ImportKind>
ImportDecl::findBestImportKind(ArrayRef<ValueDecl *> Decls) {
  assert(!Decls.empty());
  ImportKind FirstKind = ImportDecl::getBestImportKind(Decls.front());

  // FIXME: Only functions can be overloaded.
  if (Decls.size() == 1)
    return FirstKind;
  if (FirstKind != ImportKind::Func)
    return None;

  for (auto NextDecl : Decls.slice(1)) {
    if (ImportDecl::getBestImportKind(NextDecl) != FirstKind)
      return None;
  }

  return FirstKind;
}

ImportPath ImportDecl::getRealImportPath(ImportPath::Builder &scratch) const {
  assert(scratch.empty() && "scratch ImportPath::Builder must be initially empty");
  auto path = getImportPath();
  if (RealModuleName.empty())
    return path;

  for (auto elem : path) {
    if (scratch.empty()) {
      // Add the real module name instead of its alias
      scratch.push_back(RealModuleName);
    } else {
      // Add the rest if any (access path elements)
      scratch.push_back(elem.Item);
    }
  }
  return scratch.get();
}

ArrayRef<ValueDecl *> ImportDecl::getDecls() const {
  // If this isn't a scoped import, there's nothing to do.
  if (getImportKind() == ImportKind::Module)
    return {};

  auto &ctx = getASTContext();
  auto *mutableThis = const_cast<ImportDecl *>(this);
  return evaluateOrDefault(ctx.evaluator,
                           ScopedImportLookupRequest{mutableThis}, {});
}

void NominalTypeDecl::setConformanceLoader(LazyMemberLoader *lazyLoader,
                                           uint64_t contextData) {
  assert(!Bits.NominalTypeDecl.HasLazyConformances &&
         "Already have lazy conformances");
  Bits.NominalTypeDecl.HasLazyConformances = true;

  ASTContext &ctx = getASTContext();
  auto contextInfo = ctx.getOrCreateLazyIterableContextData(this, lazyLoader);
  contextInfo->allConformancesData = contextData;
}

std::pair<LazyMemberLoader *, uint64_t>
NominalTypeDecl::takeConformanceLoaderSlow() {
  assert(Bits.NominalTypeDecl.HasLazyConformances && "not lazy conformances");
  Bits.NominalTypeDecl.HasLazyConformances = false;
  auto contextInfo =
    getASTContext().getOrCreateLazyIterableContextData(this, nullptr);
  return { contextInfo->loader, contextInfo->allConformancesData };
}

InheritedEntry::InheritedEntry(const TypeLoc &typeLoc)
    : TypeLoc(typeLoc), isUnchecked(false) {
  if (auto typeRepr = typeLoc.getTypeRepr())
    isUnchecked = typeRepr->findUncheckedAttrLoc().isValid();
}

ExtensionDecl::ExtensionDecl(SourceLoc extensionLoc,
                             TypeRepr *extendedType,
                             ArrayRef<InheritedEntry> inherited,
                             DeclContext *parent,
                             TrailingWhereClause *trailingWhereClause)
  : GenericContext(DeclContextKind::ExtensionDecl, parent, nullptr),
    Decl(DeclKind::Extension, parent),
    IterableDeclContext(IterableDeclContextKind::ExtensionDecl),
    ExtensionLoc(extensionLoc),
    ExtendedTypeRepr(extendedType),
    Inherited(inherited)
{
  Bits.ExtensionDecl.DefaultAndMaxAccessLevel = 0;
  Bits.ExtensionDecl.HasLazyConformances = false;
  setTrailingWhereClause(trailingWhereClause);
}

ExtensionDecl *ExtensionDecl::create(ASTContext &ctx, SourceLoc extensionLoc,
                                     TypeRepr *extendedType,
                                     ArrayRef<InheritedEntry> inherited,
                                     DeclContext *parent,
                                     TrailingWhereClause *trailingWhereClause,
                                     ClangNode clangNode) {
  unsigned size = sizeof(ExtensionDecl);

  void *declPtr = allocateMemoryForDecl<ExtensionDecl>(ctx, size,
                                                       !clangNode.isNull());

  // Construct the extension.
  auto result = ::new (declPtr) ExtensionDecl(extensionLoc, extendedType,
                                              inherited, parent,
                                              trailingWhereClause);
  if (clangNode)
    result->setClangNode(clangNode);

  return result;
}

void ExtensionDecl::setConformanceLoader(LazyMemberLoader *lazyLoader,
                                         uint64_t contextData) {
  assert(!Bits.ExtensionDecl.HasLazyConformances && 
         "Already have lazy conformances");
  Bits.ExtensionDecl.HasLazyConformances = true;

  ASTContext &ctx = getASTContext();
  auto contextInfo = ctx.getOrCreateLazyIterableContextData(this, lazyLoader);
  contextInfo->allConformancesData = contextData;
}

std::pair<LazyMemberLoader *, uint64_t>
ExtensionDecl::takeConformanceLoaderSlow() {
  assert(Bits.ExtensionDecl.HasLazyConformances && "no conformance loader?");
  Bits.ExtensionDecl.HasLazyConformances = false;

  auto contextInfo =
    getASTContext().getOrCreateLazyIterableContextData(this, nullptr);
  return { contextInfo->loader, contextInfo->allConformancesData };
}

NominalTypeDecl *ExtensionDecl::getExtendedNominal() const {
  if (hasBeenBound()) {
    return ExtendedNominal.getPointer();
  } else if (canNeverBeBound()) {
    return computeExtendedNominal();
  }

  llvm_unreachable(
      "Extension must have already been bound (by bindExtensions)");
}

NominalTypeDecl *ExtensionDecl::computeExtendedNominal() const {
  ASTContext &ctx = getASTContext();
  return evaluateOrDefault(
      ctx.evaluator, ExtendedNominalRequest{const_cast<ExtensionDecl *>(this)},
      nullptr);
}

bool ExtensionDecl::canNeverBeBound() const {
  // \c bindExtensions() only looks at valid parents for extensions.
  return !hasValidParent();
}

bool ExtensionDecl::hasValidParent() const {
  return getDeclContext()->canBeParentOfExtension();
}

bool ExtensionDecl::isConstrainedExtension() const {
  auto nominal = getExtendedNominal();
  if (!nominal)
    return false;

  auto typeSig = nominal->getGenericSignature();
  if (!typeSig)
    return false;

  auto extSig = getGenericSignature();
  if (!extSig)
    return false;

  // If the generic signature differs from that of the nominal type, it's a
  // constrained extension.
  return !typeSig->isEqual(extSig);
}

bool ExtensionDecl::isEquivalentToExtendedContext() const {
  auto decl = getExtendedNominal();
  bool extendDeclFromSameModule = false;
  auto extensionAlterName = getAlternateModuleName();
  auto typeAlterName = decl->getAlternateModuleName();

  if (!extensionAlterName.empty()) {
    if (!typeAlterName.empty()) {
      // Case I: type and extension are both moved from somewhere else
      extendDeclFromSameModule = typeAlterName == extensionAlterName;
    } else {
      // Case II: extension alone was moved from somewhere else
      extendDeclFromSameModule = extensionAlterName ==
        decl->getParentModule()->getNameStr();
    }
  } else {
    if (!typeAlterName.empty()) {
      // Case III: extended type alone was moved from somewhere else
      extendDeclFromSameModule = typeAlterName == getParentModule()->getNameStr();
    } else {
      // Case IV: neither of type and extension was moved from somewhere else
      extendDeclFromSameModule = getParentModule() == decl->getParentModule();
    }
  }

  return extendDeclFromSameModule
    && !isConstrainedExtension()
    && !getDeclaredInterfaceType()->isExistentialType();
}

AccessLevel ExtensionDecl::getDefaultAccessLevel() const {
  ASTContext &ctx = getASTContext();
  return evaluateOrDefault(ctx.evaluator,
    DefaultAndMaxAccessLevelRequest{const_cast<ExtensionDecl *>(this)},
    {AccessLevel::Private, AccessLevel::Private}).first;
}

AccessLevel ExtensionDecl::getMaxAccessLevel() const {
  ASTContext &ctx = getASTContext();
  return evaluateOrDefault(ctx.evaluator,
    DefaultAndMaxAccessLevelRequest{const_cast<ExtensionDecl *>(this)},
    {AccessLevel::Private, AccessLevel::Private}).second;
}
      
Type ExtensionDecl::getExtendedType() const {
  ASTContext &ctx = getASTContext();
  if (auto type = evaluateOrDefault(ctx.evaluator,
          ExtendedTypeRequest{const_cast<ExtensionDecl *>(this)},
          Type()))
    return type;
  return ErrorType::get(ctx);
}

bool ExtensionDecl::isObjCImplementation() const {
  return getAttrs().hasAttribute<ObjCImplementationAttr>();
}

Optional<Identifier>
ExtensionDecl::getCategoryNameForObjCImplementation() const {
  assert(isObjCImplementation());

  auto attr = getAttrs().getAttribute<ObjCImplementationAttr>();
  if (attr->isCategoryNameInvalid())
    return None;

  return attr->CategoryName;
}

PatternBindingDecl::PatternBindingDecl(SourceLoc StaticLoc,
                                       StaticSpellingKind StaticSpelling,
                                       SourceLoc VarLoc,
                                       unsigned NumPatternEntries,
                                       DeclContext *Parent)
  : Decl(DeclKind::PatternBinding, Parent),
    StaticLoc(StaticLoc), VarLoc(VarLoc) {
  Bits.PatternBindingDecl.IsStatic = StaticLoc.isValid();
  Bits.PatternBindingDecl.StaticSpelling =
       static_cast<unsigned>(StaticSpelling);
  Bits.PatternBindingDecl.NumPatternEntries = NumPatternEntries;
}

PatternBindingDecl *
PatternBindingDecl::create(ASTContext &Ctx, SourceLoc StaticLoc,
                           StaticSpellingKind StaticSpelling, SourceLoc VarLoc,
                           Pattern *Pat, SourceLoc EqualLoc, Expr *E,
                           DeclContext *Parent) {
  DeclContext *BindingInitContext = nullptr;
  if (!Parent->isLocalContext())
    BindingInitContext = new (Ctx) PatternBindingInitializer(Parent);

  auto PBE = PatternBindingEntry(Pat, EqualLoc, E, BindingInitContext);
  auto *Result = create(Ctx, StaticLoc, StaticSpelling, VarLoc, PBE, Parent);

  if (BindingInitContext)
    cast<PatternBindingInitializer>(BindingInitContext)->setBinding(Result, 0);

  return Result;
}

PatternBindingDecl *PatternBindingDecl::createImplicit(
    ASTContext &Ctx, StaticSpellingKind StaticSpelling, Pattern *Pat, Expr *E,
    DeclContext *Parent, SourceLoc VarLoc) {
  auto *Result = create(Ctx, /*StaticLoc*/ SourceLoc(), StaticSpelling, VarLoc,
                        Pat, /*EqualLoc*/ SourceLoc(), nullptr, Parent);
  Result->setImplicit();
  Result->setInit(0, E);
  Result->setOriginalInit(0, E);
  return Result;
}

PatternBindingDecl *PatternBindingDecl::createForDebugger(
    ASTContext &Ctx, StaticSpellingKind StaticSpelling, Pattern *Pat, Expr *E,
    DeclContext *Parent) {
  auto *Result = createImplicit(Ctx, StaticSpelling, Pat, E, Parent);
  Result->Bits.PatternBindingDecl.IsDebugger = true;
  for (auto &entry : Result->getMutablePatternList()) {
    entry.setFromDebugger();
  }
  return Result;
}

PatternBindingDecl *
PatternBindingDecl::create(ASTContext &Ctx, SourceLoc StaticLoc,
                           StaticSpellingKind StaticSpelling,
                           SourceLoc VarLoc,
                           ArrayRef<PatternBindingEntry> PatternList,
                           DeclContext *Parent) {
  size_t Size = totalSizeToAlloc<PatternBindingEntry>(PatternList.size());
  void *D = allocateMemoryForDecl<PatternBindingDecl>(Ctx, Size,
                                                      /*ClangNode*/false);
  auto PBD = ::new (D) PatternBindingDecl(StaticLoc, StaticSpelling, VarLoc,
                                          PatternList.size(), Parent);

  // Set up the patterns.
  auto entries = PBD->getMutablePatternList();
  unsigned elt = 0U-1;
  for (auto pe : PatternList) {
    ++elt;
    auto &newEntry = entries[elt];
    newEntry = pe; // This should take care of initializer with flags
    DeclContext *initContext = pe.getInitContext();
    if (!initContext && !Parent->isLocalContext()) {
      auto pbi = new (Ctx) PatternBindingInitializer(Parent);
      pbi->setBinding(PBD, elt);
      initContext = pbi;
    }

    PBD->setPattern(elt, pe.getPattern(), initContext);
  }
  return PBD;
}

PatternBindingDecl *PatternBindingDecl::createDeserialized(
                      ASTContext &Ctx, SourceLoc StaticLoc,
                      StaticSpellingKind StaticSpelling,
                      SourceLoc VarLoc,
                      unsigned NumPatternEntries,
                      DeclContext *Parent) {
  size_t Size = totalSizeToAlloc<PatternBindingEntry>(NumPatternEntries);
  void *D = allocateMemoryForDecl<PatternBindingDecl>(Ctx, Size,
                                                      /*ClangNode*/false);
  auto PBD = ::new (D) PatternBindingDecl(StaticLoc, StaticSpelling, VarLoc,
                                          NumPatternEntries, Parent);
  for (auto &entry : PBD->getMutablePatternList()) {
    entry = PatternBindingEntry(/*Pattern*/ nullptr, /*EqualLoc*/ SourceLoc(),
                                /*Init*/ nullptr, /*InitContext*/ nullptr);
  }
  return PBD;
}

ParamDecl *PatternBindingInitializer::getImplicitSelfDecl() const {
  if (SelfParam)
    return SelfParam;

  if (auto singleVar = getInitializedLazyVar()) {
    auto DC = singleVar->getDeclContext();
    if (DC->isTypeContext()) {
      auto specifier = (DC->getDeclaredInterfaceType()->hasReferenceSemantics()
                        ? ParamSpecifier::Default
                        : ParamSpecifier::InOut);

      ASTContext &C = DC->getASTContext();
      auto *mutableThis = const_cast<PatternBindingInitializer *>(this);
      auto *LazySelfParam = new (C) ParamDecl(SourceLoc(), SourceLoc(),
                                    Identifier(), singleVar->getLoc(),
                                    C.Id_self, mutableThis);
      LazySelfParam->setImplicit();
      LazySelfParam->setSpecifier(specifier);
      LazySelfParam->setInterfaceType(DC->getSelfInterfaceType());

      // Lazy members of actors have an isolated 'self', assuming there is
      // no "nonisolated" attribute.
      if (auto nominal = DC->getSelfNominalTypeDecl()) {
        if (nominal->isActor() &&
            !singleVar->getAttrs().hasAttribute<NonisolatedAttr>())
          LazySelfParam->setIsolated();
      }

      mutableThis->SelfParam = LazySelfParam;
    }
  }

  return SelfParam;
}

VarDecl *PatternBindingInitializer::getInitializedLazyVar() const {
  if (auto binding = getBinding()) {
    if (auto var = binding->getSingleVar()) {
      if (var->getAttrs().hasAttribute<LazyAttr>())
        return var;
    }
  }
  return nullptr;
}

unsigned PatternBindingDecl::getPatternEntryIndexForVarDecl(const VarDecl *VD) const {
  assert(VD && "Cannot find a null VarDecl");
  
  auto List = getPatternList();
  if (List.size() == 1) {
    assert(List[0].getPattern()->containsVarDecl(VD) &&
           "Single entry PatternBindingDecl is set up wrong");
    return 0;
  }
  
  unsigned Result = 0;
  for (auto entry : List) {
    if (entry.getPattern()->containsVarDecl(VD))
      return Result;
    ++Result;
  }
  
  assert(0 && "PatternBindingDecl doesn't bind the specified VarDecl!");
  return ~0U;
}

Expr *PatternBindingEntry::getOriginalInit() const {
  return InitContextAndFlags.getInt().contains(PatternFlags::IsText)
             ? nullptr
             : InitExpr.originalInit;
}

SourceRange PatternBindingEntry::getOriginalInitRange() const {
  if (auto *i = getOriginalInit())
    return i->getSourceRange();
  return SourceRange();
}

void PatternBindingEntry::setOriginalInit(Expr *E) {
  InitExpr.originalInit = E;
  InitContextAndFlags.setInt(InitContextAndFlags.getInt() -
                             PatternFlags::IsText);
}

bool PatternBindingEntry::isInitialized(bool onlyExplicit) const {
  // Directly initialized.
  if (getInit() && (!onlyExplicit || getEqualLoc().isValid()))
    return true;

  // Initialized via a property wrapper.
  if (auto var = getPattern()->getSingleVar()) {
    auto customAttrs = var->getAttachedPropertyWrappers();
    if (customAttrs.size() > 0 && customAttrs[0]->hasArgs())
      return true;
  }

  return false;
}

void PatternBindingEntry::setInit(Expr *E) {
  auto F = PatternAndFlags.getInt();
  if (E) {
    PatternAndFlags.setInt(F - Flags::Removed);
  } else {
    PatternAndFlags.setInt(F | Flags::Removed);
  }
  InitExpr.initAfterSynthesis = E;
  InitContextAndFlags.setInt(InitContextAndFlags.getInt() -
                             PatternFlags::IsText);
}

VarDecl *PatternBindingEntry::getAnchoringVarDecl() const {
  SmallVector<VarDecl *, 8> variables;
  getPattern()->collectVariables(variables);
  if (variables.empty())
    return nullptr;
  return variables[0];
}

SourceLoc PatternBindingEntry::getLastAccessorEndLoc() const {
  SourceLoc lastAccessorEnd;
  getPattern()->forEachVariable([&](VarDecl *var) {
    auto accessorsEndLoc = var->getBracesRange().End;
    if (accessorsEndLoc.isValid())
      lastAccessorEnd = accessorsEndLoc;
  });
  return lastAccessorEnd;
}

SourceLoc PatternBindingEntry::getStartLoc() const {
  return getPattern()->getStartLoc();
}

SourceLoc PatternBindingEntry::getEndLoc(bool omitAccessors) const {
  // Accessors are last
  if (!omitAccessors) {
    const auto lastAccessorEnd = getLastAccessorEndLoc();
    if (lastAccessorEnd.isValid())
      return lastAccessorEnd;
  }
  const auto initEnd = getOriginalInitRange().End;
  if (initEnd.isValid())
    return initEnd;

  return getPattern()->getEndLoc();
}

SourceRange PatternBindingEntry::getSourceRange(bool omitAccessors) const {
  const SourceLoc startLoc = getStartLoc();
  if (startLoc.isInvalid())
    return SourceRange();
  const SourceLoc endLoc = getEndLoc(omitAccessors);
  if (endLoc.isInvalid())
    return SourceRange();
  return SourceRange(startLoc, endLoc);
}

bool PatternBindingEntry::hasInitStringRepresentation() const {
  if (InitContextAndFlags.getInt().contains(PatternFlags::IsText))
    return !InitStringRepresentation.empty();
  return getOriginalInit() && getOriginalInit()->getSourceRange().isValid();
}

StringRef PatternBindingEntry::getInitStringRepresentation(
  SmallVectorImpl<char> &scratch) const {

  assert(hasInitStringRepresentation() &&
         "must check if pattern has string representation");

  if (InitContextAndFlags.getInt().contains(PatternFlags::IsText) &&
      !InitStringRepresentation.empty())
    return InitStringRepresentation;
  auto &sourceMgr = getAnchoringVarDecl()->getASTContext().SourceMgr;
  auto init = getOriginalInit();
  return extractInlinableText(sourceMgr, init, scratch);
}

SourceRange PatternBindingDecl::getSourceRange() const {
  SourceLoc startLoc = getStartLoc();
  SourceLoc endLoc = getPatternList().back().getSourceRange().End;
  if (startLoc.isValid() != endLoc.isValid()) return SourceRange();
  return { startLoc, endLoc };
}

static StaticSpellingKind getCorrectStaticSpellingForDecl(const Decl *D) {
  if (auto classDecl = D->getDeclContext()->getSelfClassDecl()) {
    if (!classDecl->isActor())
      return StaticSpellingKind::KeywordClass;
  }

  return StaticSpellingKind::KeywordStatic;
}

StaticSpellingKind PatternBindingDecl::getCorrectStaticSpelling() const {
  if (!isStatic())
    return StaticSpellingKind::None;
  if (getStaticSpelling() != StaticSpellingKind::None)
    return getStaticSpelling();

  return getCorrectStaticSpellingForDecl(this);
}

bool PatternBindingDecl::isAsyncLet() const {
  if (auto var = getAnchoringVarDecl(0))
    return var->isAsyncLet();

  // Check for "async let _: <Type> = <expression>" pattern.
  auto *pattern = getPatternList()[0].getPattern();
  if (auto *typedPattern = dyn_cast<TypedPattern>(pattern)) {
    auto *anyPattern = dyn_cast<AnyPattern>(typedPattern->getSubPattern());
    return anyPattern && anyPattern->isAsyncLet();
  }

  // Check for "async let _ = <expression>" pattern.
  if (auto *anyPattern = dyn_cast<AnyPattern>(pattern)) {
    return anyPattern->isAsyncLet();
  }

  return false;
}


bool PatternBindingDecl::hasStorage() const {
  // Walk the pattern, to check to see if any of the VarDecls included in it
  // have storage.
  for (auto entry : getPatternList())
    if (entry.getPattern()->hasStorage())
      return true;
  return false;
}

void PatternBindingDecl::setPattern(unsigned i, Pattern *P,
                                    DeclContext *InitContext,
                                    bool isFullyValidated) {
  auto PatternList = getMutablePatternList();
  PatternList[i].setPattern(P);
  PatternList[i].setInitContext(InitContext);
  
  // Make sure that any VarDecl's contained within the pattern know about this
  // PatternBindingDecl as their parent.
  if (P) {
    P->forEachVariable([&](VarDecl *VD) {
      if (!VD->isCaptureList())
        VD->setParentPatternBinding(this);
    });

    if (isFullyValidated)
      PatternList[i].setFullyValidated();
  }
}


VarDecl *PatternBindingDecl::getSingleVar() const {
  if (getNumPatternEntries() == 1)
    return getPatternList()[0].getPattern()->getSingleVar();
  return nullptr;
}

VarDecl *PatternBindingDecl::getAnchoringVarDecl(unsigned i) const {
  return getPatternList()[i].getAnchoringVarDecl();
}

bool VarDecl::isInitExposedToClients() const {
  // 'lazy' initializers are emitted inside the getter, which is never
  // @inlinable.
  if (getAttrs().hasAttribute<LazyAttr>())
    return false;

  return hasInitialValue() && isLayoutExposedToClients();
}

bool VarDecl::isLayoutExposedToClients() const {
  auto parent = dyn_cast<NominalTypeDecl>(getDeclContext());
  if (!parent) return false;
  if (isStatic()) return false;

  if (!hasStorage() &&
      !getAttrs().hasAttribute<LazyAttr>() &&
      !hasAttachedPropertyWrapper()) {
    return false;
  }

  auto nominalAccess =
    parent->getFormalAccessScope(/*useDC=*/nullptr,
                                 /*treatUsableFromInlineAsPublic=*/true);
  if (!nominalAccess.isPublic()) return false;

  return (parent->getAttrs().hasAttribute<FrozenAttr>() ||
          parent->getAttrs().hasAttribute<FixedLayoutAttr>());
}

/// Check whether the given type representation will be
/// default-initializable.
static bool isDefaultInitializable(const TypeRepr *typeRepr, ASTContext &ctx) {
  // Look through most attributes.
  if (const auto attributed = dyn_cast<AttributedTypeRepr>(typeRepr)) {
    // Ownership kinds have optionalness requirements.
    if (optionalityOf(attributed->getAttrs().getOwnership()) ==
        ReferenceOwnershipOptionality::Required)
      return true;

    return isDefaultInitializable(attributed->getTypeRepr(), ctx);
  }

  // Optional types are default-initializable.
  if (isa<OptionalTypeRepr>(typeRepr) ||
      isa<ImplicitlyUnwrappedOptionalTypeRepr>(typeRepr))
    return true;

  // Also support the desugared 'Optional<T>' spelling.
  if (!ctx.isSwiftVersionAtLeast(5)) {
    if (auto *identRepr = dyn_cast<SimpleIdentTypeRepr>(typeRepr)) {
      if (identRepr->getNameRef().getBaseIdentifier() == ctx.Id_Void)
        return true;
    }

    if (auto *identRepr = dyn_cast<GenericIdentTypeRepr>(typeRepr)) {
      if (identRepr->getNameRef().getBaseIdentifier() == ctx.Id_Optional &&
          identRepr->getNumGenericArgs() == 1)
        return true;
    }
  }

  // Tuple types are default-initializable if all of their element
  // types are.
  if (const auto tuple = dyn_cast<TupleTypeRepr>(typeRepr)) {
    for (const auto &elt : tuple->getElements()) {
      if (!isDefaultInitializable(elt.Type, ctx))
        return false;
    }

    return true;
  }

  // Not default initializable.
  return false;
}

// @NSManaged properties never get default initialized, nor do debugger
// variables and immutable properties.
bool Pattern::isNeverDefaultInitializable() const {
  bool result = false;

  forEachVariable([&](const VarDecl *var) {
    if (var->getAttrs().hasAttribute<NSManagedAttr>())
      return;

    if (var->isDebuggerVar() ||
        var->isLet())
      result = true;
  });

  return result;
}

bool PatternBindingDecl::isDefaultInitializableViaPropertyWrapper(unsigned i) const {
  if (auto singleVar = getSingleVar()) {
    if (auto wrapperInfo = singleVar->getAttachedPropertyWrapperTypeInfo(0)) {
      if (wrapperInfo.defaultInit)
        return true;
    }
  }

  return false;
}

bool PatternBindingDecl::isDefaultInitializable(unsigned i) const {
  const auto entry = getPatternList()[i];

  // If it has an initializer expression, this is trivially true.
  if (entry.isInitialized())
    return true;

  // If the outermost attached property wrapper vends an `init()`, use that
  // for default initialization.
  if (isDefaultInitializableViaPropertyWrapper(i))
    return true;

  // If one of the attached wrappers is missing a wrappedValue
  // initializer, cannot default-initialize.
  if (auto singleVar = getSingleVar()) {
    if (auto wrapperInfo = singleVar->getAttachedPropertyWrapperTypeInfo(0)) {
      if (!singleVar->allAttachedPropertyWrappersHaveWrappedValueInit())
        return false;
    }
  }

  if (entry.getPattern()->isNeverDefaultInitializable())
    return false;

  auto &ctx = getASTContext();

  // If the pattern is typed as optional (or tuples thereof), it is
  // default initializable.
  if (const auto typedPattern = dyn_cast<TypedPattern>(entry.getPattern())) {
    if (const auto typeRepr = typedPattern->getTypeRepr()) {
      if (::isDefaultInitializable(typeRepr, ctx))
        return true;
    } else if (typedPattern->isImplicit()) {
      // Lazy vars have implicit storage assigned to back them. Because the
      // storage is implicit, the pattern is typed and has a TypeLoc, but not a
      // TypeRepr.
      //
      // All lazy storage is implicitly default initializable, though, because
      // lazy backing storage is optional.
      if (const auto *varDecl = typedPattern->getSingleVar()) {
        // Lazy storage is never user accessible.
        if (!varDecl->isUserAccessible()) {
          if (typedPattern->hasType() &&
              typedPattern->getType()->getOptionalObjectType()) {
            return true;
          }
        }
      }
    }
  }

  // Otherwise, we can't default initialize this binding.
  return false;
}


bool PatternBindingDecl::isComputingPatternBindingEntry(
    const VarDecl *vd) const {
  unsigned i = getPatternEntryIndexForVarDecl(vd);
  return getASTContext().evaluator.hasActiveRequest(
      PatternBindingEntryRequest{const_cast<PatternBindingDecl *>(this), i,
                                 /*LeaveClosureBodyUnchecked=*/false});
}

bool PatternBindingDecl::isExplicitlyInitialized(unsigned i) const {
  const auto &entry = getPatternList()[i];
  return entry.isInitialized(/*onlyExplicit=*/true);
}

SourceLoc PatternBindingDecl::getEqualLoc(unsigned i) const {
  const auto &entry = getPatternList()[i];
  return entry.getEqualLoc();
}

SourceLoc TopLevelCodeDecl::getStartLoc() const {
  return Body ? Body->getStartLoc() : SourceLoc();
}

SourceRange TopLevelCodeDecl::getSourceRange() const {
  return Body? Body->getSourceRange() : SourceRange();
}

SourceRange IfConfigDecl::getSourceRange() const {
  return SourceRange(getLoc(), EndLoc);
}

static bool isPolymorphic(const AbstractStorageDecl *storage) {
  if (storage->shouldUseObjCDispatch())
    return true;


  // Imported declarations behave like they are dynamic, even if they're
  // not marked as such explicitly.
  if (storage->isObjC() && storage->hasClangNode())
    return true;

  if (auto *classDecl = dyn_cast<ClassDecl>(storage->getDeclContext())) {
    // Accesses to members of foreign reference types should be made directly
    // to storage as these are references to clang records which are not allowed
    // to have dynamic dispatch.
    if (storage->isFinal() || classDecl->isFinal() ||
        classDecl->isForeignReferenceType())
      return false;

    return true;
  }

  if (isa<ProtocolDecl>(storage->getDeclContext()))
    return true;

  return false;
}

/// Returns true iff a defer's storage access kind should always
/// match the access kind of its immediately enclosing function.
///
/// In Swift 5 and earlier, this was not true, meaning that property observers,
/// etc, would be invoked in initializers or deinitializers if a property access
/// happens within a defer, but not when outside the defer.
static bool deferMatchesEnclosingAccess(const FuncDecl *defer) {
  assert(defer->isDeferBody());

  // In Swift 6+, then yes.
  if (defer->getASTContext().isSwiftVersionAtLeast(6))
    return true;

  // If the defer is part of a function that is a member of an actor or
  // concurrency-aware type, then yes.
  if (auto *deferContext = defer->getParent()) {
    if (auto *funcContext = deferContext->getParent()) {
      if (auto *type = funcContext->getSelfNominalTypeDecl()) {
        if (type->isAnyActor())
          return true;

        switch (getActorIsolation(type)) {
          case ActorIsolation::Unspecified:
          case ActorIsolation::GlobalActorUnsafe:
            break;

          case ActorIsolation::ActorInstance:
          case ActorIsolation::Independent:
          case ActorIsolation::GlobalActor:
            return true;
        }
      }
    }
  }

  return false;
}

static bool isDirectToStorageAccess(const DeclContext *UseDC,
                                    const VarDecl *var, bool isAccessOnSelf) {
  if (!var->hasStorage())
    return false;

  auto *AFD = dyn_cast<AbstractFunctionDecl>(UseDC);
  if (AFD == nullptr)
    return false;

  // Check if this is a function representing a defer.
  if (auto *func = dyn_cast<FuncDecl>(AFD))
    if (func->isDeferBody() && deferMatchesEnclosingAccess(func))
      return isDirectToStorageAccess(func->getParent(), var, isAccessOnSelf);

  // The property reference is for immediate class, not a derived class.
  if (AFD->getParent()->getSelfNominalTypeDecl() !=
      var->getDeclContext()->getSelfNominalTypeDecl())
    return false;

  // If the storage is resilient, we cannot access it directly at all.
  if (var->isResilient(UseDC->getParentModule(),
                       UseDC->getResilienceExpansion()))
    return var->getModuleContext()->getBypassResilience();

  if (isa<ConstructorDecl>(AFD) || isa<DestructorDecl>(AFD)) {
    // The access must also be a member access on 'self' in all language modes.
    if (!isAccessOnSelf)
      return false;

    return true;
  } else if (auto *accessor = dyn_cast<AccessorDecl>(AFD)) {
    // The accessor must be for the variable itself.
    if (accessor->getStorage() != var)
      return false;

    // In Swift 5 and later, the access must also be a member access on 'self'.
    if (!isAccessOnSelf &&
        var->getDeclContext()->isTypeContext() &&
        var->getASTContext().isSwiftVersionAtLeast(5))
      return false;

    // As a special case, 'read' and 'modify' coroutines with forced static
    // dispatch must use ordinary semantics, so that the 'modify' coroutine for a
    // 'dynamic' property uses Objective-C message sends and not direct access to
    // storage.
    if (accessor->hasForcedStaticDispatch())
      return false;

    return true;
  }

  return false;
}

/// Determines the access semantics to use in a DeclRefExpr or
/// MemberRefExpr use of this value in the specified context.
AccessSemantics
ValueDecl::getAccessSemanticsFromContext(const DeclContext *UseDC,
                                         bool isAccessOnSelf) const {
  if (auto *var = dyn_cast<VarDecl>(this))
    if (isDirectToStorageAccess(UseDC, var, isAccessOnSelf))
      return AccessSemantics::DirectToStorage;

  // Otherwise, it's a semantically normal access.  The client should be
  // able to figure out the most efficient way to do this access.
  return AccessSemantics::Ordinary;
}

static AccessStrategy
getDirectReadAccessStrategy(const AbstractStorageDecl *storage) {
  switch (storage->getReadImpl()) {
  case ReadImplKind::Stored:
    return AccessStrategy::getStorage();
  case ReadImplKind::Inherited:
    // TODO: maybe add a specific strategy for this?
    return AccessStrategy::getAccessor(AccessorKind::Get,
                                       /*dispatch*/ false);
  case ReadImplKind::Get:
    return AccessStrategy::getAccessor(AccessorKind::Get,
                                       /*dispatch*/ false);
  case ReadImplKind::Address:
    return AccessStrategy::getAccessor(AccessorKind::Address,
                                       /*dispatch*/ false);
  case ReadImplKind::Read:
    return AccessStrategy::getAccessor(AccessorKind::Read,
                                       /*dispatch*/ false);
  }
  llvm_unreachable("bad impl kind");
}

static AccessStrategy
getDirectWriteAccessStrategy(const AbstractStorageDecl *storage) {
  switch (storage->getWriteImpl()) {
  case WriteImplKind::Immutable:
    assert(isa<VarDecl>(storage) && cast<VarDecl>(storage)->isLet() &&
           "mutation of a immutable variable that isn't a let");
    return AccessStrategy::getStorage();
  case WriteImplKind::Stored:
    return AccessStrategy::getStorage();
  case WriteImplKind::StoredWithObservers:
    // TODO: maybe add a specific strategy for this?
    return AccessStrategy::getAccessor(AccessorKind::Set,
                                       /*dispatch*/ false);
  case WriteImplKind::InheritedWithObservers:
    // TODO: maybe add a specific strategy for this?
    return AccessStrategy::getAccessor(AccessorKind::Set,
                                       /*dispatch*/ false);
  case WriteImplKind::Set:
    return AccessStrategy::getAccessor(AccessorKind::Set,
                                       /*dispatch*/ false);
  case WriteImplKind::MutableAddress:
    return AccessStrategy::getAccessor(AccessorKind::MutableAddress,
                                       /*dispatch*/ false);
  case WriteImplKind::Modify:
    return AccessStrategy::getAccessor(AccessorKind::Modify,
                                       /*dispatch*/ false);
  }
  llvm_unreachable("bad impl kind");
}

static AccessStrategy
getOpaqueReadAccessStrategy(const AbstractStorageDecl *storage, bool dispatch);
static AccessStrategy
getOpaqueWriteAccessStrategy(const AbstractStorageDecl *storage, bool dispatch);

static AccessStrategy
getDirectReadWriteAccessStrategy(const AbstractStorageDecl *storage) {
  switch (storage->getReadWriteImpl()) {
  case ReadWriteImplKind::Immutable:
    assert(isa<VarDecl>(storage) && cast<VarDecl>(storage)->isLet() &&
           "mutation of a immutable variable that isn't a let");
    return AccessStrategy::getStorage();
  case ReadWriteImplKind::Stored: {
    // If the storage isDynamic (and not @objc) use the accessors.
    if (storage->shouldUseNativeDynamicDispatch())
      return AccessStrategy::getMaterializeToTemporary(
          getOpaqueReadAccessStrategy(storage, false),
          getOpaqueWriteAccessStrategy(storage, false));
    return AccessStrategy::getStorage();
  }
  case ReadWriteImplKind::MutableAddress:
    return AccessStrategy::getAccessor(AccessorKind::MutableAddress,
                                       /*dispatch*/ false);
  case ReadWriteImplKind::Modify:
    return AccessStrategy::getAccessor(AccessorKind::Modify,
                                       /*dispatch*/ false);
  case ReadWriteImplKind::StoredWithDidSet:
  case ReadWriteImplKind::InheritedWithDidSet:
    if (storage->requiresOpaqueModifyCoroutine() &&
        storage->getParsedAccessor(AccessorKind::DidSet)->isSimpleDidSet()) {
      return AccessStrategy::getAccessor(AccessorKind::Modify,
                                         /*dispatch*/ false);
    } else {
      return AccessStrategy::getMaterializeToTemporary(
          getDirectReadAccessStrategy(storage),
          getDirectWriteAccessStrategy(storage));
    }
  case ReadWriteImplKind::MaterializeToTemporary:
    return AccessStrategy::getMaterializeToTemporary(
                                       getDirectReadAccessStrategy(storage),
                                       getDirectWriteAccessStrategy(storage));
  }
  llvm_unreachable("bad impl kind");
}

static AccessStrategy
getOpaqueReadAccessStrategy(const AbstractStorageDecl *storage, bool dispatch) {
  if (storage->requiresOpaqueReadCoroutine())
    return AccessStrategy::getAccessor(AccessorKind::Read, dispatch);
  return AccessStrategy::getAccessor(AccessorKind::Get, dispatch);
}

static AccessStrategy
getOpaqueWriteAccessStrategy(const AbstractStorageDecl *storage, bool dispatch){
  return AccessStrategy::getAccessor(AccessorKind::Set, dispatch);
}

static AccessStrategy
getOpaqueReadWriteAccessStrategy(const AbstractStorageDecl *storage,
                                 bool dispatch) {
  if (storage->requiresOpaqueModifyCoroutine())
    return AccessStrategy::getAccessor(AccessorKind::Modify, dispatch);
  return AccessStrategy::getMaterializeToTemporary(
           getOpaqueReadAccessStrategy(storage, dispatch),
           getOpaqueWriteAccessStrategy(storage, dispatch));
}

static AccessStrategy
getOpaqueAccessStrategy(const AbstractStorageDecl *storage,
                        AccessKind accessKind, bool dispatch) {
  switch (accessKind) {
  case AccessKind::Read:
    return getOpaqueReadAccessStrategy(storage, dispatch);
  case AccessKind::Write:
    return getOpaqueWriteAccessStrategy(storage, dispatch);
  case AccessKind::ReadWrite:
    return getOpaqueReadWriteAccessStrategy(storage, dispatch);
  }
  llvm_unreachable("bad access kind");
}

AccessStrategy
AbstractStorageDecl::getAccessStrategy(AccessSemantics semantics,
                                       AccessKind accessKind,
                                       ModuleDecl *module,
                                       ResilienceExpansion expansion) const {
  switch (semantics) {
  case AccessSemantics::DirectToStorage:
    assert(hasStorage());
    return AccessStrategy::getStorage();

  case AccessSemantics::DistributedThunk:
    return AccessStrategy::getDistributedThunkDispatchStrategy();

  case AccessSemantics::Ordinary:
    // Skip these checks for local variables, both because they're unnecessary
    // and because we won't necessarily have computed access.
    if (!getDeclContext()->isLocalContext()) {
      // If the property is defined in a non-final class or a protocol, the
      // accessors are dynamically dispatched, and we cannot do direct access.
      if (isPolymorphic(this))
        return getOpaqueAccessStrategy(this, accessKind, /*dispatch*/ true);

      if (shouldUseNativeDynamicDispatch())
        return getOpaqueAccessStrategy(this, accessKind, /*dispatch*/ false);

      // If the storage is resilient from the given module and resilience
      // expansion, we cannot use direct access.
      //
      // If we end up here with a stored property of a type that's resilient
      // from some resilience domain, we cannot do direct access.
      //
      // As an optimization, we do want to perform direct accesses of stored
      // properties declared inside the same resilience domain as the access
      // context.
      //
      // This is done by using DirectToStorage semantics above, with the
      // understanding that the access semantics are with respect to the
      // resilience domain of the accessor's caller.
      bool resilient;
      if (module)
        resilient = isResilient(module, expansion);
      else
        resilient = isResilient();

      if (resilient)
        return getOpaqueAccessStrategy(this, accessKind, /*dispatch*/ false);
    }

    LLVM_FALLTHROUGH;

  case AccessSemantics::DirectToImplementation:
    switch (accessKind) {
    case AccessKind::Read:
      return getDirectReadAccessStrategy(this);
    case AccessKind::Write:
      return getDirectWriteAccessStrategy(this);
    case AccessKind::ReadWrite:
      return getDirectReadWriteAccessStrategy(this);
    }
    llvm_unreachable("bad access kind");

  }
  llvm_unreachable("bad access semantics");
}

bool AbstractStorageDecl::requiresOpaqueAccessors() const {
  // Subscripts always require opaque accessors, so don't even kick off
  // a request.
  auto *var = dyn_cast<VarDecl>(this);
  if (var == nullptr)
    return true;

  ASTContext &ctx = getASTContext();
  return evaluateOrDefault(ctx.evaluator,
    RequiresOpaqueAccessorsRequest{const_cast<VarDecl *>(var)},
    false);
}

bool AbstractStorageDecl::requiresOpaqueAccessor(AccessorKind kind) const {
  switch (kind) {
  case AccessorKind::Get:
    return requiresOpaqueGetter();
  case AccessorKind::Set:
    return requiresOpaqueSetter();
  case AccessorKind::Read:
    return requiresOpaqueReadCoroutine();
  case AccessorKind::Modify:
    return requiresOpaqueModifyCoroutine();

  // Other accessors are never part of the opaque-accessors set.
#define OPAQUE_ACCESSOR(ID, KEYWORD)
#define ACCESSOR(ID) \
  case AccessorKind::ID:
#include "swift/AST/AccessorKinds.def"
    return false;
  }
  llvm_unreachable("bad accessor kind");
}

bool AbstractStorageDecl::requiresOpaqueModifyCoroutine() const {
  ASTContext &ctx = getASTContext();
  return evaluateOrDefault(ctx.evaluator,
    RequiresOpaqueModifyCoroutineRequest{const_cast<AbstractStorageDecl *>(this)},
    false);
}

AccessorDecl *AbstractStorageDecl::getSynthesizedAccessor(AccessorKind kind) const {
  if (auto *accessor = getAccessor(kind))
    return accessor;

  ASTContext &ctx = getASTContext();
  return evaluateOrDefault(ctx.evaluator,
    SynthesizeAccessorRequest{const_cast<AbstractStorageDecl *>(this), kind},
    nullptr);
}

AccessorDecl *AbstractStorageDecl::getEffectfulGetAccessor() const {
    if (getAllAccessors().size() != 1)
      return nullptr;

    if (auto accessor = getAccessor(AccessorKind::Get))
      if (accessor->hasAsync() || accessor->hasThrows())
        return accessor;

  return nullptr;
}

bool AbstractStorageDecl::isLessEffectfulThan(AbstractStorageDecl const* other,
                                              EffectKind kind) const {
  bool allowedByOther = false;
  if (auto otherGetter = other->getEffectfulGetAccessor())
    allowedByOther = otherGetter->hasEffect(kind);

  if (auto getter = getEffectfulGetAccessor())
    if (getter->hasEffect(kind) && !allowedByOther)
      return false; // has the effect when other does not; it's more effectful!

  return true; // OK
}

AccessorDecl *AbstractStorageDecl::getOpaqueAccessor(AccessorKind kind) const {
  auto *accessor = getAccessor(kind);
  if (accessor && !accessor->isImplicit())
    return accessor;

  if (!requiresOpaqueAccessors())
    return nullptr;

  if (!requiresOpaqueAccessor(kind))
    return nullptr;

  return getSynthesizedAccessor(kind);
}

ArrayRef<AccessorDecl*> AbstractStorageDecl::getOpaqueAccessors(
    llvm::SmallVectorImpl<AccessorDecl*> &scratch) const {
  visitOpaqueAccessors([&](AccessorDecl *D) { scratch.push_back(D); });
  return scratch;
}

bool AbstractStorageDecl::hasParsedAccessors() const {
  for (auto *accessor : getAllAccessors())
    if (!accessor->isImplicit())
      return true;
  return false;
}

AccessorDecl *AbstractStorageDecl::getParsedAccessor(AccessorKind kind) const {
  auto *accessor = getAccessor(kind);
  if (accessor && !accessor->isImplicit())
    return accessor;

  return nullptr;
}

void AbstractStorageDecl::visitParsedAccessors(
                        llvm::function_ref<void (AccessorDecl*)> visit) const {
  for (auto *accessor : getAllAccessors())
    if (!accessor->isImplicit())
      visit(accessor);
}

void AbstractStorageDecl::visitEmittedAccessors(
                        llvm::function_ref<void (AccessorDecl*)> visit) const {
  visitParsedAccessors(visit);
  visitOpaqueAccessors([&](AccessorDecl *accessor) {
    if (accessor->isImplicit())
      visit(accessor);
  });
}

void AbstractStorageDecl::visitExpectedOpaqueAccessors(
                        llvm::function_ref<void (AccessorKind)> visit) const {
  if (!requiresOpaqueAccessors())
    return;

  if (requiresOpaqueGetter())
    visit(AccessorKind::Get);

  if (requiresOpaqueReadCoroutine())
    visit(AccessorKind::Read);

  // All mutable storage should have a setter.
  if (requiresOpaqueSetter())
    visit(AccessorKind::Set);

  // Include the modify coroutine if it's required.
  if (requiresOpaqueModifyCoroutine())
    visit(AccessorKind::Modify);
}

void AbstractStorageDecl::visitOpaqueAccessors(
                        llvm::function_ref<void (AccessorDecl*)> visit) const {
  visitExpectedOpaqueAccessors([&](AccessorKind kind) {
    auto accessor = getSynthesizedAccessor(kind);
    assert(!accessor->hasForcedStaticDispatch() &&
            "opaque accessor with forced static dispatch?");
    visit(accessor);
  });
}

static bool hasPrivateOrFilePrivateFormalAccess(const ValueDecl *D) {
  return D->getFormalAccess() <= AccessLevel::FilePrivate;
}

/// Returns true if one of the ancestor DeclContexts of this ValueDecl is either
/// marked private or fileprivate or is a local context.
static bool isInPrivateOrLocalContext(const ValueDecl *D) {
  const DeclContext *DC = D->getDeclContext();
  if (!DC->isTypeContext()) {
    assert((DC->isModuleScopeContext() || DC->isLocalContext()) &&
           "unexpected context kind");
    return DC->isLocalContext();
  }

  auto *nominal = DC->getSelfNominalTypeDecl();
  if (nominal == nullptr)
    return false;

  if (hasPrivateOrFilePrivateFormalAccess(nominal))
    return true;
  return isInPrivateOrLocalContext(nominal);
}

bool ValueDecl::isOutermostPrivateOrFilePrivateScope() const {
  return hasPrivateOrFilePrivateFormalAccess(this) &&
         !isInPrivateOrLocalContext(this);
}

bool AbstractStorageDecl::isFormallyResilient() const {
  // Check for an explicit @_fixed_layout attribute.
  if (getAttrs().hasAttribute<FixedLayoutAttr>())
    return false;

  // If we're an instance property of a nominal type, query the type.
  auto *dc = getDeclContext();
  if (!isStatic())
    if (auto *nominalDecl = dc->getSelfNominalTypeDecl())
      return nominalDecl->isResilient();

  // Non-public global and static variables always have a
  // fixed layout.
  if (!getFormalAccessScope(/*useDC=*/nullptr,
                            /*treatUsableFromInlineAsPublic=*/true).isPublic())
    return false;

  return true;
}

bool AbstractStorageDecl::isResilient() const {
  if (!isFormallyResilient())
    return false;

  return getModuleContext()->isResilient();
}

bool AbstractStorageDecl::isResilient(ModuleDecl *M,
                                      ResilienceExpansion expansion) const {
  switch (expansion) {
  case ResilienceExpansion::Minimal:
    return isResilient();
  case ResilienceExpansion::Maximal:
    return M != getModuleContext() && isResilient();
  }
  llvm_unreachable("bad resilience expansion");
}

bool AbstractStorageDecl::isValidKeyPathComponent() const {
  // Check whether we're an ABI compatible override of another property. If we
  // are, then the key path should refer to the base decl instead.
  auto &ctx = getASTContext();
  auto isABICompatibleOverride = evaluateOrDefault(
      ctx.evaluator,
      IsABICompatibleOverrideRequest{const_cast<AbstractStorageDecl *>(this)},
      false);
  return !isABICompatibleOverride;
}

bool AbstractStorageDecl::isGetterMutating() const {
  ASTContext &ctx = getASTContext();
  return evaluateOrDefault(ctx.evaluator,
    IsGetterMutatingRequest{const_cast<AbstractStorageDecl *>(this)}, {});
}

bool AbstractStorageDecl::isSetterMutating() const {
  ASTContext &ctx = getASTContext();
  return evaluateOrDefault(ctx.evaluator,
    IsSetterMutatingRequest{const_cast<AbstractStorageDecl *>(this)}, {});
}

OpaqueReadOwnership AbstractStorageDecl::getOpaqueReadOwnership() const {
  ASTContext &ctx = getASTContext();
  return evaluateOrDefault(ctx.evaluator,
    OpaqueReadOwnershipRequest{const_cast<AbstractStorageDecl *>(this)}, {});
}

bool ValueDecl::isInstanceMember() const {
  DeclContext *DC = getDeclContext();
  if (!DC->isTypeContext())
    return false;

  switch (getKind()) {
  case DeclKind::Import:
  case DeclKind::Extension:
  case DeclKind::PatternBinding:
  case DeclKind::EnumCase:
  case DeclKind::TopLevelCode:
  case DeclKind::InfixOperator:
  case DeclKind::PrefixOperator:
  case DeclKind::PostfixOperator:
  case DeclKind::IfConfig:
  case DeclKind::PoundDiagnostic:
  case DeclKind::PrecedenceGroup:
  case DeclKind::Missing:
  case DeclKind::MissingMember:
  case DeclKind::MacroExpansion:
    llvm_unreachable("Not a ValueDecl");

  case DeclKind::Class:
  case DeclKind::Enum:
  case DeclKind::Protocol:
  case DeclKind::Struct:
  case DeclKind::TypeAlias:
  case DeclKind::GenericTypeParam:
  case DeclKind::AssociatedType:
  case DeclKind::OpaqueType:
    // Types are not instance members.
    return false;

  case DeclKind::Constructor:
    // Constructors are not instance members.
    return false;

  case DeclKind::Destructor:
    // Destructors are technically instance members, although they
    // can't actually be referenced as such.
    return true;

  case DeclKind::Func:
  case DeclKind::Accessor:
    // Non-static methods are instance members.
    return !cast<FuncDecl>(this)->isStatic();

  case DeclKind::EnumElement:
  case DeclKind::Param:
    // enum elements and function parameters are not instance members.
    return false;

  case DeclKind::Subscript:
  case DeclKind::Var:
    // Non-static variables and subscripts are instance members.
    return !cast<AbstractStorageDecl>(this)->isStatic();

  case DeclKind::Module:
    // Modules are never instance members.
    return false;

  case DeclKind::Macro:
    // Macros are never instance members.
    return false;

  case DeclKind::BuiltinTuple:
    llvm_unreachable("BuiltinTupleDecl should not end up here");
  }
  llvm_unreachable("bad DeclKind");
}

bool ValueDecl::hasLocalDiscriminator() const {
  // Generic parameters and unnamed parameters never have local discriminators.
  if (isa<GenericTypeParamDecl>(this) ||
      (isa<ParamDecl>(this) && !hasName()))
    return false;

  // Opaque types never have local discriminators.
  if (isa<OpaqueTypeDecl>(this))
    return false;

  // Accessors never have local discriminators.
  if (isa<AccessorDecl>(this))
    return false;

  // Implicit and unnamed declarations never have local discriminators.
  if (getBaseName().isSpecial())
    return false;

  // If we are not in a local context, there's nothing to do.
  if (!getDeclContext()->isLocalContext())
    return false;

  return true;
}

unsigned ValueDecl::getLocalDiscriminator() const {
  // If we have already assigned a local discriminator, we're done.
  if (LocalDiscriminator != InvalidDiscriminator)
    return LocalDiscriminator;

  // If this declaration does not have a local discriminator, use 0 as a
  // stand-in.
  if (!hasLocalDiscriminator())
    return 0;

  // Assign local discriminators in this context.
  evaluateOrDefault(
      getASTContext().evaluator,
      LocalDiscriminatorsRequest{getDeclContext()}, InvalidDiscriminator);

  assert(LocalDiscriminator != InvalidDiscriminator);

  return LocalDiscriminator;
}

void ValueDecl::setLocalDiscriminator(unsigned index) {
  assert(hasLocalDiscriminator());
  assert(LocalDiscriminator == InvalidDiscriminator &&
         "LocalDiscriminator is set multiple times");
  LocalDiscriminator = index;
}

ValueDecl *ValueDecl::getOverriddenDecl() const {
  auto overridden = getOverriddenDecls();
  if (overridden.empty()) return nullptr;

  // FIXME: Arbitrarily pick the first overridden declaration.
  return overridden.front();
}

bool ValueDecl::overriddenDeclsComputed() const {
  return LazySemanticInfo.hasOverriddenComputed;
}

bool swift::conflicting(const OverloadSignature& sig1,
                        const OverloadSignature& sig2,
                        bool skipProtocolExtensionCheck) {
  // A member of a protocol extension never conflicts with a member of a
  // protocol.
  if (!skipProtocolExtensionCheck &&
      sig1.InProtocolExtension != sig2.InProtocolExtension)
    return false;

  // If the base names are different, they can't conflict.
  if (sig1.Name.getBaseName() != sig2.Name.getBaseName())
    return false;

  // If one is an operator and the other is not, they can't conflict.
  if (sig1.UnaryOperator != sig2.UnaryOperator)
    return false;

  // If one is an instance and the other is not, they can't conflict.
  if (sig1.IsInstanceMember != sig2.IsInstanceMember)
    return false;

  // If one is an async function and the other is not, they can't conflict.
  if (sig1.IsAsyncFunction != sig2.IsAsyncFunction)
    return false;

  // If one is a macro and the other is not, they can't conflict.
  if (sig1.IsMacro != sig2.IsMacro)
    return false;

  // If one is a compound name and the other is not, they do not conflict
  // if one is a property and the other is a non-nullary function.
  if (sig1.Name.isCompoundName() != sig2.Name.isCompoundName()) {
    return !((sig1.IsVariable && !sig2.Name.getArgumentNames().empty()) ||
             (sig2.IsVariable && !sig1.Name.getArgumentNames().empty()));
  }

  // Note that we intentionally ignore the HasOpaqueReturnType bit here.
  // For declarations that can't be overloaded by type, we want them to be
  // considered conflicting independent of their type.
  
  return sig1.Name == sig2.Name;
}

bool swift::conflicting(ASTContext &ctx,
                        const OverloadSignature& sig1, CanType sig1Type,
                        const OverloadSignature& sig2, CanType sig2Type,
                        bool *wouldConflictInSwift5,
                        bool skipProtocolExtensionCheck) {
  // If the signatures don't conflict to begin with, we're done.
  if (!conflicting(sig1, sig2, skipProtocolExtensionCheck))
    return false;

  // Functions and enum elements do not conflict with each other if their types
  // are different.
  if (((sig1.IsFunction && sig2.IsEnumElement) ||
       (sig1.IsEnumElement && sig2.IsFunction)) &&
      sig1Type != sig2Type) {
    return false;
  }

  // Nominal types and enum elements always conflict with each other.
  if ((sig1.IsNominal && sig2.IsEnumElement) ||
      (sig1.IsEnumElement && sig2.IsNominal)) {
    return true;
  }

  // Typealiases and enum elements always conflict with each other.
  if ((sig1.IsTypeAlias && sig2.IsEnumElement) ||
      (sig1.IsEnumElement && sig2.IsTypeAlias)) {
    return true;
  }

  // Enum elements always conflict with each other. At this point, they
  // have the same base name but different types.
  if (sig1.IsEnumElement && sig2.IsEnumElement) {
    return true;
  }

  // Functions always conflict with non-functions with the same signature.
  // In practice, this only applies for zero argument functions.
  if (sig1.IsFunction != sig2.IsFunction)
    return true;

  // Variables always conflict with non-variables with the same signature.
  // (e.g variables with zero argument functions, variables with type
  //  declarations)
  if (sig1.IsVariable != sig2.IsVariable) {
    // Prior to Swift 5, we permitted redeclarations of variables as different
    // declarations if the variable was declared in an extension of a generic
    // type. Make sure we maintain this behaviour in versions < 5.
    if (!ctx.isSwiftVersionAtLeast(5)) {
      if ((sig1.IsVariable && sig1.InExtensionOfGenericType) ||
          (sig2.IsVariable && sig2.InExtensionOfGenericType)) {
        if (wouldConflictInSwift5)
          *wouldConflictInSwift5 = true;

        return false;
      }
    }

    return true;
  }

  // Otherwise, the declarations conflict if the overload types are the same.
  if (sig1.HasOpaqueReturnType != sig2.HasOpaqueReturnType)
    return false;
  
  if (sig1Type != sig2Type)
    return false;

  // The Swift 5 overload types are the same, but similar to the above, prior to
  // Swift 5, a variable not in an extension of a generic type got a null
  // overload type instead of a function type as it does now, so we really
  // follow that behaviour and warn if there's going to be a conflict in future.
  if (!ctx.isSwiftVersionAtLeast(5)) {
    auto swift4Sig1Type = sig1.IsVariable && !sig1.InExtensionOfGenericType
                              ? CanType()
                              : sig1Type;
    auto swift4Sig2Type = sig1.IsVariable && !sig2.InExtensionOfGenericType
                              ? CanType()
                              : sig1Type;
    if (swift4Sig1Type != swift4Sig2Type) {
      // Old was different to the new behaviour!
      if (wouldConflictInSwift5)
        *wouldConflictInSwift5 = true;

      return false;
    }
  }

  return true;
}

static Type mapSignatureFunctionType(ASTContext &ctx, Type type,
                                     bool topLevelFunction,
                                     bool isMethod,
                                     bool isInitializer,
                                     unsigned curryLevels);

/// Map a type within the signature of a declaration.
static Type mapSignatureType(ASTContext &ctx, Type type) {
  return type.transform([&](Type type) -> Type {
      if (type->is<FunctionType>()) {
        return mapSignatureFunctionType(ctx, type, false, false, false, 1);
      }

      return type;
    });
}

/// Map a signature type for a parameter.
static Type mapSignatureParamType(ASTContext &ctx, Type type) {
  return mapSignatureType(ctx, type);
}

/// Map an ExtInfo for a function type.
///
/// When checking if two signatures should be equivalent for overloading,
/// we may need to compare the extended information.
///
/// In the type of the function declaration, none of the extended information
/// is relevant. We cannot overload purely on 'throws' or the calling
/// convention of the declaration itself.
///
/// For function parameter types, we do want to be able to overload on
/// 'throws', since that is part of the mangled symbol name, but not
/// @noescape.
static AnyFunctionType::ExtInfo
mapSignatureExtInfo(AnyFunctionType::ExtInfo info,
                    bool topLevelFunction) {
  if (topLevelFunction)
    return AnyFunctionType::ExtInfo();
  return AnyFunctionType::ExtInfoBuilder()
      .withRepresentation(info.getRepresentation())
      .withConcurrent(info.isSendable())
      .withAsync(info.isAsync())
      .withThrows(info.isThrowing())
      .withClangFunctionType(info.getClangTypeInfo().getType())
      .build();
}

/// Map a function's type to the type used for computing signatures,
/// which involves stripping some attributes, stripping default arguments,
/// transforming implicitly unwrapped optionals into strict optionals,
/// stripping 'inout' on the 'self' parameter etc.
static Type mapSignatureFunctionType(ASTContext &ctx, Type type,
                                     bool topLevelFunction,
                                     bool isMethod,
                                     bool isInitializer,
                                     unsigned curryLevels) {
  if (type->hasError()) {
    return type;
  }

  if (curryLevels == 0) {
    // In an initializer, ignore optionality.
    if (isInitializer) {
      if (auto objectType = type->getOptionalObjectType()) {
        type = objectType;
      }
    }
    
    // Functions and subscripts cannot overload differing only in opaque return
    // types. Replace the opaque type with `Any`.
    if (type->is<OpaqueTypeArchetypeType>()) {
      type = ctx.getAnyExistentialType();
    }

    return mapSignatureParamType(ctx, type);
  }

  auto funcTy = type->castTo<AnyFunctionType>();
  SmallVector<AnyFunctionType::Param, 4> newParams;
  for (const auto &param : funcTy->getParams()) {
    auto newParamType = mapSignatureParamType(ctx, param.getPlainType());

    // Don't allow overloading by @_nonEphemeral or isolated.
    auto newFlags = param.getParameterFlags()
        .withNonEphemeral(false)
        .withIsolated(false);

    // For the 'self' of a method, strip off 'inout'.
    if (isMethod) {
      newFlags = newFlags.withInOut(false);
    }

    AnyFunctionType::Param newParam(newParamType, param.getLabel(), newFlags,
                                    param.getInternalLabel());
    newParams.push_back(newParam);
  }

  // Map the result type.
  auto resultTy = mapSignatureFunctionType(
    ctx, funcTy->getResult(), topLevelFunction, false, isInitializer,
    curryLevels - 1);

  // Map various attributes differently depending on if we're looking at
  // the declaration, or a function parameter type.
  AnyFunctionType::ExtInfo info = mapSignatureExtInfo(
      funcTy->getExtInfo(), topLevelFunction);

  // Rebuild the resulting function type.
  if (auto genericFuncTy = dyn_cast<GenericFunctionType>(funcTy))
    return GenericFunctionType::get(genericFuncTy->getGenericSignature(),
                                    newParams, resultTy, info);

  return FunctionType::get(newParams, resultTy, info);
}

OverloadSignature ValueDecl::getOverloadSignature() const {
  OverloadSignature signature;

  signature.Name = getName();
  signature.InProtocolExtension
    = static_cast<bool>(getDeclContext()->getExtendedProtocolDecl());
  signature.IsInstanceMember = isInstanceMember();
  signature.IsVariable = isa<VarDecl>(this);
  signature.IsEnumElement = isa<EnumElementDecl>(this);
  signature.IsNominal = isa<NominalTypeDecl>(this);
  signature.IsTypeAlias = isa<TypeAliasDecl>(this);
  signature.IsMacro = isa<MacroDecl>(this);
  signature.HasOpaqueReturnType =
                       !signature.IsVariable && (bool)getOpaqueResultTypeDecl();

  // Unary operators also include prefix/postfix.
  if (auto func = dyn_cast<FuncDecl>(this)) {
    if (func->isUnaryOperator()) {
      signature.UnaryOperator = func->getAttrs().getUnaryOperatorKind();
    }
  }

  // Functions include async/not-async.
  if (auto func = dyn_cast<AbstractFunctionDecl>(this)) {
    signature.IsFunction = true;
    if (func->hasAsync())
      signature.IsAsyncFunction = true;
  }

  if (auto *extension = dyn_cast<ExtensionDecl>(getDeclContext()))
    if (extension->isGeneric())
      signature.InExtensionOfGenericType = true;

  return signature;
}

CanType ValueDecl::getOverloadSignatureType() const {
  if (auto *afd = dyn_cast<AbstractFunctionDecl>(this)) {
    bool isMethod = afd->hasImplicitSelfDecl();
    return mapSignatureFunctionType(getASTContext(), getInterfaceType(),
                                    /*topLevelFunction=*/true, isMethod,
                                    /*isInitializer=*/isa<ConstructorDecl>(afd),
                                    getNumCurryLevels())
        ->getMinimalCanonicalType(afd);
  }

  if (isa<AbstractStorageDecl>(this)) {
    // First, get the default overload signature type for the decl. For vars,
    // this is the empty tuple type, as variables cannot be overloaded directly
    // by type. For subscripts, it's their interface type.
    CanType defaultSignatureType;
    if (isa<VarDecl>(this)) {
      defaultSignatureType = TupleType::getEmpty(getASTContext());
    } else {
      defaultSignatureType =
          mapSignatureFunctionType(getASTContext(), getInterfaceType(),
                                   /*topLevelFunction=*/true,
                                   /*isMethod=*/false,
                                   /*isInitializer=*/false, getNumCurryLevels())
              ->getMinimalCanonicalType(cast<SubscriptDecl>(this));
    }

    // We want to curry the default signature type with the 'self' type of the
    // given context (if any) in order to ensure the overload signature type
    // is unique across different contexts, such as between a protocol extension
    // and struct decl.
    return defaultSignatureType->addCurriedSelfType(getDeclContext())
        ->getCanonicalType();
  }

  if (isa<EnumElementDecl>(this) || isa<MacroDecl>(this)) {
    auto mappedType = mapSignatureFunctionType(
        getASTContext(), getInterfaceType(), /*topLevelFunction=*/false,
        /*isMethod=*/false, /*isInitializer=*/false, getNumCurryLevels());
    return mappedType->getMinimalCanonicalType(getDeclContext());
  }

  // Note: If you add more cases to this function, you should update the
  // implementation of the swift::conflicting overload that deals with
  // overload types, in order to account for cases where the overload types
  // don't match, but the decls differ and therefore always conflict.
  assert(isa<TypeDecl>(this));
  return CanType();
}

llvm::TinyPtrVector<ValueDecl *> ValueDecl::getOverriddenDecls() const {
  ASTContext &ctx = getASTContext();
  return evaluateOrDefault(ctx.evaluator,
    OverriddenDeclsRequest{const_cast<ValueDecl *>(this)}, {});
}

void ValueDecl::setOverriddenDecls(ArrayRef<ValueDecl *> overridden) {
  llvm::TinyPtrVector<ValueDecl *> overriddenVec(overridden);
  OverriddenDeclsRequest request{const_cast<ValueDecl *>(this)};
  request.cacheResult(overriddenVec);
}

// To-Do: Replce calls to getOpaqueResultTypeRepr with getResultTypeRepr()
TypeRepr *ValueDecl::getResultTypeRepr() const {
  TypeRepr *returnRepr = nullptr;
  if (auto *VD = dyn_cast<VarDecl>(this)) {
    if (auto *P = VD->getParentPattern()) {
      while (auto *PP = dyn_cast<ParenPattern>(P))
        P = PP->getSubPattern();

      if (auto *TP = dyn_cast<TypedPattern>(P)) {
        P = P->getSemanticsProvidingPattern();
        if (auto *NP = dyn_cast<NamedPattern>(P)) {
          assert(NP->getDecl() == VD);
          (void)NP;

          returnRepr = TP->getTypeRepr();
        }
      }
    } else {
      returnRepr = VD->getTypeReprOrParentPatternTypeRepr();
    }
  } else if (auto *FD = dyn_cast<FuncDecl>(this)) {
    returnRepr = FD->getResultTypeRepr();
  } else if (auto *SD = dyn_cast<SubscriptDecl>(this)) {
    returnRepr = SD->getElementTypeRepr();
  }

  return returnRepr;
}

TypeRepr *ValueDecl::getOpaqueResultTypeRepr() const {
  auto *returnRepr = this->getResultTypeRepr();

  auto *dc = getDeclContext();
  auto &ctx = dc->getASTContext();
  
  if (returnRepr && returnRepr->hasOpaque()) {
    return returnRepr;
  } else if (returnRepr && ctx.LangOpts.hasFeature(Feature::ImplicitSome)) {
    auto opaqueReprs = collectOpaqueReturnTypeReprs(returnRepr,
                                                    getASTContext(),
                                                    getDeclContext());
    return opaqueReprs.empty() ? nullptr : returnRepr;
  } else {
    return nullptr;
  }
}

OpaqueTypeDecl *ValueDecl::getOpaqueResultTypeDecl() const {
  if (getOpaqueResultTypeRepr() == nullptr) {
    if (!isa<VarDecl>(this) &&
        !isa<FuncDecl>(this) &&
        !isa<SubscriptDecl>(this))
      return nullptr;
    auto file = cast<FileUnit>(getDeclContext()->getModuleScopeContext());
    // Don't look up when the decl is from source, otherwise a cycle will happen.
    if (file->getKind() == FileUnitKind::SerializedAST) {
      Mangle::ASTMangler mangler;
      auto name = mangler.mangleOpaqueTypeDecl(this);
      return file->lookupOpaqueResultType(name);
    }
    return nullptr;
  }

  return evaluateOrDefault(getASTContext().evaluator,
    OpaqueResultTypeRequest{const_cast<ValueDecl *>(this)},
    nullptr);
}

bool ValueDecl::isObjC() const {
  ASTContext &ctx = getASTContext();
  return evaluateOrDefault(ctx.evaluator,
    IsObjCRequest{const_cast<ValueDecl *>(this)},
    getAttrs().hasAttribute<ObjCAttr>());
}

void ValueDecl::setIsObjC(bool value) {
  assert(!LazySemanticInfo.isObjCComputed || LazySemanticInfo.isObjC == value);

  if (LazySemanticInfo.isObjCComputed) {
    assert(LazySemanticInfo.isObjC == value);
    return;
  }

  LazySemanticInfo.isObjCComputed = true;
  LazySemanticInfo.isObjC = value;
}

bool ValueDecl::isSemanticallyFinal() const {
  // Actor types are semantically final.
  if (auto classDecl = dyn_cast<ClassDecl>(this)) {
    if (classDecl->isAnyActor())
      return true;
  }

  // As are members of actor types.
  if (auto classDecl = getDeclContext()->getSelfClassDecl()) {
    if (classDecl->isAnyActor())
      return true;
  }

  // For everything else, the same as 'final'.
  return isFinal();
}

bool ValueDecl::isFinal() const {
  return evaluateOrDefault(getASTContext().evaluator,
                           IsFinalRequest { const_cast<ValueDecl *>(this) },
                           getAttrs().hasAttribute<FinalAttr>());
}

bool ValueDecl::isMoveOnly() const {
  return evaluateOrDefault(getASTContext().evaluator,
                           IsMoveOnlyRequest{const_cast<ValueDecl *>(this)},
                           getAttrs().hasAttribute<MoveOnlyAttr>());
}

bool ValueDecl::isDynamic() const {
  ASTContext &ctx = getASTContext();
  return evaluateOrDefault(ctx.evaluator,
    IsDynamicRequest{const_cast<ValueDecl *>(this)},
    getAttrs().hasAttribute<DynamicAttr>());
}

bool ValueDecl::isObjCDynamicInGenericClass() const {
  if (!isObjCDynamic())
    return false;

  auto *DC = this->getDeclContext();
  auto *classDecl = DC->getSelfClassDecl();
  if (!classDecl)
    return false;

  return classDecl->isGenericContext()
             && !classDecl->isTypeErasedGenericClass();
}

bool ValueDecl::shouldUseObjCMethodReplacement() const {
  if (isNativeDynamic())
    return false;

  if (getModuleContext()->isImplicitDynamicEnabled() &&
      isObjCDynamicInGenericClass())
    return false;

  return isObjCDynamic();
}

bool ValueDecl::shouldUseNativeMethodReplacement() const {
  if (isNativeDynamic())
    return true;

  if (!isObjCDynamicInGenericClass())
    return false;

  auto *replacedDecl = getDynamicallyReplacedDecl();
  if (replacedDecl)
    return false;

  return getModuleContext()->isImplicitDynamicEnabled();
}

bool ValueDecl::isNativeMethodReplacement() const {
  // Is this a @_dynamicReplacement(for:) that use the native dynamic function
  // replacement mechanism.
  auto *replacedDecl = getDynamicallyReplacedDecl();
  if (!replacedDecl)
    return false;

  if (isNativeDynamic())
    return true;

  if (replacedDecl->isObjCDynamicInGenericClass())
    return replacedDecl->getModuleContext()->isImplicitDynamicEnabled();

  return false;
}

void ValueDecl::setIsDynamic(bool value) {
  assert(!LazySemanticInfo.isDynamicComputed ||
         LazySemanticInfo.isDynamic == value);

  if (LazySemanticInfo.isDynamicComputed) {
    assert(LazySemanticInfo.isDynamic == value);
    return;
  }

  LazySemanticInfo.isDynamicComputed = true;
  LazySemanticInfo.isDynamic = value;
}

ValueDecl *ValueDecl::getDynamicallyReplacedDecl() const {
  return evaluateOrDefault(getASTContext().evaluator,
                           DynamicallyReplacedDeclRequest{
                               const_cast<ValueDecl *>(this)},
                           nullptr);
}

bool ValueDecl::canBeAccessedByDynamicLookup() const {
  if (!hasName())
    return false;

  auto *dc = getDeclContext();
  if (!dc->mayContainMembersAccessedByDynamicLookup())
    return false;

  // Dynamic lookup can find functions, variables, and subscripts.
  if (!isa<FuncDecl>(this) && !isa<VarDecl>(this) && !isa<SubscriptDecl>(this))
    return false;

  return true;
}

bool ValueDecl::isImplicitlyUnwrappedOptional() const {
  ASTContext &ctx = getASTContext();
  return evaluateOrDefault(ctx.evaluator,
    IsImplicitlyUnwrappedOptionalRequest{const_cast<ValueDecl *>(this)},
    false);
}

bool ValueDecl::isLocalCapture() const {
  auto *dc = getDeclContext();

  if (auto *fd = dyn_cast<FuncDecl>(this))
    if (isa<SourceFile>(dc))
      return fd->hasTopLevelLocalContextCaptures();

  return dc->isLocalContext();
}

ArrayRef<ValueDecl *>
ValueDecl::getSatisfiedProtocolRequirements(bool Sorted) const {
  // Dig out the nominal type.
  NominalTypeDecl *NTD = getDeclContext()->getSelfNominalTypeDecl();
  if (!NTD || isa<ProtocolDecl>(NTD))
    return {};

  return NTD->getSatisfiedProtocolRequirementsForMember(this, Sorted);
}

bool ValueDecl::isProtocolRequirement() const {
  assert(isa<ProtocolDecl>(getDeclContext()));

  if (isa<AccessorDecl>(this) ||
      isa<TypeAliasDecl>(this) ||
      isa<NominalTypeDecl>(this))
    return false;
  return true;
}

bool ValueDecl::hasInterfaceType() const {
  return !TypeAndAccess.getPointer().isNull();
}

static bool isComputingInterfaceType(const ValueDecl *VD) {
  return VD->getASTContext().evaluator.hasActiveRequest(
            InterfaceTypeRequest{const_cast<ValueDecl *>(VD)});
}

bool ValueDecl::isRecursiveValidation() const {
  if (isComputingInterfaceType(this) && !hasInterfaceType())
    return true;

  if (auto *vd = dyn_cast<VarDecl>(this))
    if (auto *pbd = vd->getParentPatternBinding())
      if (pbd->isComputingPatternBindingEntry(vd))
        return true;

  auto *dc = getDeclContext();
  while (isa<NominalTypeDecl>(dc))
    dc = dc->getParent();

  if (auto *ext = dyn_cast<ExtensionDecl>(dc)) {
    if (ext->isComputingGenericSignature())
      return true;
  }

  return false;
}

Type ValueDecl::getInterfaceType() const {
  auto &ctx = getASTContext();
  if (auto type =
          evaluateOrDefault(ctx.evaluator,
                            InterfaceTypeRequest{const_cast<ValueDecl *>(this)},
                            Type()))
    return type;
  return ErrorType::get(ctx);
}

void ValueDecl::setInterfaceType(Type type) {
  assert(!type.isNull() && "Resetting the interface type to null is forbidden");
  getASTContext().evaluator.cacheOutput(InterfaceTypeRequest{this},
                                        std::move(type));
}

Optional<ObjCSelector> ValueDecl::getObjCRuntimeName(
                                              bool skipIsObjCResolution) const {
  if (auto func = dyn_cast<AbstractFunctionDecl>(this))
    return func->getObjCSelector(DeclName(), skipIsObjCResolution);

  ASTContext &ctx = getASTContext();
  auto makeSelector = [&](Identifier name) -> ObjCSelector {
    return ObjCSelector(ctx, 0, { name });
  };

  if (auto classDecl = dyn_cast<ClassDecl>(this)) {
    SmallString<32> scratch;
    return makeSelector(
             ctx.getIdentifier(classDecl->getObjCRuntimeName(scratch)));
  }

  if (auto protocol = dyn_cast<ProtocolDecl>(this)) {
    SmallString<32> scratch;
    return makeSelector(
             ctx.getIdentifier(protocol->getObjCRuntimeName(scratch)));
  }

  if (auto var = dyn_cast<VarDecl>(this))
    return makeSelector(var->getObjCPropertyName());

  return None;
}

bool ValueDecl::canInferObjCFromRequirement(ValueDecl *requirement) {
  // Only makes sense for a requirement of an @objc protocol.
  auto proto = cast<ProtocolDecl>(requirement->getDeclContext());
  if (!proto->isObjC()) return false;

  // Only makes sense when this declaration is within a nominal type
  // or extension thereof.
  auto nominal = getDeclContext()->getSelfNominalTypeDecl();
  if (!nominal) return false;

  // If there is already an @objc attribute with an explicit name, we
  // can't infer a name (it's already there).
  if (auto objcAttr = getAttrs().getAttribute<ObjCAttr>()) {
    if (objcAttr->hasName() && !objcAttr->isNameImplicit())
      return false;
  }

  // If the nominal type doesn't conform to the protocol at all, we
  // cannot infer @objc no matter what we do.
  SmallVector<ProtocolConformance *, 1> conformances;
  if (!nominal->lookupConformance(proto, conformances))
    return false;

  // If any of the conformances is attributed to the context in which
  // this declaration resides, we can infer @objc or the Objective-C
  // name.
  auto dc = getDeclContext();
  for (auto conformance : conformances) {
    if (conformance->getDeclContext() == dc)
      return true;
  }

  // Nothing to infer from.
  return false;
}

SourceLoc ValueDecl::getAttributeInsertionLoc(bool forModifier) const {
  if (isImplicit())
    return SourceLoc();

  if (auto var = dyn_cast<VarDecl>(this)) {
    // [attrs] var ...
    // The attributes are part of the VarDecl, but the 'var' is part of the PBD.
    SourceLoc resultLoc = var->getAttrs().getStartLoc(forModifier);
    if (resultLoc.isValid()) {
      return resultLoc;
    } else if (auto pbd = var->getParentPatternBinding()) {
      return pbd->getStartLoc();
    } else {
      return var->getStartLoc();
    }
  }

  SourceLoc resultLoc = getAttrs().getStartLoc(forModifier);
  return resultLoc.isValid() ? resultLoc : getStartLoc();
}

/// Returns true if \p VD needs to be treated as publicly-accessible
/// at the SIL, LLVM, and machine levels due to being @usableFromInline.
bool ValueDecl::isUsableFromInline() const {
  assert(getFormalAccess() <= AccessLevel::Internal);

  if (getAttrs().hasAttribute<UsableFromInlineAttr>() ||
      getAttrs().hasAttribute<AlwaysEmitIntoClientAttr>() ||
      getAttrs().hasAttribute<InlinableAttr>())
    return true;

  if (auto *accessor = dyn_cast<AccessorDecl>(this)) {
    auto *storage = accessor->getStorage();
    if (storage->getAttrs().hasAttribute<UsableFromInlineAttr>() ||
        storage->getAttrs().hasAttribute<AlwaysEmitIntoClientAttr>() ||
        storage->getAttrs().hasAttribute<InlinableAttr>())
      return true;
  }

  if (auto *EED = dyn_cast<EnumElementDecl>(this))
    if (EED->getParentEnum()->getAttrs().hasAttribute<UsableFromInlineAttr>())
      return true;

  if (auto *containingProto = dyn_cast<ProtocolDecl>(getDeclContext())) {
    if (containingProto->getAttrs().hasAttribute<UsableFromInlineAttr>())
      return true;
  }

  if (auto *DD = dyn_cast<DestructorDecl>(this))
    if (auto *CD = dyn_cast<ClassDecl>(DD->getDeclContext()))
      if (CD->getAttrs().hasAttribute<UsableFromInlineAttr>())
        return true;

  return false;
}

bool ValueDecl::shouldHideFromEditor() const {
  // Hide private stdlib declarations.
  if (isPrivateStdlibDecl(/*treatNonBuiltinProtocolsAsPublic*/ false) ||
      // ShowInInterfaceAttr is for decls to show in interface as exception but
      // they are not intended to be used directly.
      getAttrs().hasAttribute<ShowInInterfaceAttr>())
    return true;

  if (AvailableAttr::isUnavailable(this))
    return true;

  // Hide 'swift_private' clang decls. They are imported with '__' prefix.
  if (auto *ClangD = getClangDecl()) {
    bool bypassSwiftPrivate = false;
    if (auto *AFD = dyn_cast<AbstractFunctionDecl>(this)) {
      if (AFD->getForeignAsyncConvention().has_value()) {
        // For imported 'async' declarations, visibility can be controlled by
        // 'swift_async(...)' attribute.
        if (auto *asyncAttr = ClangD->getAttr<clang::SwiftAsyncAttr>()) {
          bypassSwiftPrivate = true;
          switch (asyncAttr->getKind()) {
          case clang::SwiftAsyncAttr::None:
            // Should be unreachable.
            return true;
          case clang::SwiftAsyncAttr::SwiftPrivate:
            // Hide 'swift_async(swift_private, ...)'.
            return true;
          case clang::SwiftAsyncAttr::NotSwiftPrivate:
            break;
          }
        } else if (ClangD->getAttr<clang::SwiftAsyncNameAttr>()) {
          // Manually specifying the name bypasses 'swift_private' attr.
          bypassSwiftPrivate = true;
        }
      }
    }
    if (!bypassSwiftPrivate && ClangD->hasAttr<clang::SwiftPrivateAttr>())
      return true;
  }

  if (!isUserAccessible())
    return true;

  // Hide editor placeholders.
  if (getBaseName().isEditorPlaceholder())
    return true;

  // '$__' names are reserved by compiler internal.
  if (!getBaseName().isSpecial() &&
      getBaseIdentifier().str().startswith("$__"))
    return true;

  return false;
}

/// Return maximally open access level which could be associated with the
/// given declaration accounting for @testable importers.
static AccessLevel getMaximallyOpenAccessFor(const ValueDecl *decl) {
  // Non-final classes are considered open to @testable importers.
  if (auto cls = dyn_cast<ClassDecl>(decl)) {
    if (!cls->isSemanticallyFinal())
      return AccessLevel::Open;

  // Non-final overridable class members are considered open to
  // @testable importers.
  } else if (decl->isSyntacticallyOverridable()) {
    if (!cast<ValueDecl>(decl)->isSemanticallyFinal())
      return AccessLevel::Open;
  }

  // Everything else is considered public.
  return AccessLevel::Public;
}

/// Adjust \p access based on whether \p VD is \@usableFromInline, has been
/// testably imported from \p useDC or \p VD is an imported SPI.
///
/// \p access isn't always just `VD->getFormalAccess()` because this adjustment
/// may be for a write, in which case the setter's access might be used instead.
static AccessLevel getAdjustedFormalAccess(const ValueDecl *VD,
                                           AccessLevel access,
                                           const DeclContext *useDC,
                                           bool treatUsableFromInlineAsPublic) {
  // If access control is disabled in the current context, adjust
  // access level of the current declaration to be as open as possible.
  if (useDC && VD->getASTContext().isAccessControlDisabled())
    return getMaximallyOpenAccessFor(VD);

  if (treatUsableFromInlineAsPublic &&
      access <= AccessLevel::Internal &&
      VD->isUsableFromInline()) {
    return AccessLevel::Public;
  }

  if (useDC) {
    // Check whether we need to modify the access level based on
    // @testable/@_private import attributes.
    auto *useSF = dyn_cast<SourceFile>(useDC->getModuleScopeContext());
    if (!useSF) return access;
    if (useSF->hasTestableOrPrivateImport(access, VD))
      return getMaximallyOpenAccessFor(VD);
  }

  return access;
}

/// Convenience overload that uses `VD->getFormalAccess()` as the access to
/// adjust.
static AccessLevel
getAdjustedFormalAccess(const ValueDecl *VD, const DeclContext *useDC,
                        bool treatUsableFromInlineAsPublic) {
  return getAdjustedFormalAccess(VD, VD->getFormalAccess(), useDC,
                                 treatUsableFromInlineAsPublic);
}

AccessLevel ValueDecl::getEffectiveAccess() const {
  auto effectiveAccess =
    getAdjustedFormalAccess(this, /*useDC=*/nullptr,
                            /*treatUsableFromInlineAsPublic=*/true);

  // Handle @testable/@_private(sourceFile:)
  switch (effectiveAccess) {
  case AccessLevel::Open:
    break;
  case AccessLevel::Package:
  case AccessLevel::Public:
  case AccessLevel::Internal:
    if (getModuleContext()->isTestingEnabled() ||
        getModuleContext()->arePrivateImportsEnabled())
      effectiveAccess = getMaximallyOpenAccessFor(this);
    break;
  case AccessLevel::FilePrivate:
    if (getModuleContext()->arePrivateImportsEnabled())
      effectiveAccess = getMaximallyOpenAccessFor(this);
    break;
  case AccessLevel::Private:
    effectiveAccess = AccessLevel::FilePrivate;
    if (getModuleContext()->arePrivateImportsEnabled())
      effectiveAccess = getMaximallyOpenAccessFor(this);
    break;
  }

  auto restrictToEnclosing = [this](AccessLevel effectiveAccess,
                                    AccessLevel enclosingAccess) -> AccessLevel{
    if (effectiveAccess == AccessLevel::Open &&
        enclosingAccess == AccessLevel::Public &&
        isa<NominalTypeDecl>(this)) {
      // Special case: an open class may be contained in a public
      // class/struct/enum. Leave effectiveAccess as is.
      return effectiveAccess;
    }
    return std::min(effectiveAccess, enclosingAccess);
  };

  if (auto enclosingNominal = dyn_cast<NominalTypeDecl>(getDeclContext())) {
    effectiveAccess =
        restrictToEnclosing(effectiveAccess,
                            enclosingNominal->getEffectiveAccess());

  } else if (auto enclosingExt = dyn_cast<ExtensionDecl>(getDeclContext())) {
    // Just check the base type. If it's a constrained extension, Sema should
    // have already enforced access more strictly.
    if (auto nominal = enclosingExt->getExtendedNominal()) {
      effectiveAccess =
          restrictToEnclosing(effectiveAccess, nominal->getEffectiveAccess());
    }

  } else if (getDeclContext()->isLocalContext()) {
    effectiveAccess = AccessLevel::FilePrivate;
  }

  return effectiveAccess;
}

AccessLevel ValueDecl::getFormalAccess() const {
  ASTContext &ctx = getASTContext();
  return evaluateOrDefault(ctx.evaluator,
    AccessLevelRequest{const_cast<ValueDecl *>(this)}, AccessLevel::Private);
}

bool ValueDecl::hasOpenAccess(const DeclContext *useDC) const {
  AccessLevel access =
      getAdjustedFormalAccess(this, useDC,
                              /*treatUsableFromInlineAsPublic*/false);
  return access == AccessLevel::Open;
}

/// Given the formal access level for using \p VD, compute the scope where
/// \p VD may be accessed, taking \@usableFromInline, \@testable imports,
/// \@_spi imports, and enclosing access levels into account.
///
/// \p access isn't always just `VD->getFormalAccess()` because this adjustment
/// may be for a write, in which case the setter's access might be used instead.
static AccessScope
getAccessScopeForFormalAccess(const ValueDecl *VD,
                              AccessLevel formalAccess,
                              const DeclContext *useDC,
                              bool treatUsableFromInlineAsPublic) {
  AccessLevel access = getAdjustedFormalAccess(VD, formalAccess, useDC,
                                               treatUsableFromInlineAsPublic);
  const DeclContext *resultDC = VD->getDeclContext();

  while (!resultDC->isModuleScopeContext()) {
    if (isa<TopLevelCodeDecl>(resultDC)) {
      return AccessScope(resultDC->getModuleScopeContext(),
                         access == AccessLevel::Private
                             ? AccessLimitKind::Private
                             : AccessLimitKind::None);
    }

    if (resultDC->isLocalContext() || access == AccessLevel::Private)
      return AccessScope(resultDC, AccessLimitKind::Private);

    if (auto enclosingNominal = dyn_cast<GenericTypeDecl>(resultDC)) {
      auto enclosingAccess =
          getAdjustedFormalAccess(enclosingNominal, useDC,
                                  treatUsableFromInlineAsPublic);
      access = std::min(access, enclosingAccess);

    } else if (auto enclosingExt = dyn_cast<ExtensionDecl>(resultDC)) {
      // Just check the base type. If it's a constrained extension, Sema should
      // have already enforced access more strictly.
      if (auto nominal = enclosingExt->getExtendedNominal()) {
        if (nominal->getParentModule() == enclosingExt->getParentModule()) {
          auto nominalAccess =
              getAdjustedFormalAccess(nominal, useDC,
                                      treatUsableFromInlineAsPublic);
          access = std::min(access, nominalAccess);
        }
      }

    } else {
      llvm_unreachable("unknown DeclContext kind");
    }

    resultDC = resultDC->getParent();
  }

  switch (access) {
  case AccessLevel::Private:
  case AccessLevel::FilePrivate:
    assert(resultDC->isModuleScopeContext());
    return AccessScope(resultDC, access == AccessLevel::Private
                                     ? AccessLimitKind::Private
                                     : AccessLimitKind::None);
  case AccessLevel::Internal:
    return AccessScope(resultDC->getParentModule());
  case AccessLevel::Package:
  case AccessLevel::Public:
  case AccessLevel::Open:
    return AccessScope::getPublic();
  }

  llvm_unreachable("unknown access level");
}

AccessScope
ValueDecl::getFormalAccessScope(const DeclContext *useDC,
                                bool treatUsableFromInlineAsPublic) const {
  return getAccessScopeForFormalAccess(this, getFormalAccess(), useDC,
                                       treatUsableFromInlineAsPublic);
}

/// Checks if \p VD may be used from \p useDC, taking \@testable imports into
/// account.
///
/// Whenever the enclosing context of \p VD is usable from \p useDC, this
/// should compute the same result as checkAccess, below, but more slowly.
///
/// See ValueDecl::isAccessibleFrom for a description of \p forConformance.
static bool checkAccessUsingAccessScopes(const DeclContext *useDC,
                                         const ValueDecl *VD,
                                         AccessLevel access,
                                         bool includeInlineable) {
  if (VD->getASTContext().isAccessControlDisabled())
    return true;

  AccessScope accessScope = getAccessScopeForFormalAccess(
      VD, access, useDC,
      /*treatUsableFromInlineAsPublic*/ includeInlineable);
  if (accessScope.getDeclContext() == useDC) return true;
  if (!AccessScope(useDC).isChildOf(accessScope)) return false;

  // Check SPI access
  if (!useDC || !VD->isSPI()) return true;
  auto useSF = dyn_cast<SourceFile>(useDC->getModuleScopeContext());
  return !useSF || useSF->isImportedAsSPI(VD) ||
         VD->getDeclContext()->getParentModule() == useDC->getParentModule();
}

/// Checks if \p VD is an ObjC member implementation:
///
/// \li It's in an \c \@_objcImplementation extension
/// \li It's not explicitly \c final
/// \li Its access level is not \c private or \c fileprivate
static bool
isObjCMemberImplementation(const ValueDecl *VD,
                           llvm::function_ref<AccessLevel()> getAccessLevel) {
  if (auto ED = dyn_cast<ExtensionDecl>(VD->getDeclContext()))
    if (ED->isObjCImplementation() && !isa<TypeDecl>(VD)) {
      auto attrDecl = isa<AccessorDecl>(VD)
                    ? cast<AccessorDecl>(VD)->getStorage()
                    : VD;
      return !attrDecl->isFinal()
                  && !attrDecl->getAttrs().hasAttribute<OverrideAttr>()
                  && getAccessLevel() >= AccessLevel::Internal;
    }

  return false;
}

bool ValueDecl::isObjCMemberImplementation() const {
  return ::isObjCMemberImplementation(
              this, [&]() { return this->getFormalAccess(); });
}

/// Checks if \p VD may be used from \p useDC, taking \@testable and \@_spi
/// imports into account.
///
/// When \p access is the same as `VD->getFormalAccess()` and the enclosing
/// context of \p VD is usable from \p useDC, this ought to be the same as
/// getting the AccessScope for `VD` and checking if \p useDC is within it.
/// However, there's a source compatibility hack around protocol extensions
/// that makes it not quite the same.
///
/// See ValueDecl::isAccessibleFrom for a description of \p forConformance.
static bool checkAccess(const DeclContext *useDC, const ValueDecl *VD,
                        bool forConformance,
                        bool includeInlineable,
                        llvm::function_ref<AccessLevel()> getAccessLevel) {
  // If this is an @_objcImplementation member implementation, and we aren't in
  // a context where we would access its storage directly, forbid access. Name
  // lookups will instead find and use the matching interface decl.
  // FIXME: Passing `true` for `isAccessOnSelf` may cause false positives.
  if (isObjCMemberImplementation(VD, getAccessLevel) &&
      VD->getAccessSemanticsFromContext(useDC, /*isAccessOnSelf=*/true)
          != AccessSemantics::DirectToStorage)
    return false;

  if (VD->getASTContext().isAccessControlDisabled())
    return true;

  auto access = getAccessLevel();
  auto *sourceDC = VD->getDeclContext();

  // Preserve "fast path" behavior for everything inside
  // protocol extensions and operators, otherwise allow access
  // check declarations inside inaccessible members via slower
  // access scope based check, which is helpful for diagnostics.
  if (!(sourceDC->getSelfProtocolDecl() || VD->isOperator()))
    return checkAccessUsingAccessScopes(useDC, VD, access, includeInlineable);

  if (!forConformance) {
    if (auto *proto = sourceDC->getSelfProtocolDecl()) {
      // FIXME: Swift 4.1 allowed accessing protocol extension methods that were
      // marked 'public' if the protocol was '@_versioned' (now
      // '@usableFromInline'). Which works at the ABI level, so let's keep
      // supporting that here by explicitly checking for it.
      if (access == AccessLevel::Public &&
          proto->getFormalAccess() == AccessLevel::Internal &&
          proto->isUsableFromInline()) {
        return true;
      }

      // Skip the fast path below and just compare access scopes.
      return checkAccessUsingAccessScopes(useDC, VD, access, includeInlineable);
    }
  }

  // Fast path: assume that the client context already has access to our parent
  // DeclContext, and only check what might be different about this declaration.
  if (!useDC)
    return access >= AccessLevel::Public;

  switch (access) {
  case AccessLevel::Private:
    if (useDC != sourceDC) {
      auto *useSF = dyn_cast<SourceFile>(useDC->getModuleScopeContext());
      if (useSF && useSF->hasTestableOrPrivateImport(access, VD))
        return true;
    }
    return (useDC == sourceDC ||
      AccessScope::allowsPrivateAccess(useDC, sourceDC));
  case AccessLevel::FilePrivate:
    if (useDC->getModuleScopeContext() != sourceDC->getModuleScopeContext()) {
      auto *useSF = dyn_cast<SourceFile>(useDC->getModuleScopeContext());
      return useSF && useSF->hasTestableOrPrivateImport(access, VD);
    }
    return true;
  case AccessLevel::Internal: {
    const ModuleDecl *sourceModule = sourceDC->getParentModule();
    const DeclContext *useFile = useDC->getModuleScopeContext();
    if (useFile->getParentModule() == sourceModule)
      return true;
    auto *useSF = dyn_cast<SourceFile>(useFile);
    return useSF && useSF->hasTestableOrPrivateImport(access, sourceModule);
  }
  case AccessLevel::Package:
  case AccessLevel::Public:
  case AccessLevel::Open:
    return true;
  }
  llvm_unreachable("bad access level");
}

bool ValueDecl::isMoreVisibleThan(ValueDecl *other) const {
  auto scope = getFormalAccessScope(/*UseDC=*/nullptr,
                                    /*treatUsableFromInlineAsPublic=*/true);

  // 'other' may have come from a @testable import, so we need to upgrade it's
  // visibility to public here. That is not the same as whether 'other' is
  // being built with -enable-testing though -- we don't want to treat it
  // differently in that case.
  auto otherScope =
      other->getFormalAccessScope(getDeclContext(),
                                  /*treatUsableFromInlineAsPublic=*/true);

  if (scope.isPublic())
    return !otherScope.isPublic();
  else if (scope.isInternal())
    return !otherScope.isPublic() && !otherScope.isInternal();
  else
    return false;
}

bool ValueDecl::isAccessibleFrom(const DeclContext *useDC,
                                 bool forConformance,
                                 bool allowUsableFromInline) const {
  return checkAccess(useDC, this, forConformance, allowUsableFromInline,
                     [&]() { return getFormalAccess(); });
}

bool AbstractStorageDecl::isSetterAccessibleFrom(const DeclContext *DC,
                                                 bool forConformance) const {
  assert(isSettable(DC));

  // If a stored property does not have a setter, it is still settable from the
  // designated initializer constructor. In this case, don't check setter
  // access; it is not set.
  if (hasStorage() && !isSettable(nullptr))
    return true;

  if (isa<ParamDecl>(this))
    return true;

  return checkAccess(DC, this, forConformance, /*includeInlineable*/ false,
                     [&]() { return getSetterFormalAccess(); });
}

void ValueDecl::copyFormalAccessFrom(const ValueDecl *source,
                                     bool sourceIsParentContext) {
  assert(!hasAccess());

  AccessLevel access = source->getFormalAccess();

  // To make something have the same access as a 'private' parent, it has to
  // be 'fileprivate' or greater.
  if (sourceIsParentContext && access == AccessLevel::Private)
    access = AccessLevel::FilePrivate;

  // Only certain declarations can be 'open'.
  if (access == AccessLevel::Open && !isSyntacticallyOverridable()) {
    assert(!isa<ClassDecl>(this) &&
           "copying 'open' onto a class has complications");
    access = AccessLevel::Public;
  }

  setAccess(access);

  // Inherit the @usableFromInline attribute.
  if (source->getAttrs().hasAttribute<UsableFromInlineAttr>() &&
      !getAttrs().hasAttribute<UsableFromInlineAttr>() &&
      !getAttrs().hasAttribute<InlinableAttr>() &&
      DeclAttribute::canAttributeAppearOnDecl(DAK_UsableFromInline, this)) {
    auto &ctx = getASTContext();
    auto *clonedAttr = new (ctx) UsableFromInlineAttr(/*implicit=*/true);
    getAttrs().add(clonedAttr);
  }
}

GenericParameterReferenceInfo &
GenericParameterReferenceInfo::operator|=(const GenericParameterReferenceInfo &other) {
  hasCovariantSelfResult |= other.hasCovariantSelfResult;
  if (other.selfRef > selfRef) {
    selfRef = other.selfRef;
  }
  if (other.assocTypeRef > assocTypeRef) {
    assocTypeRef = other.assocTypeRef;
  }
  return *this;
}

/// Forward declaration.
static GenericParameterReferenceInfo
findGenericParameterReferences(CanGenericSignature, GenericTypeParamType *,
                               Type, TypePosition, bool, bool);

/// Determine whether a function type with the given result type may have
/// a covariant generic parameter type result. This is true if the result type
/// is either a function type, or a generic parameter, possibly wrapped in some
/// level of optionality.
static bool canResultTypeHaveCovariantGenericParameterResult(Type resultTy) {
  if (resultTy->is<AnyFunctionType>())
    return true;

  resultTy = resultTy->lookThroughAllOptionalTypes();
  return resultTy->is<GenericTypeParamType>();
}

/// Report references to the given generic parameter within the given function
/// type using the given generic signature.
///
/// \param position The current position in terms of variance.
/// \param skipParamIndex The index of the parameter that shall be skipped.
static GenericParameterReferenceInfo findGenericParameterReferencesInFunction(
    CanGenericSignature genericSig,
    GenericTypeParamType *genericParam,
    const AnyFunctionType *fnType,
    TypePosition position,
    bool treatNonResultCovarianceAsInvariant,
    bool canBeCovariantResult,
    Optional<unsigned> skipParamIndex) {
  // If there are no type parameters, we're done.
  if (!isa<GenericFunctionType>(fnType) && !fnType->hasTypeParameter())
    return GenericParameterReferenceInfo();

  auto inputInfo = GenericParameterReferenceInfo();
  const auto params = fnType->getParams();
  for (const auto paramIdx : indices(params)) {
    // If this is the parameter we were supposed to skip, do so.
    if (skipParamIndex && paramIdx == *skipParamIndex)
      continue;

    const auto &param = params[paramIdx];
    // inout types are invariant.
    if (param.isInOut()) {
      inputInfo |= ::findGenericParameterReferences(
          genericSig, genericParam, param.getPlainType(),
          TypePosition::Invariant, treatNonResultCovarianceAsInvariant,
          /*canBeCovariantResult=*/false);
      continue;
    }

    // Parameters are contravariant, but if we're prior to the skipped
    // parameter treat them as invariant because we're not allowed to
    // reference the parameter at all.
    TypePosition paramPos = position.flipped();
    if (skipParamIndex && paramIdx < *skipParamIndex)
      paramPos = TypePosition::Invariant;

    inputInfo |= ::findGenericParameterReferences(
        genericSig, genericParam, param.getParameterType(), paramPos,
        treatNonResultCovarianceAsInvariant, /*canBeCovariantResult=*/false);
  }

  canBeCovariantResult =
      // &= does not short-circuit.
      canBeCovariantResult &&
      canResultTypeHaveCovariantGenericParameterResult(fnType->getResult());

  const auto resultInfo = ::findGenericParameterReferences(
      genericSig, genericParam, fnType->getResult(), position,
      treatNonResultCovarianceAsInvariant, canBeCovariantResult);

  return inputInfo |= resultInfo;
}

/// Report references to the given generic parameter within the given type
/// using the given generic signature.
///
/// \param position The current position in terms of variance.
static GenericParameterReferenceInfo
findGenericParameterReferences(CanGenericSignature genericSig,
                               GenericTypeParamType *genericParam,
                               Type type,
                               TypePosition position,
                               bool treatNonResultCovarianceAsInvariant,
                               bool canBeCovariantResult) {
  // If there are no type parameters, we're done.
  if (!type->hasTypeParameter())
    return GenericParameterReferenceInfo();

  // Tuples preserve variance.
  if (auto tuple = type->getAs<TupleType>()) {
    auto info = GenericParameterReferenceInfo();
    for (auto &elt : tuple->getElements()) {
      info |= findGenericParameterReferences(
          genericSig, genericParam, elt.getType(), position,
          treatNonResultCovarianceAsInvariant,
          /*canBeCovariantResult=*/false);
    }

    return info;
  }

  // Function types preserve variance in the result type, and flip variance in
  // the parameter type.
  if (auto funcTy = type->getAs<AnyFunctionType>()) {
    return findGenericParameterReferencesInFunction(
        genericSig, genericParam, funcTy, position,
        treatNonResultCovarianceAsInvariant, canBeCovariantResult,
        /*skipParamIndex=*/None);
  }

  // Metatypes preserve variance.
  if (auto metaTy = type->getAs<MetatypeType>()) {
    return findGenericParameterReferences(genericSig, genericParam,
                                          metaTy->getInstanceType(), position,
                                          treatNonResultCovarianceAsInvariant,
                                          canBeCovariantResult);
  }

  // Optionals preserve variance.
  if (auto optType = type->getOptionalObjectType()) {
    return findGenericParameterReferences(
        genericSig, genericParam, optType, position,
        treatNonResultCovarianceAsInvariant, canBeCovariantResult);
  }

  // DynamicSelfType preserves variance.
  if (auto selfType = type->getAs<DynamicSelfType>()) {
    return findGenericParameterReferences(genericSig, genericParam,
                                          selfType->getSelfType(), position,
                                          treatNonResultCovarianceAsInvariant,
                                          /*canBeCovariantResult=*/false);
  }

  if (auto *const nominal = type->getAs<NominalOrBoundGenericNominalType>()) {
    auto info = GenericParameterReferenceInfo();

    // Don't forget to look in the parent.
    if (const auto parent = nominal->getParent()) {
      info |= findGenericParameterReferences(
          genericSig, genericParam, parent, position,
          treatNonResultCovarianceAsInvariant,
          /*canBeCovariantResult=*/false);
    }

    // Most bound generic types are invariant.
    if (auto *const bgt = type->getAs<BoundGenericType>()) {
      if (bgt->isArray()) {
        // Swift.Array preserves variance in its 'Value' type.
        info |= findGenericParameterReferences(
            genericSig, genericParam, bgt->getGenericArgs().front(),
            position, treatNonResultCovarianceAsInvariant,
            /*canBeCovariantResult=*/false);
      } else if (bgt->isDictionary()) {
        // Swift.Dictionary preserves variance in its 'Element' type.
        info |= findGenericParameterReferences(
            genericSig, genericParam, bgt->getGenericArgs().front(),
            TypePosition::Invariant, treatNonResultCovarianceAsInvariant,
            /*canBeCovariantResult=*/false);
        info |= findGenericParameterReferences(
            genericSig, genericParam, bgt->getGenericArgs().back(),
            position, treatNonResultCovarianceAsInvariant,
            /*canBeCovariantResult=*/false);
      } else {
        for (const auto &paramType : bgt->getGenericArgs()) {
          info |= findGenericParameterReferences(
              genericSig, genericParam, paramType, TypePosition::Invariant,
              treatNonResultCovarianceAsInvariant,
              /*canBeCovariantResult=*/false);
        }
      }
    }

    return info;
  }

  // If the signature of an opaque result type has a same-type constraint
  // that references Self, it's invariant.
  if (auto opaque = type->getAs<OpaqueTypeArchetypeType>()) {
    auto info = GenericParameterReferenceInfo();
    auto opaqueSig = opaque->getDecl()->getOpaqueInterfaceGenericSignature();
    for (const auto &req : opaqueSig.getRequirements()) {
      switch (req.getKind()) {
      case RequirementKind::SameShape:
        llvm_unreachable("Same-shape requirement not supported here");

      case RequirementKind::Conformance:
      case RequirementKind::Layout:
        continue;

      case RequirementKind::SameType:
        info |= findGenericParameterReferences(
            genericSig, genericParam, req.getFirstType(),
            TypePosition::Invariant, treatNonResultCovarianceAsInvariant,
            /*canBeCovariantResult=*/false);

        LLVM_FALLTHROUGH;

      case RequirementKind::Superclass:
        info |= findGenericParameterReferences(
            genericSig, genericParam, req.getSecondType(),
            TypePosition::Invariant, treatNonResultCovarianceAsInvariant,
            /*canBeCovariantResult=*/false);
        break;
      }
    }

    return info;
  }

  // Protocol compositions preserve variance.
  if (auto *existential = type->getAs<ExistentialType>())
    type = existential->getConstraintType();
  if (auto *comp = type->getAs<ProtocolCompositionType>()) {
    // 'Self' may be referenced only in an explicit superclass component.
    for (const auto member : comp->getMembers()) {
      if (member->getClassOrBoundGenericClass()) {
        return findGenericParameterReferences(
            genericSig, genericParam, member, position,
            treatNonResultCovarianceAsInvariant,
            /*canBeCovariantResult=*/false);
      }
    }

    return GenericParameterReferenceInfo();
  }

  if (!type->isTypeParameter()) {
    return GenericParameterReferenceInfo();
  }

  Type selfTy(genericParam);
  if (!type->getRootGenericParam()->isEqual(selfTy)) {
    return GenericParameterReferenceInfo();
  }

  // A direct reference to 'Self'.
  if (selfTy->isEqual(type)) {
    if (position == TypePosition::Covariant) {
      if (canBeCovariantResult) {
        return GenericParameterReferenceInfo::forCovariantResult();
      } else if (treatNonResultCovarianceAsInvariant) {
        position = TypePosition::Invariant;
      }
    }

    return GenericParameterReferenceInfo::forSelfRef(position);
  }

  // If the type parameter is beyond the domain of the existential generic
  // signature, ignore it.
  if (!genericSig->isValidTypeParameter(type)) {
    return GenericParameterReferenceInfo();
  }

  if (const auto concreteTy = genericSig->getConcreteType(type)) {
    return findGenericParameterReferences(
        genericSig, genericParam, concreteTy, position,
        treatNonResultCovarianceAsInvariant, canBeCovariantResult);
  }

  // A reference to an associated type rooted on 'Self'.
  return GenericParameterReferenceInfo::forAssocTypeRef(position);
}

GenericParameterReferenceInfo swift::findGenericParameterReferences(
    const ValueDecl *value, CanGenericSignature sig,
    GenericTypeParamType *genericParam,
    bool treatNonResultCovarianceAsInvariant,
    Optional<unsigned> skipParamIndex)  {
  assert(isa<TypeDecl>(value) == false);
  assert(sig->getGenericParamOrdinal(genericParam) <
         sig.getGenericParams().size());

  auto type = value->getInterfaceType();

  // Skip invalid declarations.
  if (type->hasError())
    return GenericParameterReferenceInfo();

  if (isa<AbstractFunctionDecl>(value) || isa<SubscriptDecl>(value)) {
    // For a method, skip the 'self' parameter.
    if (value->hasCurriedSelf())
      type = type->castTo<AnyFunctionType>()->getResult();

    return ::findGenericParameterReferencesInFunction(
        sig, genericParam, type->castTo<AnyFunctionType>(),
        TypePosition::Covariant, treatNonResultCovarianceAsInvariant,
        /*canBeCovariantResult=*/true, skipParamIndex);
  }

  return ::findGenericParameterReferences(sig, genericParam, type,
                                          TypePosition::Covariant,
                                          treatNonResultCovarianceAsInvariant,
                                          /*canBeCovariantResult=*/true);
}

GenericParameterReferenceInfo ValueDecl::findExistentialSelfReferences(
    Type baseTy, bool treatNonResultCovariantSelfAsInvariant) const {
  assert(baseTy->isExistentialType());
  assert(!baseTy->hasTypeParameter());

  // Type declarations don't really have type signatures.
  if (isa<TypeDecl>(this))
    return GenericParameterReferenceInfo();

  // Skip invalid declarations.
  if (getInterfaceType()->hasError())
    return GenericParameterReferenceInfo();

  // Note: a non-null GenericSignature would violate the invariant that
  // the protocol 'Self' type referenced from the requirement's interface
  // type is the same as the existential 'Self' type.
  auto sig = getASTContext().getOpenedExistentialSignature(baseTy,
      GenericSignature());

  auto genericParam = sig.getGenericParams().front();
  return findGenericParameterReferences(
      this, sig, genericParam, treatNonResultCovariantSelfAsInvariant, None);
}

Type TypeDecl::getDeclaredInterfaceType() const {
  if (auto *NTD = dyn_cast<NominalTypeDecl>(this))
    return NTD->getDeclaredInterfaceType();

  if (auto *ATD = dyn_cast<AssociatedTypeDecl>(this)) {
    auto &ctx = getASTContext();
    auto selfTy = getDeclContext()->getSelfInterfaceType();
    if (!selfTy)
      return ErrorType::get(ctx);
    return DependentMemberType::get(
        selfTy, const_cast<AssociatedTypeDecl *>(ATD));
  }

  return getInterfaceType()->getMetatypeInstanceType();
}

int TypeDecl::compare(const TypeDecl *type1, const TypeDecl *type2) {
  // Order based on the enclosing declaration.
  auto dc1 = type1->getDeclContext();
  auto dc2 = type2->getDeclContext();

  // Prefer lower depths.
  auto depth1 = dc1->getSemanticDepth();
  auto depth2 = dc2->getSemanticDepth();
  if (depth1 != depth2)
    return depth1 < depth2 ? -1 : +1;

  // Prefer module names earlier in the alphabet.
  if (dc1->isModuleScopeContext() && dc2->isModuleScopeContext()) {
    auto module1 = dc1->getParentModule();
    auto module2 = dc2->getParentModule();
    if (int result = module1->getName().str().compare(module2->getName().str()))
      return result;
  }

  auto nominal1 = dc1->getSelfNominalTypeDecl();
  auto nominal2 = dc2->getSelfNominalTypeDecl();
  if (static_cast<bool>(nominal1) != static_cast<bool>(nominal2)) {
    return static_cast<bool>(nominal1) ? -1 : +1;
  }
  if (nominal1 && nominal2) {
    if (int result = compare(nominal1, nominal2))
      return result;
  }

  if (int result = type1->getBaseIdentifier().str().compare(
                                  type2->getBaseIdentifier().str()))
    return result;

  // Error case: two type declarations that cannot be distinguished.
  if (type1 < type2)
    return -1;
  if (type1 > type2)
    return +1;
  return 0;
}

bool NominalTypeDecl::isFormallyResilient() const {
  // Private and (unversioned) internal types always have a
  // fixed layout.
  if (!getFormalAccessScope(/*useDC=*/nullptr,
                            /*treatUsableFromInlineAsPublic=*/true).isPublic())
    return false;

  // Check for an explicit @_fixed_layout or @frozen attribute.
  if (getAttrs().hasAttribute<FixedLayoutAttr>() ||
      getAttrs().hasAttribute<FrozenAttr>()) {
    return false;
  }

  // Structs and enums imported from C *always* have a fixed layout.
  // We know their size, and pass them as values in SIL and IRGen.
  if (hasClangNode())
    return false;

  // @objc enums and protocols always have a fixed layout.
  if ((isa<EnumDecl>(this) || isa<ProtocolDecl>(this)) && isObjC())
    return false;

  // Otherwise, the declaration behaves as if it was accessed via indirect
  // "resilient" interfaces, even if the module is not built with resilience.
  return true;
}

bool NominalTypeDecl::isResilient() const {
  if (!isFormallyResilient())
    return false;

  return getModuleContext()->isResilient();
}

static bool isOriginallyDefinedIn(const Decl *D, const ModuleDecl* MD) {
  if (!MD)
    return false;
  if (D->getAlternateModuleName().empty())
    return false;
  return D->getAlternateModuleName() == MD->getName().str();
}

bool NominalTypeDecl::isResilient(ModuleDecl *M,
                                  ResilienceExpansion expansion) const {
  switch (expansion) {
  case ResilienceExpansion::Minimal:
    return isResilient();
  case ResilienceExpansion::Maximal:
    // We consider this decl belongs to the module either it's currently
    // defined in this module or it's originally defined in this module, which
    // is specified by @_originallyDefinedIn
    return M != getModuleContext() && !isOriginallyDefinedIn(this, M) &&
      isResilient();
  }
  llvm_unreachable("bad resilience expansion");
}

enum class DeclTypeKind : unsigned {
  DeclaredType,
  DeclaredInterfaceType
};

static Type computeNominalType(NominalTypeDecl *decl, DeclTypeKind kind) {
  ASTContext &ctx = decl->getASTContext();

  // Special case the Builtin.TheTupleType singleton.
  if (isa<BuiltinTupleDecl>(decl))
    return ctx.getBuiltinTupleType();

  // If `decl` is a nested type, find the parent type.
  Type ParentTy;
  DeclContext *dc = decl->getDeclContext();
  bool isObjCProtocol = isa<ProtocolDecl>(decl) && decl->hasClangNode();

  // Objective-C protocols, unlike Swift protocols, could be nested
  // in other types.
  if ((isObjCProtocol || !isa<ProtocolDecl>(decl)) && dc->isTypeContext()) {
    switch (kind) {
    case DeclTypeKind::DeclaredType: {
      if (auto *nominal = dc->getSelfNominalTypeDecl())
        ParentTy = nominal->getDeclaredType();
      break;
    }
    case DeclTypeKind::DeclaredInterfaceType:
      ParentTy = dc->getDeclaredInterfaceType();
      if (ParentTy->is<ErrorType>())
        ParentTy = Type();
      break;
    }
  }

  if (!isa<ProtocolDecl>(decl) && decl->getGenericParams()) {
    switch (kind) {
    case DeclTypeKind::DeclaredType:
      return UnboundGenericType::get(decl, ParentTy, ctx);
    case DeclTypeKind::DeclaredInterfaceType: {
      // Note that here, we need to be able to produce a type
      // before the decl has been validated, so we rely on
      // the generic parameter list directly instead of looking
      // at the signature.
      SmallVector<Type, 4> args;
      for (auto param : decl->getGenericParams()->getParams())
        args.push_back(param->getDeclaredInterfaceType());

      return BoundGenericType::get(decl, ParentTy, args);
    }
    }

    llvm_unreachable("Unhandled DeclTypeKind in switch.");
  } else {
    return NominalType::get(decl, ParentTy, ctx);
  }
}

Type NominalTypeDecl::getDeclaredType() const {
  if (DeclaredTy)
    return DeclaredTy;

  auto *decl = const_cast<NominalTypeDecl *>(this);
  decl->DeclaredTy = computeNominalType(decl, DeclTypeKind::DeclaredType);
  return DeclaredTy;
}

Type NominalTypeDecl::getDeclaredInterfaceType() const {
  if (DeclaredInterfaceTy)
    return DeclaredInterfaceTy;

  auto *decl = const_cast<NominalTypeDecl *>(this);
  decl->DeclaredInterfaceTy = computeNominalType(decl,
                                                 DeclTypeKind::DeclaredInterfaceType);
  return DeclaredInterfaceTy;
}

void NominalTypeDecl::prepareExtensions() {
  // Types in local contexts can't have extensions
  if (getLocalContext() != nullptr) {
    return;
  }
  
  auto &context = Decl::getASTContext();

  // If our list of extensions is out of date, update it now.
  if (context.getCurrentGeneration() > ExtensionGeneration) {
    unsigned previousGeneration = ExtensionGeneration;
    ExtensionGeneration = context.getCurrentGeneration();
    context.loadExtensions(this, previousGeneration);
  }
}

ExtensionRange NominalTypeDecl::getExtensions() {
  prepareExtensions();
  return ExtensionRange(ExtensionIterator(FirstExtension), ExtensionIterator());
}

void NominalTypeDecl::addExtension(ExtensionDecl *extension) {
  assert(!extension->NextExtension.getInt() && "Already added extension");
  extension->NextExtension.setInt(true);
  
  // First extension; set both first and last.
  if (!FirstExtension) {
    FirstExtension = extension;
    LastExtension = extension;

    addedExtension(extension);
    return;
  }

  // Add to the end of the list.
  LastExtension->NextExtension.setPointer(extension);
  LastExtension = extension;

  addedExtension(extension);
}

ArrayRef<VarDecl *> NominalTypeDecl::getStoredProperties() const {
  auto &ctx = getASTContext();
  auto mutableThis = const_cast<NominalTypeDecl *>(this);
  return evaluateOrDefault(
      ctx.evaluator,
      StoredPropertiesRequest{mutableThis},
      {});
}

ArrayRef<Decl *>
NominalTypeDecl::getStoredPropertiesAndMissingMemberPlaceholders() const {
  auto &ctx = getASTContext();
  auto mutableThis = const_cast<NominalTypeDecl *>(this);
  return evaluateOrDefault(
      ctx.evaluator,
      StoredPropertiesAndMissingMembersRequest{mutableThis},
      {});
}

bool NominalTypeDecl::isOptionalDecl() const {
  return this == getASTContext().getOptionalDecl();
}

Optional<KeyPathTypeKind> NominalTypeDecl::getKeyPathTypeKind() const {
  auto &ctx = getASTContext();
#define CASE(NAME) if (this == ctx.get##NAME##Decl()) return KPTK_##NAME;
  CASE(KeyPath)
  CASE(WritableKeyPath)
  CASE(ReferenceWritableKeyPath)
  CASE(AnyKeyPath)
  CASE(PartialKeyPath)
#undef CASE
  return None;
}

PropertyWrapperTypeInfo NominalTypeDecl::getPropertyWrapperTypeInfo() const {
  ASTContext &ctx = getASTContext();
  auto mutableThis = const_cast<NominalTypeDecl *>(this);
  return evaluateOrDefault(ctx.evaluator,
                           PropertyWrapperTypeInfoRequest{mutableThis},
                           PropertyWrapperTypeInfo());
}

bool NominalTypeDecl::isActor() const {
  auto mutableThis = const_cast<NominalTypeDecl *>(this);
  return evaluateOrDefault(getASTContext().evaluator,
                           IsActorRequest{mutableThis},
                           false);
}

bool NominalTypeDecl::isDistributedActor() const {
  auto mutableThis = const_cast<NominalTypeDecl *>(this);
  return evaluateOrDefault(getASTContext().evaluator,
                           IsDistributedActorRequest{mutableThis},
                           false);
}

bool NominalTypeDecl::isAnyActor() const {
  return isActor() || isDistributedActor();
}

GenericTypeDecl::GenericTypeDecl(DeclKind K, DeclContext *DC,
                                 Identifier name, SourceLoc nameLoc,
                                 ArrayRef<InheritedEntry> inherited,
                                 GenericParamList *GenericParams) :
    GenericContext(DeclContextKind::GenericTypeDecl, DC, GenericParams),
    TypeDecl(K, DC, name, nameLoc, inherited) {}

TypeAliasDecl::TypeAliasDecl(SourceLoc TypeAliasLoc, SourceLoc EqualLoc,
                             Identifier Name, SourceLoc NameLoc,
                             GenericParamList *GenericParams, DeclContext *DC)
  : GenericTypeDecl(DeclKind::TypeAlias, DC, Name, NameLoc, {}, GenericParams),
    TypeAliasLoc(TypeAliasLoc), EqualLoc(EqualLoc) {
  Bits.TypeAliasDecl.IsCompatibilityAlias = false;
  Bits.TypeAliasDecl.IsDebuggerAlias = false;
}

SourceRange TypeAliasDecl::getSourceRange() const {
  auto TrailingWhereClauseSourceRange = getGenericTrailingWhereClauseSourceRange();
  if (TrailingWhereClauseSourceRange.isValid())
    return { TypeAliasLoc, TrailingWhereClauseSourceRange.End };
  if (UnderlyingTy.hasLocation())
    return { TypeAliasLoc, UnderlyingTy.getSourceRange().End };
  if (TypeEndLoc.isValid())
    return { TypeAliasLoc, TypeEndLoc };
  return { TypeAliasLoc, getNameLoc() };
}

Type TypeAliasDecl::getUnderlyingType() const {
  auto &ctx = getASTContext();
  if (auto type = evaluateOrDefault(ctx.evaluator,
           UnderlyingTypeRequest{const_cast<TypeAliasDecl *>(this)},
           Type()))
    return type;
  return ErrorType::get(ctx);
}
      
void TypeAliasDecl::setUnderlyingType(Type underlying) {
  // lldb creates global typealiases containing archetypes
  // sometimes...
  if (underlying->hasArchetype() && isGenericContext())
    underlying = underlying->mapTypeOutOfContext();
  getASTContext().evaluator.cacheOutput(
          StructuralTypeRequest{const_cast<TypeAliasDecl *>(this)},
          std::move(underlying));
  getASTContext().evaluator.cacheOutput(
          UnderlyingTypeRequest{const_cast<TypeAliasDecl *>(this)},
          std::move(underlying));
}

UnboundGenericType *TypeAliasDecl::getUnboundGenericType() const {
  assert(getGenericParams());

  Type parentTy;
  auto parentDC = getDeclContext();
  if (auto nominal = parentDC->getSelfNominalTypeDecl())
    parentTy = nominal->getDeclaredType();

  return UnboundGenericType::get(
      const_cast<TypeAliasDecl *>(this),
      parentTy, getASTContext());
}

Type TypeAliasDecl::getStructuralType() const {
  auto &ctx = getASTContext();
  if (auto type = evaluateOrDefault(
      ctx.evaluator,
      StructuralTypeRequest{const_cast<TypeAliasDecl *>(this)},
      Type()))
    return type;
  return ErrorType::get(ctx);
}

GenericTypeParamDecl::GenericTypeParamDecl(
    DeclContext *dc, Identifier name, SourceLoc nameLoc, SourceLoc ellipsisLoc,
    unsigned depth, unsigned index, bool isParameterPack, bool isOpaqueType,
    TypeRepr *opaqueTypeRepr)
    : TypeDecl(DeclKind::GenericTypeParam, dc, name, nameLoc, { }) {
  assert(!(ellipsisLoc && !isParameterPack) &&
         "Ellipsis always means type parameter pack");

  Bits.GenericTypeParamDecl.Depth = depth;
  assert(Bits.GenericTypeParamDecl.Depth == depth && "Truncation");
  Bits.GenericTypeParamDecl.Index = index;
  assert(Bits.GenericTypeParamDecl.Index == index && "Truncation");
  Bits.GenericTypeParamDecl.ParameterPack = isParameterPack;
  Bits.GenericTypeParamDecl.IsOpaqueType = isOpaqueType;
  assert(isOpaqueType || !opaqueTypeRepr);
  if (isOpaqueType)
    *getTrailingObjects<TypeRepr *>() = opaqueTypeRepr;
  if (isParameterPack)
    *getTrailingObjects<SourceLoc>() = ellipsisLoc;

  auto &ctx = dc->getASTContext();
  RecursiveTypeProperties props = RecursiveTypeProperties::HasTypeParameter;
  if (this->isParameterPack())
    props |= RecursiveTypeProperties::HasParameterPack;
  auto type = new (ctx, AllocationArena::Permanent) GenericTypeParamType(this, props);
  setInterfaceType(MetatypeType::get(type, ctx));
}

GenericTypeParamDecl *GenericTypeParamDecl::create(
    DeclContext *dc, Identifier name, SourceLoc nameLoc, SourceLoc ellipsisLoc,
    unsigned depth, unsigned index, bool isParameterPack, bool isOpaqueType,
    TypeRepr *opaqueTypeRepr) {
  auto &ctx = dc->getASTContext();
  auto allocSize = totalSizeToAlloc<TypeRepr *, SourceLoc>(
      isOpaqueType ? 1 : 0, isParameterPack ? 1 : 0);
  auto mem = ctx.Allocate(allocSize, alignof(GenericTypeParamDecl));
  return new (mem)
      GenericTypeParamDecl(dc, name, nameLoc, ellipsisLoc, depth, index,
                           isParameterPack, isOpaqueType, opaqueTypeRepr);
}

GenericTypeParamDecl *GenericTypeParamDecl::createDeserialized(
    DeclContext *dc, Identifier name, unsigned depth, unsigned index,
    bool isParameterPack, bool isOpaqueType) {
  return GenericTypeParamDecl::create(dc, name, SourceLoc(), SourceLoc(), depth,
                                      index, isParameterPack, isOpaqueType,
                                      /*opaqueRepr*/ nullptr);
}

GenericTypeParamDecl *
GenericTypeParamDecl::createParsed(DeclContext *dc, Identifier name,
                                   SourceLoc nameLoc, SourceLoc ellipsisLoc,
                                   unsigned index, bool isParameterPack) {
  // We always create generic type parameters with an invalid depth.
  // Semantic analysis fills in the depth when it processes the generic
  // parameter list.
  return GenericTypeParamDecl::create(
      dc, name, nameLoc, ellipsisLoc, GenericTypeParamDecl::InvalidDepth, index,
      isParameterPack, /*isOpaqueType*/ false, /*opaqueTypeRepr*/ nullptr);
}

GenericTypeParamDecl *GenericTypeParamDecl::createImplicit(
    DeclContext *dc, Identifier name, unsigned depth, unsigned index,
    bool isParameterPack, bool isOpaqueType, TypeRepr *opaqueTypeRepr,
    SourceLoc nameLoc, SourceLoc ellipsisLoc) {
  auto *param = GenericTypeParamDecl::create(dc, name, nameLoc, ellipsisLoc,
                                             depth, index, isParameterPack,
                                             isOpaqueType, opaqueTypeRepr);
  param->setImplicit();
  return param;
}

SourceRange GenericTypeParamDecl::getSourceRange() const {
  SourceLoc endLoc = getNameLoc();

  if (auto ellipsisLoc = getEllipsisLoc())
    endLoc = ellipsisLoc;

  if (!getInherited().empty())
    endLoc = getInherited().back().getSourceRange().End;

  return SourceRange(getNameLoc(), endLoc);
}

AssociatedTypeDecl::AssociatedTypeDecl(DeclContext *dc, SourceLoc keywordLoc,
                                       Identifier name, SourceLoc nameLoc,
                                       TypeRepr *defaultDefinition,
                                       TrailingWhereClause *trailingWhere)
    : TypeDecl(DeclKind::AssociatedType, dc, name, nameLoc, { }),
      KeywordLoc(keywordLoc), DefaultDefinition(defaultDefinition),
      TrailingWhere(trailingWhere) {}

AssociatedTypeDecl::AssociatedTypeDecl(DeclContext *dc, SourceLoc keywordLoc,
                                       Identifier name, SourceLoc nameLoc,
                                       TrailingWhereClause *trailingWhere,
                                       LazyMemberLoader *definitionResolver,
                                       uint64_t resolverData)
    : TypeDecl(DeclKind::AssociatedType, dc, name, nameLoc, { }),
      KeywordLoc(keywordLoc), DefaultDefinition(nullptr),
      TrailingWhere(trailingWhere), Resolver(definitionResolver),
      ResolverContextData(resolverData) {
  assert(Resolver && "missing resolver");
}

Type AssociatedTypeDecl::getDefaultDefinitionType() const {
  return evaluateOrDefault(getASTContext().evaluator,
           DefaultDefinitionTypeRequest{const_cast<AssociatedTypeDecl *>(this)},
           Type());
}

SourceRange AssociatedTypeDecl::getSourceRange() const {
  SourceLoc endLoc;
  if (auto TWC = getTrailingWhereClause()) {
    endLoc = TWC->getSourceRange().End;
  } else if (auto defaultDefinition = getDefaultDefinitionTypeRepr()) {
    endLoc = defaultDefinition->getEndLoc();
  } else if (!getInherited().empty()) {
    endLoc = getInherited().back().getSourceRange().End;
  } else {
    endLoc = getNameLoc();
  }
  return SourceRange(KeywordLoc, endLoc);
}

llvm::TinyPtrVector<AssociatedTypeDecl *>
AssociatedTypeDecl::getOverriddenDecls() const {
  // FIXME: Performance hack because we end up looking at the overridden
  // declarations of an associated type a *lot*.
  OverriddenDeclsRequest request{const_cast<AssociatedTypeDecl *>(this)};
  llvm::TinyPtrVector<ValueDecl *> overridden;
  if (auto cached = request.getCachedResult())
    overridden = std::move(*cached);
  else
    overridden = TypeDecl::getOverriddenDecls();

  llvm::TinyPtrVector<AssociatedTypeDecl *> assocTypes;
  for (auto decl : overridden) {
    assocTypes.push_back(cast<AssociatedTypeDecl>(decl));
  }
  return assocTypes;
}

namespace {
static AssociatedTypeDecl *getAssociatedTypeAnchor(
                      const AssociatedTypeDecl *ATD,
                      llvm::SmallSet<const AssociatedTypeDecl *, 8> &searched) {
  auto overridden = ATD->getOverriddenDecls();

  // If this declaration does not override any other declarations, it's
  // the anchor.
  if (overridden.empty()) return const_cast<AssociatedTypeDecl *>(ATD);

  // Find the best anchor among the anchors of the overridden decls and avoid
  // reentrancy when erroneous cyclic protocols exist.
  AssociatedTypeDecl *bestAnchor = nullptr;
  for (auto assocType : overridden) {
    if (!searched.insert(assocType).second)
      continue;
    auto anchor = getAssociatedTypeAnchor(assocType, searched);
    if (!anchor)
      continue;
    if (!bestAnchor || TypeDecl::compare(anchor, bestAnchor) < 0)
      bestAnchor = anchor;
  }

  return bestAnchor;
}
}

AssociatedTypeDecl *AssociatedTypeDecl::getAssociatedTypeAnchor() const {
  llvm::SmallSet<const AssociatedTypeDecl *, 8> searched;
  return ::getAssociatedTypeAnchor(this, searched);
}

EnumDecl::EnumDecl(SourceLoc EnumLoc,
                     Identifier Name, SourceLoc NameLoc,
                     ArrayRef<InheritedEntry> Inherited,
                     GenericParamList *GenericParams, DeclContext *Parent)
  : NominalTypeDecl(DeclKind::Enum, Parent, Name, NameLoc, Inherited,
                    GenericParams),
    EnumLoc(EnumLoc)
{
  Bits.EnumDecl.HasAssociatedValues
    = static_cast<unsigned>(AssociatedValueCheck::Unchecked);
  Bits.EnumDecl.HasAnyUnavailableValues
    = false;
}

Type EnumDecl::getRawType() const {
  ASTContext &ctx = getASTContext();
  return evaluateOrDefault(
      ctx.evaluator, EnumRawTypeRequest{const_cast<EnumDecl *>(this)}, Type());
}

void EnumDecl::setRawType(Type rawType) {
  getASTContext().evaluator.cacheOutput(EnumRawTypeRequest{this},
                                        std::move(rawType));
}

StructDecl::StructDecl(SourceLoc StructLoc, Identifier Name, SourceLoc NameLoc,
                       ArrayRef<InheritedEntry> Inherited,
                       GenericParamList *GenericParams, DeclContext *Parent)
  : NominalTypeDecl(DeclKind::Struct, Parent, Name, NameLoc, Inherited,
                    GenericParams),
    StructLoc(StructLoc)
{
  Bits.StructDecl.HasUnreferenceableStorage = false;
  Bits.StructDecl.IsCxxNonTrivial = false;
}

bool NominalTypeDecl::hasMemberwiseInitializer() const {
  // Currently only structs can have memberwise initializers.
  auto *sd = dyn_cast<StructDecl>(this);
  if (!sd)
    return false;

  auto &ctx = getASTContext();
  auto *mutableThis = const_cast<StructDecl *>(sd);
  return evaluateOrDefault(ctx.evaluator, HasMemberwiseInitRequest{mutableThis},
                           false);
}

ConstructorDecl *NominalTypeDecl::getMemberwiseInitializer() const {
  if (!hasMemberwiseInitializer())
    return nullptr;

  auto &ctx = getASTContext();
  auto *mutableThis = const_cast<NominalTypeDecl *>(this);
  return evaluateOrDefault(
      ctx.evaluator, SynthesizeMemberwiseInitRequest{mutableThis}, nullptr);
}

ConstructorDecl *NominalTypeDecl::getEffectiveMemberwiseInitializer() {
  auto &ctx = getASTContext();
  auto *mutableThis = const_cast<NominalTypeDecl *>(this);
  return evaluateOrDefault(ctx.evaluator,
                           ResolveEffectiveMemberwiseInitRequest{mutableThis},
                           nullptr);
}

bool NominalTypeDecl::hasDefaultInitializer() const {
  // Currently only structs and classes can have default initializers.
  if (!isa<StructDecl>(this) && !isa<ClassDecl>(this))
    return false;

  auto &ctx = getASTContext();
  auto *mutableThis = const_cast<NominalTypeDecl *>(this);
  return evaluateOrDefault(ctx.evaluator, HasDefaultInitRequest{mutableThis},
                           false);
}

bool NominalTypeDecl::isTypeErasedGenericClass() const {
  // ObjC classes are type erased.
  // TODO: Unless they have magic methods...
  if (auto clazz = dyn_cast<ClassDecl>(this))
    return clazz->isTypeErasedGenericClass();
  return false;
}

ConstructorDecl *NominalTypeDecl::getDefaultInitializer() const {
  if (!hasDefaultInitializer())
    return nullptr;

  auto &ctx = getASTContext();
  auto *mutableThis = const_cast<NominalTypeDecl *>(this);
  return evaluateOrDefault(ctx.evaluator,
                           SynthesizeDefaultInitRequest{mutableThis}, nullptr);
}

void NominalTypeDecl::synthesizeSemanticMembersIfNeeded(DeclName member) {
  // Silently break cycles here because we can't be sure when and where a
  // request to synthesize will come from yet.
  // FIXME: rdar://56844567
  if (Bits.NominalTypeDecl.IsComputingSemanticMembers)
    return;
    
  Bits.NominalTypeDecl.IsComputingSemanticMembers = true;
  SWIFT_DEFER { Bits.NominalTypeDecl.IsComputingSemanticMembers = false; };

  auto baseName = member.getBaseName();
  auto &Context = getASTContext();
  Optional<ImplicitMemberAction> action = None;
  if (baseName == DeclBaseName::createConstructor())
    action.emplace(ImplicitMemberAction::ResolveImplicitInit);

  if (member.isSimpleName() && !baseName.isSpecial()) {
    if (baseName.getIdentifier() == getASTContext().Id_CodingKeys) {
      action.emplace(ImplicitMemberAction::ResolveCodingKeys);
    }
  } else {
    auto argumentNames = member.getArgumentNames();
    if (member.isSimpleName() || argumentNames.size() == 1) {
      if (baseName == DeclBaseName::createConstructor()) {
        if ((member.isSimpleName() || argumentNames.front() == Context.Id_from)) {
          action.emplace(ImplicitMemberAction::ResolveDecodable);
        } else if (argumentNames.front() == Context.Id_system) {
          action.emplace(ImplicitMemberAction::ResolveDistributedActorSystem);
        }
      } else if (!baseName.isSpecial() &&
           baseName.getIdentifier() == Context.Id_encode &&
           (member.isSimpleName() || argumentNames.front() == Context.Id_to)) {
        action.emplace(ImplicitMemberAction::ResolveEncodable);
      }
    } else if (member.isSimpleName() || argumentNames.size() == 2) {
      if (baseName == DeclBaseName::createConstructor()) {
        if (argumentNames[0] == Context.Id_resolve &&
            argumentNames[1] == Context.Id_using) {
          action.emplace(ImplicitMemberAction::ResolveDistributedActor);
        }
      }
    }
  }

  if (auto actionToTake = action) {
    (void)evaluateOrDefault(Context.evaluator,
        ResolveImplicitMemberRequest{this, actionToTake.value()}, {});
  }
}

VarDecl *NominalTypeDecl::getGlobalActorInstance() const {
  auto mutableThis = const_cast<NominalTypeDecl *>(this);
  return evaluateOrDefault(getASTContext().evaluator,
                           GlobalActorInstanceRequest{mutableThis},
                           nullptr);
}

ClassDecl::ClassDecl(SourceLoc ClassLoc, Identifier Name, SourceLoc NameLoc,
                     ArrayRef<InheritedEntry> Inherited,
                     GenericParamList *GenericParams, DeclContext *Parent,
                     bool isActor)
  : NominalTypeDecl(DeclKind::Class, Parent, Name, NameLoc, Inherited,
                    GenericParams),
    ClassLoc(ClassLoc) {
  Bits.ClassDecl.InheritsSuperclassInits = 0;
  Bits.ClassDecl.ComputedInheritsSuperclassInits = 0;
  Bits.ClassDecl.RawForeignKind = 0;
  Bits.ClassDecl.HasMissingDesignatedInitializers = 0;
  Bits.ClassDecl.ComputedHasMissingDesignatedInitializers = 0;
  Bits.ClassDecl.HasMissingVTableEntries = 0;
  Bits.ClassDecl.ComputedHasMissingVTableEntries = 0;
  Bits.ClassDecl.IsIncompatibleWithWeakReferences = 0;
  Bits.ClassDecl.IsActor = isActor;
}

bool ClassDecl::hasResilientMetadata() const {
  // Imported classes don't have a vtable, etc, at all.
  if (hasClangNode())
    return false;

  // If the module is not resilient, neither is the class metadata.
  if (!getModuleContext()->isResilient())
    return false;

  // If the class is not public, we can't use it outside the module at all.
  // Take enable testing into account.
  if (getEffectiveAccess() < AccessLevel::Public)
    return false;

  // Otherwise we access metadata members, such as vtable entries, resiliently.
  return true;
}

bool ClassDecl::hasResilientMetadata(ModuleDecl *M,
                                     ResilienceExpansion expansion) const {
  switch (expansion) {
  case ResilienceExpansion::Minimal:
    return hasResilientMetadata();
  case ResilienceExpansion::Maximal:
    return M != getModuleContext() && hasResilientMetadata();
  }
  llvm_unreachable("bad resilience expansion");
}

DestructorDecl *ClassDecl::getDestructor() const {
  ASTContext &ctx = getASTContext();
  return evaluateOrDefault(ctx.evaluator,
                           GetDestructorRequest{const_cast<ClassDecl *>(this)},
                           nullptr);
}

/// Synthesizer callback for an empty implicit function body.
static std::pair<BraceStmt *, bool>
synthesizeEmptyFunctionBody(AbstractFunctionDecl *afd, void *context) {
  ASTContext &ctx = afd->getASTContext();
  return { BraceStmt::create(ctx, afd->getLoc(), { }, afd->getLoc(), true),
           /*isTypeChecked=*/true };
}

DestructorDecl *
GetDestructorRequest::evaluate(Evaluator &evaluator, ClassDecl *CD) const {
  auto &ctx = CD->getASTContext();
  auto *DD = new (ctx) DestructorDecl(CD->getLoc(), CD);

  DD->setImplicit();

  // Synthesize an empty body for the destructor as needed.
  DD->setBodySynthesizer(synthesizeEmptyFunctionBody);

  // Propagate access control and versioned-ness.
  DD->copyFormalAccessFrom(CD, /*sourceIsParentContext*/true);

  // Mark DD as ObjC, as all dtors are.
  DD->setIsObjC(ctx.LangOpts.EnableObjCInterop);
  if (ctx.LangOpts.EnableObjCInterop)
    CD->recordObjCMethod(DD, DD->getObjCSelector());

  // Mark it as synthesized to make its location in getEmittedMembers()
  // deterministic.
  DD->setSynthesized(true);

  return DD;
}

bool ClassDecl::isDefaultActor() const {
  return isDefaultActor(getModuleContext(), ResilienceExpansion::Minimal);
}

bool ClassDecl::isDefaultActor(ModuleDecl *M,
                               ResilienceExpansion expansion) const {
  auto mutableThis = const_cast<ClassDecl *>(this);
  return evaluateOrDefault(getASTContext().evaluator,
                           IsDefaultActorRequest{mutableThis, M,
                                                 expansion},
                           false);
}

const ClassDecl *ClassDecl::getRootActorClass() const {
  if (!isActor()) return nullptr;
  auto cur = this;
  while (true) {
    auto super = cur->getSuperclassDecl();
    if (!super || !super->isActor())
      return cur;
    cur = super;
  }
}

bool ClassDecl::hasMissingDesignatedInitializers() const {
  return evaluateOrDefault(
      getASTContext().evaluator,
      HasMissingDesignatedInitializersRequest{const_cast<ClassDecl *>(this)},
      false);
}

bool ClassDecl::hasMissingVTableEntries() const {
  if (!Bits.ClassDecl.ComputedHasMissingVTableEntries) {
    auto *mutableThis = const_cast<ClassDecl *>(this);
    mutableThis->Bits.ClassDecl.ComputedHasMissingVTableEntries = 1;
    mutableThis->loadAllMembers();
  }

  return Bits.ClassDecl.HasMissingVTableEntries;
}

bool ClassDecl::isIncompatibleWithWeakReferences() const {
  if (Bits.ClassDecl.IsIncompatibleWithWeakReferences) {
    return true;
  }
  if (auto superclass = getSuperclassDecl()) {
    return superclass->isIncompatibleWithWeakReferences();
  }
  return false;
}

bool ClassDecl::inheritsSuperclassInitializers() const {
  // If there's no superclass, there's nothing to inherit.
  if (!getSuperclassDecl())
    return false;

  auto &ctx = getASTContext();
  auto *mutableThis = const_cast<ClassDecl *>(this);
  return evaluateOrDefault(
      ctx.evaluator, InheritsSuperclassInitializersRequest{mutableThis}, false);
}

AncestryOptions ClassDecl::checkAncestry() const {
  return AncestryOptions(evaluateOrDefault(getASTContext().evaluator,
                           ClassAncestryFlagsRequest{const_cast<ClassDecl *>(this)},
                           AncestryFlags()));
}
        
AncestryFlags
ClassAncestryFlagsRequest::evaluate(Evaluator &evaluator,
                                    ClassDecl *value) const {
  AncestryOptions result;
  const ClassDecl *CD = value;
  const ClassDecl *PreviousCD = nullptr;
  auto *M = value->getParentModule();

  do {
    if (CD->isGenericContext())
      result |= AncestryFlags::Generic;

    // Note: it's OK to check for @objc explicitly instead of calling isObjC()
    // to infer it since we're going to visit every superclass.
    if (CD->getAttrs().hasAttribute<ObjCAttr>())
      result |= AncestryFlags::ObjC;

    if (CD->getAttrs().hasAttribute<ObjCMembersAttr>())
      result |= AncestryFlags::ObjCMembers;

    if (CD->hasClangNode()) {
      result |= AncestryFlags::ClangImported;

      // Inheriting from an ObjC-defined class generally forces the use
      // of the ObjC object model, but certain classes that directly
      // inherit from NSObject can change that.
      if (!PreviousCD ||
          !(CD->isNSObject() && PreviousCD->isNativeNSObjectSubclass()))
        result |= AncestryFlags::ObjCObjectModel;
    }

    if (CD->hasResilientMetadata())
      result |= AncestryFlags::Resilient;

    if (CD->hasResilientMetadata(M, ResilienceExpansion::Maximal))
      result |= AncestryFlags::ResilientOther;

    if (CD->getAttrs().hasAttribute<RequiresStoredPropertyInitsAttr>())
      result |= AncestryFlags::RequiresStoredPropertyInits;

    PreviousCD = CD;
    CD = CD->getSuperclassDecl();
  } while (CD != nullptr);

  return AncestryFlags(result.toRaw());
}
      
void swift::simple_display(llvm::raw_ostream &out, AncestryFlags value) {
  AncestryOptions opts(value);
  out << "{ ";
  // If we have more than one bit set, we need to print the separator.
  bool wantsSeparator = false;
  auto printBit = [&wantsSeparator, &out](bool val, StringRef name) {
    if (wantsSeparator) {
      out << ", ";
    }
      
    if (!wantsSeparator) {
      wantsSeparator = true;
    }
      
    out << name;
    if (val) {
      out << " = true";
    } else {
      out << " = false";
    }
  };
  printBit(opts.contains(AncestryFlags::ObjC), "ObjC");
  printBit(opts.contains(AncestryFlags::ObjCMembers), "ObjCMembers");
  printBit(opts.contains(AncestryFlags::Generic), "Generic");
  printBit(opts.contains(AncestryFlags::Resilient), "Resilient");
  printBit(opts.contains(AncestryFlags::ResilientOther), "ResilientOther");
  printBit(opts.contains(AncestryFlags::ClangImported), "ClangImported");
  printBit(opts.contains(AncestryFlags::RequiresStoredPropertyInits),
           "RequiresStoredPropertyInits");
  out << " }";
}

bool ClassDecl::isSuperclassOf(const ClassDecl *other) const {
  llvm::SmallPtrSet<const ClassDecl *, 8> visited;

  do {
    if (!visited.insert(other).second)
      break;

    if (this == other)
      return true;

    other = other->getSuperclassDecl();
  } while (other != nullptr);

  return false;
}

ClassDecl::MetaclassKind ClassDecl::getMetaclassKind() const {
  assert(getASTContext().LangOpts.EnableObjCInterop &&
         "querying metaclass kind without objc interop");
  auto objc = checkAncestry(AncestryFlags::ObjC);
  return objc ? MetaclassKind::ObjC : MetaclassKind::SwiftStub;
}

/// Mangle the name of a protocol or class for use in the Objective-C
/// runtime.
static StringRef mangleObjCRuntimeName(const NominalTypeDecl *nominal,
                                       llvm::SmallVectorImpl<char> &buffer) {
  {
    Mangle::ASTMangler Mangler;
    std::string MangledName = Mangler.mangleObjCRuntimeName(nominal);

    buffer.clear();
    llvm::raw_svector_ostream os(buffer);
    os << MangledName;
  }

  assert(buffer.size() && "Invalid buffer size");
  return StringRef(buffer.data(), buffer.size());
}

StringRef ClassDecl::getObjCRuntimeName(
                       llvm::SmallVectorImpl<char> &buffer) const {
  // If there is a Clang declaration, use it's runtime name.
  if (auto objcClass
        = dyn_cast_or_null<clang::ObjCInterfaceDecl>(getClangDecl()))
    return objcClass->getObjCRuntimeNameAsString();

  // If there is an 'objc' attribute with a name, use that name.
  if (auto attr = getAttrs().getAttribute<ObjCRuntimeNameAttr>())
    return attr->Name;
  if (auto objc = getAttrs().getAttribute<ObjCAttr>()) {
    if (auto name = objc->getName())
      return name->getString(buffer);
  }

  // Produce the mangled name for this class.
  return mangleObjCRuntimeName(this, buffer);
}

ArtificialMainKind Decl::getArtificialMainKind() const {
  if (getAttrs().hasAttribute<UIApplicationMainAttr>())
    return ArtificialMainKind::UIApplicationMain;
  if (getAttrs().hasAttribute<NSApplicationMainAttr>())
    return ArtificialMainKind::NSApplicationMain;
  if (isa<FuncDecl>(this))
    return ArtificialMainKind::TypeMain;
  llvm_unreachable("type has no @Main attr?!");
}

static bool isOverridingDecl(const ValueDecl *Derived,
                             const ValueDecl *Base) {
  while (Derived) {
    if (Derived == Base)
      return true;
    Derived = Derived->getOverriddenDecl();
  }
  return false;
}

static ValueDecl *findOverridingDecl(const ClassDecl *C,
                                     const ValueDecl *Base) {
  // FIXME: This is extremely inefficient. The SILOptimizer should build a
  // reverse lookup table to answer these types of queries.
  for (auto M : C->getMembers()) {
    if (auto *Derived = dyn_cast<ValueDecl>(M))
      if (::isOverridingDecl(Derived, Base))
        return Derived;
  }

  return nullptr;
}

AbstractFunctionDecl *
ClassDecl::findOverridingDecl(const AbstractFunctionDecl *Method) const {
  if (auto *Accessor = dyn_cast<AccessorDecl>(Method)) {
    auto *Storage = Accessor->getStorage();
    if (auto *Derived = ::findOverridingDecl(this, Storage)) {
      auto *DerivedStorage = cast<AbstractStorageDecl>(Derived);
      return DerivedStorage->getOpaqueAccessor(Accessor->getAccessorKind());
    }

    return nullptr;
  }

  return cast_or_null<AbstractFunctionDecl>(::findOverridingDecl(this, Method));
}

AbstractFunctionDecl *
ClassDecl::findImplementingMethod(const AbstractFunctionDecl *Method) const {
  // FIXME: This is extremely inefficient. The SILOptimizer should build a
  // reverse lookup table to answer these types of queries.
  const ClassDecl *C = this;
  while (C) {
    if (C == Method->getDeclContext())
      return const_cast<AbstractFunctionDecl *>(Method);

    if (auto *Derived = C->findOverridingDecl(Method))
      return Derived;

    // Check the superclass
    C = C->getSuperclassDecl();
  }
  return nullptr;
}

bool ClassDecl::walkSuperclasses(
    llvm::function_ref<TypeWalker::Action(ClassDecl *)> fn) const {

  auto *cls = const_cast<ClassDecl *>(this);

  while (cls) {
    switch (fn(cls)) {
    case TypeWalker::Action::Stop:
      return true;
    case TypeWalker::Action::SkipChildren:
      return false;
    case TypeWalker::Action::Continue:
      cls = cls->getSuperclassDecl();
      continue;
    }
  }

  return false;
}

bool ClassDecl::isForeignReferenceType() const {
  return getClangDecl() && isa<clang::RecordDecl>(getClangDecl());
}

bool ClassDecl::hasRefCountingAnnotations() const {
  return evaluateOrDefault(getASTContext().evaluator,
                           CustomRefCountingOperation(
                               {this, CustomRefCountingOperationKind::release}),
                           {})
             .kind != CustomRefCountingOperationResult::immortal;
}

ReferenceCounting ClassDecl::getObjectModel() const {
  if (isForeignReferenceType())
    return hasRefCountingAnnotations() ? ReferenceCounting::Custom
                                       : ReferenceCounting::None;

  if (checkAncestry(AncestryFlags::ObjCObjectModel))
    return ReferenceCounting::ObjC;

  return ReferenceCounting::Native;
}

EnumCaseDecl *EnumCaseDecl::create(SourceLoc CaseLoc,
                                   ArrayRef<EnumElementDecl *> Elements,
                                   DeclContext *DC) {
  size_t bytes = totalSizeToAlloc<EnumElementDecl *>(Elements.size());
  void *buf = DC->getASTContext().Allocate(bytes, alignof(EnumCaseDecl));
  return ::new (buf) EnumCaseDecl(CaseLoc, Elements, DC);
}

bool EnumDecl::hasPotentiallyUnavailableCaseValue() const {
  switch (static_cast<AssociatedValueCheck>(Bits.EnumDecl.HasAssociatedValues)) {
    case AssociatedValueCheck::Unchecked:
      // Compute below
      this->hasOnlyCasesWithoutAssociatedValues();
      LLVM_FALLTHROUGH;
    default:
      return static_cast<bool>(Bits.EnumDecl.HasAnyUnavailableValues);
  }
}

bool EnumDecl::hasOnlyCasesWithoutAssociatedValues() const {
  // Check whether we already have a cached answer.
  switch (static_cast<AssociatedValueCheck>(
            Bits.EnumDecl.HasAssociatedValues)) {
    case AssociatedValueCheck::Unchecked:
      // Compute below.
      break;

    case AssociatedValueCheck::NoAssociatedValues:
      return true;

    case AssociatedValueCheck::HasAssociatedValues:
      return false;
  }
  for (auto elt : getAllElements()) {
    for (auto Attr : elt->getAttrs()) {
      if (auto AvAttr = dyn_cast<AvailableAttr>(Attr)) {
        if (!AvAttr->isInvalid()) {
          const_cast<EnumDecl*>(this)->Bits.EnumDecl.HasAnyUnavailableValues
            = true;
        }
      }
    }

    if (elt->hasAssociatedValues()) {
      const_cast<EnumDecl*>(this)->Bits.EnumDecl.HasAssociatedValues
        = static_cast<unsigned>(AssociatedValueCheck::HasAssociatedValues);
      return false;
    }
  }
  const_cast<EnumDecl*>(this)->Bits.EnumDecl.HasAssociatedValues
    = static_cast<unsigned>(AssociatedValueCheck::NoAssociatedValues);
  return true;
}

bool EnumDecl::isFormallyExhaustive(const DeclContext *useDC) const {
  // Enums explicitly marked frozen are exhaustive.
  if (getAttrs().hasAttribute<FrozenAttr>())
    return true;

  // Objective-C enums /not/ marked frozen are /not/ exhaustive.
  // Note: This implicitly holds @objc enums defined in Swift to a higher
  // standard!
  if (hasClangNode())
    return false;

  // Non-imported enums in non-resilient modules are exhaustive.
  const ModuleDecl *containingModule = getModuleContext();
  if (!containingModule->isResilient())
    return true;

  // Non-public, non-versioned enums are always exhaustive.
  AccessScope accessScope = getFormalAccessScope(/*useDC*/nullptr,
                                                 /*respectVersioned*/true);
  if (!accessScope.isPublic())
    return true;

  // All other checks are use-site specific; with no further information, the
  // enum must be treated non-exhaustively.
  if (!useDC)
    return false;

  // Enums in the same module as the use site are exhaustive /unless/ the use
  // site is inlinable.
  if (useDC->getParentModule() == containingModule)
    if (useDC->getResilienceExpansion() == ResilienceExpansion::Maximal)
      return true;

  // Testably imported enums are exhaustive, on the grounds that only the author
  // of the original library can import it testably.
  if (auto *useSF = dyn_cast<SourceFile>(useDC->getModuleScopeContext()))
    if (useSF->hasTestableOrPrivateImport(AccessLevel::Internal,
                                          containingModule))
      return true;

  // Otherwise, the enum is non-exhaustive.
  return false;
}

bool EnumDecl::isEffectivelyExhaustive(ModuleDecl *M,
                                       ResilienceExpansion expansion) const {
  // Generated Swift code commits to handling garbage values of @objc enums,
  // whether imported or not, to deal with C's loose rules around enums.
  // This covers both frozen and non-frozen @objc enums.
  if (isObjC())
    return false;

  // Otherwise, the only non-exhaustive cases are those that don't have a fixed
  // layout.
  assert(isFormallyExhaustive(M) == !isResilient(M,ResilienceExpansion::Maximal)
         && "ignoring the effects of @inlinable, @testable, and @objc, "
            "these should match up");
  return !isResilient(M, expansion);
}
      
void EnumDecl::setHasFixedRawValues() {
  SemanticFlags |= OptionSet<EnumDecl::SemanticInfoFlags>{EnumDecl::HasFixedRawValues};
}

bool EnumDecl::hasCircularRawValue() const {
  auto &ctx = getASTContext();
  auto *mutableThis = const_cast<EnumDecl *>(this);
  return evaluateOrDefault(ctx.evaluator,
                           HasCircularRawValueRequest{mutableThis}, true);
}

ProtocolDecl::ProtocolDecl(DeclContext *DC, SourceLoc ProtocolLoc,
                           SourceLoc NameLoc, Identifier Name,
                           ArrayRef<PrimaryAssociatedTypeName> PrimaryAssociatedTypeNames,
                           ArrayRef<InheritedEntry> Inherited,
                           TrailingWhereClause *TrailingWhere)
    : NominalTypeDecl(DeclKind::Protocol, DC, Name, NameLoc, Inherited,
                      nullptr),
      ProtocolLoc(ProtocolLoc),
      PrimaryAssociatedTypeNames(PrimaryAssociatedTypeNames) {
  Bits.ProtocolDecl.RequiresClassValid = false;
  Bits.ProtocolDecl.RequiresClass = false;
  Bits.ProtocolDecl.ExistentialConformsToSelfValid = false;
  Bits.ProtocolDecl.ExistentialConformsToSelf = false;
  Bits.ProtocolDecl.InheritedProtocolsValid = 0;
  Bits.ProtocolDecl.HasMissingRequirements = false;
  Bits.ProtocolDecl.KnownProtocol = 0;
  Bits.ProtocolDecl.HasAssociatedTypes = 0;
  Bits.ProtocolDecl.HasLazyAssociatedTypes = 0;
  Bits.ProtocolDecl.ProtocolRequirementsValid = false;
  setTrailingWhereClause(TrailingWhere);
}

bool ProtocolDecl::isMarkerProtocol() const {
  return getAttrs().hasAttribute<MarkerAttr>();
}

ArrayRef<ProtocolDecl *> ProtocolDecl::getInheritedProtocols() const {
  auto *mutThis = const_cast<ProtocolDecl *>(this);
  return evaluateOrDefault(getASTContext().evaluator,
                           InheritedProtocolsRequest{mutThis},
                           {});
}

ArrayRef<AssociatedTypeDecl *>
ProtocolDecl::getAssociatedTypeMembers() const {
  if (Bits.ProtocolDecl.HasAssociatedTypes)
    return AssociatedTypes;

  auto *self = const_cast<ProtocolDecl *>(this);
  self->Bits.ProtocolDecl.HasAssociatedTypes = 1;

  // Clang-imported protocols never have associated types.
  if (hasClangNode())
    return ArrayRef<AssociatedTypeDecl *>();

  // Deserialized @objc protocols never have associated types.
  if (getParentSourceFile() == nullptr && isObjC())
    return ArrayRef<AssociatedTypeDecl *>();

  SmallVector<AssociatedTypeDecl *, 2> result;
  if (Bits.ProtocolDecl.HasLazyAssociatedTypes) {
    auto &ctx = getASTContext();
    auto contextData = static_cast<LazyProtocolData *>(
        ctx.getOrCreateLazyContextData(this, nullptr));

    contextData->loader->loadAssociatedTypes(
        this, contextData->associatedTypesData, result);
  } else {
    for (auto member : getProtocolRequirements()) {
      if (auto ATD = dyn_cast<AssociatedTypeDecl>(member)) {
        result.push_back(ATD);
      }
    }
  }

  self->AssociatedTypes = getASTContext().AllocateCopy(result);
  return AssociatedTypes;
}

ArrayRef<ValueDecl *> ProtocolDecl::getProtocolRequirements() const {
  auto *mutableSelf = const_cast<ProtocolDecl *>(this);
  return evaluateOrDefault(getASTContext().evaluator,
                           ProtocolRequirementsRequest{mutableSelf}, {});
}

ValueDecl *ProtocolDecl::getSingleRequirement(DeclName name) const {
  auto results = const_cast<ProtocolDecl *>(this)->lookupDirect(name);
  ValueDecl *result = nullptr;
  for (auto candidate : results) {
    if (candidate->getDeclContext() != this ||
        !candidate->isProtocolRequirement())
      continue;
    if (result) {
      // Multiple results.
      return nullptr;
    }
    result = candidate;
  }

  return result;
}

AssociatedTypeDecl *ProtocolDecl::getAssociatedType(Identifier name) const {
  auto results = const_cast<ProtocolDecl *>(this)->lookupDirect(name);
  for (auto candidate : results) {
    if (candidate->getDeclContext() == this &&
        isa<AssociatedTypeDecl>(candidate)) {
      return cast<AssociatedTypeDecl>(candidate);
    }
  }
  return nullptr;
}

Type ProtocolDecl::getSuperclass() const {
  ASTContext &ctx = getASTContext();
  return evaluateOrDefault(ctx.evaluator,
    SuperclassTypeRequest{const_cast<ProtocolDecl *>(this),
                          TypeResolutionStage::Interface},
    Type());
}

ClassDecl *ProtocolDecl::getSuperclassDecl() const {
  ASTContext &ctx = getASTContext();
  return evaluateOrDefault(ctx.evaluator,
    SuperclassDeclRequest{const_cast<ProtocolDecl *>(this)}, nullptr);
}

void ProtocolDecl::setSuperclass(Type superclass) {
  assert((!superclass || !superclass->hasArchetype())
         && "superclass must be interface type");
  LazySemanticInfo.SuperclassType.setPointerAndInt(superclass, true);
  LazySemanticInfo.SuperclassDecl.setPointerAndInt(
    superclass ? superclass->getClassOrBoundGenericClass() : nullptr,
    true);
}

bool ProtocolDecl::walkInheritedProtocols(
              llvm::function_ref<TypeWalker::Action(ProtocolDecl *)> fn) const {
  auto self = const_cast<ProtocolDecl *>(this);

  // Visit all of the inherited protocols.
  SmallPtrSet<ProtocolDecl *, 8> visited;
  SmallVector<ProtocolDecl *, 4> stack;
  stack.push_back(self);
  visited.insert(self);
  while (!stack.empty()) {
    // Pull the next protocol off the stack.
    auto proto = stack.back();
    stack.pop_back();

    switch (fn(proto)) {
    case TypeWalker::Action::Stop:
      return true;

    case TypeWalker::Action::Continue:
      // Add inherited protocols to the stack.
      for (auto inherited : proto->getInheritedProtocols()) {
        if (visited.insert(inherited).second)
          stack.push_back(inherited);
      }
      break;

    case TypeWalker::Action::SkipChildren:
      break;
    }
  }

  return false;

}

bool ProtocolDecl::inheritsFrom(const ProtocolDecl *super) const {
  if (this == super)
    return false;

  return walkInheritedProtocols([super](ProtocolDecl *inherited) {
    if (inherited == super)
      return TypeWalker::Action::Stop;

    return TypeWalker::Action::Continue;
  });
}

bool ProtocolDecl::requiresClass() const {
  return evaluateOrDefault(getASTContext().evaluator,
    ProtocolRequiresClassRequest{const_cast<ProtocolDecl *>(this)}, false);
}

bool ProtocolDecl::requiresSelfConformanceWitnessTable() const {
  return isSpecificProtocol(KnownProtocolKind::Error);
}

bool ProtocolDecl::existentialConformsToSelf() const {
  return evaluateOrDefault(getASTContext().evaluator,
    ExistentialConformsToSelfRequest{const_cast<ProtocolDecl *>(this)}, true);
}

bool ProtocolDecl::existentialRequiresAny() const {
  return evaluateOrDefault(getASTContext().evaluator,
    ExistentialRequiresAnyRequest{const_cast<ProtocolDecl *>(this)}, true);
}

ArrayRef<AssociatedTypeDecl *>
ProtocolDecl::getPrimaryAssociatedTypes() const {
  return evaluateOrDefault(getASTContext().evaluator,
    PrimaryAssociatedTypesRequest{const_cast<ProtocolDecl *>(this)},
    nullptr);
}

StringRef ProtocolDecl::getObjCRuntimeName(
                          llvm::SmallVectorImpl<char> &buffer) const {
  // If there is an 'objc' attribute with a name, use that name.
  if (auto objc = getAttrs().getAttribute<ObjCAttr>()) {
    if (auto name = objc->getName())
      return name->getString(buffer);
  }

  // Produce the mangled name for this protocol.
  return mangleObjCRuntimeName(this, buffer);
}

ArrayRef<StructuralRequirement>
ProtocolDecl::getStructuralRequirements() const {
  return evaluateOrDefault(getASTContext().evaluator,
               StructuralRequirementsRequest { const_cast<ProtocolDecl *>(this) },
               None);
}

ArrayRef<Requirement>
ProtocolDecl::getTypeAliasRequirements() const {
  return evaluateOrDefault(getASTContext().evaluator,
               TypeAliasRequirementsRequest { const_cast<ProtocolDecl *>(this) },
               None);
}

ArrayRef<ProtocolDecl *>
ProtocolDecl::getProtocolDependencies() const {
  return evaluateOrDefault(getASTContext().evaluator,
               ProtocolDependenciesRequest { const_cast<ProtocolDecl *>(this) },
               None);
}

RequirementSignature ProtocolDecl::getRequirementSignature() const {
  return evaluateOrDefault(getASTContext().evaluator,
               RequirementSignatureRequest { const_cast<ProtocolDecl *>(this) },
               RequirementSignature());
}

bool ProtocolDecl::isComputingRequirementSignature() const {
  return getASTContext().evaluator.hasActiveRequest(
                 RequirementSignatureRequest{const_cast<ProtocolDecl*>(this)});
}

void ProtocolDecl::setRequirementSignature(RequirementSignature requirementSig) {
  assert(!RequirementSig && "requirement signature already set");
  RequirementSig = requirementSig;
}

void
ProtocolDecl::setLazyRequirementSignature(LazyMemberLoader *lazyLoader,
                                          uint64_t requirementSignatureData) {
  assert(!RequirementSig && "requirement signature already set");

  auto contextData = static_cast<LazyProtocolData *>(
      getASTContext().getOrCreateLazyContextData(this, lazyLoader));
  contextData->requirementSignatureData = requirementSignatureData;
  Bits.ProtocolDecl.HasLazyRequirementSignature = true;

  ++NumLazyRequirementSignatures;
  // FIXME: (transitional) increment the redundant "always-on" counter.
  if (auto *Stats = getASTContext().Stats)
    ++Stats->getFrontendCounters().NumLazyRequirementSignatures;
}

void
ProtocolDecl::setLazyAssociatedTypeMembers(
    LazyMemberLoader *lazyLoader, uint64_t associatedTypesData) {
  assert(!Bits.ProtocolDecl.HasAssociatedTypes);
  assert(!Bits.ProtocolDecl.HasLazyAssociatedTypes);

  auto contextData = static_cast<LazyProtocolData *>(
      getASTContext().getOrCreateLazyContextData(this, lazyLoader));
  contextData->associatedTypesData = associatedTypesData;
  Bits.ProtocolDecl.HasLazyAssociatedTypes = true;
}

void
ProtocolDecl::setLazyPrimaryAssociatedTypeMembers(
    LazyMemberLoader *lazyLoader, uint64_t associatedTypesData) {
  assert(!Bits.ProtocolDecl.HasLazyPrimaryAssociatedTypes);

  auto contextData = static_cast<LazyProtocolData *>(
      getASTContext().getOrCreateLazyContextData(this, lazyLoader));
  contextData->primaryAssociatedTypesData = associatedTypesData;
  Bits.ProtocolDecl.HasLazyPrimaryAssociatedTypes = true;
}

void ProtocolDecl::computeKnownProtocolKind() const {
  auto module = getModuleContext();
  if (module != module->getASTContext().getStdlibModule() &&
      !module->getName().is("Foundation") &&
      !module->getName().is("_Differentiation") &&
      !module->getName().is("_Concurrency") &&
      !module->getName().is("Distributed")) {
    const_cast<ProtocolDecl *>(this)->Bits.ProtocolDecl.KnownProtocol = 1;
    return;
  }

  unsigned value =
    llvm::StringSwitch<unsigned>(getBaseName().userFacingName())
#define PROTOCOL_WITH_NAME(Id, Name) \
      .Case(Name, static_cast<unsigned>(KnownProtocolKind::Id) + 2)
#include "swift/AST/KnownProtocols.def"
      .Default(1);

  const_cast<ProtocolDecl *>(this)->Bits.ProtocolDecl.KnownProtocol = value;
}

Optional<KnownDerivableProtocolKind>
    ProtocolDecl::getKnownDerivableProtocolKind() const {
  const auto knownKind = getKnownProtocolKind();
  if (!knownKind)
      return None;

  switch (*knownKind) {
  case KnownProtocolKind::RawRepresentable:
    return KnownDerivableProtocolKind::RawRepresentable;
  case KnownProtocolKind::OptionSet:
    return KnownDerivableProtocolKind::OptionSet;
  case KnownProtocolKind::CaseIterable:
    return KnownDerivableProtocolKind::CaseIterable;
  case KnownProtocolKind::Comparable:
    return KnownDerivableProtocolKind::Comparable;
  case KnownProtocolKind::Equatable:
    return KnownDerivableProtocolKind::Equatable;
  case KnownProtocolKind::Hashable:
    return KnownDerivableProtocolKind::Hashable;
  case KnownProtocolKind::BridgedNSError:
    return KnownDerivableProtocolKind::BridgedNSError;
  case KnownProtocolKind::CodingKey:
    return KnownDerivableProtocolKind::CodingKey;
  case KnownProtocolKind::Encodable:
    return KnownDerivableProtocolKind::Encodable;
  case KnownProtocolKind::Decodable:
    return KnownDerivableProtocolKind::Decodable;
  case KnownProtocolKind::AdditiveArithmetic:
    return KnownDerivableProtocolKind::AdditiveArithmetic;
  case KnownProtocolKind::Differentiable:
    return KnownDerivableProtocolKind::Differentiable;
  case KnownProtocolKind::Identifiable:
    return KnownDerivableProtocolKind::Identifiable;
  case KnownProtocolKind::Actor:
    return KnownDerivableProtocolKind::Actor;
  case KnownProtocolKind::DistributedActor:
    return KnownDerivableProtocolKind::DistributedActor;
  case KnownProtocolKind::DistributedActorSystem:
    return KnownDerivableProtocolKind::DistributedActorSystem;
  default: return None;
  }
}

bool ProtocolDecl::hasCircularInheritedProtocols() const {
  auto &ctx = getASTContext();
  auto *mutableThis = const_cast<ProtocolDecl *>(this);
  return evaluateOrDefault(
      ctx.evaluator, HasCircularInheritedProtocolsRequest{mutableThis}, true);
}

StorageImplInfo AbstractStorageDecl::getImplInfo() const {
  ASTContext &ctx = getASTContext();
  return evaluateOrDefault(ctx.evaluator,
    StorageImplInfoRequest{const_cast<AbstractStorageDecl *>(this)},
    StorageImplInfo::getSimpleStored(StorageIsMutable));
}

bool AbstractStorageDecl::hasPrivateAccessor() const {
  for (auto accessor : getAllAccessors()) {
    if (hasPrivateOrFilePrivateFormalAccess(accessor))
      return true;
  }
  return false;
}

bool AbstractStorageDecl::hasDidSetOrWillSetDynamicReplacement() const {
  if (auto *func = getParsedAccessor(AccessorKind::DidSet))
    return (bool)func->getDynamicallyReplacedDecl();
  if (auto *func = getParsedAccessor(AccessorKind::WillSet))
    return (bool)func->getDynamicallyReplacedDecl();
  return false;
}

bool AbstractStorageDecl::hasAnyNativeDynamicAccessors() const {
  for (auto accessor : getAllAccessors()) {
    if (accessor->shouldUseNativeDynamicDispatch())
      return true;
  }
  return false;
}

void AbstractStorageDecl::setAccessors(SourceLoc lbraceLoc,
                                       ArrayRef<AccessorDecl *> accessors,
                                       SourceLoc rbraceLoc) {
  // This method is called after we've already recorded an accessors clause
  // only on recovery paths and only when that clause was empty.
  auto record = Accessors.getPointer();
  if (record) {
    assert(record->getAllAccessors().empty());
    for (auto accessor : accessors) {
      (void) record->addOpaqueAccessor(accessor);
    }
  } else {
    record = AccessorRecord::create(getASTContext(),
                                    SourceRange(lbraceLoc, rbraceLoc),
                                    accessors);
    Accessors.setPointer(record);
  }
}

// Compute the number of opaque accessors.
const size_t NumOpaqueAccessors =
  0
#define ACCESSOR(ID)
#define OPAQUE_ACCESSOR(ID, KEYWORD) \
  + 1
#include "swift/AST/AccessorKinds.def"
;

AbstractStorageDecl::AccessorRecord *
AbstractStorageDecl::AccessorRecord::create(ASTContext &ctx,
                                            SourceRange braces,
                                            ArrayRef<AccessorDecl*> accessors) {
  // Silently cap the number of accessors we store at a number that should
  // be easily sufficient for all the valid cases, including space for adding
  // implicit opaque accessors later.
  //
  // We should have already emitted a diagnostic in the parser if we have
  // this many accessors, because most of them will necessarily be redundant.
  if (accessors.size() + NumOpaqueAccessors > MaxNumAccessors) {
    accessors = accessors.slice(0, MaxNumAccessors - NumOpaqueAccessors);
  }

  // Make sure that we have enough space to add implicit opaque accessors later.
  size_t numMissingOpaque = NumOpaqueAccessors;
  {
#define ACCESSOR(ID)
#define OPAQUE_ACCESSOR(ID, KEYWORD)          \
    bool has##ID = false;
#include "swift/AST/AccessorKinds.def"
    for (auto accessor : accessors) {
      switch (accessor->getAccessorKind()) {
#define ACCESSOR(ID)                          \
      case AccessorKind::ID:                  \
        continue;
#define OPAQUE_ACCESSOR(ID, KEYWORD)          \
      case AccessorKind::ID:                  \
        if (!has##ID) {                       \
          has##ID = true;                     \
          --numMissingOpaque;                 \
        }                                     \
        continue;
#include "swift/AST/AccessorKinds.def"
      }
      llvm_unreachable("bad accessor kind");
    }
  }

  auto accessorsCapacity = AccessorIndex(accessors.size() + numMissingOpaque);
  void *mem = ctx.Allocate(totalSizeToAlloc<AccessorDecl*>(accessorsCapacity),
                           alignof(AccessorRecord));
  return new (mem) AccessorRecord(braces, accessors, accessorsCapacity);
}

AbstractStorageDecl::AccessorRecord::AccessorRecord(SourceRange braces,
                                            ArrayRef<AccessorDecl *> accessors,
                                            AccessorIndex accessorsCapacity)
    : Braces(braces), NumAccessors(accessors.size()),
      AccessorsCapacity(accessorsCapacity), AccessorIndices{} {

  // Copy the complete accessors list into place.
  memcpy(getAccessorsBuffer().data(), accessors.data(),
         accessors.size() * sizeof(AccessorDecl*));

  // Register all the accessors.
  for (auto index : indices(accessors)) {
    (void) registerAccessor(accessors[index], index);
  }
}

void AbstractStorageDecl::AccessorRecord::addOpaqueAccessor(AccessorDecl *decl){
  assert(decl);

  // Add the accessor to the array.
  assert(NumAccessors < AccessorsCapacity);
  AccessorIndex index = NumAccessors++;
  getAccessorsBuffer()[index] = decl;

  // Register it.
  bool isUnique = registerAccessor(decl, index);
  assert(isUnique && "adding opaque accessor that's already present");
  (void) isUnique;
}

/// Register that we have an accessor of the given kind.
bool AbstractStorageDecl::AccessorRecord::registerAccessor(AccessorDecl *decl,
                                                           AccessorIndex index){
  // Remember that we have at least one accessor of this kind.
  auto &indexSlot = AccessorIndices[unsigned(decl->getAccessorKind())];
  if (indexSlot) {
    return false;
  } else {
    indexSlot = index + 1;

    assert(getAccessor(decl->getAccessorKind()) == decl);
    return true;
  }
}

AccessLevel
AbstractStorageDecl::getSetterFormalAccess() const {
  ASTContext &ctx = getASTContext();
  return evaluateOrDefault(ctx.evaluator,
        SetterAccessLevelRequest{const_cast<AbstractStorageDecl *>(this)},
        AccessLevel::Private);
}

AccessScope
AbstractStorageDecl::getSetterFormalAccessScope(const DeclContext *useDC,
                                    bool treatUsableFromInlineAsPublic) const {
  return getAccessScopeForFormalAccess(this, getSetterFormalAccess(), useDC,
                                       treatUsableFromInlineAsPublic);
}

void AbstractStorageDecl::setComputedSetter(AccessorDecl *setter) {
  assert(getImplInfo().getReadImpl() == ReadImplKind::Get);
  assert(!getImplInfo().supportsMutation());
  assert(getAccessor(AccessorKind::Get) && "invariant check: missing getter");
  assert(!getAccessor(AccessorKind::Set) && "already has a setter");
  assert(hasClangNode() && "should only be used for ObjC properties");
  assert(setter && "should not be called for readonly properties");
  assert(setter->getAccessorKind() == AccessorKind::Set);

  setImplInfo(StorageImplInfo::getMutableComputed());
  Accessors.getPointer()->addOpaqueAccessor(setter);
}

void
AbstractStorageDecl::setSynthesizedAccessor(AccessorKind kind,
                                            AccessorDecl *accessor) {
  assert(!getAccessor(kind) && "accessor already exists");
  assert(accessor->getAccessorKind() == kind);

  auto accessors = Accessors.getPointer();
  if (!accessors) {
    accessors = AccessorRecord::create(getASTContext(), SourceRange(), {});
    Accessors.setPointer(accessors);
  }

  accessors->addOpaqueAccessor(accessor);
}

static Optional<ObjCSelector>
getNameFromObjcAttribute(const ObjCAttr *attr, DeclName preferredName) {
  if (!attr)
    return None;
  if (auto name = attr->getName()) {
    if (attr->isNameImplicit()) {
      // preferredName > implicit name, because implicit name is just cached
      // actual name.
      if (!preferredName)
        return *name;
    } else {
      // explicit name > preferred name.
      return *name;
    }
  }
  return None;
}

ObjCSelector
AbstractStorageDecl::getObjCGetterSelector(Identifier preferredName) const {
  // If the getter has an @objc attribute with a name, use that.
  if (auto getter = getOpaqueAccessor(AccessorKind::Get)) {
      if (auto name = getNameFromObjcAttribute(getter->getAttrs().
          getAttribute<ObjCAttr>(), preferredName))
        return *name;
  }

  // Subscripts use a specific selector.
  auto &ctx = getASTContext();
  if (auto *SD = dyn_cast<SubscriptDecl>(this)) {
    switch (SD->getObjCSubscriptKind()) {
    case ObjCSubscriptKind::Indexed:
      return ObjCSelector(ctx, 1, ctx.Id_objectAtIndexedSubscript);
    case ObjCSubscriptKind::Keyed:
      return ObjCSelector(ctx, 1, ctx.Id_objectForKeyedSubscript);
    }
  }

  // The getter selector is the property name itself.
  auto var = cast<VarDecl>(this);
  auto name = var->getObjCPropertyName();

  // Use preferred name is specified.
  if (!preferredName.empty())
    name = preferredName;
  return VarDecl::getDefaultObjCGetterSelector(ctx, name);
}

ObjCSelector
AbstractStorageDecl::getObjCSetterSelector(Identifier preferredName) const {
  // If the setter has an @objc attribute with a name, use that.
  auto setter = getOpaqueAccessor(AccessorKind::Set);
  auto objcAttr = setter ? setter->getAttrs().getAttribute<ObjCAttr>()
                         : nullptr;
  if (auto name = getNameFromObjcAttribute(objcAttr, DeclName(preferredName))) {
    return *name;
  }

  // Subscripts use a specific selector.
  auto &ctx = getASTContext();
  if (auto *SD = dyn_cast<SubscriptDecl>(this)) {
    switch (SD->getObjCSubscriptKind()) {
    case ObjCSubscriptKind::Indexed:
      return ObjCSelector(ctx, 2,
                          { ctx.Id_setObject, ctx.Id_atIndexedSubscript });
    case ObjCSubscriptKind::Keyed:
      return ObjCSelector(ctx, 2,
                          { ctx.Id_setObject, ctx.Id_forKeyedSubscript });
    }
  }
  

  // The setter selector for, e.g., 'fooBar' is 'setFooBar:', with the
  // property name capitalized and preceded by 'set'.
  auto var = cast<VarDecl>(this);
  Identifier Name = var->getObjCPropertyName();
  if (!preferredName.empty())
    Name = preferredName;
  auto result = VarDecl::getDefaultObjCSetterSelector(ctx, Name);

  // Cache the result, so we don't perform string manipulation again.
  if (objcAttr && preferredName.empty())
    const_cast<ObjCAttr *>(objcAttr)->setName(result, /*implicit=*/true);

  return result;
}

SourceLoc AbstractStorageDecl::getOverrideLoc() const {
  if (auto *Override = getAttrs().getAttribute<OverrideAttr>())
    return Override->getLocation();
  return SourceLoc();
}

Type AbstractStorageDecl::getValueInterfaceType() const {
  if (auto var = dyn_cast<VarDecl>(this))
    return var->getInterfaceType()->getReferenceStorageReferent();
  return cast<SubscriptDecl>(this)->getElementInterfaceType();
}

VarDecl::VarDecl(DeclKind kind, bool isStatic, VarDecl::Introducer introducer,
                 SourceLoc nameLoc, Identifier name,
                 DeclContext *dc, StorageIsMutable_t supportsMutation)
  : AbstractStorageDecl(kind, isStatic, dc, name, nameLoc, supportsMutation)
{
  Bits.VarDecl.Introducer = unsigned(introducer);
  Bits.VarDecl.IsSelfParamCapture = false;
  Bits.VarDecl.IsDebuggerVar = false;
  Bits.VarDecl.IsLazyStorageProperty = false;
  Bits.VarDecl.IsPropertyWrapperBackingProperty = false;
  Bits.VarDecl.IsTopLevelGlobal = false;
}

Type VarDecl::getType() const {
  return getDeclContext()->mapTypeIntoContext(getInterfaceType());
}

/// Returns whether the var is settable in the specified context: this
/// is either because it is a stored var, because it has a custom setter, or
/// is a let member in an initializer.
bool VarDecl::isSettable(const DeclContext *UseDC,
                         const DeclRefExpr *base) const {
  // Only inout parameters are settable.
  if (auto *PD = dyn_cast<ParamDecl>(this))
    return PD->isInOut();

  // If this is a 'var' decl, then we're settable if we have storage or a
  // setter.
  if (!isLet())
    return supportsMutation();

  // Static 'let's are always immutable.
  if (isStatic()) {
    return false;
  }

  //
  // All the remaining logic handles the special cases where you can
  // assign a 'let'.
  //

  // Debugger expression 'let's are initialized through a side-channel.
  if (isDebuggerVar())
    return false;

  // 'let's are only ever settable from a specific DeclContext.
  if (UseDC == nullptr)
    return false;
  
  // 'let' properties in structs/classes are only ever settable in their
  // designated initializer(s).
  if (isInstanceMember()) {
    auto *CD = dyn_cast<ConstructorDecl>(UseDC);
    if (!CD) return false;
    
    auto *CDC = CD->getDeclContext();

    // 'let' properties are not valid inside protocols.
    if (CDC->getExtendedProtocolDecl())
      return false;

    // If this init is defined inside of the same type (or in an extension
    // thereof) as the let property, then it is mutable.
    if (CDC->getSelfNominalTypeDecl() !=
        getDeclContext()->getSelfNominalTypeDecl())
      return false;

    if (base && CD->getImplicitSelfDecl() != base->getDecl())
      return false;

    // If this is a convenience initializer (i.e. one that calls
    // self.init), then let properties are never mutable in it.  They are
    // only mutable in designated initializers.
    auto initKindAndExpr = CD->getDelegatingOrChainedInitKind();
    if (initKindAndExpr.initKind == BodyInitKind::Delegating)
      return false;

    return true;
  }

  // If the 'let' has a value bound to it but has no PBD, then it is
  // already initializedand not settable.
  if (getParentPatternBinding() == nullptr)
    return false;

  // If the 'let' has an explicitly written initializer with a pattern binding,
  // then it isn't settable.
  if (isParentInitialized())
    return false;

  // Normal lets (e.g. globals) are only mutable in the context of the
  // declaration.  To handle top-level code properly, we look through
  // the TopLevelCode decl on the use (if present) since the vardecl may be
  // one level up.
  if (getDeclContext() == UseDC)
    return true;

  if (isa<TopLevelCodeDecl>(UseDC) &&
      getDeclContext() == UseDC->getParent())
    return true;

  return false;
}

bool VarDecl::isLazilyInitializedGlobal() const {
  assert(!getDeclContext()->isLocalContext() &&
         "not a global variable!");
  assert(hasStorage() && "not a stored global variable!");

  // Imports from C are never lazily initialized.
  if (hasClangNode())
    return false;

  if (isDebuggerVar())
    return false;

  // Top-level global variables in the main source file and in the REPL are not
  // lazily initialized.
  return !isTopLevelGlobal();
}

SourceRange VarDecl::getSourceRange() const {
  if (auto Param = dyn_cast<ParamDecl>(this))
    return Param->getSourceRange();
  return getNameLoc();
}

SourceRange VarDecl::getTypeSourceRangeForDiagnostics() const {
  // For a parameter, map back to its parameter to get the TypeLoc.
  if (auto *PD = dyn_cast<ParamDecl>(this)) {
    if (auto typeRepr = PD->getTypeRepr())
      return typeRepr->getSourceRange();
  }
  
  Pattern *Pat = getParentPattern();
  if (!Pat || Pat->isImplicit())
    return SourceRange();

  if (auto *VP = dyn_cast<BindingPattern>(Pat))
    Pat = VP->getSubPattern();
  if (auto *TP = dyn_cast<TypedPattern>(Pat))
    if (auto typeRepr = TP->getTypeRepr())
      return typeRepr->getSourceRange();

  return SourceRange();
}

static Optional<std::pair<CaseStmt *, Pattern *>>
findParentPatternCaseStmtAndPattern(const VarDecl *inputVD) {
  auto getMatchingPattern = [&](CaseStmt *cs) -> Pattern * {
    // Check if inputVD is in our case body var decls if we have any. If we do,
    // treat its pattern as our first case label item pattern.
    for (auto *vd : cs->getCaseBodyVariablesOrEmptyArray()) {
      if (vd == inputVD) {
        return cs->getMutableCaseLabelItems().front().getPattern();
      }
    }

    // Then check the rest of our case label items.
    for (auto &item : cs->getMutableCaseLabelItems()) {
      if (item.getPattern()->containsVarDecl(inputVD)) {
        return item.getPattern();
      }
    }

    // Otherwise return false if we do not find anything.
    return nullptr;
  };

  // First find our canonical var decl. This is the VarDecl corresponding to the
  // first case label item of the first case block in the fallthrough chain that
  // our case block is within. Grab the case stmt associated with that var decl
  // and start traveling down the fallthrough chain looking for the case
  // statement that the input VD belongs to by using getMatchingPattern().
  auto *canonicalVD = inputVD->getCanonicalVarDecl();
  auto *caseStmt =
      dyn_cast_or_null<CaseStmt>(canonicalVD->getParentPatternStmt());
  if (!caseStmt)
    return None;

  if (auto *p = getMatchingPattern(caseStmt))
    return std::make_pair(caseStmt, p);

  while ((caseStmt = caseStmt->getFallthroughDest().getPtrOrNull())) {
    if (auto *p = getMatchingPattern(caseStmt))
      return std::make_pair(caseStmt, p);
  }

  return None;
}

VarDecl *VarDecl::getCanonicalVarDecl() const {
  // Any var decl without a parent var decl is canonical. This means that before
  // type checking, all var decls are canonical.
  auto *cur = const_cast<VarDecl *>(this);
  auto *vd = cur->getParentVarDecl();
  if (!vd)
    return cur;

#ifndef NDEBUG
  // Make sure that we don't get into an infinite loop.
  SmallPtrSet<VarDecl *, 8> visitedDecls;
  visitedDecls.insert(vd);
  visitedDecls.insert(cur);
#endif
  while (vd) {
    cur = vd;
    vd = vd->getParentVarDecl();
    assert((!vd || visitedDecls.insert(vd).second) && "Infinite loop ?!");
  }

  return cur;
}

Stmt *VarDecl::getRecursiveParentPatternStmt() const {
  // If our parent is already a pattern stmt, just return that.
  if (auto *stmt = getParentPatternStmt())
    return stmt;

  // Otherwise, see if we have a parent var decl. If we do not, then return
  // nullptr. Otherwise, return the case stmt that we found.
  auto result = findParentPatternCaseStmtAndPattern(this);
  if (!result.has_value())
    return nullptr;
  return result->first;
}

/// Return the Pattern involved in initializing this VarDecl.  Recall that the
/// Pattern may be involved in initializing more than just this one vardecl
/// though.  For example, if this is a VarDecl for "x", the pattern may be
/// "(x, y)" and the initializer on the PatternBindingDecl may be "(1,2)" or
/// "foo()".
///
/// If this has no parent pattern binding decl or statement associated, it
/// returns null.
///
Pattern *VarDecl::getParentPattern() const {
  // If this has a PatternBindingDecl parent, use its pattern.
  if (auto *PBD = getParentPatternBinding()) {
    const auto i = PBD->getPatternEntryIndexForVarDecl(this);
    return PBD->getPattern(i);
  }

  // If this is a statement parent, dig the pattern out of it.
  if (auto *stmt = getParentPatternStmt()) {
    if (auto *FES = dyn_cast<ForEachStmt>(stmt))
      return FES->getPattern();

    if (auto *cs = dyn_cast<CaseStmt>(stmt)) {
      // In a case statement, search for the pattern that contains it.  This is
      // a bit silly, because you can't have something like "case x, y:" anyway.
      for (auto items : cs->getCaseLabelItems()) {
        if (items.getPattern()->containsVarDecl(this))
          return items.getPattern();
      }
    }

    if (auto *LCS = dyn_cast<LabeledConditionalStmt>(stmt)) {
      for (auto &elt : LCS->getCond())
        if (auto pat = elt.getPatternOrNull())
          if (pat->containsVarDecl(this))
            return pat;
    }
  }

  // Otherwise, check if we have to walk our case stmt's var decl list to find
  // the pattern.
  if (auto caseStmtPatternPair = findParentPatternCaseStmtAndPattern(this)) {
    return caseStmtPatternPair->second;
  }

  // Otherwise, this is a case we do not know or understand. Return nullptr to
  // signal we do not have any information.
  return nullptr;
}

NamedPattern *VarDecl::getNamingPattern() const {
  return evaluateOrDefault(getASTContext().evaluator,
                           NamingPatternRequest{const_cast<VarDecl *>(this)},
                           nullptr);
}

void VarDecl::setNamingPattern(NamedPattern *Pat) {
  getASTContext().evaluator.cacheOutput(NamingPatternRequest{this},
                                        std::move(Pat));
}

TypeRepr *VarDecl::getTypeReprOrParentPatternTypeRepr() const {
  if (auto *Param = dyn_cast<ParamDecl>(this))
    return Param->getTypeRepr();

  auto *ParentPattern = getParentPattern();

  if (auto *TyPattern = dyn_cast_or_null<TypedPattern>(ParentPattern))
    return TyPattern->getTypeRepr();

  // Handle typed if/guard/while-let as a special case (e.g. `if let x: Int
  // = Optional.some(4)`), since the `TypedPattern` is not the top-level
  // pattern here - instead it is an implicit `OptionalSomePattern`
  if (auto *SomePattern =
          dyn_cast_or_null<OptionalSomePattern>(ParentPattern)) {
    if (auto *TyPattern =
            dyn_cast<TypedPattern>(SomePattern->getSubPattern())) {
      return TyPattern->getTypeRepr();
    }
  }

  return nullptr;
}

NullablePtr<VarDecl>
VarDecl::getCorrespondingFirstCaseLabelItemVarDecl() const {
  if (!hasName())
    return nullptr;

  auto *caseStmt = dyn_cast_or_null<CaseStmt>(getRecursiveParentPatternStmt());
  if (!caseStmt)
    return nullptr;

  auto *pattern = caseStmt->getCaseLabelItems().front().getPattern();
  SmallVector<VarDecl *, 8> vars;
  pattern->collectVariables(vars);
  for (auto *vd : vars) {
    if (vd->hasName() && vd->getName() == getName())
      return vd;
  }
  return nullptr;
}

bool VarDecl::isCaseBodyVariable() const {
  auto *caseStmt = dyn_cast_or_null<CaseStmt>(getRecursiveParentPatternStmt());
  if (!caseStmt)
    return false;
  return llvm::any_of(caseStmt->getCaseBodyVariablesOrEmptyArray(),
                      [&](VarDecl *vd) { return vd == this; });
}

NullablePtr<VarDecl> VarDecl::getCorrespondingCaseBodyVariable() const {
  // Only var decls associated with case statements can have child var decls.
  auto *caseStmt = dyn_cast_or_null<CaseStmt>(getRecursiveParentPatternStmt());
  if (!caseStmt)
    return nullptr;

  // If this var decl doesn't have a name, it can not have a corresponding case
  // body variable.
  if (!hasName())
    return nullptr;

  auto name = getName();

  // A var decl associated with a case stmt implies that the case stmt has body
  // var decls. So we can access the optional value here without worry.
  auto caseBodyVars = caseStmt->getCaseBodyVariables();
  auto result = llvm::find_if(caseBodyVars, [&](VarDecl *caseBodyVar) {
    return caseBodyVar->getName() == name;
  });
  return (result != caseBodyVars.end()) ? *result : nullptr;
}

bool VarDecl::isSelfParameter() const {
  if (isa<ParamDecl>(this)) {
    if (auto *AFD = dyn_cast<AbstractFunctionDecl>(getDeclContext()))
      return AFD->getImplicitSelfDecl(/*createIfNeeded=*/false) == this;
    if (auto *PBI = dyn_cast<PatternBindingInitializer>(getDeclContext()))
      return PBI->getImplicitSelfDecl() == this;
  }

  return false;
}

bool VarDecl::isActorSelf() const {
  if (!isSelfParameter() && !isSelfParamCapture())
    return false;

  auto *dc = getDeclContext();
  while (!dc->isTypeContext() && !dc->isModuleScopeContext())
    dc = dc->getParent();

  // Check if this `self` parameter belongs to an actor declaration or
  // extension.
  auto nominal = dc->getSelfNominalTypeDecl();
  return nominal && nominal->isActor();
}

/// Whether the given variable is the backing storage property for
/// a declared property that is either `lazy` or has an attached
/// property wrapper.
static bool isBackingStorageForDeclaredProperty(const VarDecl *var) {
  if (var->isLazyStorageProperty())
    return true;

  if (var->getOriginalWrappedProperty())
    return true;

  return false;
}

/// Whether the given variable is a declared property that has separate backing storage.
static bool isDeclaredPropertyWithBackingStorage(const VarDecl *var) {
  if (var->getAttrs().hasAttribute<LazyAttr>())
    return true;

  if (var->hasAttachedPropertyWrapper())
    return true;

  return false;
}

bool VarDecl::isMemberwiseInitialized(bool preferDeclaredProperties) const {
  // Only non-static properties in type context can be part of a memberwise
  // initializer.
  if (!getDeclContext()->isTypeContext() || isStatic())
    return false;

  // If this is a stored property, and not a backing property in a case where
  // we only want to see the declared properties, it can be memberwise
  // initialized.
  if (hasStorage() && preferDeclaredProperties &&
      isBackingStorageForDeclaredProperty(this))
    return false;

  // If this is a computed property, it's not memberwise initialized unless
  // the caller has asked for the declared properties and it is either a
  // `lazy` property or a property with an attached wrapper.
  if (!hasStorage() &&
      !(preferDeclaredProperties &&
        isDeclaredPropertyWithBackingStorage(this)))
    return false;

  // Initialized 'let' properties have storage, but don't get an argument
  // to the memberwise initializer since they already have an initial
  // value that cannot be overridden.
  if (isLet() && isParentInitialized())
    return false;

  // Properties with attached wrappers that have an access level < internal
  // but do have an initializer don't participate in the memberwise
  // initializer, because they would arbitrarily lower the access of the
  // memberwise initializer.
  auto origVar = this;
  if (auto origWrapped = getOriginalWrappedProperty())
    origVar = origWrapped;
  if (origVar->getFormalAccess() < AccessLevel::Internal &&
      origVar->hasAttachedPropertyWrapper() &&
      (origVar->isParentInitialized() ||
       (origVar->getParentPatternBinding() &&
        origVar->getParentPatternBinding()->isDefaultInitializable())))
    return false;

  return true;
}

bool VarDecl::isLet() const {
  // An awful hack that stabilizes the value of 'isLet' for ParamDecl instances.
  //
  // All of the callers in SIL are actually looking for the semantic
  // "is immutable" predicate (present on ParamDecl) and should be migrated to
  // a high-level request. Once this is done, all callers of the introducer and
  // specifier setters can be removed.
  if (auto *PD = dyn_cast<ParamDecl>(this)) {
    return PD->isImmutable();
  }
  return getIntroducer() == Introducer::Let;
}

bool VarDecl::isAsyncLet() const {
  return getAttrs().hasAttribute<AsyncAttr>();
}

bool VarDecl::isKnownToBeLocal() const {
  return getAttrs().hasAttribute<KnownToBeLocalAttr>();
}

bool VarDecl::isOrdinaryStoredProperty() const {
  // we assume if it hasAttachedPropertyWrapper, it has no storage.
  //
  // also, we don't expect someone to call this on a local property, so for
  // efficiency we don't check if it's not async-let. feel free to promote
  // the assert into a full-fledged part of the condition if needed.
  assert(!isAsyncLet());
  return hasStorage() && !hasObservers();
}

void ParamDecl::setSpecifier(Specifier specifier) {
  // FIXME: Revisit this; in particular shouldn't __owned parameters be
  // ::Let also?
  setIntroducer(specifier == ParamSpecifier::Default
                ? VarDecl::Introducer::Let
                : VarDecl::Introducer::Var);
  Bits.ParamDecl.Specifier = static_cast<unsigned>(specifier);
  Bits.ParamDecl.SpecifierComputed = true;
}

bool ParamDecl::isAnonClosureParam() const {
  auto name = getName();
  if (name.empty())
    return false;

  auto nameStr = name.str();
  if (nameStr.empty())
    return false;

  return nameStr[0] == '$';
}

bool ParamDecl::isVariadic() const {
  (void) getInterfaceType();

  return DefaultValueAndFlags.getInt().contains(Flags::IsVariadic);
}

ParamDecl::Specifier ParamDecl::getSpecifier() const {
  auto &ctx = getASTContext();

  auto mutableThis = const_cast<ParamDecl *>(this);
  return evaluateOrDefault(ctx.evaluator,
                           ParamSpecifierRequest{mutableThis},
                           ParamDecl::Specifier::Default);
}

StaticSpellingKind AbstractStorageDecl::getCorrectStaticSpelling() const {
  if (!isStatic())
    return StaticSpellingKind::None;
  if (auto *VD = dyn_cast<VarDecl>(this)) {
    if (auto *PBD = VD->getParentPatternBinding()) {
      if (PBD->getStaticSpelling() != StaticSpellingKind::None)
        return PBD->getStaticSpelling();
    }
  } else if (auto *SD = dyn_cast<SubscriptDecl>(this)) {
    return SD->getStaticSpelling();
  }

  return getCorrectStaticSpellingForDecl(this);
}

llvm::TinyPtrVector<CustomAttr *> VarDecl::getAttachedPropertyWrappers() const {
  auto mutableThis = const_cast<VarDecl *>(this);
  return evaluateOrDefault(getASTContext().evaluator,
                           AttachedPropertyWrappersRequest{mutableThis},
                           { });
}

/// Whether this property has any attached property wrappers.
bool VarDecl::hasAttachedPropertyWrapper() const {
  if (!getAttachedPropertyWrappers().empty())
    return true;

  if (hasImplicitPropertyWrapper())
    return true;

  return false;
}

bool VarDecl::hasImplicitPropertyWrapper() const {
  if (getAttrs().hasAttribute<CustomAttr>()) {
    if (!getAttachedPropertyWrappers().empty())
      return false;
  }

  if (isImplicit())
    return false;

  if (!isa<ParamDecl>(this))
    return false;

  if (!isa<AbstractClosureExpr>(getDeclContext()))
    return false;

  return getName().hasDollarPrefix();
}

bool VarDecl::hasExternalPropertyWrapper() const {
  if (!hasAttachedPropertyWrapper() || !isa<ParamDecl>(this))
    return false;

  // This decision needs to be made before closures are type checked (and
  // the wrapper types are potentially inferred) so closure parameters with
  // property wrappers are always "external". This is fine, because the
  // type checker will always inject a thunk with the wrapped or projected type
  // around the closure, so the wrapper will never affect the caller's
  // arguments directly anyway.
  if (isa<AbstractClosureExpr>(getDeclContext()))
    return true;

  // Wrappers with attribute arguments are always implementation-detail.
  if (getOutermostAttachedPropertyWrapper()->hasArgs())
    return false;

  auto wrapperInfo = getAttachedPropertyWrapperTypeInfo(0);
  return wrapperInfo.projectedValueVar && wrapperInfo.hasProjectedValueInit;
}

/// Whether all of the attached property wrappers have an init(wrappedValue:)
/// initializer.
bool VarDecl::allAttachedPropertyWrappersHaveWrappedValueInit() const {
  for (unsigned i : indices(getAttachedPropertyWrappers())) {
    if (!getAttachedPropertyWrapperTypeInfo(i).wrappedValueInit)
      return false;
  }
  
  return true;
}

PropertyWrapperTypeInfo
VarDecl::getAttachedPropertyWrapperTypeInfo(unsigned i) const {
  NominalTypeDecl *nominal;
  if (hasImplicitPropertyWrapper()) {
    assert(i == 0);
    nominal = getInterfaceType()->getAnyNominal();
  } else {
    auto attrs = getAttachedPropertyWrappers();
    if (i >= attrs.size())
      return PropertyWrapperTypeInfo();

    auto attr = attrs[i];
    auto dc = getDeclContext();
    ASTContext &ctx = getASTContext();
    if (auto found = evaluateOrDefault(
           ctx.evaluator, CustomAttrDeclRequest{attr, dc}, nullptr))
      nominal = found.dyn_cast<NominalTypeDecl *>();
    else
      nominal = nullptr;
  }

  if (!nominal)
    return PropertyWrapperTypeInfo();

  return nominal->getPropertyWrapperTypeInfo();
}

Type VarDecl::getAttachedPropertyWrapperType(unsigned index) const {
  auto &ctx = getASTContext();
  auto mutableThis = const_cast<VarDecl *>(this);
  return evaluateOrDefault(
      ctx.evaluator,
      AttachedPropertyWrapperTypeRequest{mutableThis, index},
      Type());
}

Type VarDecl::getPropertyWrapperBackingPropertyType() const {
  ASTContext &ctx = getASTContext();
  auto mutableThis = const_cast<VarDecl *>(this);
  return evaluateOrDefault(
      ctx.evaluator, PropertyWrapperBackingPropertyTypeRequest{mutableThis},
      Type());
}

PropertyWrapperAuxiliaryVariables
VarDecl::getPropertyWrapperAuxiliaryVariables() const {
  auto &ctx = getASTContext();
  auto mutableThis = const_cast<VarDecl *>(this);
  return evaluateOrDefault(
      ctx.evaluator,
      PropertyWrapperAuxiliaryVariablesRequest{mutableThis},
      PropertyWrapperAuxiliaryVariables());
}

PropertyWrapperInitializerInfo
VarDecl::getPropertyWrapperInitializerInfo() const {
  auto &ctx = getASTContext();
  auto mutableThis = const_cast<VarDecl *>(this);
  return evaluateOrDefault(
      ctx.evaluator,
      PropertyWrapperInitializerInfoRequest{mutableThis},
      PropertyWrapperInitializerInfo());
}

Optional<PropertyWrapperMutability>
VarDecl::getPropertyWrapperMutability() const {
  auto &ctx = getASTContext();
  auto mutableThis = const_cast<VarDecl *>(this);
  return evaluateOrDefault(
      ctx.evaluator,
      PropertyWrapperMutabilityRequest{mutableThis},
      None);
}

Optional<PropertyWrapperSynthesizedPropertyKind>
VarDecl::getPropertyWrapperSynthesizedPropertyKind() const {
  if (getOriginalWrappedProperty(
          PropertyWrapperSynthesizedPropertyKind::Backing))
    return PropertyWrapperSynthesizedPropertyKind::Backing;
  if (getOriginalWrappedProperty(
          PropertyWrapperSynthesizedPropertyKind::Projection))
    return PropertyWrapperSynthesizedPropertyKind::Projection;
  return None;
}

VarDecl *VarDecl::getPropertyWrapperBackingProperty() const {
  return getPropertyWrapperAuxiliaryVariables().backingVar;
}

VarDecl *VarDecl::getPropertyWrapperProjectionVar() const {
  return getPropertyWrapperAuxiliaryVariables().projectionVar;
}

VarDecl *VarDecl::getPropertyWrapperWrappedValueVar() const {
  return getPropertyWrapperAuxiliaryVariables().localWrappedValueVar;
}

bool VarDecl::hasStorageOrWrapsStorage() const {
  if (hasStorage())
    return true;
  
  if (getAttrs().hasAttribute<LazyAttr>())
    return true;
  
  auto *backing = getPropertyWrapperBackingProperty();
  if (backing && backing->hasStorage())
    return true;
  
  return false;
}

void VarDecl::visitAuxiliaryDecls(llvm::function_ref<void(VarDecl *)> visit) const {
  if (getDeclContext()->isTypeContext() ||
      (isImplicit() && !isa<ParamDecl>(this)))
    return;

  if (getAttrs().hasAttribute<LazyAttr>()) {
    if (auto *backingVar = getLazyStorageProperty())
      visit(backingVar);
  }

  if (getAttrs().hasAttribute<CustomAttr>() || hasImplicitPropertyWrapper()) {
    if (auto *backingVar = getPropertyWrapperBackingProperty())
      visit(backingVar);

    if (auto *projectionVar = getPropertyWrapperProjectionVar())
      visit(projectionVar);

    if (auto *wrappedValueVar = getPropertyWrapperWrappedValueVar())
      visit(wrappedValueVar);
  }
}

VarDecl *VarDecl::getLazyStorageProperty() const {
  auto &ctx = getASTContext();
  auto mutableThis = const_cast<VarDecl *>(this);
  return evaluateOrDefault(
      ctx.evaluator,
      LazyStoragePropertyRequest{mutableThis},
      {});
}

bool VarDecl::isPropertyMemberwiseInitializedWithWrappedType() const {
  auto customAttrs = getAttachedPropertyWrappers();
  if (customAttrs.empty())
    return false;

  auto *PBD = getParentPatternBinding();
  if (!PBD)
    return false;

  // If there was an initializer on the original property, initialize
  // via the initial value.
  if (PBD->getEqualLoc(0).isValid())
    return true;

  // If there was an initializer on the outermost wrapper, initialize
  // via the full wrapper.
  if (customAttrs[0]->hasArgs())
    return false;

  // Default initialization does not use a value.
  if (getAttachedPropertyWrapperTypeInfo(0).defaultInit)
    return false;

  // If all property wrappers have a wrappedValue initializer, the property
  // wrapper will be initialized that way.
  return allAttachedPropertyWrappersHaveWrappedValueInit();
}

Type VarDecl::getPropertyWrapperInitValueInterfaceType() const {
  auto initInfo = getPropertyWrapperInitializerInfo();
  if (!initInfo.getWrappedValuePlaceholder())
    return Type();

  Type valueInterfaceTy = initInfo.getWrappedValuePlaceholder()->getType();
  if (valueInterfaceTy->hasArchetype())
    valueInterfaceTy = valueInterfaceTy->mapTypeOutOfContext();

  return valueInterfaceTy;
}

Identifier VarDecl::getObjCPropertyName() const {
  if (auto attr = getAttrs().getAttribute<ObjCAttr>()) {
    if (auto name = attr->getName())
      return name->getSelectorPieces()[0];
  }

  return getName();
}

ObjCSelector VarDecl::getDefaultObjCGetterSelector(ASTContext &ctx,
                                                   Identifier propertyName) {
  return ObjCSelector(ctx, 0, propertyName);
}


ObjCSelector VarDecl::getDefaultObjCSetterSelector(ASTContext &ctx,
                                                   Identifier propertyName) {
  llvm::SmallString<16> scratch;
  scratch += "set";
  camel_case::appendSentenceCase(scratch, propertyName.str());

  return ObjCSelector(ctx, 1, ctx.getIdentifier(scratch));
}

/// If this is a simple 'let' constant, emit a note with a fixit indicating
/// that it can be rewritten to a 'var'.  This is used in situations where the
/// compiler detects obvious attempts to mutate a constant.
void VarDecl::emitLetToVarNoteIfSimple(DeclContext *UseDC) const {
  // If it isn't a 'let', don't touch it.
  if (!isLet()) return;

  // If this is the 'self' argument of a non-mutating method in a value type,
  // suggest adding 'mutating' to the method.
  if (isSelfParameter() && UseDC) {
    // If the problematic decl is 'self', then we might be trying to mutate
    // a property in a non-mutating method.
    auto FD = dyn_cast_or_null<FuncDecl>(UseDC->getInnermostMethodContext());

    if (FD && !FD->isMutating() && !FD->isImplicit() && FD->isInstanceMember()&&
        !FD->getDeclContext()->getDeclaredInterfaceType()
                 ->hasReferenceSemantics()) {
      // Do not suggest the fix-it in implicit getters
      if (auto AD = dyn_cast<AccessorDecl>(FD)) {
        if (AD->isImplicitGetter())
          return;
      }

      auto &d = getASTContext().Diags;
      auto diags = d.diagnose(FD->getFuncLoc(), diag::change_to_mutating,
                              isa<AccessorDecl>(FD));
      if (auto nonmutatingAttr =
              FD->getAttrs().getAttribute<NonMutatingAttr>()) {
        diags.fixItReplace(nonmutatingAttr->getLocation(), "mutating");
      } else {
        diags.fixItInsert(FD->getFuncLoc(), "mutating ");
      }
      return;
    }
  }

  // Besides self, don't suggest mutability for explicit function parameters.
  if (isa<ParamDecl>(this)) return;

  // Don't suggest any fixes for capture list elements.
  if (isCaptureList()) return;

  // If this is a normal variable definition, then we can change 'let' to 'var'.
  // We even are willing to suggest this for multi-variable binding, like
  //   "let (a,b) = "
  // since the user has to choose to apply this anyway.
  if (auto *PBD = getParentPatternBinding()) {
    // Don't touch generated or invalid code.
    if (PBD->getLoc().isInvalid() || PBD->isImplicit())
      return;

    auto &d = getASTContext().Diags;
    d.diagnose(PBD->getLoc(), diag::convert_let_to_var)
     .fixItReplace(PBD->getLoc(), "var");
    return;
  }
}

ParamDecl::ParamDecl(SourceLoc specifierLoc,
                     SourceLoc argumentNameLoc, Identifier argumentName,
                     SourceLoc parameterNameLoc, Identifier parameterName,
                     DeclContext *dc)
    : VarDecl(DeclKind::Param,
              /*IsStatic*/ false,
              VarDecl::Introducer::Let, parameterNameLoc, parameterName, dc,
              StorageIsNotMutable),
      ArgumentNameAndFlags(argumentName, None),
      ParameterNameLoc(parameterNameLoc),
      ArgumentNameLoc(argumentNameLoc), SpecifierLoc(specifierLoc) {
  Bits.ParamDecl.SpecifierComputed = false;
  Bits.ParamDecl.defaultArgumentKind =
    static_cast<unsigned>(DefaultArgumentKind::None);
}

ParamDecl *ParamDecl::cloneWithoutType(const ASTContext &Ctx, ParamDecl *PD) {
  auto *Clone = new (Ctx) ParamDecl(
      SourceLoc(), SourceLoc(), PD->getArgumentName(),
      SourceLoc(), PD->getParameterName(), PD->getDeclContext());
  Clone->DefaultValueAndFlags.setPointerAndInt(
      nullptr, PD->DefaultValueAndFlags.getInt());
  Clone->Bits.ParamDecl.defaultArgumentKind =
      PD->Bits.ParamDecl.defaultArgumentKind;

  Clone->setSpecifier(PD->getSpecifier());
  Clone->setImplicitlyUnwrappedOptional(PD->isImplicitlyUnwrappedOptional());
  if (PD->isImplicit()) {
    Clone->setImplicit();
  }
  return Clone;
}

ParamDecl *ParamDecl::clone(const ASTContext &Ctx, ParamDecl *PD) {
  auto *Clone = ParamDecl::cloneWithoutType(Ctx, PD);
  Clone->setInterfaceType(PD->getInterfaceType());
  return Clone;
}

ParamDecl *
ParamDecl::createImplicit(ASTContext &Context, SourceLoc specifierLoc,
                          SourceLoc argumentNameLoc, Identifier argumentName,
                          SourceLoc parameterNameLoc, Identifier parameterName,
                          Type interfaceType, DeclContext *Parent,
                          ParamSpecifier specifier) {
  auto decl =
      new (Context) ParamDecl(specifierLoc, argumentNameLoc, argumentName,
                              parameterNameLoc, parameterName, Parent);
  decl->setImplicit();
  // implicit ParamDecls must have a specifier set
  decl->setSpecifier(specifier);
  decl->setInterfaceType(interfaceType);
  return decl;
}

ParamDecl *ParamDecl::createImplicit(ASTContext &Context,
                                     Identifier argumentName,
                                     Identifier parameterName,
                                     Type interfaceType, DeclContext *Parent,
                                     ParamSpecifier specifier) {
  return ParamDecl::createImplicit(Context, SourceLoc(), SourceLoc(),
                                   argumentName, SourceLoc(), parameterName,
                                   interfaceType, Parent, specifier);
}

/// Retrieve the type of 'self' for the given context.
Type DeclContext::getSelfTypeInContext() const {
  assert(isTypeContext());

  // For a protocol or extension thereof, the type is 'Self'.
  if (getSelfProtocolDecl()) {
    auto selfType = getProtocolSelfType();
    if (!selfType)
      return ErrorType::get(getASTContext());
    return mapTypeIntoContext(selfType);
  }
  return getDeclaredTypeInContext();
}

TupleType *BuiltinTupleDecl::getTupleSelfType() const {
  if (TupleSelfType)
    return TupleSelfType;

  auto &ctx = getASTContext();

  // Get the generic parameter type 'Elements'.
  auto paramType = getGenericParams()->getParams()[0]
      ->getDeclaredInterfaceType();

  // Build the pack expansion type 'Elements...'.
  Type packExpansionType = PackExpansionType::get(paramType, paramType);

  // Build the one-element tuple type '(Elements...)'.
  SmallVector<TupleTypeElt, 1> elts;
  elts.push_back(packExpansionType);

  const_cast<BuiltinTupleDecl *>(this)->TupleSelfType =
      TupleType::get(elts, ctx);

  return TupleSelfType;
}

/// Retrieve the interface type of 'self' for the given context.
Type DeclContext::getSelfInterfaceType() const {
  assert(isTypeContext());

  if (auto *nominalDecl = getSelfNominalTypeDecl()) {
    if (auto *builtinTupleDecl = dyn_cast<BuiltinTupleDecl>(nominalDecl))
      return builtinTupleDecl->getTupleSelfType();

    // For a protocol or extension thereof, the type is 'Self'.
    if (isa<ProtocolDecl>(nominalDecl)) {
      auto selfType = getProtocolSelfType();
      if (!selfType)
        return ErrorType::get(getASTContext());
      return selfType;
    }
  }

  return getDeclaredInterfaceType();
}

/// Return the full source range of this parameter.
SourceRange ParamDecl::getSourceRange() const {
  SourceLoc APINameLoc = getArgumentNameLoc();
  SourceLoc nameLoc = getNameLoc();

  SourceLoc startLoc;
  if (APINameLoc.isValid())
    startLoc = APINameLoc;
  else if (nameLoc.isValid())
    startLoc = nameLoc;
  else if (auto *repr = getTypeRepr())
    startLoc = repr->getStartLoc();

  if (startLoc.isInvalid())
    return SourceRange();

  // It would be nice to extend the front of the range to show where inout is,
  // but we don't have that location info.  Extend the back of the range to the
  // location of the default argument, or the typeloc if they are valid.
  if (auto expr = getStructuralDefaultExpr()) {
    auto endLoc = expr->getEndLoc();
    if (endLoc.isValid())
      return SourceRange(startLoc, endLoc);
  }
  
  // If the typeloc has a valid location, use it to end the range.
  if (auto typeRepr = getTypeRepr()) {
    auto endLoc = typeRepr->getEndLoc();
    if (endLoc.isValid())
      return SourceRange(startLoc, endLoc);
  }

  // The name has a location we can use.
  if (nameLoc.isValid())
    return SourceRange(startLoc, nameLoc);

  return startLoc;
}

bool ParamDecl::isNonEphemeral() const {
  if (getAttrs().hasAttribute<NonEphemeralAttr>())
    return true;

  // Only enum element parameters are non-ephemeral without '@_nonEphemeral'.
  auto *parentDecl = getDeclContext()->getAsDecl();
  if (!parentDecl || !isa<EnumElementDecl>(parentDecl))
    return false;

  // Only pointer parameters can be non-ephemeral.
  auto ty = getInterfaceType();
  if (!ty->lookThroughSingleOptionalType()->getAnyPointerElementType())
    return false;

  return true;
}

void ParamDecl::setNonEphemeralIfPossible() {
  assert(hasInterfaceType() && "Must be pre-typechecked.");
  // Don't apply the attribute if this isn't a pointer param.
  auto type = getInterfaceType();
  if (!type->lookThroughSingleOptionalType()->getAnyPointerElementType())
    return;

  if (!getAttrs().hasAttribute<NonEphemeralAttr>()) {
    auto &ctx = getASTContext();
    getAttrs().add(new (ctx) NonEphemeralAttr(/*IsImplicit*/ true));
  }
}

Type ParamDecl::getVarargBaseTy(Type VarArgT) {
  TypeBase *T = VarArgT.getPointer();
  if (auto *AT = dyn_cast<VariadicSequenceType>(T))
    return AT->getBaseType();
  if (auto *BGT = dyn_cast<BoundGenericType>(T)) {
    // It's the stdlib Array<T>.
    return BGT->getGenericArgs()[0];
  }
  return T;
}

AnyFunctionType::Param ParamDecl::toFunctionParam(Type type) const {
  if (!type) {
    type = getInterfaceType();

    if (hasExternalPropertyWrapper()) {
      if (auto wrapper = getPropertyWrapperBackingPropertyType()) {
        type = wrapper;
      }
    }
  }

  if (isVariadic())
    type = ParamDecl::getVarargBaseTy(type);

  auto label = getArgumentName();
  auto internalLabel = getParameterName();
  auto flags = ParameterTypeFlags::fromParameterType(
      type, isVariadic(), isAutoClosure(), isNonEphemeral(),
      getValueOwnership(), isIsolated(), /*isNoDerivative*/ false,
      isCompileTimeConst());
  return AnyFunctionType::Param(type, label, flags, internalLabel);
}

Optional<Initializer *> ParamDecl::getCachedDefaultArgumentInitContext() const {
  if (auto *defaultInfo = DefaultValueAndFlags.getPointer())
    if (auto *init = defaultInfo->InitContextAndIsTypeChecked.getPointer())
      return init;

  return None;
}

Initializer *ParamDecl::getDefaultArgumentInitContext() const {
  // If this param doesn't need a context, don't bother kicking off a request.
  if (!hasDefaultExpr() && !getStoredProperty())
    return nullptr;

  auto &ctx = getASTContext();
  auto *mutableThis = const_cast<ParamDecl *>(this);
  return evaluateOrDefault(
      ctx.evaluator, DefaultArgumentInitContextRequest{mutableThis}, nullptr);
}

bool ParamDecl::hasDefaultExpr() const {
  switch (getDefaultArgumentKind()) {
  case DefaultArgumentKind::None:
  case DefaultArgumentKind::Inherited:
  case DefaultArgumentKind::StoredProperty:
    return false;
  case DefaultArgumentKind::Normal:
#define MAGIC_IDENTIFIER(NAME, STRING, SYNTAX_KIND) \
  case DefaultArgumentKind::NAME:
#include "swift/AST/MagicIdentifierKinds.def"
  case DefaultArgumentKind::NilLiteral:
  case DefaultArgumentKind::EmptyArray:
  case DefaultArgumentKind::EmptyDictionary:
    // Check if we have a structural default expr. This ensures we return false
    // for deserialized decls.
    return getStructuralDefaultExpr();
  }
  llvm_unreachable("Unhandled case in switch");
}

bool ParamDecl::hasCallerSideDefaultExpr() const {
  switch (getDefaultArgumentKind()) {
  case DefaultArgumentKind::None:
  case DefaultArgumentKind::Inherited:
  case DefaultArgumentKind::StoredProperty:
  case DefaultArgumentKind::Normal:
    return false;
#define MAGIC_IDENTIFIER(NAME, STRING, SYNTAX_KIND) \
  case DefaultArgumentKind::NAME:
#include "swift/AST/MagicIdentifierKinds.def"
  case DefaultArgumentKind::NilLiteral:
  case DefaultArgumentKind::EmptyArray:
  case DefaultArgumentKind::EmptyDictionary:
    return true;
  }
  llvm_unreachable("invalid default argument kind");
}

Expr *ParamDecl::getTypeCheckedDefaultExpr() const {
  // Don't kick off a request if we know there's no default expr. The only
  // exception is for inherited default args which we need to perform a couple
  // of semantic checks for.
  if (!hasDefaultExpr() &&
      getDefaultArgumentKind() != DefaultArgumentKind::Inherited) {
    return nullptr;
  }

  auto &ctx = getASTContext();
  if (Expr *E = evaluateOrDefault(
          ctx.evaluator,
          DefaultArgumentExprRequest{const_cast<ParamDecl *>(this)}, nullptr)) {
    return E;
  }
  return new (ctx) ErrorExpr(getSourceRange(), ErrorType::get(ctx));
}

Type ParamDecl::getTypeOfDefaultExpr() const {
  auto &ctx = getASTContext();

  // If this is a caller-side default, the type is determined based on
  // a particular call site.
  assert(!hasCallerSideDefaultExpr());

  if (Type type = evaluateOrDefault(
          ctx.evaluator,
          DefaultArgumentTypeRequest{const_cast<ParamDecl *>(this)}, nullptr)) {
    return type;
  }

  return Type();
}

void ParamDecl::setDefaultExpr(Expr *E, bool isTypeChecked) {
  if (!DefaultValueAndFlags.getPointer()) {
    if (!E) return;

    DefaultValueAndFlags.setPointer(
        getASTContext().Allocate<StoredDefaultArgument>());
  }

  auto *defaultInfo = DefaultValueAndFlags.getPointer();
  assert(defaultInfo->DefaultArg.isNull() ||
         defaultInfo->DefaultArg.is<Expr *>());

  if (!isTypeChecked) {
    assert(!defaultInfo->InitContextAndIsTypeChecked.getInt() &&
           "Can't overwrite type-checked default with un-type-checked default");
  }
  defaultInfo->DefaultArg = E;
  // `Inherited` default arguments do not have an expression,
  // so if the storage has been pre-allocated already we need
  // to be careful requesting type here.
  defaultInfo->ExprType = E ? E->getType() : Type();
  defaultInfo->InitContextAndIsTypeChecked.setInt(isTypeChecked);
}

void ParamDecl::setDefaultExprType(Type type) {
  if (!DefaultValueAndFlags.getPointer()) {
    // If there is no type, let's not allocate storage.
    if (!type)
      return;

    DefaultValueAndFlags.setPointer(
        getASTContext().Allocate<StoredDefaultArgument>());
  }

  auto *defaultInfo = DefaultValueAndFlags.getPointer();
  defaultInfo->ExprType = type;
}

void ParamDecl::setStoredProperty(VarDecl *var) {
  if (!DefaultValueAndFlags.getPointer()) {
    if (!var) return;

    DefaultValueAndFlags.setPointer(
      getASTContext().Allocate<StoredDefaultArgument>());
  }

  auto *defaultInfo = DefaultValueAndFlags.getPointer();
  assert(defaultInfo->DefaultArg.isNull() ||
         defaultInfo->DefaultArg.is<VarDecl *>());
  defaultInfo->DefaultArg = var;
}

Type ValueDecl::getResultBuilderType() const {
  auto &ctx = getASTContext();
  auto mutableThis = const_cast<ValueDecl *>(this);
  return evaluateOrDefault(ctx.evaluator,
                           ResultBuilderTypeRequest{mutableThis},
                           Type());
}

CustomAttr *ValueDecl::getAttachedResultBuilder() const {
  auto &ctx = getASTContext();
  auto mutableThis = const_cast<ValueDecl *>(this);
  return evaluateOrDefault(ctx.evaluator,
                           AttachedResultBuilderRequest{mutableThis},
                           nullptr);
}

void ParamDecl::setDefaultArgumentInitContext(Initializer *initContext) {
  auto oldContext = getCachedDefaultArgumentInitContext();
  assert((!oldContext || oldContext == initContext) &&
         "Cannot change init context after setting");

  auto *defaultInfo = DefaultValueAndFlags.getPointer();
  assert(defaultInfo);
  defaultInfo->InitContextAndIsTypeChecked.setPointer(initContext);
}

void ParamDecl::setDefaultArgumentCaptureInfo(CaptureInfo captures) {
  assert(DefaultValueAndFlags.getPointer());
  DefaultValueAndFlags.getPointer()->Captures = captures;
}

PropertyWrapperValuePlaceholderExpr *
swift::findWrappedValuePlaceholder(Expr *init) {
  class Walker : public ASTWalker {
  public:
    PropertyWrapperValuePlaceholderExpr *placeholder = nullptr;

    virtual PreWalkResult<Expr *> walkToExprPre(Expr *E) override {
      if (placeholder)
        return Action::SkipChildren(E);

      if (auto *value = dyn_cast<PropertyWrapperValuePlaceholderExpr>(E)) {
        placeholder = value;
        return Action::SkipChildren(value);
      }

      return Action::Continue(E);
    }
  } walker;
  init->walk(walker);

  return walker.placeholder;
}

/// Writes a tuple expression where each element is either `nil` or another such
/// tuple of nils.
/// This comes up when printing default arguments for memberwise initializers
/// that were created implicitly.
/// For example, this var:
/// ```
/// var x: (Int?, (Int?, Int?, ()))
/// ```
/// will produce `(nil, (nil, nil, ()))`
static void writeTupleOfNils(TupleType *type, llvm::raw_ostream &os) {
  os << '(';
  for (unsigned i = 0; i < type->getNumElements(); ++i) {
    auto &elt = type->getElement(i);
    if (elt.hasName()) {
      os << elt.getName().str() << ": ";
    }

    if (elt.getType()->getOptionalObjectType()) {
      os << "nil";
    } else {
      writeTupleOfNils(elt.getType()->castTo<TupleType>(), os);
    }
    if (i < type->getNumElements() - 1) {
      os << ", ";
    }
  }
  os << ')';
}

/// Determines if the given type is a potentially nested tuple of optional
/// types.
static bool isTupleOfOptionals(Type type) {
  auto tuple = type->getAs<TupleType>();
  if (!tuple) return false;
  for (auto elt : tuple->getElementTypes())
    if (!elt->getOptionalObjectType() && !isTupleOfOptionals(elt))
      return false;
  return true;
}

StringRef
ParamDecl::getDefaultValueStringRepresentation(
  SmallVectorImpl<char> &scratch) const {
  switch (getDefaultArgumentKind()) {
  case DefaultArgumentKind::None:
    llvm_unreachable("called on a ParamDecl with no default value");
  case DefaultArgumentKind::Normal: {
    assert(DefaultValueAndFlags.getPointer() &&
           "default value not provided yet");
    auto existing = DefaultValueAndFlags.getPointer()->StringRepresentation;
    if (!existing.empty())
      return existing;

    assert(hasDefaultExpr()
           && "Normal default argument with no default expression?!");
    return extractInlinableText(getASTContext().SourceMgr,
                                getStructuralDefaultExpr(), scratch);
  }
  case DefaultArgumentKind::StoredProperty: {
    assert(DefaultValueAndFlags.getPointer() &&
           "default value not provided yet");
    auto existing = DefaultValueAndFlags.getPointer()->StringRepresentation;
    if (!existing.empty())
      return existing;
    auto var = getStoredProperty();

    if (auto original = var->getOriginalWrappedProperty()) {
      auto wrapperAttrs = original->getAttachedPropertyWrappers();
      if (wrapperAttrs.size() > 0) {
        auto attr = wrapperAttrs.front();
        if (auto *args = attr->getArgs()) {
          SourceRange fullRange(attr->getTypeRepr()->getSourceRange().Start,
                                args->getEndLoc());
          auto charRange = Lexer::getCharSourceRangeFromSourceRange(
              getASTContext().SourceMgr, fullRange);
          return getASTContext().SourceMgr.extractText(charRange);
        }

        // If there is no initial wrapped value, we used the default initializer.
        Expr *wrappedValue = nullptr;
        if (auto *parentInit = original->getParentInitializer())
          if (auto *placeholder = findWrappedValuePlaceholder(parentInit))
            wrappedValue = placeholder->getOriginalWrappedValue();

        if (!wrappedValue) {
          if (auto type = original->getPropertyWrapperBackingPropertyType()) {
            if (auto nominal = type->getAnyNominal()) {
              scratch.clear();
              auto typeName = nominal->getName().str();
              scratch.append(typeName.begin(), typeName.end());
              scratch.push_back('(');
              scratch.push_back(')');
              return {scratch.data(), scratch.size()};
            }
          }

          return ".init()";
        }

        auto &sourceMgr = getASTContext().SourceMgr;
        return extractInlinableText(sourceMgr, wrappedValue, scratch);
      }
    }

    auto init = var->getParentInitializer();
    if (!init || !init->getSourceRange().isValid()) {
      // Special case: There are two possible times where we will synthesize a
      //               default initial value for a stored property: if the type
      //               is Optional, or if it's a (potentially nested) tuple of
      //               all Optional elements. If it's Optional, we'll set
      //               the DefaultArgumentKind to NilLiteral, but if we're still
      //               handling a StoredProperty, then we know it's a tuple.
      if (isTupleOfOptionals(getInterfaceType())) {
        llvm::raw_svector_ostream os(scratch);
        writeTupleOfNils(getInterfaceType()->castTo<TupleType>(), os);
        return os.str();
      }
      return "<<empty>>";
    }

    return extractInlinableText(getASTContext().SourceMgr,
                                init,
                                scratch);
  }
  case DefaultArgumentKind::Inherited: return "super";
#define MAGIC_IDENTIFIER(NAME, STRING, SYNTAX_KIND) \
  case DefaultArgumentKind::NAME: return STRING;
#include "swift/AST/MagicIdentifierKinds.def"
  case DefaultArgumentKind::NilLiteral: return "nil";
  case DefaultArgumentKind::EmptyArray: return "[]";
  case DefaultArgumentKind::EmptyDictionary: return "[:]";
  }
  llvm_unreachable("unhandled kind");
}

void
ParamDecl::setDefaultValueStringRepresentation(StringRef stringRepresentation) {
  assert(getDefaultArgumentKind() == DefaultArgumentKind::Normal ||
         getDefaultArgumentKind() == DefaultArgumentKind::StoredProperty);
  assert(!stringRepresentation.empty());

  if (!DefaultValueAndFlags.getPointer()) {
    DefaultValueAndFlags.setPointer(
        getASTContext().Allocate<StoredDefaultArgument>());
  }

  DefaultValueAndFlags.getPointer()->StringRepresentation =
      stringRepresentation;
}

void DefaultArgumentInitializer::changeFunction(
    DeclContext *parent, ParameterList *paramList) {
  if (parent->isLocalContext()) {
    setParent(parent);
  }

  auto param = paramList->get(getIndex());
  if (param->hasDefaultExpr() || param->getStoredProperty())
    param->setDefaultArgumentInitContext(this);
}

/// Determine whether the given Swift type is an integral type, i.e.,
/// a type that wraps a builtin integer.
static bool isIntegralType(Type type) {
  // Consider structs in the standard library module that wrap a builtin
  // integer type to be integral types.
  if (auto structTy = type->getAs<StructType>()) {
    auto structDecl = structTy->getDecl();
    const DeclContext *DC = structDecl->getDeclContext();
    if (!DC->isModuleScopeContext() || !DC->getParentModule()->isStdlibModule())
      return false;

    // Find the single ivar.
    VarDecl *singleVar = nullptr;
    for (auto member : structDecl->getStoredProperties()) {
      if (singleVar)
        return false;
      singleVar = member;
    }

    if (!singleVar)
      return false;

    // Check whether it has integer type.
    return singleVar->getInterfaceType()->is<BuiltinIntegerType>();
  }

  return false;
}

void SubscriptDecl::setIndices(ParameterList *p) {
  Indices = p;
  
  if (Indices)
    Indices->setDeclContextOfParamDecls(this);
}

Type SubscriptDecl::getElementInterfaceType() const {
  auto &ctx = getASTContext();
  auto mutableThis = const_cast<SubscriptDecl *>(this);
  if (auto type = evaluateOrDefault(ctx.evaluator,
                           ResultTypeRequest{mutableThis},
                           Type()))
    return type;
  return ErrorType::get(ctx);
}

ObjCSubscriptKind SubscriptDecl::getObjCSubscriptKind() const {
  // If the index type is an integral type, we have an indexed
  // subscript.
  if (auto funcTy = getInterfaceType()->getAs<AnyFunctionType>()) {
    auto params = funcTy->getParams();
    if (params.size() == 1)
      if (isIntegralType(params[0].getPlainType()))
        return ObjCSubscriptKind::Indexed;
  }

  // If the index type is an object type in Objective-C, we have a
  // keyed subscript.
  return ObjCSubscriptKind::Keyed;
}

void SubscriptDecl::setElementInterfaceType(Type type) {
  getASTContext().evaluator.cacheOutput(ResultTypeRequest{this},
                                        std::move(type));
}

SubscriptDecl *
SubscriptDecl::createDeserialized(ASTContext &Context, DeclName Name,
                                  StaticSpellingKind StaticSpelling,
                                  Type ElementTy, DeclContext *Parent,
                                  GenericParamList *GenericParams) {
  assert(ElementTy && "Deserialized element type must not be null");
  auto *const SD = new (Context)
      SubscriptDecl(Name, SourceLoc(), StaticSpelling, SourceLoc(), nullptr,
                    SourceLoc(), /*ElementTyR=*/nullptr, Parent, GenericParams);
  SD->setElementInterfaceType(ElementTy);
  return SD;
}

SubscriptDecl *SubscriptDecl::create(ASTContext &Context, DeclName Name,
                                     SourceLoc StaticLoc,
                                     StaticSpellingKind StaticSpelling,
                                     SourceLoc SubscriptLoc,
                                     ParameterList *Indices, SourceLoc ArrowLoc,
                                     TypeRepr *ElementTyR, DeclContext *Parent,
                                     GenericParamList *GenericParams) {
  assert(ElementTyR);
  auto *const SD = new (Context)
      SubscriptDecl(Name, StaticLoc, StaticSpelling, SubscriptLoc, Indices,
                    ArrowLoc, ElementTyR, Parent, GenericParams);
  return SD;
}

SubscriptDecl *SubscriptDecl::create(ASTContext &Context, DeclName Name,
                                     SourceLoc StaticLoc,
                                     StaticSpellingKind StaticSpelling,
                                     SourceLoc SubscriptLoc,
                                     ParameterList *Indices, SourceLoc ArrowLoc,
                                     Type ElementTy, DeclContext *Parent,
                                     GenericParamList *GenericParams) {
  auto *const SD = new (Context)
      SubscriptDecl(Name, StaticLoc, StaticSpelling, SubscriptLoc, Indices,
                    ArrowLoc, nullptr, Parent, GenericParams);
  SD->setElementInterfaceType(ElementTy);
  return SD;
}

SubscriptDecl *SubscriptDecl::createImported(ASTContext &Context, DeclName Name,
                                             SourceLoc SubscriptLoc,
                                             ParameterList *Indices,
                                             SourceLoc ArrowLoc, Type ElementTy,
                                             DeclContext *Parent,
                                             ClangNode ClangN) {
  assert(ClangN && ElementTy);
  auto *DeclPtr = allocateMemoryForDecl<SubscriptDecl>(
      Context, sizeof(SubscriptDecl), /*includeSpaceForClangNode=*/true);

  auto *const SD = ::new (DeclPtr)
      SubscriptDecl(Name, SourceLoc(), StaticSpellingKind::None, SubscriptLoc,
                    Indices, ArrowLoc, /*ElementTyR=*/nullptr, Parent,
                    /*GenericParams=*/nullptr);
  SD->setElementInterfaceType(ElementTy);
  SD->setClangNode(ClangN);
  return SD;
}

SourceRange SubscriptDecl::getSourceRange() const {
  return {getSubscriptLoc(), getEndLoc()};
}

SourceRange SubscriptDecl::getSignatureSourceRange() const {
  if (isImplicit())
    return SourceRange();
  if (auto Indices = getIndices()) {
    auto End = Indices->getEndLoc();
    if (End.isValid()) {
      return SourceRange(getSubscriptLoc(), End);
    }
  }
  return getSubscriptLoc();
}

DeclName AbstractFunctionDecl::getEffectiveFullName() const {
  if (getName())
    return getName();

  if (auto accessor = dyn_cast<AccessorDecl>(this)) {
    auto &ctx = getASTContext();
    auto storage = accessor->getStorage();
    auto subscript = dyn_cast<SubscriptDecl>(storage);
    switch (accessor->getAccessorKind()) {
    // These don't have any extra implicit parameters.
    case AccessorKind::Address:
    case AccessorKind::MutableAddress:
    case AccessorKind::Get:
    case AccessorKind::Read:
    case AccessorKind::Modify:
      return subscript ? subscript->getName()
                       : DeclName(ctx, storage->getBaseName(),
                                  ArrayRef<Identifier>());

    case AccessorKind::Set:
    case AccessorKind::DidSet:
    case AccessorKind::WillSet: {
      SmallVector<Identifier, 4> argNames;
      // The implicit value/buffer parameter.
      argNames.push_back(Identifier());
      // The subscript index parameters.
      if (subscript) {
        argNames.append(subscript->getName().getArgumentNames().begin(),
                        subscript->getName().getArgumentNames().end());
      }
      return DeclName(ctx, storage->getBaseName(), argNames);
    }
    }
    llvm_unreachable("bad accessor kind");
  }

  return DeclName();
}

ParameterList *swift::getParameterList(ValueDecl *source) {
  if (auto *AFD = dyn_cast<AbstractFunctionDecl>(source)) {
    return AFD->getParameters();
  } else if (auto *EED = dyn_cast<EnumElementDecl>(source)) {
    return EED->getParameterList();
  } else if (auto *SD = dyn_cast<SubscriptDecl>(source)) {
    return SD->getIndices();
  } else if (auto *MD = dyn_cast<MacroDecl>(source)) {
    return MD->parameterList;
  }

  return nullptr;
}

ParameterList *swift::getParameterList(DeclContext *source) {
  if (auto *D = source->getAsDecl()) {
    if (auto *VD = dyn_cast<ValueDecl>(D)) {
      return getParameterList(VD);
    }
  } else if (auto *CE = dyn_cast<AbstractClosureExpr>(source)) {
    return CE->getParameters();
  }

  return nullptr;
}

const ParamDecl *swift::getParameterAt(ConcreteDeclRef declRef,
                                       unsigned index) {
  auto *source = declRef.getDecl();
  if (auto *params = getParameterList(const_cast<ValueDecl *>(source))) {
    unsigned origIndex = params->getOrigParamIndex(declRef.getSubstitutions(),
                                                   index);
    return params->get(origIndex);
  }
  return nullptr;
}

const ParamDecl *swift::getParameterAt(const ValueDecl *source,
                                       unsigned index) {
  if (auto *params = getParameterList(const_cast<ValueDecl *>(source))) {
    return index < params->size() ? params->get(index) : nullptr;
  }
  return nullptr;
}

Type AbstractFunctionDecl::getMethodInterfaceType() const {
  assert(getDeclContext()->isTypeContext());
  auto Ty = getInterfaceType();
  if (Ty->is<ErrorType>())
    return Ty;
  return Ty->castTo<AnyFunctionType>()->getResult();
}

bool AbstractFunctionDecl::hasDynamicSelfResult() const {
  if (auto *funcDecl = dyn_cast<FuncDecl>(this))
    return funcDecl->getResultInterfaceType()->hasDynamicSelfType();
  return isa<ConstructorDecl>(this);
}

AbstractFunctionDecl *AbstractFunctionDecl::getAsyncAlternative() const {
  // Async functions can't have async alternatives
  if (hasAsync())
    return nullptr;

  const AvailableAttr *avAttr = nullptr;
  for (const auto *attr : getAttrs().getAttributes<AvailableAttr>()) {
    // If there's an attribute with an already-resolved rename decl, use it
    if (attr->RenameDecl) {
      avAttr = attr;
      break;
    }

    // Otherwise prefer the first availability attribute with no platform and
    // rename parameter, falling back to the first with a rename. Note that
    // `getAttrs` is in reverse source order, so the last attribute is the
    // first in source
    if (!attr->Rename.empty() &&
        (attr->Platform == PlatformKind::none || !avAttr) && !attr->isNoAsync()) {
      avAttr = attr;
    }
  }

  auto *renamedDecl = evaluateOrDefault(
      getASTContext().evaluator, RenamedDeclRequest{this, avAttr}, nullptr);
  auto *alternative = dyn_cast_or_null<AbstractFunctionDecl>(renamedDecl);
  if (!alternative || !alternative->hasAsync())
    return nullptr;
  return alternative;
}

static bool isPotentialCompletionHandler(const ParamDecl *param) {
  if (!param->getType())
    return false;

  const AnyFunctionType *paramType = param->getType()->getAs<AnyFunctionType>();
  return paramType && paramType->getResult()->isVoid() &&
         !paramType->isNoEscape() && !param->isAutoClosure();
}

Optional<unsigned> AbstractFunctionDecl::findPotentialCompletionHandlerParam(
    const AbstractFunctionDecl *asyncAlternative) const {
  const ParameterList *params = getParameters();
  if (params->size() == 0)
    return None;

  // If no async alternative given, just find the last parameter that matches
  // a completion handler signature
  if (!asyncAlternative) {
    for (int i = params->size() - 1; i >= 0; --i) {
      if (isPotentialCompletionHandler(params->get(i)))
        return i;
    }
    return None;
  }

  // If this is an imported function with an async convention then we already
  // have the index, grab it from there
  auto asyncConvention = asyncAlternative->getForeignAsyncConvention();
  if (asyncConvention) {
    auto errorConvention = asyncAlternative->getForeignErrorConvention();
    unsigned handlerIndex = asyncConvention->completionHandlerParamIndex();
    if (errorConvention &&
        !errorConvention->isErrorParameterReplacedWithVoid() &&
        handlerIndex >= errorConvention->getErrorParameterIndex()) {
      handlerIndex--;
    }
    return handlerIndex;
  }

  // Otherwise, match up the parameters of each function and return the single
  // missing parameter that must also match a completion handler signature.
  // Ignore any defaulted params in the alternative if their label is different
  // to the corresponding param in the original function.

  const ParameterList *asyncParams = asyncAlternative->getParameters();
  unsigned paramIndex = 0;
  unsigned asyncParamIndex = 0;
  Optional<unsigned> potentialParam;
  while (paramIndex < params->size() || asyncParamIndex < asyncParams->size()) {
    if (paramIndex >= params->size()) {
      // Have more async params than original params, if we haven't found a
      // completion handler then there isn't going to be any. If we have then
      // ensure the rest of the async params are defaulted
      if (!potentialParam ||
          !asyncParams->get(asyncParamIndex)->isDefaultArgument())
        return None;
      asyncParamIndex++;
      continue;
    }

    auto *param = params->get(paramIndex);
    bool paramMatches = false;
    if (asyncParamIndex < asyncParams->size()) {
      const ParamDecl *asyncParam = asyncParams->get(asyncParamIndex);

      // Skip if the labels are different and it's defaulted
      if (param->getArgumentName() != asyncParam->getArgumentName() &&
          asyncParam->isDefaultArgument()) {
        asyncParamIndex++;
        continue;
      }

      // Don't have types for some reason, just return no match
      if (!param->getType() || !asyncParam->getType())
        return None;

      paramMatches = param->getType()->matchesParameter(asyncParam->getType(),
                                                        TypeMatchOptions());
    }

    if (paramMatches) {
      paramIndex++;
      asyncParamIndex++;
      continue;
    }

    // Param doesn't match, either it's the first completion handler or these
    // functions don't match
    if (potentialParam || !isPotentialCompletionHandler(param))
      return None;

    // The next original param should match the current async, so don't
    // increment the async index
    potentialParam = paramIndex;
    paramIndex++;
  }
  return potentialParam;
}

bool AbstractFunctionDecl::argumentNameIsAPIByDefault() const {
  // Initializers have argument labels.
  if (isa<ConstructorDecl>(this))
    return true;

  if (auto func = dyn_cast<FuncDecl>(this)) {
    // Operators do not have argument labels.
    if (func->isOperator())
      return false;

    // Other functions have argument labels for all arguments
    return true;
  }

  assert(isa<DestructorDecl>(this));
  return false;
}

bool AbstractFunctionDecl::isSendable() const {
  return getAttrs().hasAttribute<SendableAttr>();
}

bool AbstractFunctionDecl::isBackDeployed() const {
  if (getAttrs().hasAttribute<BackDeployAttr>())
    return true;

  // Property and subscript accessors inherit the attribute.
  if (auto *AD = dyn_cast<AccessorDecl>(this)) {
    if (AD->getStorage()->getAttrs().hasAttribute<BackDeployAttr>())
      return true;
  }

  return false;
}

BraceStmt *AbstractFunctionDecl::getBody(bool canSynthesize) const {
  if ((getBodyKind() == BodyKind::Synthesize ||
       getBodyKind() == BodyKind::Unparsed) &&
      !canSynthesize)
    return nullptr;

  ASTContext &ctx = getASTContext();

  // Don't allow getBody() to trigger parsing of an unparsed body containing the
  // IDE inspection location.
  if (getBodyKind() == BodyKind::Unparsed &&
      ctx.SourceMgr.rangeContainsIDEInspectionTarget(getBodySourceRange())) {
    return nullptr;
  }

  auto mutableThis = const_cast<AbstractFunctionDecl *>(this);
  return evaluateOrDefault(ctx.evaluator,
                           ParseAbstractFunctionBodyRequest{mutableThis}, {})
      .getBody();
}

BraceStmt *AbstractFunctionDecl::getTypecheckedBody() const {
  auto &ctx = getASTContext();
  auto *mutableThis = const_cast<AbstractFunctionDecl *>(this);
  return evaluateOrDefault(
      ctx.evaluator, TypeCheckFunctionBodyRequest{mutableThis}, nullptr);
}

void AbstractFunctionDecl::setBody(BraceStmt *S, BodyKind NewBodyKind) {
  assert(getBodyKind() != BodyKind::Skipped &&
         "cannot set a body if it was skipped");

  Optional<Fingerprint> fp = None;
  if (getBodyKind() == BodyKind::TypeChecked ||
      getBodyKind() == BodyKind::Parsed) {
    fp = BodyAndFP.getFingerprint();
  }
  BodyAndFP = BodyAndFingerprint(S, fp);
  setBodyKind(NewBodyKind);

  // Need to recompute init body kind.
  if (NewBodyKind < BodyKind::TypeChecked) {
    if (auto *ctor = dyn_cast<ConstructorDecl>(this))
      ctor->clearCachedDelegatingOrChainedInitKind();
  }
}

void AbstractFunctionDecl::setBodyToBeReparsed(SourceRange bodyRange) {
  assert(bodyRange.isValid());
  assert(getBodyKind() == BodyKind::Unparsed ||
         getBodyKind() == BodyKind::Parsed ||
         getBodyKind() == BodyKind::TypeChecked);

  keepOriginalBodySourceRange();
  BodyRange = bodyRange;
  setBodyKind(BodyKind::Unparsed);

  // Remove local type decls from the source file.
  if (auto SF = getParentSourceFile()) {
    SF->LocalTypeDecls.remove_if([&](TypeDecl *TD) {
      auto dc = TD->getDeclContext();
      return dc == this || dc->isChildContextOf(this);
    });
  }
}

SourceRange AbstractFunctionDecl::getBodySourceRange() const {
  switch (getBodyKind()) {
  case BodyKind::None:
  case BodyKind::SILSynthesize:
  case BodyKind::Deserialized:
  case BodyKind::Synthesize:
    return SourceRange();

  case BodyKind::Parsed:
  case BodyKind::TypeChecked:
    if (auto body = getBody(/*canSynthesize=*/false))
      return body->getSourceRange();

    return SourceRange();

  case BodyKind::Skipped:
  case BodyKind::Unparsed:
    return BodyRange;
  }
  llvm_unreachable("bad BodyKind");
}

SourceRange AbstractFunctionDecl::getSignatureSourceRange() const {
  if (isImplicit())
    return SourceRange();

  auto paramList = getParameters();

  auto endLoc = paramList->getSourceRange().End;
  if (endLoc.isValid())
    return SourceRange(getNameLoc(), endLoc);

  return getNameLoc();
}

Optional<Fingerprint> AbstractFunctionDecl::getBodyFingerprint() const {
  ASTContext &ctx = getASTContext();
  auto mutableThis = const_cast<AbstractFunctionDecl *>(this);
  return evaluateOrDefault(ctx.evaluator,
                           ParseAbstractFunctionBodyRequest{mutableThis}, {})
      .getFingerprint();
}

Optional<Fingerprint>
AbstractFunctionDecl::getBodyFingerprintIncludingLocalTypeMembers() const {

  class HashCombiner : public ASTWalker {
    StableHasher &hasher;

  public:
    HashCombiner(StableHasher &hasher) : hasher(hasher) {}

    PreWalkAction walkToDeclPre(Decl *D) override {
      if (D->isImplicit())
        return Action::SkipChildren();

      if (auto *idc = dyn_cast<IterableDeclContext>(D)) {
        if (auto fp = idc->getBodyFingerprint())
          hasher.combine(*fp);

        // Since ASTWalker calls 'getMembers()' which might tries to synthesize
        // members etc., manually recurse into `getParsedMembers()`.
        for (auto *d : idc->getParsedMembers())
          const_cast<Decl *>(d)->walk(*this);

        return Action::SkipChildren();
      }

      if (auto *afd = dyn_cast<AbstractFunctionDecl>(D)) {
        if (auto fp = afd->getBodyFingerprint())
          hasher.combine(*fp);
      }

      return Action::Continue();
    }
  };

  StableHasher hasher = StableHasher::defaultHasher();
  HashCombiner combiner(hasher);
  const_cast<AbstractFunctionDecl *>(this)->walk(combiner);
  return Fingerprint(std::move(hasher));
}

ObjCSelector
AbstractFunctionDecl::getObjCSelector(DeclName preferredName,
                                      bool skipIsObjCResolution) const {
  // FIXME: Forces computation of the Objective-C selector.
  if (!skipIsObjCResolution)
    (void)isObjC();

  // If there is an @objc attribute with a name, use that name.
  auto *objc = getAttrs().getAttribute<ObjCAttr>();
  if (auto name = getNameFromObjcAttribute(objc, preferredName)) {
    return *name;
  }

  auto &ctx = getASTContext();

  StringRef baseNameStr;
  if (auto destructor = dyn_cast<DestructorDecl>(this)) {
    return destructor->getObjCSelector();
  } else if (auto func = dyn_cast<FuncDecl>(this)) {
    // Otherwise cast this to be able to access getName()
    baseNameStr = func->getBaseIdentifier().str();
  } else if (isa<ConstructorDecl>(this)) {
    baseNameStr = "init";
  } else {
    llvm_unreachable("Unknown subclass of AbstractFunctionDecl");
  }

  auto argNames = getName().getArgumentNames();

  // Use the preferred name if specified
  if (preferredName) {
    // Return invalid selector if argument count doesn't match.
    if (argNames.size() != preferredName.getArgumentNames().size()) {
      return ObjCSelector();
    }
    baseNameStr = preferredName.getBaseName().userFacingName();
    argNames = preferredName.getArgumentNames();
  }

  auto baseName = ctx.getIdentifier(baseNameStr);

  if (auto accessor = dyn_cast<AccessorDecl>(this)) {
    // For a getter or setter, go through the variable or subscript decl.
    auto asd = accessor->getStorage();
    if (accessor->isGetter())
      return asd->getObjCGetterSelector(baseName);
    if (accessor->isSetter())
      return asd->getObjCSetterSelector(baseName);
  }

  // If this is a zero-parameter initializer with a long selector
  // name, form that selector.
  auto ctor = dyn_cast<ConstructorDecl>(this);
  if (ctor && ctor->isObjCZeroParameterWithLongSelector()) {
    Identifier firstName = argNames[0];
    llvm::SmallString<16> scratch;
    scratch += "init";

    // If the first argument name doesn't start with a preposition, add "with".
    if (!isPreposition(camel_case::getFirstWord(firstName.str()))) {
      camel_case::appendSentenceCase(scratch, "With");
    }

    camel_case::appendSentenceCase(scratch, firstName.str());
    return ObjCSelector(ctx, 0, ctx.getIdentifier(scratch));
  }

  // The number of selector pieces we'll have.
  Optional<ForeignAsyncConvention> asyncConvention
    = getForeignAsyncConvention();
  Optional<ForeignErrorConvention> errorConvention
    = getForeignErrorConvention();
  unsigned numSelectorPieces
    = argNames.size() + (asyncConvention.has_value() ? 1 : 0)
    + (errorConvention.has_value() ? 1 : 0);

  // If we have no arguments, it's a nullary selector.
  if (numSelectorPieces == 0) {
    return ObjCSelector(ctx, 0, baseName);
  }

 // If it's a unary selector with no name for the first argument, we're done.
  if (numSelectorPieces == 1 && argNames.size() == 1 && argNames[0].empty()) {
    return ObjCSelector(ctx, 1, baseName);
  }

  /// Collect the selector pieces.
  SmallVector<Identifier, 4> selectorPieces;
  selectorPieces.reserve(numSelectorPieces);
  bool didStringManipulation = false;
  unsigned argIndex = 0;
  for (unsigned piece = 0; piece != numSelectorPieces; ++piece) {
    if (piece > 0) {
      // If we have an async convention that inserts a completion handler
      // parameter here, add "completionHandler".
      if (asyncConvention &&
          piece == asyncConvention->completionHandlerParamIndex()) {
        selectorPieces.push_back(ctx.getIdentifier("completionHandler"));
        continue;
      }

      // If we have an error convention that inserts an error parameter
      // here, add "error".
      if (errorConvention &&
          piece == errorConvention->getErrorParameterIndex()) {
        selectorPieces.push_back(ctx.Id_error);
        continue;
      }

      // Selector pieces beyond the first are simple.
      selectorPieces.push_back(argNames[argIndex++]);
      continue;
    }

    // For the first selector piece, attach either the first parameter,
    // "withCompletionHandler", or "AndReturnError" to the base name,
    // if appropriate.
    auto firstPiece = baseName;
    llvm::SmallString<32> scratch;
    scratch += firstPiece.str();
    if (asyncConvention &&
        piece == asyncConvention->completionHandlerParamIndex()) {
      // The completion handler is first; append "WithCompletionHandler".
      camel_case::appendSentenceCase(scratch, "WithCompletionHandler");

      firstPiece = ctx.getIdentifier(scratch);
      didStringManipulation = true;
    } else if (errorConvention &&
               piece == errorConvention->getErrorParameterIndex()) {
      // The error is first; append "AndReturnError".
      camel_case::appendSentenceCase(scratch, "AndReturnError");

      firstPiece = ctx.getIdentifier(scratch);
      didStringManipulation = true;
    } else if (!argNames[argIndex].empty()) {
      // If the first argument name doesn't start with a preposition, and the
      // method name doesn't end with a preposition, add "with".
      auto firstName = argNames[argIndex++];
      if (!isPreposition(camel_case::getFirstWord(firstName.str())) &&
          !isPreposition(camel_case::getLastWord(firstPiece.str()))) {
        camel_case::appendSentenceCase(scratch, "With");
      }

      camel_case::appendSentenceCase(scratch, firstName.str());
      firstPiece = ctx.getIdentifier(scratch);
      didStringManipulation = true;
    } else {
      ++argIndex;
    }

    selectorPieces.push_back(firstPiece);
  }
  assert(argIndex == argNames.size());

  // Form the result.
  auto result = ObjCSelector(ctx, selectorPieces.size(), selectorPieces);

  // If we did any string manipulation, cache the result. We don't want to
  // do that again.
  if (didStringManipulation && objc && !preferredName)
    const_cast<ObjCAttr *>(objc)->setName(result, /*implicit=*/true);

  return result;
}

bool AbstractFunctionDecl::isObjCInstanceMethod() const {
  return isInstanceMember() || isa<ConstructorDecl>(this);
}

bool AbstractFunctionDecl::needsNewVTableEntry() const {
  auto &ctx = getASTContext();
  return evaluateOrDefault(
      ctx.evaluator,
      NeedsNewVTableEntryRequest{const_cast<AbstractFunctionDecl *>(this)},
      false);
}

ParamDecl *AbstractFunctionDecl::getImplicitSelfDecl(bool createIfNeeded) {
  auto **selfDecl = getImplicitSelfDeclStorage();

  // If this is not a method, return nullptr.
  if (selfDecl == nullptr)
    return nullptr;

  // If we've already created a 'self' parameter, just return it.
  if (*selfDecl != nullptr)
    return *selfDecl;

  // If we're not allowed to create one, return nullptr.
  if (!createIfNeeded)
    return nullptr;

  // Create and save our 'self' parameter.
  auto &ctx = getASTContext();
  *selfDecl = new (ctx) ParamDecl(SourceLoc(), SourceLoc(), Identifier(),
                                  getLoc(), ctx.Id_self, this);
  (*selfDecl)->setImplicit();
  return *selfDecl;
}

void AbstractFunctionDecl::setParameters(ParameterList *BodyParams) {
#ifndef NDEBUG
  const auto Name = getName();
  if (!isa<DestructorDecl>(this))
    assert((!Name || !Name.isSimpleName()) && "Must have a compound name");
  assert(!Name || (Name.getArgumentNames().size() == BodyParams->size()));
#endif

  Params = BodyParams;
  BodyParams->setDeclContextOfParamDecls(this);
}

OpaqueTypeDecl::OpaqueTypeDecl(ValueDecl *NamingDecl,
                               GenericParamList *GenericParams, DeclContext *DC,
                               GenericSignature OpaqueInterfaceGenericSignature,
                               ArrayRef<TypeRepr *>
                                   OpaqueReturnTypeReprs)
    : GenericTypeDecl(DeclKind::OpaqueType, DC, Identifier(), SourceLoc(), {},
                      GenericParams),
      NamingDeclAndHasOpaqueReturnTypeRepr(
        NamingDecl, !OpaqueReturnTypeReprs.empty()),
      OpaqueInterfaceGenericSignature(OpaqueInterfaceGenericSignature) {
  // Always implicit.
  setImplicit();

  /// We either have no opaque return type representations ('some P'), or we
  /// have one for each opaque generic parameter.
  assert(OpaqueReturnTypeReprs.empty() ||
         OpaqueReturnTypeReprs.size() ==
            OpaqueInterfaceGenericSignature.getInnermostGenericParams().size());
  std::uninitialized_copy(
      OpaqueReturnTypeReprs.begin(), OpaqueReturnTypeReprs.end(),
      getTrailingObjects<TypeRepr *>());
}

OpaqueTypeDecl *OpaqueTypeDecl::get(
      ValueDecl *NamingDecl, GenericParamList *GenericParams,
      DeclContext *DC,
      GenericSignature OpaqueInterfaceGenericSignature,
      ArrayRef<TypeRepr *> OpaqueReturnTypeReprs) {
  ASTContext &ctx = DC->getASTContext();
  auto size = totalSizeToAlloc<TypeRepr *>(
      OpaqueReturnTypeReprs.size());
  auto mem = ctx.Allocate(size, alignof(OpaqueTypeDecl));
  return new (mem) OpaqueTypeDecl(
      NamingDecl, GenericParams, DC, OpaqueInterfaceGenericSignature,
      OpaqueReturnTypeReprs);
}

bool OpaqueTypeDecl::isOpaqueReturnTypeOfFunction(
                                       const AbstractFunctionDecl *func) const {
  // Either the function is declared with its own opaque return type...
  if (getNamingDecl() == func)
    return true;

  // ...or the function is a getter for a property or subscript with an
  // opaque return type.
  if (auto accessor = dyn_cast<AccessorDecl>(func)) {
    return accessor->isGetter() && getNamingDecl() == accessor->getStorage();
  }

  return false;
}

bool OpaqueTypeDecl::hasExplicitGenericParams() const {
  return getExplicitGenericParam(0) != nullptr;
}

GenericTypeParamDecl *OpaqueTypeDecl::getExplicitGenericParam(
    unsigned ordinal) const {
  if (ordinal >= getOpaqueGenericParams().size())
    return nullptr;

  auto genericParamType = getOpaqueGenericParams()[ordinal];
  return genericParamType->getDecl();
}

Optional<unsigned> OpaqueTypeDecl::getAnonymousOpaqueParamOrdinal(
    TypeRepr *repr) const {
  assert(NamingDeclAndHasOpaqueReturnTypeRepr.getInt() &&
         "can't do opaque param lookup without underlying interface repr");
  auto opaqueReprs = getOpaqueReturnTypeReprs();
  auto found = std::find(opaqueReprs.begin(), opaqueReprs.end(), repr);
  if (found != opaqueReprs.end())
    return found - opaqueReprs.begin();
  return None;
}

Identifier OpaqueTypeDecl::getOpaqueReturnTypeIdentifier() const {
  assert(getNamingDecl() && "not an opaque return type");
  if (!OpaqueReturnTypeIdentifier.empty())
    return OpaqueReturnTypeIdentifier;
  
  SmallString<64> mangleBuf;
  {
    llvm::raw_svector_ostream os(mangleBuf);
    Mangle::ASTMangler mangler;
    os << mangler.mangleOpaqueTypeDecl(this);
  }

  OpaqueReturnTypeIdentifier = getASTContext().getIdentifier(mangleBuf);
  return OpaqueReturnTypeIdentifier;
}

void OpaqueTypeDecl::setConditionallyAvailableSubstitutions(
    ArrayRef<ConditionallyAvailableSubstitutions *> substitutions) {
  assert(!ConditionallyAvailableTypes &&
         "resetting conditionally available substitutions?!");
  ConditionallyAvailableTypes = getASTContext().AllocateCopy(substitutions);
}

OpaqueTypeDecl::ConditionallyAvailableSubstitutions *
OpaqueTypeDecl::ConditionallyAvailableSubstitutions::get(
    ASTContext &ctx,
    ArrayRef<AvailabilityCondition> availabilityContext,
    SubstitutionMap substitutions) {
  auto size =
      totalSizeToAlloc<AvailabilityCondition>(availabilityContext.size());
  auto mem = ctx.Allocate(size, alignof(ConditionallyAvailableSubstitutions));
  return new (mem)
      ConditionallyAvailableSubstitutions(availabilityContext, substitutions);
}

bool AbstractFunctionDecl::hasInlinableBodyText() const {
  switch (getBodyKind()) {
  case BodyKind::Deserialized:
    return true;

  case BodyKind::Unparsed:
  case BodyKind::Parsed:
  case BodyKind::TypeChecked:
    if (auto body = getBody())
      return !body->isImplicit();
    return false;

  case BodyKind::None:
  case BodyKind::Synthesize:
  case BodyKind::Skipped:
  case BodyKind::SILSynthesize:
    return false;
  }
  llvm_unreachable("covered switch");
}

StringRef AbstractFunctionDecl::getInlinableBodyText(
  SmallVectorImpl<char> &scratch) const {
  assert(hasInlinableBodyText() &&
         "can't get string representation of function with no text");

  if (getBodyKind() == BodyKind::Deserialized)
    return BodyStringRepresentation;

  auto body = getBody();
  return extractInlinableText(getASTContext().SourceMgr, body, scratch);
}

/// A uniqued list of derivative function configurations.
struct AbstractFunctionDecl::DerivativeFunctionConfigurationList
    : public ASTAllocated<DerivativeFunctionConfigurationList>,
      public llvm::SetVector<AutoDiffConfig> {};

void AbstractFunctionDecl::prepareDerivativeFunctionConfigurations() {
  if (DerivativeFunctionConfigs)
    return;
  auto &ctx = getASTContext();
  DerivativeFunctionConfigs = new (ctx) DerivativeFunctionConfigurationList();
  // Register an `ASTContext` cleanup calling the list destructor.
  ctx.addCleanup([this]() {
    this->DerivativeFunctionConfigs->~DerivativeFunctionConfigurationList();
  });
}

ArrayRef<AutoDiffConfig>
AbstractFunctionDecl::getDerivativeFunctionConfigurations() {
  prepareDerivativeFunctionConfigurations();

  // Resolve derivative function configurations from `@differentiable`
  // attributes by type-checking them.
  for (auto *diffAttr : getAttrs().getAttributes<DifferentiableAttr>())
    (void)diffAttr->getParameterIndices();
  // For accessors: resolve derivative function configurations from storage
  // `@differentiable` attributes by type-checking them.
  if (auto *accessor = dyn_cast<AccessorDecl>(this)) {
    auto *storage = accessor->getStorage();
    for (auto *diffAttr : storage->getAttrs().getAttributes<DifferentiableAttr>())
      (void)diffAttr->getParameterIndices();
  }

  // Load derivative configurations from imported modules.
  auto &ctx = getASTContext();
  if (ctx.getCurrentGeneration() > DerivativeFunctionConfigGeneration) {
    unsigned previousGeneration = DerivativeFunctionConfigGeneration;
    DerivativeFunctionConfigGeneration = ctx.getCurrentGeneration();
    ctx.loadDerivativeFunctionConfigurations(this, previousGeneration,
                                             *DerivativeFunctionConfigs);
  }

  return DerivativeFunctionConfigs->getArrayRef();
}

void AbstractFunctionDecl::addDerivativeFunctionConfiguration(
    const AutoDiffConfig &config) {
  prepareDerivativeFunctionConfigurations();
  DerivativeFunctionConfigs->insert(config);
}

void FuncDecl::setResultInterfaceType(Type type) {
  getASTContext().evaluator.cacheOutput(ResultTypeRequest{this},
                                        std::move(type));
}

FuncDecl *FuncDecl::createImpl(ASTContext &Context,
                               SourceLoc StaticLoc,
                               StaticSpellingKind StaticSpelling,
                               SourceLoc FuncLoc,
                               DeclName Name, SourceLoc NameLoc,
                               bool Async, SourceLoc AsyncLoc,
                               bool Throws, SourceLoc ThrowsLoc,
                               GenericParamList *GenericParams,
                               DeclContext *Parent,
                               ClangNode ClangN) {
  bool HasImplicitSelfDecl = Parent->isTypeContext();
  size_t Size = sizeof(FuncDecl) + (HasImplicitSelfDecl
                                    ? sizeof(ParamDecl *)
                                    : 0);
  void *DeclPtr = allocateMemoryForDecl<FuncDecl>(Context, Size,
                                                  !ClangN.isNull());
  auto D = ::new (DeclPtr)
      FuncDecl(DeclKind::Func, StaticLoc, StaticSpelling, FuncLoc,
               Name, NameLoc, Async, AsyncLoc, Throws, ThrowsLoc,
               HasImplicitSelfDecl, GenericParams, Parent);
  if (ClangN)
    D->setClangNode(ClangN);
  if (HasImplicitSelfDecl)
    *D->getImplicitSelfDeclStorage() = nullptr;

  return D;
}

FuncDecl *FuncDecl::createDeserialized(ASTContext &Context,
                                       StaticSpellingKind StaticSpelling,
                                       DeclName Name, bool Async, bool Throws,
                                       GenericParamList *GenericParams,
                                       Type FnRetType, DeclContext *Parent) {
  assert(FnRetType && "Deserialized result type must not be null");
  auto *const FD =
      FuncDecl::createImpl(Context, SourceLoc(), StaticSpelling, SourceLoc(),
                           Name, SourceLoc(), Async, SourceLoc(), Throws,
                           SourceLoc(), GenericParams, Parent, ClangNode());
  FD->setResultInterfaceType(FnRetType);
  return FD;
}

FuncDecl *FuncDecl::create(ASTContext &Context, SourceLoc StaticLoc,
                           StaticSpellingKind StaticSpelling, SourceLoc FuncLoc,
                           DeclName Name, SourceLoc NameLoc, bool Async,
                           SourceLoc AsyncLoc, bool Throws, SourceLoc ThrowsLoc,
                           GenericParamList *GenericParams,
                           ParameterList *BodyParams, TypeRepr *ResultTyR,
                           DeclContext *Parent) {
  auto *const FD = FuncDecl::createImpl(
      Context, StaticLoc, StaticSpelling, FuncLoc, Name, NameLoc, Async,
      AsyncLoc, Throws, ThrowsLoc, GenericParams, Parent, ClangNode());
  FD->setParameters(BodyParams);
  FD->FnRetType = TypeLoc(ResultTyR);
  return FD;
}

FuncDecl *FuncDecl::createImplicit(ASTContext &Context,
                                   StaticSpellingKind StaticSpelling,
                                   DeclName Name, SourceLoc NameLoc, bool Async,
                                   bool Throws, GenericParamList *GenericParams,
                                   ParameterList *BodyParams, Type FnRetType,
                                   DeclContext *Parent) {
  assert(FnRetType);
  auto *const FD = FuncDecl::createImpl(
      Context, SourceLoc(), StaticSpelling, SourceLoc(), Name, NameLoc, Async,
      SourceLoc(), Throws, SourceLoc(), GenericParams, Parent, ClangNode());
  FD->setImplicit();
  FD->setParameters(BodyParams);
  FD->setResultInterfaceType(FnRetType);
  return FD;
}

FuncDecl *FuncDecl::createImported(ASTContext &Context, SourceLoc FuncLoc,
                                   DeclName Name, SourceLoc NameLoc, bool Async,
                                   bool Throws, ParameterList *BodyParams,
                                   Type FnRetType,
                                   GenericParamList *GenericParams,
                                   DeclContext *Parent, ClangNode ClangN) {
  assert(ClangN);
  auto *const FD = FuncDecl::createImpl(
      Context, SourceLoc(), StaticSpellingKind::None, FuncLoc, Name, NameLoc,
      Async, SourceLoc(), Throws, SourceLoc(), GenericParams, Parent, ClangN);
  FD->setParameters(BodyParams);
  FD->setResultInterfaceType(FnRetType);
  return FD;
}

OperatorDecl *FuncDecl::getOperatorDecl() const {
  // Fast-path: Most functions are not operators.
  if (!isOperator()) {
    return nullptr;
  }
  return evaluateOrDefault(getASTContext().evaluator,
                           FunctionOperatorRequest{
                             const_cast<FuncDecl *>(this)
                           },
                           nullptr);
}

bool FuncDecl::isStatic() const {
  ASTContext &ctx = getASTContext();
  return evaluateOrDefault(ctx.evaluator,
    IsStaticRequest{const_cast<FuncDecl *>(this)},
    false);
}

AccessorDecl *AccessorDecl::createImpl(
    ASTContext &ctx, SourceLoc declLoc, SourceLoc accessorKeywordLoc,
    AccessorKind accessorKind, AbstractStorageDecl *storage,
    SourceLoc staticLoc, StaticSpellingKind staticSpelling, bool async,
    SourceLoc asyncLoc, bool throws, SourceLoc throwsLoc, DeclContext *parent,
    ClangNode clangNode) {
  bool hasImplicitSelfDecl = parent->isTypeContext();
  size_t size = sizeof(AccessorDecl) + (hasImplicitSelfDecl
                                        ? sizeof(ParamDecl *)
                                        : 0);
  void *buffer = allocateMemoryForDecl<AccessorDecl>(ctx, size,
                                                     !clangNode.isNull());
  auto D = ::new (buffer)
      AccessorDecl(declLoc, accessorKeywordLoc, accessorKind, storage,
                   staticLoc, staticSpelling, async, asyncLoc, throws,
                   throwsLoc, hasImplicitSelfDecl, parent);
  if (clangNode)
    D->setClangNode(clangNode);
  if (hasImplicitSelfDecl)
    *D->getImplicitSelfDeclStorage() = nullptr;

  return D;
}

AccessorDecl *AccessorDecl::createDeserialized(
    ASTContext &ctx, AccessorKind accessorKind, AbstractStorageDecl *storage,
    StaticSpellingKind staticSpelling, bool async, bool throws, Type fnRetType,
    DeclContext *parent) {
  assert(fnRetType && "Deserialized result type must not be null");
  auto *const D = AccessorDecl::createImpl(
      ctx, SourceLoc(), SourceLoc(), accessorKind, storage, SourceLoc(),
      staticSpelling, async, SourceLoc(), throws, SourceLoc(), parent,
      ClangNode());
  D->setResultInterfaceType(fnRetType);
  return D;
}

AccessorDecl *
AccessorDecl::create(ASTContext &ctx, SourceLoc declLoc,
                     SourceLoc accessorKeywordLoc, AccessorKind accessorKind,
                     AbstractStorageDecl *storage, SourceLoc staticLoc,
                     StaticSpellingKind staticSpelling, bool async,
                     SourceLoc asyncLoc, bool throws, SourceLoc throwsLoc,
                     ParameterList *bodyParams, Type fnRetType,
                     DeclContext *parent, ClangNode clangNode) {
  auto *D = AccessorDecl::createImpl(
      ctx, declLoc, accessorKeywordLoc, accessorKind, storage, staticLoc,
      staticSpelling, async, asyncLoc, throws, throwsLoc, parent, clangNode);
  D->setParameters(bodyParams);
  D->setResultInterfaceType(fnRetType);
  return D;
}

bool AccessorDecl::isAssumedNonMutating() const {
  switch (getAccessorKind()) {
  case AccessorKind::Get:
  case AccessorKind::Address:
  case AccessorKind::Read:
    return true;

  case AccessorKind::Set:
  case AccessorKind::WillSet:
  case AccessorKind::DidSet:
  case AccessorKind::MutableAddress:
  case AccessorKind::Modify:
    return false;
  }
  llvm_unreachable("bad accessor kind");
}

bool AccessorDecl::isExplicitNonMutating() const {
  return !isMutating() &&
    !isAssumedNonMutating() &&
    isInstanceMember() &&
    !getDeclContext()->getDeclaredInterfaceType()->hasReferenceSemantics();
}

bool AccessorDecl::isSimpleDidSet() const {
  auto mutableThis = const_cast<AccessorDecl *>(this);
  return evaluateOrDefault(getASTContext().evaluator,
                           SimpleDidSetRequest{mutableThis}, false);
}

void AccessorDecl::printUserFacingName(raw_ostream &out) const {
  switch (getAccessorKind()) {
  case AccessorKind::Get:
    out << "getter:";
    break;
  case AccessorKind::Set:
    out << "setter:";
    break;
  default:
    out << getName();
    return;
  }

  out << getStorage()->getName() << "(";
  if (this->isSetter()) {
    for (const auto *param : *getParameters()) {
      out << param->getName() << ":";
    }
  }
  out << ")";
}

StaticSpellingKind FuncDecl::getCorrectStaticSpelling() const {
  assert(getDeclContext()->isTypeContext());
  if (!isStatic())
    return StaticSpellingKind::None;
  if (getStaticSpelling() != StaticSpellingKind::None)
    return getStaticSpelling();

  return getCorrectStaticSpellingForDecl(this);
}

Type FuncDecl::getResultInterfaceType() const {
  auto &ctx = getASTContext();
  auto mutableThis = const_cast<FuncDecl *>(this);
  if (auto type = evaluateOrDefault(ctx.evaluator,
                           ResultTypeRequest{mutableThis},
                           Type()))
    return type;
  return ErrorType::get(ctx);
}

bool FuncDecl::isUnaryOperator() const {
  if (!isOperator())
    return false;
  
  auto *params = getParameters();
  return params->size() == 1 && !params->get(0)->isVariadic();
}

bool FuncDecl::isBinaryOperator() const {
  if (!isOperator())
    return false;
  
  auto *params = getParameters();
  return params->size() == 2 &&
    !params->get(0)->isVariadic() &&
    !params->get(1)->isVariadic();
}

SelfAccessKind FuncDecl::getSelfAccessKind() const {
  auto &ctx = getASTContext();
  return evaluateOrDefault(ctx.evaluator,
                           SelfAccessKindRequest{const_cast<FuncDecl *>(this)},
                           SelfAccessKind::NonMutating);
}

bool FuncDecl::isCallAsFunctionMethod() const {
  return getBaseIdentifier() == getASTContext().Id_callAsFunction &&
         isInstanceMember();
}

bool FuncDecl::isMainTypeMainMethod() const {
  return (getBaseIdentifier() == getASTContext().Id_main) &&
         !isInstanceMember() && getResultInterfaceType()->isVoid() &&
         getParameters()->size() == 0;
}

ConstructorDecl::ConstructorDecl(DeclName Name, SourceLoc ConstructorLoc,
                                 bool Failable, SourceLoc FailabilityLoc,
                                 bool Async, SourceLoc AsyncLoc,
                                 bool Throws, SourceLoc ThrowsLoc,
                                 ParameterList *BodyParams,
                                 GenericParamList *GenericParams,
                                 DeclContext *Parent)
  : AbstractFunctionDecl(DeclKind::Constructor, Parent, Name, ConstructorLoc,
                         Async, AsyncLoc, Throws, ThrowsLoc,
                         /*HasImplicitSelfDecl=*/true,
                         GenericParams),
    FailabilityLoc(FailabilityLoc),
    SelfDecl(nullptr)
{
  if (BodyParams)
    setParameters(BodyParams);
  
  Bits.ConstructorDecl.HasStubImplementation = 0;
  Bits.ConstructorDecl.Failable = Failable;

  assert(Name.getBaseName() == DeclBaseName::createConstructor());
}

ConstructorDecl *ConstructorDecl::createImported(
    ASTContext &ctx, ClangNode clangNode, DeclName name,
    SourceLoc constructorLoc, bool failable, SourceLoc failabilityLoc,
    bool async, SourceLoc asyncLoc,
    bool throws, SourceLoc throwsLoc, ParameterList *bodyParams,
    GenericParamList *genericParams, DeclContext *parent) {
  void *declPtr = allocateMemoryForDecl<ConstructorDecl>(
      ctx, sizeof(ConstructorDecl), true);
  auto ctor = ::new (declPtr)
      ConstructorDecl(name, constructorLoc,
                      failable, failabilityLoc, 
                      async, asyncLoc,
                      throws, throwsLoc, 
                      bodyParams, genericParams, parent);
  ctor->setClangNode(clangNode);
  return ctor;
}

bool ConstructorDecl::isObjCZeroParameterWithLongSelector() const {
  // The initializer must have a single, non-empty argument name.
  if (getName().getArgumentNames().size() != 1 ||
      getName().getArgumentNames()[0].empty())
    return false;

  auto *params = getParameters();
  if (params->size() != 1)
    return false;

  return params->get(0)->getInterfaceType()->isVoid();
}

DestructorDecl::DestructorDecl(SourceLoc DestructorLoc, DeclContext *Parent)
  : AbstractFunctionDecl(DeclKind::Destructor, Parent,
                         DeclBaseName::createDestructor(), DestructorLoc,
                         /*Async=*/false, /*AsyncLoc=*/SourceLoc(),
                         /*Throws=*/false, /*ThrowsLoc=*/SourceLoc(),
                         /*HasImplicitSelfDecl=*/true,
                         /*GenericParams=*/nullptr),
    SelfDecl(nullptr) {
  setParameters(ParameterList::createEmpty(Parent->getASTContext()));
}

ObjCSelector DestructorDecl::getObjCSelector() const {
  // Deinitializers are always called "dealloc".
  auto &ctx = getASTContext();
  return ObjCSelector(ctx, 0, ctx.Id_dealloc);
}

SourceRange FuncDecl::getSourceRange() const {
  SourceLoc StartLoc = getStartLoc();

  if (StartLoc.isInvalid())
    return SourceRange();

  if (getBodyKind() == BodyKind::Unparsed ||
      getBodyKind() == BodyKind::Skipped)
    return { StartLoc, BodyRange.End };

  SourceLoc RBraceLoc = getOriginalBodySourceRange().End;
  if (RBraceLoc.isValid()) {
    return { StartLoc, RBraceLoc };
  }

  if (isa<AccessorDecl>(this))
    return StartLoc;

  if (getBodyKind() == BodyKind::Synthesize)
    return SourceRange();

  auto TrailingWhereClauseSourceRange = getGenericTrailingWhereClauseSourceRange();
  if (TrailingWhereClauseSourceRange.isValid())
    return { StartLoc, TrailingWhereClauseSourceRange.End };

  const auto ResultTyEndLoc = getResultTypeSourceRange().End;
  if (ResultTyEndLoc.isValid())
    return { StartLoc, ResultTyEndLoc };

  if (hasThrows())
    return { StartLoc, getThrowsLoc() };

  if (hasAsync())
    return { StartLoc, getAsyncLoc() };

  auto LastParamListEndLoc = getParameters()->getSourceRange().End;
  if (LastParamListEndLoc.isValid())
    return { StartLoc, LastParamListEndLoc };
  return StartLoc;
}

EnumElementDecl::EnumElementDecl(SourceLoc IdentifierLoc, DeclName Name,
                                 ParameterList *Params,
                                 SourceLoc EqualsLoc,
                                 LiteralExpr *RawValueExpr,
                                 DeclContext *DC)
  : DeclContext(DeclContextKind::EnumElementDecl, DC),
    ValueDecl(DeclKind::EnumElement, DC, Name, IdentifierLoc),
    EqualsLoc(EqualsLoc),
    RawValueExpr(RawValueExpr) {
  setParameterList(Params);
}

SourceRange EnumElementDecl::getSourceRange() const {
  if (RawValueExpr && !RawValueExpr->isImplicit())
    return {getStartLoc(), RawValueExpr->getEndLoc()};
  if (auto *PL = getParameterList())
    return {getStartLoc(), PL->getSourceRange().End};
  return {getStartLoc(), getNameLoc()};
}

Type EnumElementDecl::getArgumentInterfaceType() const {
  if (!hasAssociatedValues())
    return nullptr;

  auto interfaceType = getInterfaceType();
  if (interfaceType->is<ErrorType>()) {
    return interfaceType;
  }

  auto funcTy = interfaceType->castTo<AnyFunctionType>();
  funcTy = funcTy->getResult()->castTo<FunctionType>();

  // The payload type of an enum is an imploded tuple of the internal arguments
  // of the case constructor. As such, compose a tuple type with the parameter
  // flags dropped.
  return AnyFunctionType::composeTuple(getASTContext(), funcTy->getParams(),
                                       ParameterFlagHandling::IgnoreNonEmpty);
}

void EnumElementDecl::setParameterList(ParameterList *params) {
  Params = params;

  if (params)
    params->setDeclContextOfParamDecls(this);
}

EnumCaseDecl *EnumElementDecl::getParentCase() const {
  for (EnumCaseDecl *EC : getParentEnum()->getAllCases()) {
    ArrayRef<EnumElementDecl *> CaseElements = EC->getElements();
    if (std::find(CaseElements.begin(), CaseElements.end(), this) !=
        CaseElements.end()) {
      return EC;
    }
  }

  llvm_unreachable("enum element not in case of parent enum");
}
      
LiteralExpr *EnumElementDecl::getRawValueExpr() const {
  // The return value of this request is irrelevant - it exists as
  // a cache-warmer.
  (void)evaluateOrDefault(
      getASTContext().evaluator,
      EnumRawValuesRequest{getParentEnum(), TypeResolutionStage::Interface},
      {});
  return RawValueExpr;
}

LiteralExpr *EnumElementDecl::getStructuralRawValueExpr() const {
  // The return value of this request is irrelevant - it exists as
  // a cache-warmer.
  (void)evaluateOrDefault(
      getASTContext().evaluator,
      EnumRawValuesRequest{getParentEnum(), TypeResolutionStage::Structural},
      {});
  return RawValueExpr;
}

void EnumElementDecl::setRawValueExpr(LiteralExpr *e) {
  assert((!RawValueExpr || e == RawValueExpr || e->getType()) &&
         "Illegal mutation of raw value expr");
  RawValueExpr = e;
}

SourceRange ConstructorDecl::getSourceRange() const {
  if (isImplicit())
    return getConstructorLoc();

  SourceLoc End = getOriginalBodySourceRange().End;
  if (End.isInvalid())
    End = getGenericTrailingWhereClauseSourceRange().End;
  if (End.isInvalid())
    End = getThrowsLoc();
  if (End.isInvalid())
    End = getSignatureSourceRange().End;

  return { getConstructorLoc(), End };
}

Type ConstructorDecl::getResultInterfaceType() const {
  Type resultTy;

  auto *dc = getDeclContext();
  if (!dc->isTypeContext())
    resultTy = ErrorType::get(getASTContext());
  else
    resultTy = dc->getSelfInterfaceType();

  // Adjust result type for failability.
  if (isFailable())
    return OptionalType::get(resultTy);

  return resultTy;
}

Type ConstructorDecl::getInitializerInterfaceType() {
  if (InitializerInterfaceType)
    return InitializerInterfaceType;

  // Lazily calculate initializer type.
  auto allocatorTy = getInterfaceType();
  if (!allocatorTy->is<AnyFunctionType>()) {
    InitializerInterfaceType = ErrorType::get(getASTContext());
    return InitializerInterfaceType;
  }

  auto funcTy = allocatorTy->castTo<AnyFunctionType>()->getResult();
  assert(funcTy->is<FunctionType>());

  // Constructors have an initializer type that takes an instance
  // instead of a metatype.
  auto initSelfParam = computeSelfParam(this, /*isInitializingCtor=*/true);

  // FIXME: Verify ExtInfo state is correct, not working by accident.
  Type initFuncTy;
  if (auto sig = getGenericSignature()) {
    GenericFunctionType::ExtInfo info;
    initFuncTy = GenericFunctionType::get(sig, {initSelfParam}, funcTy, info);
  } else {
    FunctionType::ExtInfo info;
    initFuncTy = FunctionType::get({initSelfParam}, funcTy, info);
  }
  InitializerInterfaceType = initFuncTy;

  return InitializerInterfaceType;
}

CtorInitializerKind ConstructorDecl::getInitKind() const {
  const auto *ED =
      dyn_cast_or_null<ExtensionDecl>(getDeclContext()->getAsDecl());
  if (ED && !ED->hasBeenBound()) {
    // When the declaration context is an extension and this is called when the
    // extended nominal hasn't be bound yet, e.g. dumping pre-typechecked AST,
    // there is not enough information about extended nominal to use for
    // computing init kind on InitKindRequest as bindExtensions is done at
    // typechecking, so in that case just look to parsed attribute in init
    // declaration.
    return getAttrs().hasAttribute<ConvenienceAttr>()
               ? CtorInitializerKind::Convenience
               : CtorInitializerKind::Designated;
  }

  return evaluateOrDefault(getASTContext().evaluator,
    InitKindRequest{const_cast<ConstructorDecl *>(this)},
    CtorInitializerKind::Designated);
}

BodyInitKindAndExpr
ConstructorDecl::getDelegatingOrChainedInitKind() const {
  return evaluateOrDefault(getASTContext().evaluator,
    BodyInitKindRequest{const_cast<ConstructorDecl *>(this)},
    BodyInitKindAndExpr());
  assert(hasBody() && "Constructor does not have a definition");
}

void ConstructorDecl::clearCachedDelegatingOrChainedInitKind() {
  getASTContext().evaluator.clearCachedOutput(
    BodyInitKindRequest{const_cast<ConstructorDecl *>(this)});
}

SourceRange DestructorDecl::getSourceRange() const {
  SourceLoc End = getOriginalBodySourceRange().End;
  if (End.isInvalid()) {
    End = getDestructorLoc();
  }

  return { getDestructorLoc(), End };
}

StringRef swift::getAssociativitySpelling(Associativity value) {
  switch (value) {
  case Associativity::None: return "none";
  case Associativity::Left: return "left";
  case Associativity::Right: return "right";
  }
  llvm_unreachable("Unhandled Associativity in switch.");
}

PrecedenceGroupDecl *
PrecedenceGroupDecl::create(DeclContext *dc,
                            SourceLoc precedenceGroupLoc,
                            SourceLoc nameLoc,
                            Identifier name,
                            SourceLoc lbraceLoc,
                            SourceLoc associativityKeywordLoc,
                            SourceLoc associativityValueLoc,
                            Associativity associativity,
                            SourceLoc assignmentKeywordLoc,
                            SourceLoc assignmentValueLoc,
                            bool isAssignment,
                            SourceLoc higherThanLoc,
                            ArrayRef<Relation> higherThan,
                            SourceLoc lowerThanLoc,
                            ArrayRef<Relation> lowerThan,
                            SourceLoc rbraceLoc) {
  void *memory = dc->getASTContext().Allocate(sizeof(PrecedenceGroupDecl) +
                    (higherThan.size() + lowerThan.size()) * sizeof(Relation),
                                              alignof(PrecedenceGroupDecl));
  return new (memory) PrecedenceGroupDecl(dc, precedenceGroupLoc, nameLoc, name,
                                          lbraceLoc, associativityKeywordLoc,
                                          associativityValueLoc, associativity,
                                          assignmentKeywordLoc,
                                          assignmentValueLoc, isAssignment,
                                          higherThanLoc, higherThan,
                                          lowerThanLoc, lowerThan, rbraceLoc);
}

PrecedenceGroupDecl::PrecedenceGroupDecl(DeclContext *dc,
                                         SourceLoc precedenceGroupLoc,
                                         SourceLoc nameLoc,
                                         Identifier name,
                                         SourceLoc lbraceLoc,
                                         SourceLoc associativityKeywordLoc,
                                         SourceLoc associativityValueLoc,
                                         Associativity associativity,
                                         SourceLoc assignmentKeywordLoc,
                                         SourceLoc assignmentValueLoc,
                                         bool isAssignment,
                                         SourceLoc higherThanLoc,
                                         ArrayRef<Relation> higherThan,
                                         SourceLoc lowerThanLoc,
                                         ArrayRef<Relation> lowerThan,
                                         SourceLoc rbraceLoc)
  : Decl(DeclKind::PrecedenceGroup, dc),
    PrecedenceGroupLoc(precedenceGroupLoc), NameLoc(nameLoc),
    LBraceLoc(lbraceLoc), RBraceLoc(rbraceLoc),
    AssociativityKeywordLoc(associativityKeywordLoc),
    AssociativityValueLoc(associativityValueLoc),
    AssignmentKeywordLoc(assignmentKeywordLoc),
    AssignmentValueLoc(assignmentValueLoc),
    HigherThanLoc(higherThanLoc), LowerThanLoc(lowerThanLoc), Name(name),
    NumHigherThan(higherThan.size()), NumLowerThan(lowerThan.size()) {
  Bits.PrecedenceGroupDecl.Associativity = unsigned(associativity);
  Bits.PrecedenceGroupDecl.IsAssignment = isAssignment;
  memcpy(getHigherThanBuffer(), higherThan.data(),
         higherThan.size() * sizeof(Relation));
  memcpy(getLowerThanBuffer(), lowerThan.data(),
         lowerThan.size() * sizeof(Relation));
}

PrecedenceGroupDecl *InfixOperatorDecl::getPrecedenceGroup() const {
  return evaluateOrDefault(
      getASTContext().evaluator,
      OperatorPrecedenceGroupRequest{const_cast<InfixOperatorDecl *>(this)},
      nullptr);
}

bool FuncDecl::isDeferBody() const {
  return getBaseIdentifier() == getASTContext().getIdentifier("$defer");
}

bool FuncDecl::isPotentialIBActionTarget() const {
  return isInstanceMember() &&
    getDeclContext()->getSelfClassDecl() &&
    !isa<AccessorDecl>(this);
}

void FuncDecl::setHasTopLevelLocalContextCaptures(bool hasCaptures) {
  assert(!hasCaptures || isa<SourceFile>(getDeclContext()));
  
  Bits.FuncDecl.HasTopLevelLocalContextCaptures = hasCaptures;
}

Type TypeBase::getSwiftNewtypeUnderlyingType() {
  auto structDecl = getStructOrBoundGenericStruct();
  if (!structDecl)
    return {};

  // Make sure the clang node has swift_newtype attribute
  auto clangNode = structDecl->getClangDecl();
  if (!clangNode || !clangNode->hasAttr<clang::SwiftNewTypeAttr>())
    return {};

  // Underlying type is the type of rawValue
  for (auto member : structDecl->getMembers())
    if (auto varDecl = dyn_cast<VarDecl>(member))
      if (varDecl->getName() == getASTContext().Id_rawValue)
        return varDecl->getType();

  return {};
}

const VarDecl *ClassDecl::getUnownedExecutorProperty() const {
  auto &ctx = getASTContext();

  auto hasUnownedSerialExecutorType = [&](VarDecl *property) {
    if (auto type = property->getInterfaceType())
      if (auto td = type->getAnyNominal())
        if (td == ctx.getUnownedSerialExecutorDecl())
          return true;
    return false;
  };

  VarDecl *candidate = nullptr;
  for (auto member: getMembers()) {
    // Instance properties called unownedExecutor.
    if (auto property = dyn_cast<VarDecl>(member)) {
      if (property->getName() == ctx.Id_unownedExecutor &&
          !property->isStatic()) {
        if (!candidate) {
          candidate = property;
          continue;
        }

        bool oldHasRightType = hasUnownedSerialExecutorType(candidate);
        if (oldHasRightType == hasUnownedSerialExecutorType(property)) {
          // just ignore the new property, we should diagnose this eventually
        } else if (!oldHasRightType) {
          candidate = property;
        }
      }
    }
  }

  return candidate;
}

bool ClassDecl::isRootDefaultActor() const {
  return isRootDefaultActor(getModuleContext(), ResilienceExpansion::Maximal);
}

bool ClassDecl::isRootDefaultActor(ModuleDecl *M,
                                   ResilienceExpansion expansion) const {
  if (!isDefaultActor(M, expansion)) return false;
  auto superclass = getSuperclassDecl();
  return (!superclass || superclass->isNSObject());
}

bool ClassDecl::isNativeNSObjectSubclass() const {
  // @objc actors implicitly inherit from NSObject.
  if (isActor()) {
    if (getAttrs().hasAttribute<ObjCAttr>()) {
      return true;
    }
    ClassDecl *superclass = getSuperclassDecl();
    return superclass && superclass->isNSObject();
  }

  // For now, non-actor classes cannot use the native NSObject subclass.
  // Eventually we should roll this out to more classes that directly
  // inherit NSObject, but we have to do it with ABI compatibility.
  return false;
}

bool ClassDecl::isNSObject() const {
  if (!getName().is("NSObject")) return false;
  ASTContext &ctx = getASTContext();
  return (getModuleContext()->getName() == ctx.Id_Foundation ||
          getModuleContext()->getName() == ctx.Id_ObjectiveC ||
          getModuleContext()->getName().is("SwiftFoundation"));
}

Type ClassDecl::getSuperclass() const {
  ASTContext &ctx = getASTContext();
  return evaluateOrDefault(ctx.evaluator,
    SuperclassTypeRequest{const_cast<ClassDecl *>(this),
                          TypeResolutionStage::Interface},
    Type());
}

ClassDecl *ClassDecl::getSuperclassDecl() const {
  ASTContext &ctx = getASTContext();
  return evaluateOrDefault(ctx.evaluator,
    SuperclassDeclRequest{const_cast<ClassDecl *>(this)}, nullptr);
}

void ClassDecl::setSuperclass(Type superclass) {
  assert((!superclass || !superclass->hasArchetype())
         && "superclass must be interface type");
  LazySemanticInfo.SuperclassType.setPointerAndInt(superclass, true);
  LazySemanticInfo.SuperclassDecl.setPointerAndInt(
    superclass ? superclass->getClassOrBoundGenericClass() : nullptr,
    true);
}

bool VarDecl::isSelfParamCaptureIsolated() const {
  assert(isSelfParamCapture());

  // Find the "self" parameter that we captured and determine whether
  // it is potentially isolated.
  for (auto dc = getDeclContext(); dc; dc = dc->getParent()) {
    if (auto func = dyn_cast<AbstractFunctionDecl>(dc)) {
      if (auto selfDecl = func->getImplicitSelfDecl()) {
        return selfDecl->isIsolated();
      }

      if (auto capture = func->getCaptureInfo().getIsolatedParamCapture())
        return capture->isSelfParameter() || capture->isSelfParamCapture();
    }

    if (auto closure = dyn_cast<AbstractClosureExpr>(dc)) {
      switch (auto isolation = closure->getActorIsolation()) {
      case ClosureActorIsolation::Independent:
      case ClosureActorIsolation::GlobalActor:
        return false;

      case ClosureActorIsolation::ActorInstance:
        auto isolatedVar = isolation.getActorInstance();
        return isolatedVar->isSelfParameter() ||
            isolatedVar-isSelfParamCapture();
      }
    }

    if (dc->isModuleScopeContext() || dc->isTypeContext())
      break;
  }

  return false;
}

ActorIsolation swift::getActorIsolation(ValueDecl *value) {
  auto &ctx = value->getASTContext();
  return evaluateOrDefault(
      ctx.evaluator, ActorIsolationRequest{value},
      ActorIsolation::forUnspecified());
}

ActorIsolation swift::getActorIsolationOfContext(
    DeclContext *dc,
    llvm::function_ref<ClosureActorIsolation(AbstractClosureExpr *)>
        getClosureActorIsolation) {
  auto dcToUse = dc;
  // Defer bodies share actor isolation of their enclosing context.
  if (auto FD = dyn_cast<FuncDecl>(dcToUse)) {
    if (FD->isDeferBody()) {
      dcToUse = FD->getDeclContext();
    }
  }
  if (auto *vd = dyn_cast_or_null<ValueDecl>(dcToUse->getAsDecl()))
    return getActorIsolation(vd);

  if (auto *var = dcToUse->getNonLocalVarDecl())
    return getActorIsolation(var);

  if (auto *closure = dyn_cast<AbstractClosureExpr>(dcToUse)) {
    return getClosureActorIsolation(closure).getActorIsolation();
  }

  if (auto *tld = dyn_cast<TopLevelCodeDecl>(dcToUse)) {
    if (dcToUse->isAsyncContext() ||
        dcToUse->getASTContext().LangOpts.StrictConcurrencyLevel >=
            StrictConcurrency::Complete) {
      if (Type mainActor = dcToUse->getASTContext().getMainActorType())
        return ActorIsolation::forGlobalActor(
            mainActor,
            /*unsafe=*/!dcToUse->getASTContext().isSwiftVersionAtLeast(6));
    }
  }

  return ActorIsolation::forUnspecified();
}

bool swift::isSameActorIsolated(ValueDecl *value, DeclContext *dc) {
    auto valueIsolation = getActorIsolation(value);
    auto dcIsolation = getActorIsolationOfContext(dc);
    return valueIsolation.isActorIsolated() && dcIsolation.isActorIsolated() &&
           valueIsolation.getActor() == dcIsolation.getActor();
}

ClangNode Decl::getClangNodeImpl() const {
  assert(Bits.Decl.FromClang);
  void * const *ptr = nullptr;
  switch (getKind()) {
#define DECL(Id, Parent) \
  case DeclKind::Id: \
    ptr = reinterpret_cast<void * const*>(static_cast<const Id##Decl*>(this)); \
    break;
#include "swift/AST/DeclNodes.def"
  }
  return ClangNode::getFromOpaqueValue(*(ptr - 1));
}

void Decl::setClangNode(ClangNode Node) {
  Bits.Decl.FromClang = true;
  // The extra/preface memory is allocated by the importer.
  void **ptr = nullptr;
  switch (getKind()) {
#define DECL(Id, Parent) \
  case DeclKind::Id: \
    ptr = reinterpret_cast<void **>(static_cast<Id##Decl*>(this)); \
    break;
#include "swift/AST/DeclNodes.def"
  }
  *(ptr - 1) = Node.getOpaqueValue();
}

// See swift/Basic/Statistic.h for declaration: this enables tracing Decls, is
// defined here to avoid too much layering violation / circular linkage
// dependency.

struct DeclTraceFormatter : public UnifiedStatsReporter::TraceFormatter {
  void traceName(const void *Entity, raw_ostream &OS) const override {
    if (!Entity)
      return;
    const Decl *D = static_cast<const Decl *>(Entity);
    if (auto const *VD = dyn_cast<const ValueDecl>(D)) {
      VD->getName().print(OS, false);
    } else {
      OS << "<"
         << Decl::getDescriptiveKindName(D->getDescriptiveKind())
         << ">";
    }
  }
  void traceLoc(const void *Entity, SourceManager *SM,
                clang::SourceManager *CSM, raw_ostream &OS) const override {
    if (!Entity)
      return;
    const Decl *D = static_cast<const Decl *>(Entity);
    D->getSourceRange().print(OS, *SM, false);
  }
};

static DeclTraceFormatter TF;

template<>
const UnifiedStatsReporter::TraceFormatter*
FrontendStatsTracer::getTraceFormatter<const Decl *>() {
  return &TF;
}

TypeOrExtensionDecl::TypeOrExtensionDecl(NominalTypeDecl *D) : Decl(D) {}
TypeOrExtensionDecl::TypeOrExtensionDecl(ExtensionDecl *D) : Decl(D) {}

Decl *TypeOrExtensionDecl::getAsDecl() const {
  if (auto NTD = Decl.dyn_cast<NominalTypeDecl *>())
    return NTD;

  return Decl.get<ExtensionDecl *>();
}
DeclContext *TypeOrExtensionDecl::getAsDeclContext() const {
  return getAsDecl()->getInnermostDeclContext();
}
NominalTypeDecl *TypeOrExtensionDecl::getBaseNominal() const {
  return getAsDeclContext()->getSelfNominalTypeDecl();
}
bool TypeOrExtensionDecl::isNull() const { return Decl.isNull(); }

void swift::simple_display(llvm::raw_ostream &out, const Decl *decl) {
  if (!decl) {
    out << "(null)";
    return;
  }

  if (auto value = dyn_cast<ValueDecl>(decl)) {
    simple_display(out, value);
  } else if (auto ext = dyn_cast<ExtensionDecl>(decl)) {
    out << "extension of ";
    if (auto typeRepr = ext->getExtendedTypeRepr())
      typeRepr->print(out);
    else
      ext->getSelfNominalTypeDecl()->dumpRef(out);
  } else {
    out << "(unknown decl)";
  }
}

void swift::simple_display(llvm::raw_ostream &out,
                           OptionSet<NominalTypeDecl::LookupDirectFlags> opts) {
  out << "{ ";
  using LookupFlags = NominalTypeDecl::LookupDirectFlags;
  if (opts.contains(LookupFlags::IncludeAttrImplements))
    out << "IncludeAttrImplements";
  out << " }";
}

void swift::simple_display(llvm::raw_ostream &out, const ValueDecl *decl) {
  if (decl) decl->dumpRef(out);
  else out << "(null)";
}

void swift::simple_display(llvm::raw_ostream &out, const GenericParamList *GPL) {
  if (GPL) GPL->print(out);
  else out << "(null)";
}

StringRef swift::getAccessorLabel(AccessorKind kind) {
  switch (kind) {
  #define SINGLETON_ACCESSOR(ID, KEYWORD) \
    case AccessorKind::ID: return #KEYWORD;
  #define ACCESSOR(ID)
  #include "swift/AST/AccessorKinds.def"
    }
    llvm_unreachable("bad accessor kind");
}

void swift::simple_display(llvm::raw_ostream &out, AccessorKind kind) {
  out << getAccessorLabel(kind);
}

SourceLoc swift::extractNearestSourceLoc(const Decl *decl) {
  auto loc = decl->getLoc(/*SerializedOK=*/false);
  if (loc.isValid())
    return loc;

  return extractNearestSourceLoc(decl->getDeclContext());
}

Optional<BodyAndFingerprint>
ParseAbstractFunctionBodyRequest::getCachedResult() const {
  using BodyKind = AbstractFunctionDecl::BodyKind;
  auto afd = std::get<0>(getStorage());
  switch (afd->getBodyKind()) {
  case BodyKind::Deserialized:
  case BodyKind::SILSynthesize:
  case BodyKind::None:
  case BodyKind::Skipped:
    return BodyAndFingerprint{};

  case BodyKind::TypeChecked:
  case BodyKind::Parsed:
    return afd->BodyAndFP;

  case BodyKind::Synthesize:
  case BodyKind::Unparsed:
    return None;
  }
  llvm_unreachable("Unhandled BodyKing in switch");
}

void ParseAbstractFunctionBodyRequest::cacheResult(
    BodyAndFingerprint value) const {
  using BodyKind = AbstractFunctionDecl::BodyKind;
  auto afd = std::get<0>(getStorage());
  switch (afd->getBodyKind()) {
  case BodyKind::Deserialized:
  case BodyKind::SILSynthesize:
  case BodyKind::None:
  case BodyKind::Skipped:
    // The body is always empty, so don't cache anything.
    assert(!value.getFingerprint().has_value() && value.getBody() == nullptr);
    return;

  case BodyKind::Parsed:
  case BodyKind::TypeChecked:
    afd->BodyAndFP = value;
    return;

  case BodyKind::Synthesize:
  case BodyKind::Unparsed:
    llvm_unreachable("evaluate() did not set the body kind");
    return;
  }
}

void swift::simple_display(llvm::raw_ostream &out, BodyAndFingerprint value) {
  out << "(";
  simple_display(out, value.getBody());
  out << ", ";
  simple_display(out, value.getFingerprint());
  out << ")";
}

void swift::simple_display(llvm::raw_ostream &out, AnyFunctionRef fn) {
  if (auto func = fn.getAbstractFunctionDecl())
    simple_display(out, func);
  else
    out << "closure";
}

bool ActorIsolation::isDistributedActor() const {
  return getKind() == ActorInstance && getActor()->isDistributedActor();
}

BuiltinTupleDecl::BuiltinTupleDecl(Identifier Name, DeclContext *Parent)
    : NominalTypeDecl(DeclKind::BuiltinTuple, Parent, Name, SourceLoc(),
                      ArrayRef<InheritedEntry>(), nullptr) {}

StringRef swift::getMacroRoleString(MacroRole role) {
  switch (role) {
  case MacroRole::Expression:
    return "expression";

  case MacroRole::Declaration:
<<<<<<< HEAD
    return "declaration";
=======
    return "freestanding";
>>>>>>> dbbf6aa4

  case MacroRole::Accessor:
    return "accessor";

  case MacroRole::MemberAttribute:
    return "memberAttributes";

  case MacroRole::SynthesizedMembers:
    return "synthesizedMembers";

  case MacroRole::CodeItem:
    return "codeItem";
  }
}

bool swift::macroIntroducedNameRequiresArgument(
  MacroIntroducedDeclNameKind kind
) {
  switch (kind) {
  case MacroIntroducedDeclNameKind::Named:
  case MacroIntroducedDeclNameKind::Prefixed:
  case MacroIntroducedDeclNameKind::Suffixed:
    return true;

  case MacroIntroducedDeclNameKind::Overloaded:
  case MacroIntroducedDeclNameKind::Arbitrary:
    return false;
  }
}

StringRef swift::getMacroIntroducedDeclNameString(
    MacroIntroducedDeclNameKind kind) {
  switch (kind) {
  case MacroIntroducedDeclNameKind::Named:
    return "named";

  case MacroIntroducedDeclNameKind::Overloaded:
    return "overloaded";

  case MacroIntroducedDeclNameKind::Prefixed:
    return "prefixed";

  case MacroIntroducedDeclNameKind::Suffixed:
    return "suffixed";

  case MacroIntroducedDeclNameKind::Arbitrary:
    return "arbitrary";
  }
}

static MacroRoles freestandingMacroRoles =
  (MacroRoles() |
   MacroRole::Expression |
<<<<<<< HEAD
   MacroRole::Declaration |
   MacroRole::CodeItem);
=======
   MacroRole::Declaration);
>>>>>>> dbbf6aa4
static MacroRoles attachedMacroRoles = (MacroRoles() |
                                        MacroRole::Accessor |
                                        MacroRole::MemberAttribute |
                                        MacroRole::SynthesizedMembers);

bool swift::isFreestandingMacro(MacroRoles contexts) {
  return bool(contexts & freestandingMacroRoles);
}

bool swift::isAttachedMacro(MacroRoles contexts) {
  return bool(contexts & attachedMacroRoles);
}

MacroDecl::MacroDecl(
    SourceLoc macroLoc, DeclName name, SourceLoc nameLoc,
    GenericParamList *genericParams,
    ParameterList *parameterList,
    SourceLoc arrowOrColonLoc,
    TypeRepr *resultType,
    Expr *definition,
    DeclContext *parent
) : GenericContext(DeclContextKind::MacroDecl, parent, genericParams),
    ValueDecl(DeclKind::Macro, parent, name, nameLoc),
    macroLoc(macroLoc), parameterList(parameterList),
    arrowOrColonLoc(arrowOrColonLoc),
    resultType(resultType),
    definition(definition) {

  if (parameterList)
    parameterList->setDeclContextOfParamDecls(this);
}

Type MacroDecl::getResultInterfaceType() const {
  auto &ctx = getASTContext();
  auto mutableThis = const_cast<MacroDecl *>(this);
  if (auto type = evaluateOrDefault(ctx.evaluator,
                           ResultTypeRequest{mutableThis},
                           Type()))
    return type;
  return ErrorType::get(ctx);
}

SourceRange MacroDecl::getSourceRange() const {
  SourceLoc endLoc = getNameLoc();
  if (parameterList)
    endLoc = parameterList->getEndLoc();
  if (definition)
    endLoc = definition->getEndLoc();
  if (auto trailing = getTrailingWhereClause())
    endLoc = trailing->getSourceRange().End;
  return SourceRange(macroLoc, endLoc);
}

MacroRoles MacroDecl::getMacroRoles() const {
  MacroRoles contexts = None;
  for (auto attr : getAttrs().getAttributes<MacroRoleAttr>())
    contexts |= attr->getMacroRole();
  return contexts;
}

MacroDefinition MacroDecl::getDefinition() const {
  return evaluateOrDefault(
      getASTContext().evaluator,
      MacroDefinitionRequest{const_cast<MacroDecl *>(this)},
      MacroDefinition::forUndefined());
}

Optional<BuiltinMacroKind> MacroDecl::getBuiltinKind() const {
  auto def = getDefinition();
  if (def.kind != MacroDefinition::Kind::Builtin)
    return None;
  return def.getBuiltinKind();
}

SourceRange MacroExpansionDecl::getSourceRange() const {
  SourceLoc endLoc;
  if (ArgList)
    endLoc = ArgList->getEndLoc();
  else if (RightAngleLoc.isValid())
    endLoc = RightAngleLoc;
  else
    endLoc = MacroLoc.getEndLoc();

  return SourceRange(PoundLoc, endLoc);
}

MacroExpansionExpr *MacroExpansionDecl::createExpr() const {
  return new (getASTContext()) MacroExpansionExpr(
      PoundLoc, Macro, MacroLoc, LeftAngleLoc, GenericArgs, RightAngleLoc,
      ArgList);
}

NominalTypeDecl *
ValueDecl::getRuntimeDiscoverableAttrTypeDecl(CustomAttr *attr) const {
  auto &ctx = getASTContext();
  auto *nominal = evaluateOrDefault(
      ctx.evaluator, CustomAttrDeclRequest{attr, getDeclContext()}, nullptr)
    .get<NominalTypeDecl *>();
  assert(nominal->getAttrs().hasAttribute<RuntimeMetadataAttr>());
  return nominal;
}

ArrayRef<CustomAttr *> ValueDecl::getRuntimeDiscoverableAttrs() const {
  auto *mutableSelf = const_cast<ValueDecl *>(this);
  return evaluateOrDefault(getASTContext().evaluator,
                           GetRuntimeDiscoverableAttributes{mutableSelf},
                           nullptr);
}<|MERGE_RESOLUTION|>--- conflicted
+++ resolved
@@ -9725,11 +9725,7 @@
     return "expression";
 
   case MacroRole::Declaration:
-<<<<<<< HEAD
     return "declaration";
-=======
-    return "freestanding";
->>>>>>> dbbf6aa4
 
   case MacroRole::Accessor:
     return "accessor";
@@ -9783,12 +9779,8 @@
 static MacroRoles freestandingMacroRoles =
   (MacroRoles() |
    MacroRole::Expression |
-<<<<<<< HEAD
    MacroRole::Declaration |
    MacroRole::CodeItem);
-=======
-   MacroRole::Declaration);
->>>>>>> dbbf6aa4
 static MacroRoles attachedMacroRoles = (MacroRoles() |
                                         MacroRole::Accessor |
                                         MacroRole::MemberAttribute |
