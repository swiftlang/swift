//===--- Decl.cpp - Swift Language Decl ASTs ------------------------------===//
//
// This source file is part of the Swift.org open source project
//
// Copyright (c) 2014 - 2018 Apple Inc. and the Swift project authors
// Licensed under Apache License v2.0 with Runtime Library Exception
//
// See https://swift.org/LICENSE.txt for license information
// See https://swift.org/CONTRIBUTORS.txt for the list of Swift project authors
//
//===----------------------------------------------------------------------===//
//
//  This file implements the Decl class and subclasses.
//
//===----------------------------------------------------------------------===//

#include "swift/AST/Decl.h"
#include "swift/AST/AccessRequests.h"
#include "swift/AST/AccessScope.h"
#include "swift/AST/ASTContext.h"
#include "swift/AST/ASTWalker.h"
#include "swift/AST/ASTMangler.h"
#include "swift/AST/DiagnosticEngine.h"
#include "swift/AST/DiagnosticsSema.h"
#include "swift/AST/ExistentialLayout.h"
#include "swift/AST/Expr.h"
#include "swift/AST/ForeignAsyncConvention.h"
#include "swift/AST/ForeignErrorConvention.h"
#include "swift/AST/GenericEnvironment.h"
#include "swift/AST/GenericSignature.h"
#include "swift/AST/Initializer.h"
#include "swift/AST/LazyResolver.h"
#include "swift/AST/ASTMangler.h"
#include "swift/AST/Module.h"
#include "swift/AST/NameLookup.h"
#include "swift/AST/NameLookupRequests.h"
#include "swift/AST/ParameterList.h"
#include "swift/AST/ParseRequests.h"
#include "swift/AST/Pattern.h"
#include "swift/AST/PropertyWrappers.h"
#include "swift/AST/ProtocolConformance.h"
#include "swift/AST/ResilienceExpansion.h"
#include "swift/AST/SourceFile.h"
#include "swift/AST/Stmt.h"
#include "swift/AST/TypeCheckRequests.h"
#include "swift/AST/TypeLoc.h"
#include "swift/AST/SwiftNameTranslation.h"
#include "swift/Basic/Defer.h"
#include "swift/Parse/Lexer.h" // FIXME: Bad dependency
#include "clang/Lex/MacroInfo.h"
#include "llvm/ADT/SmallPtrSet.h"
#include "llvm/ADT/SmallSet.h"
#include "llvm/ADT/SmallString.h"
#include "llvm/ADT/Statistic.h"
#include "llvm/Support/Compiler.h"
#include "llvm/Support/raw_ostream.h"
#include "swift/Basic/Range.h"
#include "swift/Basic/StringExtras.h"
#include "swift/Basic/Statistic.h"
#include "swift/Basic/TypeID.h"
#include "swift/Demangling/ManglingMacros.h"

#include "clang/Basic/CharInfo.h"
#include "clang/Basic/Module.h"
#include "clang/AST/Attr.h"
#include "clang/AST/DeclObjC.h"

#include "InlinableText.h"
#include <algorithm>

using namespace swift;

#define DEBUG_TYPE "Serialization"

STATISTIC(NumLazyRequirementSignatures,
          "# of lazily-deserialized requirement signatures known");

#undef DEBUG_TYPE

#define DECL(Id, _) \
  static_assert((DeclKind::Id == DeclKind::Module) ^ \
                IsTriviallyDestructible<Id##Decl>::value, \
                "Decls are BumpPtrAllocated; the destructor is never called");
#include "swift/AST/DeclNodes.def"
static_assert(IsTriviallyDestructible<ParameterList>::value,
              "ParameterLists are BumpPtrAllocated; the d'tor is never called");
static_assert(IsTriviallyDestructible<GenericParamList>::value,
              "GenericParamLists are BumpPtrAllocated; the d'tor isn't called");

const clang::MacroInfo *ClangNode::getAsMacro() const {
  if (auto MM = getAsModuleMacro())
    return MM->getMacroInfo();
  return getAsMacroInfo();
}

clang::SourceLocation ClangNode::getLocation() const {
  if (auto D = getAsDecl())
    return D->getLocation();
  if (auto M = getAsMacro())
    return M->getDefinitionLoc();

  return clang::SourceLocation();
}

clang::SourceRange ClangNode::getSourceRange() const {
  if (auto D = getAsDecl())
    return D->getSourceRange();
  if (auto M = getAsMacro())
    return clang::SourceRange(M->getDefinitionLoc(), M->getDefinitionEndLoc());

  return clang::SourceLocation();
}

const clang::Module *ClangNode::getClangModule() const {
  if (auto *M = getAsModule())
    return M;
  if (auto *ID = dyn_cast_or_null<clang::ImportDecl>(getAsDecl()))
    return ID->getImportedModule();
  return nullptr;
}

void ClangNode::dump() const {
#if SWIFT_BUILD_ONLY_SYNTAXPARSERLIB
  return; // not needed for the parser library.
#endif

  if (auto D = getAsDecl())
    D->dump();
  else if (auto M = getAsMacro())
    M->dump();
  else if (auto M = getAsModule())
    M->dump();
  else
    llvm::errs() << "ClangNode contains nullptr\n";
}

// Only allow allocation of Decls using the allocator in ASTContext.
void *Decl::operator new(size_t Bytes, const ASTContext &C,
                         unsigned Alignment) {
  return C.Allocate(Bytes, Alignment);
}

// Only allow allocation of Modules using the allocator in ASTContext.
void *ModuleDecl::operator new(size_t Bytes, const ASTContext &C,
                           unsigned Alignment) {
  return C.Allocate(Bytes, Alignment);
}

StringRef Decl::getKindName(DeclKind K) {
  switch (K) {
#define DECL(Id, Parent) case DeclKind::Id: return #Id;
#include "swift/AST/DeclNodes.def"
  }
  llvm_unreachable("bad DeclKind");
}

DescriptiveDeclKind Decl::getDescriptiveKind() const {
#define TRIVIAL_KIND(Kind)                      \
  case DeclKind::Kind:                          \
    return DescriptiveDeclKind::Kind

  switch (getKind()) {
  TRIVIAL_KIND(Import);
  TRIVIAL_KIND(Extension);
  TRIVIAL_KIND(EnumCase);
  TRIVIAL_KIND(TopLevelCode);
  TRIVIAL_KIND(IfConfig);
  TRIVIAL_KIND(PoundDiagnostic);
  TRIVIAL_KIND(PatternBinding);
  TRIVIAL_KIND(PrecedenceGroup);
  TRIVIAL_KIND(InfixOperator);
  TRIVIAL_KIND(PrefixOperator);
  TRIVIAL_KIND(PostfixOperator);
  TRIVIAL_KIND(TypeAlias);
  TRIVIAL_KIND(GenericTypeParam);
  TRIVIAL_KIND(AssociatedType);
  TRIVIAL_KIND(Protocol);
  TRIVIAL_KIND(Constructor);
  TRIVIAL_KIND(Destructor);
  TRIVIAL_KIND(EnumElement);
  TRIVIAL_KIND(Param);
  TRIVIAL_KIND(Module);
  TRIVIAL_KIND(MissingMember);

   case DeclKind::Enum:
     return cast<EnumDecl>(this)->getGenericParams()
              ? DescriptiveDeclKind::GenericEnum
              : DescriptiveDeclKind::Enum;

   case DeclKind::Struct:
     return cast<StructDecl>(this)->getGenericParams()
              ? DescriptiveDeclKind::GenericStruct
              : DescriptiveDeclKind::Struct;

   case DeclKind::Class:
     return cast<ClassDecl>(this)->getGenericParams()
              ? DescriptiveDeclKind::GenericClass
              : DescriptiveDeclKind::Class;

   case DeclKind::Var: {
     auto var = cast<VarDecl>(this);
     switch (var->getCorrectStaticSpelling()) {
     case StaticSpellingKind::None:
       if (var->getDeclContext()->isTypeContext())
         return DescriptiveDeclKind::Property;
       return var->isLet() ? DescriptiveDeclKind::Let
                           : DescriptiveDeclKind::Var;
     case StaticSpellingKind::KeywordStatic:
       return DescriptiveDeclKind::StaticProperty;
     case StaticSpellingKind::KeywordClass:
       return DescriptiveDeclKind::ClassProperty;
     }
   }

   case DeclKind::Subscript: {
     auto subscript = cast<SubscriptDecl>(this);
     switch (subscript->getCorrectStaticSpelling()) {
     case StaticSpellingKind::None:
       return DescriptiveDeclKind::Subscript;
     case StaticSpellingKind::KeywordStatic:
       return DescriptiveDeclKind::StaticSubscript;
     case StaticSpellingKind::KeywordClass:
       return DescriptiveDeclKind::ClassSubscript;
     }
   }

   case DeclKind::Accessor: {
     auto accessor = cast<AccessorDecl>(this);

     switch (accessor->getAccessorKind()) {
     case AccessorKind::Get:
       return DescriptiveDeclKind::Getter;

     case AccessorKind::Set:
       return DescriptiveDeclKind::Setter;

     case AccessorKind::WillSet:
       return DescriptiveDeclKind::WillSet;

     case AccessorKind::DidSet:
       return DescriptiveDeclKind::DidSet;

     case AccessorKind::Address:
       return DescriptiveDeclKind::Addressor;

     case AccessorKind::MutableAddress:
       return DescriptiveDeclKind::MutableAddressor;

     case AccessorKind::Read:
       return DescriptiveDeclKind::ReadAccessor;

     case AccessorKind::Modify:
       return DescriptiveDeclKind::ModifyAccessor;
     }
     llvm_unreachable("bad accessor kind");
   }

   case DeclKind::Func: {
     auto func = cast<FuncDecl>(this);

     if (func->isOperator())
       return DescriptiveDeclKind::OperatorFunction;

     if (func->getDeclContext()->isLocalContext())
       return DescriptiveDeclKind::LocalFunction;

     if (func->getDeclContext()->isModuleScopeContext())
       return DescriptiveDeclKind::GlobalFunction;

     // We have a method.
     switch (func->getCorrectStaticSpelling()) {
     case StaticSpellingKind::None:
       return DescriptiveDeclKind::Method;
     case StaticSpellingKind::KeywordStatic:
       return DescriptiveDeclKind::StaticMethod;
     case StaticSpellingKind::KeywordClass:
       return DescriptiveDeclKind::ClassMethod;
     }
   }

   case DeclKind::OpaqueType: {
     auto *opaqueTypeDecl = cast<OpaqueTypeDecl>(this);
     if (dyn_cast_or_null<VarDecl>(opaqueTypeDecl->getNamingDecl()))
       return DescriptiveDeclKind::OpaqueVarType;
     return DescriptiveDeclKind::OpaqueResultType;
   }
  }
#undef TRIVIAL_KIND
  llvm_unreachable("bad DescriptiveDeclKind");
}

StringRef Decl::getDescriptiveKindName(DescriptiveDeclKind K) {
#define ENTRY(Kind, String) case DescriptiveDeclKind::Kind: return String
  switch (K) {
  ENTRY(Import, "import");
  ENTRY(Extension, "extension");
  ENTRY(EnumCase, "case");
  ENTRY(TopLevelCode, "top-level code");
  ENTRY(IfConfig, "conditional block");
  ENTRY(PoundDiagnostic, "diagnostic");
  ENTRY(PatternBinding, "pattern binding");
  ENTRY(Var, "var");
  ENTRY(Param, "parameter");
  ENTRY(Let, "let");
  ENTRY(Property, "property");
  ENTRY(StaticProperty, "static property");
  ENTRY(ClassProperty, "class property");
  ENTRY(PrecedenceGroup, "precedence group");
  ENTRY(InfixOperator, "infix operator");
  ENTRY(PrefixOperator, "prefix operator");
  ENTRY(PostfixOperator, "postfix operator");
  ENTRY(TypeAlias, "type alias");
  ENTRY(GenericTypeParam, "generic parameter");
  ENTRY(AssociatedType, "associated type");
  ENTRY(Type, "type");
  ENTRY(Enum, "enum");
  ENTRY(Struct, "struct");
  ENTRY(Class, "class");
  ENTRY(Protocol, "protocol");
  ENTRY(GenericEnum, "generic enum");
  ENTRY(GenericStruct, "generic struct");
  ENTRY(GenericClass, "generic class");
  ENTRY(GenericType, "generic type");
  ENTRY(Subscript, "subscript");
  ENTRY(StaticSubscript, "static subscript");
  ENTRY(ClassSubscript, "class subscript");
  ENTRY(Constructor, "initializer");
  ENTRY(Destructor, "deinitializer");
  ENTRY(LocalFunction, "local function");
  ENTRY(GlobalFunction, "global function");
  ENTRY(OperatorFunction, "operator function");
  ENTRY(Method, "instance method");
  ENTRY(StaticMethod, "static method");
  ENTRY(ClassMethod, "class method");
  ENTRY(Getter, "getter");
  ENTRY(Setter, "setter");
  ENTRY(WillSet, "willSet observer");
  ENTRY(DidSet, "didSet observer");
  ENTRY(Addressor, "address accessor");
  ENTRY(MutableAddressor, "mutableAddress accessor");
  ENTRY(ReadAccessor, "_read accessor");
  ENTRY(ModifyAccessor, "_modify accessor");
  ENTRY(EnumElement, "enum case");
  ENTRY(Module, "module");
  ENTRY(MissingMember, "missing member placeholder");
  ENTRY(Requirement, "requirement");
  ENTRY(OpaqueResultType, "result");
  ENTRY(OpaqueVarType, "type");
  }
#undef ENTRY
  llvm_unreachable("bad DescriptiveDeclKind");
}

const Decl *Decl::getInnermostDeclWithAvailability() const {
  const Decl *enclosingDecl = this;
  // Find the innermost enclosing declaration with an @available annotation.
  while (enclosingDecl != nullptr) {
    if (enclosingDecl->getAttrs().hasAttribute<AvailableAttr>())
      return enclosingDecl;

    enclosingDecl = enclosingDecl->getDeclContext()->getAsDecl();
  }

  return nullptr;
}

Optional<llvm::VersionTuple>
Decl::getIntroducedOSVersion(PlatformKind Kind) const {
  for (auto *attr: getAttrs()) {
    if (auto *ava = dyn_cast<AvailableAttr>(attr)) {
      if (ava->Platform == Kind && ava->Introduced) {
        return ava->Introduced;
      }
    }
  }
  return None;
}

llvm::raw_ostream &swift::operator<<(llvm::raw_ostream &OS,
                                     StaticSpellingKind SSK) {
  switch (SSK) {
  case StaticSpellingKind::None:
    return OS << "<none>";
  case StaticSpellingKind::KeywordStatic:
    return OS << "'static'";
  case StaticSpellingKind::KeywordClass:
    return OS << "'class'";
  }
  llvm_unreachable("bad StaticSpellingKind");
}

llvm::raw_ostream &swift::operator<<(llvm::raw_ostream &OS,
                                     ReferenceOwnership RO) {
  if (RO == ReferenceOwnership::Strong)
    return OS << "'strong'";
  return OS << "'" << keywordOf(RO) << "'";
}

llvm::raw_ostream &swift::operator<<(llvm::raw_ostream &OS,
                                     SelfAccessKind SAK) {
  switch (SAK) {
  case SelfAccessKind::NonMutating: return OS << "'nonmutating'";
  case SelfAccessKind::Mutating: return OS << "'mutating'";
  case SelfAccessKind::Consuming: return OS << "'__consuming'";
  }
  llvm_unreachable("Unknown SelfAccessKind");
}

DeclContext *Decl::getInnermostDeclContext() const {
  if (auto func = dyn_cast<AbstractFunctionDecl>(this))
    return const_cast<AbstractFunctionDecl*>(func);
  if (auto subscript = dyn_cast<SubscriptDecl>(this))
    return const_cast<SubscriptDecl*>(subscript);
  if (auto type = dyn_cast<GenericTypeDecl>(this))
    return const_cast<GenericTypeDecl*>(type);
  if (auto ext = dyn_cast<ExtensionDecl>(this))
    return const_cast<ExtensionDecl*>(ext);
  if (auto topLevel = dyn_cast<TopLevelCodeDecl>(this))
    return const_cast<TopLevelCodeDecl*>(topLevel);

  return getDeclContext();
}

bool Decl::isInvalid() const {
  switch (getKind()) {
#define VALUE_DECL(ID, PARENT)
#define DECL(ID, PARENT) \
  case DeclKind::ID:
#include "swift/AST/DeclNodes.def"
    return Bits.Decl.Invalid;
  case DeclKind::Param: {
    // Parameters are special because closure parameters may not have type
    // annotations. In which case, the interface type request returns
    // ErrorType. Therefore, consider parameters with implicit types to always
    // be valid.
    auto *PD = cast<ParamDecl>(this);
    if (!PD->getTypeRepr() && !PD->hasInterfaceType())
      return false;
  }
    LLVM_FALLTHROUGH;
  case DeclKind::Enum:
  case DeclKind::Struct:
  case DeclKind::Class:
  case DeclKind::Protocol:
  case DeclKind::OpaqueType:
  case DeclKind::TypeAlias:
  case DeclKind::GenericTypeParam:
  case DeclKind::AssociatedType:
  case DeclKind::Module:
  case DeclKind::Var:
  case DeclKind::Subscript:
  case DeclKind::Constructor:
  case DeclKind::Destructor:
  case DeclKind::Func:
  case DeclKind::EnumElement:
    return cast<ValueDecl>(this)->getInterfaceType()->hasError();

  case DeclKind::Accessor: {
    auto *AD = cast<AccessorDecl>(this);
    if (AD->hasInterfaceType() && AD->getInterfaceType()->hasError())
      return true;
    return AD->getStorage()->isInvalid();
  }
  }

  llvm_unreachable("Unknown decl kind");
}

void Decl::setInvalidBit() { Bits.Decl.Invalid = true; }

void Decl::setInvalid() {
  switch (getKind()) {
#define VALUE_DECL(ID, PARENT)
#define DECL(ID, PARENT) \
  case DeclKind::ID:
#include "swift/AST/DeclNodes.def"
    Bits.Decl.Invalid = true;
    return;
  case DeclKind::Enum:
  case DeclKind::Struct:
  case DeclKind::Class:
  case DeclKind::Protocol:
  case DeclKind::OpaqueType:
  case DeclKind::TypeAlias:
  case DeclKind::GenericTypeParam:
  case DeclKind::AssociatedType:
  case DeclKind::Module:
  case DeclKind::Var:
  case DeclKind::Param:
  case DeclKind::Subscript:
  case DeclKind::Constructor:
  case DeclKind::Destructor:
  case DeclKind::Func:
  case DeclKind::Accessor:
  case DeclKind::EnumElement:
    cast<ValueDecl>(this)->setInterfaceType(ErrorType::get(getASTContext()));
    return;
  }

  llvm_unreachable("Unknown decl kind");
}

void Decl::setDeclContext(DeclContext *DC) { 
  Context = DC;
}

bool Decl::isUserAccessible() const {
  if (auto VD = dyn_cast<ValueDecl>(this)) {
    return VD->isUserAccessible();
  }
  return true;
}

bool Decl::canHaveComment() const {
  return !this->hasClangNode() &&
         (isa<ValueDecl>(this) || isa<ExtensionDecl>(this)) &&
         !isa<ParamDecl>(this) &&
         (!isa<AbstractTypeParamDecl>(this) || isa<AssociatedTypeDecl>(this));
}

ModuleDecl *Decl::getModuleContext() const {
  return getDeclContext()->getParentModule();
}

/// Retrieve the diagnostic engine for diagnostics emission.
DiagnosticEngine &Decl::getDiags() const {
  return getASTContext().Diags;
}

// Helper functions to verify statically whether source-location
// functions have been overridden.
typedef const char (&TwoChars)[2];
template<typename Class> 
inline char checkSourceLocType(SourceLoc (Class::*)() const);
inline TwoChars checkSourceLocType(SourceLoc (Decl::*)() const);

template<typename Class>
inline char checkSourceLocType(SourceLoc (Class::*)(bool) const);
inline TwoChars checkSourceLocType(SourceLoc (Decl::*)(bool) const);

template<typename Class> 
inline char checkSourceRangeType(SourceRange (Class::*)() const);
inline TwoChars checkSourceRangeType(SourceRange (Decl::*)() const);

SourceRange Decl::getSourceRange() const {
  switch (getKind()) {
#define DECL(ID, PARENT) \
static_assert(sizeof(checkSourceRangeType(&ID##Decl::getSourceRange)) == 1, \
              #ID "Decl is missing getSourceRange()"); \
case DeclKind::ID: return cast<ID##Decl>(this)->getSourceRange();
#include "swift/AST/DeclNodes.def"
  }

  llvm_unreachable("Unknown decl kind");
}

SourceRange Decl::getSourceRangeIncludingAttrs() const {
  auto Range = getSourceRange();

  // Attributes on AccessorDecl may syntactically belong to PatternBindingDecl.
  // e.g. 'override'.
  if (auto *AD = dyn_cast<AccessorDecl>(this)) {
    // If this is implicit getter, accessor range should not include attributes.
    if (AD->isImplicitGetter())
      return Range;

    // Otherwise, include attributes directly attached to the accessor.
    SourceLoc VarLoc = AD->getStorage()->getStartLoc();
    for (auto Attr : getAttrs()) {
      if (!Attr->getRange().isValid())
        continue;

      SourceLoc AttrStartLoc = Attr->getRangeWithAt().Start;
      if (getASTContext().SourceMgr.isBeforeInBuffer(VarLoc, AttrStartLoc))
        Range.widen(AttrStartLoc);
    }
    return Range;
  }

  // Attributes on VarDecl syntactically belong to PatternBindingDecl.
  if (isa<VarDecl>(this) && !isa<ParamDecl>(this))
    return Range;

  // Attributes on PatternBindingDecls are attached to VarDecls in AST.
  if (auto *PBD = dyn_cast<PatternBindingDecl>(this)) {
    for (auto i : range(PBD->getNumPatternEntries()))
      PBD->getPattern(i)->forEachVariable([&](VarDecl *VD) {
        for (auto Attr : VD->getAttrs())
          if (Attr->getRange().isValid())
            Range.widen(Attr->getRangeWithAt());
      });
  }

  for (auto Attr : getAttrs()) {
    if (Attr->getRange().isValid())
      Range.widen(Attr->getRangeWithAt());
  }
  return Range;
}

SourceLoc Decl::getLocFromSource() const {
  switch (getKind()) {
#define DECL(ID, X) \
static_assert(sizeof(checkSourceLocType(&ID##Decl::getLocFromSource)) == 1, \
              #ID "Decl is missing getLocFromSource()"); \
case DeclKind::ID: return cast<ID##Decl>(this)->getLocFromSource();
#include "swift/AST/DeclNodes.def"
  }

  llvm_unreachable("Unknown decl kind");
}

const ExternalSourceLocs *Decl::getSerializedLocs() const {
  auto &Context = getASTContext();
  if (auto EL = Context.getExternalSourceLocs(this).getValueOr(nullptr))
    return EL;

  static ExternalSourceLocs NullLocs{};

  auto *File = cast<FileUnit>(getDeclContext()->getModuleScopeContext());
  if (File->getKind() != FileUnitKind::SerializedAST)
    return &NullLocs;

  auto RawLocs = File->getExternalRawLocsForDecl(this);
  if (!RawLocs.hasValue()) {
    // Don't read .swiftsourceinfo again on failure
    Context.setExternalSourceLocs(this, &NullLocs);
    return &NullLocs;
  }

  auto &SM = getASTContext().SourceMgr;
  unsigned BufferID = SM.getExternalSourceBufferID(RawLocs->SourceFilePath);
  if (!BufferID) {
    // Don't try open the file again on failure
    Context.setExternalSourceLocs(this, &NullLocs);
    return &NullLocs;
  }

  auto ResolveLoc = [&](const ExternalSourceLocs::RawLoc &Raw) -> SourceLoc {
    // If the decl had a presumed loc, create its virtual file so that
    // getPresumedLineAndColForLoc works from serialized locations as well.
    if (Raw.Directive.isValid()) {
      auto &LD = Raw.Directive;
      SourceLoc Loc = SM.getLocForOffset(BufferID, LD.Offset);
      SM.createVirtualFile(Loc, LD.Name, LD.LineOffset, LD.Length);
    }
    return SM.getLocForOffset(BufferID, Raw.Offset);
  };

  auto *Result = getASTContext().Allocate<ExternalSourceLocs>();
  Result->BufferID = BufferID;
  Result->Loc = ResolveLoc(RawLocs->Loc);
  for (auto &Range : RawLocs->DocRanges) {
    Result->DocRanges.emplace_back(ResolveLoc(Range.first), Range.second);
  }
  Context.setExternalSourceLocs(this, Result);
  return Result;
}

StringRef Decl::getAlternateModuleName() const {
  for (auto *Att: Attrs) {
    if (auto *OD = dyn_cast<OriginallyDefinedInAttr>(Att)) {
      if (OD->isActivePlatform(getASTContext())) {
        return OD->OriginalModuleName;
      }
    }
  }
  
  for (auto *DC = getDeclContext(); DC; DC = DC->getParent()) {
    if (auto decl = DC->getAsDecl()) {
      if (decl == this)
        continue;
      auto AM = decl->getAlternateModuleName();
      if (!AM.empty())
        return AM;
    }
  }
  return StringRef();
}

SourceLoc Decl::getLoc(bool SerializedOK) const {
#define DECL(ID, X) \
static_assert(sizeof(checkSourceLocType(&ID##Decl::getLoc)) == 2, \
              #ID "Decl is re-defining getLoc()");
#include "swift/AST/DeclNodes.def"
  if (isa<ModuleDecl>(this))
    return SourceLoc();
  // When the decl is context-free, we should get loc from source buffer.
  if (!getDeclContext())
    return getLocFromSource();
  FileUnit *File = dyn_cast<FileUnit>(getDeclContext()->getModuleScopeContext());
  if (!File)
    return getLocFromSource();
  switch(File->getKind()) {
  case FileUnitKind::Source:
    return getLocFromSource();
  case FileUnitKind::SerializedAST: {
    if (!SerializedOK)
      return SourceLoc();
    return getSerializedLocs()->Loc;
  }
  case FileUnitKind::Builtin:
  case FileUnitKind::Synthesized:
  case FileUnitKind::ClangModule:
  case FileUnitKind::DWARFModule:
    return SourceLoc();
  }
  llvm_unreachable("invalid file kind");
}

Optional<CustomAttrNominalPair> Decl::getGlobalActorAttr() const {
  auto &ctx = getASTContext();
  auto mutableThis = const_cast<Decl *>(this);
  return evaluateOrDefault(ctx.evaluator,
                           GlobalActorAttributeRequest{mutableThis},
                           None);
}

Expr *AbstractFunctionDecl::getSingleExpressionBody() const {
  assert(hasSingleExpressionBody() && "Not a single-expression body");
  auto braceStmt = getBody();
  assert(braceStmt != nullptr && "No body currently available.");
  auto body = getBody()->getLastElement();
  if (auto *stmt = body.dyn_cast<Stmt *>()) {
    if (auto *returnStmt = dyn_cast<ReturnStmt>(stmt)) {
      return returnStmt->getResult();
    } else if (isa<FailStmt>(stmt)) {
      // We can only get to this point if we're a type-checked ConstructorDecl
      // which was originally spelled init?(...) { nil }.  
      //
      // There no longer is a single-expression to return, so ignore null.
      return nullptr;
    }
  }
  return body.get<Expr *>();
}

void AbstractFunctionDecl::setSingleExpressionBody(Expr *NewBody) {
  assert(hasSingleExpressionBody() && "Not a single-expression body");
  auto body = getBody()->getLastElement();
  if (auto *stmt = body.dyn_cast<Stmt *>()) {
    if (auto *returnStmt = dyn_cast<ReturnStmt>(stmt)) {
      returnStmt->setResult(NewBody);
      return;
    } else if (isa<FailStmt>(stmt)) {
      // We can only get to this point if we're a type-checked ConstructorDecl
      // which was originally spelled init?(...) { nil }.  
      //
      // We can no longer write the single-expression which is being set on us 
      // into anything because a FailStmt does not have such a child.  As a
      // result we need to demand that the NewBody is null.
      assert(NewBody == nullptr);
      return;
    }
  }
  getBody()->setLastElement(NewBody);
}

bool AbstractStorageDecl::isTransparent() const {
  return getAttrs().hasAttribute<TransparentAttr>();
}

bool AbstractFunctionDecl::isTransparent() const {
  // Check if the declaration had the attribute.
  if (getAttrs().hasAttribute<TransparentAttr>())
    return true;

  // If this is an accessor, the computation is a bit more involved, so we
  // kick off a request.
  if (const auto *AD = dyn_cast<AccessorDecl>(this)) {
    ASTContext &ctx = getASTContext();
    return evaluateOrDefault(ctx.evaluator,
      IsAccessorTransparentRequest{const_cast<AccessorDecl *>(AD)},
      false);
  }

  return false;
}

bool ParameterList::hasInternalParameter(StringRef Prefix) const {
  for (auto param : *this) {
    if (param->hasName() && param->getNameStr().startswith(Prefix))
      return true;
    auto argName = param->getArgumentName();
    if (!argName.empty() && argName.str().startswith(Prefix))
      return true;
  }
  return false;
}

bool Decl::hasUnderscoredNaming() const {
  const Decl *D = this;

  // If it's a function or subscript with a parameter with leading
  // underscore, it's a private function or subscript.
  if (isa<AbstractFunctionDecl>(D) || isa<SubscriptDecl>(D)) {
    const auto VD = cast<ValueDecl>(D);
    if (getParameterList(const_cast<ValueDecl *>(VD))
            ->hasInternalParameter("_")) {
      return true;
    }
  }

  if (const auto PD = dyn_cast<ProtocolDecl>(D)) {
    StringRef NameStr = PD->getNameStr();
    if (NameStr.startswith("_Builtin")) {
      return true;
    }
    if (NameStr.startswith("_ExpressibleBy")) {
      return true;
    }
  }

  if (const auto ImportD = dyn_cast<ImportDecl>(D)) {
    if (const auto *Mod = ImportD->getModule()) {
      if (Mod->isSwiftShimsModule()) {
        return true;
      }
    }
  }

  const auto VD = dyn_cast<ValueDecl>(D);
  if (!VD || !VD->hasName()) {
    return false;
  }

  if (!VD->getBaseName().isSpecial() &&
      VD->getBaseIdentifier().str().startswith("_")) {
    return true;
  }

  return false;
}

bool Decl::isPrivateStdlibDecl(bool treatNonBuiltinProtocolsAsPublic) const {
  const Decl *D = this;
  if (auto ExtD = dyn_cast<ExtensionDecl>(D)) {
    Type extTy = ExtD->getExtendedType();
    return extTy.isPrivateStdlibType(treatNonBuiltinProtocolsAsPublic);
  }

  DeclContext *DC = D->getDeclContext()->getModuleScopeContext();
  if (DC->getParentModule()->isBuiltinModule() ||
      DC->getParentModule()->isSwiftShimsModule())
    return true;
  if (!DC->getParentModule()->isSystemModule())
    return false;
  auto FU = dyn_cast<FileUnit>(DC);
  if (!FU)
    return false;
  // Check for Swift module and overlays.
  if (!DC->getParentModule()->isStdlibModule() &&
      FU->getKind() != FileUnitKind::SerializedAST)
    return false;

  if (isa<ProtocolDecl>(D)) {
    if (treatNonBuiltinProtocolsAsPublic)
      return false;
  }

  if (D->getAttrs().hasAttribute<ShowInInterfaceAttr>()) {
    return false;
  }

  return hasUnderscoredNaming();
}

bool Decl::isStdlibDecl() const {
  DeclContext *DC = getDeclContext();
  return DC->isModuleScopeContext() &&
         DC->getParentModule()->isStdlibModule();
}

AvailabilityContext Decl::getAvailabilityForLinkage() const {
  auto containingContext =
      AvailabilityInference::annotatedAvailableRange(this, getASTContext());
  if (containingContext.hasValue())
    return *containingContext;

  if (auto *accessor = dyn_cast<AccessorDecl>(this))
    return accessor->getStorage()->getAvailabilityForLinkage();

  if (auto *ext = dyn_cast<ExtensionDecl>(this))
    if (auto *nominal = ext->getExtendedNominal())
      return nominal->getAvailabilityForLinkage();

  auto *dc = getDeclContext();
  if (auto *ext = dyn_cast<ExtensionDecl>(dc))
    return ext->getAvailabilityForLinkage();
  else if (auto *nominal = dyn_cast<NominalTypeDecl>(dc))
    return nominal->getAvailabilityForLinkage();

  return AvailabilityContext::alwaysAvailable();
}

bool Decl::isAlwaysWeakImported() const {
  // For a Clang declaration, trust Clang.
  if (auto clangDecl = getClangDecl()) {
    return clangDecl->isWeakImported();
  }

  if (getAttrs().hasAttribute<WeakLinkedAttr>())
    return true;

  if (auto *accessor = dyn_cast<AccessorDecl>(this))
    return accessor->getStorage()->isAlwaysWeakImported();

  if (auto *ext = dyn_cast<ExtensionDecl>(this))
    if (auto *nominal = ext->getExtendedNominal())
      return nominal->isAlwaysWeakImported();

  auto *dc = getDeclContext();
  if (auto *ext = dyn_cast<ExtensionDecl>(dc))
    return ext->isAlwaysWeakImported();
  if (auto *nominal = dyn_cast<NominalTypeDecl>(dc))
    return nominal->isAlwaysWeakImported();

  return false;
}

bool Decl::isWeakImported(ModuleDecl *fromModule) const {
  if (fromModule == nullptr) {
    return (isAlwaysWeakImported() ||
            !getAvailabilityForLinkage().isAlwaysAvailable());
  }

  if (getModuleContext() == fromModule)
    return false;

  if (isAlwaysWeakImported())
    return true;

  auto containingContext = getAvailabilityForLinkage();
  if (containingContext.isAlwaysAvailable())
    return false;

  auto fromContext = AvailabilityContext::forDeploymentTarget(
      fromModule->getASTContext());
  return !fromContext.isContainedIn(containingContext);
}

GenericContext::GenericContext(DeclContextKind Kind, DeclContext *Parent,
                               GenericParamList *Params)
    : _GenericContext(), DeclContext(Kind, Parent) {
  if (Params) {
    Params->setDeclContext(this);
    GenericParamsAndBit.setPointerAndInt(Params, false);
  }
}

TypeArrayView<GenericTypeParamType>
GenericContext::getInnermostGenericParamTypes() const {
  if (auto sig = getGenericSignature())
    return sig->getInnermostGenericParams();
  else
    return { };
}

/// Retrieve the generic requirements.
ArrayRef<Requirement> GenericContext::getGenericRequirements() const {
  if (auto sig = getGenericSignature())
    return sig->getRequirements();
  else
    return { };
}

GenericParamList *GenericContext::getGenericParams() const {
  return evaluateOrDefault(getASTContext().evaluator,
                           GenericParamListRequest{
                               const_cast<GenericContext *>(this)}, nullptr);
}

GenericParamList *GenericContext::getParsedGenericParams() const {
  if (GenericParamsAndBit.getInt())
    return nullptr;
  return GenericParamsAndBit.getPointer();
}

bool GenericContext::hasComputedGenericSignature() const {
  return GenericSigAndBit.getInt();
}
      
bool GenericContext::isComputingGenericSignature() const {
  return getASTContext().evaluator.hasActiveRequest(
                 GenericSignatureRequest{const_cast<GenericContext*>(this)});
}

GenericSignature GenericContext::getGenericSignature() const {
  return evaluateOrDefault(
      getASTContext().evaluator,
      GenericSignatureRequest{const_cast<GenericContext *>(this)}, nullptr);
}

GenericEnvironment *GenericContext::getGenericEnvironment() const {
  if (auto genericSig = getGenericSignature())
    return genericSig->getGenericEnvironment();

  return nullptr;
}

void GenericContext::setGenericSignature(GenericSignature genericSig) {
  assert(!GenericSigAndBit.getPointer() && "Generic signature cannot be changed");
  getASTContext().evaluator.cacheOutput(GenericSignatureRequest{this},
                                        std::move(genericSig));
}

SourceRange GenericContext::getGenericTrailingWhereClauseSourceRange() const {
  if (const auto *where = getTrailingWhereClause())
    return where->getSourceRange();

  return SourceRange();
}

ImportDecl *ImportDecl::create(ASTContext &Ctx, DeclContext *DC,
                               SourceLoc ImportLoc, ImportKind Kind,
                               SourceLoc KindLoc,
                               ImportPath Path,
                               ClangNode ClangN) {
  assert(!Path.empty());
  assert(Kind == ImportKind::Module || Path.size() > 1);
  assert(ClangN.isNull() || ClangN.getAsModule() ||
         isa<clang::ImportDecl>(ClangN.getAsDecl()));
  size_t Size = totalSizeToAlloc<ImportPath::Element>(Path.size());
  void *ptr = allocateMemoryForDecl<ImportDecl>(Ctx, Size, !ClangN.isNull());
  auto D = new (ptr) ImportDecl(DC, ImportLoc, Kind, KindLoc, Path);
  if (ClangN)
    D->setClangNode(ClangN);
  return D;
}

ImportDecl::ImportDecl(DeclContext *DC, SourceLoc ImportLoc, ImportKind K,
                       SourceLoc KindLoc, ImportPath Path)
  : Decl(DeclKind::Import, DC), ImportLoc(ImportLoc), KindLoc(KindLoc) {
  Bits.ImportDecl.NumPathElements = Path.size();
  assert(Bits.ImportDecl.NumPathElements == Path.size() && "Truncation error");
  Bits.ImportDecl.ImportKind = static_cast<unsigned>(K);
  assert(getImportKind() == K && "not enough bits for ImportKind");
  std::uninitialized_copy(Path.begin(), Path.end(),
                          getTrailingObjects<ImportPath::Element>());
}

ImportKind ImportDecl::getBestImportKind(const ValueDecl *VD) {
  switch (VD->getKind()) {
  case DeclKind::Import:
  case DeclKind::Extension:
  case DeclKind::PatternBinding:
  case DeclKind::TopLevelCode:
  case DeclKind::InfixOperator:
  case DeclKind::PrefixOperator:
  case DeclKind::PostfixOperator:
  case DeclKind::EnumCase:
  case DeclKind::IfConfig:
  case DeclKind::PoundDiagnostic:
  case DeclKind::PrecedenceGroup:
  case DeclKind::MissingMember:
    llvm_unreachable("not a ValueDecl");

  case DeclKind::AssociatedType:
  case DeclKind::Constructor:
  case DeclKind::Destructor:
  case DeclKind::GenericTypeParam:
  case DeclKind::Subscript:
  case DeclKind::EnumElement:
  case DeclKind::Param:
    llvm_unreachable("not a top-level ValueDecl");

  case DeclKind::Protocol:
    return ImportKind::Protocol;

  case DeclKind::Class:
    return ImportKind::Class;
  case DeclKind::Enum:
    return ImportKind::Enum;
  case DeclKind::Struct:
    return ImportKind::Struct;
      
  case DeclKind::OpaqueType:
    return ImportKind::Type;

  case DeclKind::TypeAlias: {
    Type type = cast<TypeAliasDecl>(VD)->getDeclaredInterfaceType();
    auto *nominal = type->getAnyNominal();
    if (!nominal)
      return ImportKind::Type;
    return getBestImportKind(nominal);
  }

  case DeclKind::Accessor:
  case DeclKind::Func:
    return ImportKind::Func;

  case DeclKind::Var:
    return ImportKind::Var;

  case DeclKind::Module:
    return ImportKind::Module;
  }
  llvm_unreachable("bad DeclKind");
}

Optional<ImportKind>
ImportDecl::findBestImportKind(ArrayRef<ValueDecl *> Decls) {
  assert(!Decls.empty());
  ImportKind FirstKind = ImportDecl::getBestImportKind(Decls.front());

  // FIXME: Only functions can be overloaded.
  if (Decls.size() == 1)
    return FirstKind;
  if (FirstKind != ImportKind::Func)
    return None;

  for (auto NextDecl : Decls.slice(1)) {
    if (ImportDecl::getBestImportKind(NextDecl) != FirstKind)
      return None;
  }

  return FirstKind;
}

ArrayRef<ValueDecl *> ImportDecl::getDecls() const {
  // If this isn't a scoped import, there's nothing to do.
  if (getImportKind() == ImportKind::Module)
    return {};

  auto &ctx = getASTContext();
  auto *mutableThis = const_cast<ImportDecl *>(this);
  return evaluateOrDefault(ctx.evaluator,
                           ScopedImportLookupRequest{mutableThis}, {});
}

void NominalTypeDecl::setConformanceLoader(LazyMemberLoader *lazyLoader,
                                           uint64_t contextData) {
  assert(!Bits.NominalTypeDecl.HasLazyConformances &&
         "Already have lazy conformances");
  Bits.NominalTypeDecl.HasLazyConformances = true;

  ASTContext &ctx = getASTContext();
  auto contextInfo = ctx.getOrCreateLazyIterableContextData(this, lazyLoader);
  contextInfo->allConformancesData = contextData;
}

std::pair<LazyMemberLoader *, uint64_t>
NominalTypeDecl::takeConformanceLoaderSlow() {
  assert(Bits.NominalTypeDecl.HasLazyConformances && "not lazy conformances");
  Bits.NominalTypeDecl.HasLazyConformances = false;
  auto contextInfo =
    getASTContext().getOrCreateLazyIterableContextData(this, nullptr);
  return { contextInfo->loader, contextInfo->allConformancesData };
}

ExtensionDecl::ExtensionDecl(SourceLoc extensionLoc,
                             TypeRepr *extendedType,
                             ArrayRef<TypeLoc> inherited,
                             DeclContext *parent,
                             TrailingWhereClause *trailingWhereClause)
  : GenericContext(DeclContextKind::ExtensionDecl, parent, nullptr),
    Decl(DeclKind::Extension, parent),
    IterableDeclContext(IterableDeclContextKind::ExtensionDecl),
    ExtensionLoc(extensionLoc),
    ExtendedTypeRepr(extendedType),
    Inherited(inherited)
{
  Bits.ExtensionDecl.DefaultAndMaxAccessLevel = 0;
  Bits.ExtensionDecl.HasLazyConformances = false;
  setTrailingWhereClause(trailingWhereClause);
}

ExtensionDecl *ExtensionDecl::create(ASTContext &ctx, SourceLoc extensionLoc,
                                     TypeRepr *extendedType,
                                     ArrayRef<TypeLoc> inherited,
                                     DeclContext *parent,
                                     TrailingWhereClause *trailingWhereClause,
                                     ClangNode clangNode) {
  unsigned size = sizeof(ExtensionDecl);

  void *declPtr = allocateMemoryForDecl<ExtensionDecl>(ctx, size,
                                                       !clangNode.isNull());

  // Construct the extension.
  auto result = ::new (declPtr) ExtensionDecl(extensionLoc, extendedType,
                                              inherited, parent,
                                              trailingWhereClause);
  if (clangNode)
    result->setClangNode(clangNode);

  return result;
}

void ExtensionDecl::setConformanceLoader(LazyMemberLoader *lazyLoader,
                                         uint64_t contextData) {
  assert(!Bits.ExtensionDecl.HasLazyConformances && 
         "Already have lazy conformances");
  Bits.ExtensionDecl.HasLazyConformances = true;

  ASTContext &ctx = getASTContext();
  auto contextInfo = ctx.getOrCreateLazyIterableContextData(this, lazyLoader);
  contextInfo->allConformancesData = contextData;
}

std::pair<LazyMemberLoader *, uint64_t>
ExtensionDecl::takeConformanceLoaderSlow() {
  assert(Bits.ExtensionDecl.HasLazyConformances && "no conformance loader?");
  Bits.ExtensionDecl.HasLazyConformances = false;

  auto contextInfo =
    getASTContext().getOrCreateLazyIterableContextData(this, nullptr);
  return { contextInfo->loader, contextInfo->allConformancesData };
}

NominalTypeDecl *ExtensionDecl::getExtendedNominal() const {
  assert((hasBeenBound() || canNeverBeBound()) &&
         "Extension must have already been bound (by bindExtensions)");
  return ExtendedNominal.getPointer();
}

NominalTypeDecl *ExtensionDecl::computeExtendedNominal() const {
  ASTContext &ctx = getASTContext();
  return evaluateOrDefault(
      ctx.evaluator, ExtendedNominalRequest{const_cast<ExtensionDecl *>(this)},
      nullptr);
}

bool ExtensionDecl::canNeverBeBound() const {
  // \c bindExtensions() only looks at valid parents for extensions.
  return !hasValidParent();
}

bool ExtensionDecl::hasValidParent() const {
  return getDeclContext()->canBeParentOfExtension();
}

bool ExtensionDecl::isConstrainedExtension() const {
  auto nominal = getExtendedNominal();
  if (!nominal)
    return false;

  auto typeSig = nominal->getGenericSignature();
  if (!typeSig)
    return false;

  auto extSig = getGenericSignature();
  if (!extSig)
    return false;

  // If the generic signature differs from that of the nominal type, it's a
  // constrained extension.
  return !typeSig->isEqual(extSig);
}

bool ExtensionDecl::isEquivalentToExtendedContext() const {
  auto decl = getExtendedNominal();
  bool extendDeclFromSameModule = false;
  auto extensionAlterName = getAlternateModuleName();
  auto typeAlterName = decl->getAlternateModuleName();

  if (!extensionAlterName.empty()) {
    if (!typeAlterName.empty()) {
      // Case I: type and extension are both moved from somewhere else
      extendDeclFromSameModule = typeAlterName == extensionAlterName;
    } else {
      // Case II: extension alone was moved from somewhere else
      extendDeclFromSameModule = extensionAlterName ==
        decl->getParentModule()->getNameStr();
    }
  } else {
    if (!typeAlterName.empty()) {
      // Case III: extended type alone was moved from somewhere else
      extendDeclFromSameModule = typeAlterName == getParentModule()->getNameStr();
    } else {
      // Case IV: neither of type and extension was moved from somewhere else
      extendDeclFromSameModule = getParentModule() == decl->getParentModule();
    }
  }

  return extendDeclFromSameModule
    && !isConstrainedExtension()
    && !getDeclaredInterfaceType()->isExistentialType();
}

AccessLevel ExtensionDecl::getDefaultAccessLevel() const {
  ASTContext &ctx = getASTContext();
  return evaluateOrDefault(ctx.evaluator,
    DefaultAndMaxAccessLevelRequest{const_cast<ExtensionDecl *>(this)},
    {AccessLevel::Private, AccessLevel::Private}).first;
}

AccessLevel ExtensionDecl::getMaxAccessLevel() const {
  ASTContext &ctx = getASTContext();
  return evaluateOrDefault(ctx.evaluator,
    DefaultAndMaxAccessLevelRequest{const_cast<ExtensionDecl *>(this)},
    {AccessLevel::Private, AccessLevel::Private}).second;
}
      
Type ExtensionDecl::getExtendedType() const {
  ASTContext &ctx = getASTContext();
  if (auto type = evaluateOrDefault(ctx.evaluator,
          ExtendedTypeRequest{const_cast<ExtensionDecl *>(this)},
          Type()))
    return type;
  return ErrorType::get(ctx);
}

PatternBindingDecl::PatternBindingDecl(SourceLoc StaticLoc,
                                       StaticSpellingKind StaticSpelling,
                                       SourceLoc VarLoc,
                                       unsigned NumPatternEntries,
                                       DeclContext *Parent)
  : Decl(DeclKind::PatternBinding, Parent),
    StaticLoc(StaticLoc), VarLoc(VarLoc) {
  Bits.PatternBindingDecl.IsStatic = StaticLoc.isValid();
  Bits.PatternBindingDecl.StaticSpelling =
       static_cast<unsigned>(StaticSpelling);
  Bits.PatternBindingDecl.NumPatternEntries = NumPatternEntries;
}

PatternBindingDecl *
PatternBindingDecl::create(ASTContext &Ctx, SourceLoc StaticLoc,
                           StaticSpellingKind StaticSpelling, SourceLoc VarLoc,
                           Pattern *Pat, SourceLoc EqualLoc, Expr *E,
                           DeclContext *Parent) {
  DeclContext *BindingInitContext = nullptr;
  if (!Parent->isLocalContext())
    BindingInitContext = new (Ctx) PatternBindingInitializer(Parent);

  auto PBE = PatternBindingEntry(Pat, EqualLoc, E, BindingInitContext);
  auto *Result = create(Ctx, StaticLoc, StaticSpelling, VarLoc, PBE, Parent);

  if (BindingInitContext)
    cast<PatternBindingInitializer>(BindingInitContext)->setBinding(Result, 0);

  return Result;
}

PatternBindingDecl *PatternBindingDecl::createImplicit(
    ASTContext &Ctx, StaticSpellingKind StaticSpelling, Pattern *Pat, Expr *E,
    DeclContext *Parent, SourceLoc VarLoc) {
  auto *Result = create(Ctx, /*StaticLoc*/ SourceLoc(), StaticSpelling, VarLoc,
                        Pat, /*EqualLoc*/ SourceLoc(), nullptr, Parent);
  Result->setImplicit();
  Result->setInit(0, E);
  return Result;
}

PatternBindingDecl *
PatternBindingDecl::create(ASTContext &Ctx, SourceLoc StaticLoc,
                           StaticSpellingKind StaticSpelling,
                           SourceLoc VarLoc,
                           ArrayRef<PatternBindingEntry> PatternList,
                           DeclContext *Parent) {
  size_t Size = totalSizeToAlloc<PatternBindingEntry>(PatternList.size());
  void *D = allocateMemoryForDecl<PatternBindingDecl>(Ctx, Size,
                                                      /*ClangNode*/false);
  auto PBD = ::new (D) PatternBindingDecl(StaticLoc, StaticSpelling, VarLoc,
                                          PatternList.size(), Parent);

  // Set up the patterns.
  auto entries = PBD->getMutablePatternList();
  unsigned elt = 0U-1;
  for (auto pe : PatternList) {
    ++elt;
    auto &newEntry = entries[elt];
    newEntry = pe; // This should take care of initializer with flags
    DeclContext *initContext = pe.getInitContext();
    if (!initContext && !Parent->isLocalContext()) {
      auto pbi = new (Ctx) PatternBindingInitializer(Parent);
      pbi->setBinding(PBD, elt);
      initContext = pbi;
    }

    PBD->setPattern(elt, pe.getPattern(), initContext);
  }
  return PBD;
}

PatternBindingDecl *PatternBindingDecl::createDeserialized(
                      ASTContext &Ctx, SourceLoc StaticLoc,
                      StaticSpellingKind StaticSpelling,
                      SourceLoc VarLoc,
                      unsigned NumPatternEntries,
                      DeclContext *Parent) {
  size_t Size = totalSizeToAlloc<PatternBindingEntry>(NumPatternEntries);
  void *D = allocateMemoryForDecl<PatternBindingDecl>(Ctx, Size,
                                                      /*ClangNode*/false);
  auto PBD = ::new (D) PatternBindingDecl(StaticLoc, StaticSpelling, VarLoc,
                                          NumPatternEntries, Parent);
  for (auto &entry : PBD->getMutablePatternList()) {
    entry = PatternBindingEntry(/*Pattern*/ nullptr, /*EqualLoc*/ SourceLoc(),
                                /*Init*/ nullptr, /*InitContext*/ nullptr);
  }
  return PBD;
}

ParamDecl *PatternBindingInitializer::getImplicitSelfDecl() const {
  if (SelfParam)
    return SelfParam;

  if (auto singleVar = getInitializedLazyVar()) {
    auto DC = singleVar->getDeclContext();
    if (DC->isTypeContext()) {
      auto specifier = (DC->getDeclaredInterfaceType()->hasReferenceSemantics()
                        ? ParamSpecifier::Default
                        : ParamSpecifier::InOut);

      ASTContext &C = DC->getASTContext();
      auto *mutableThis = const_cast<PatternBindingInitializer *>(this);
      auto *LazySelfParam = new (C) ParamDecl(SourceLoc(), SourceLoc(),
                                    Identifier(), singleVar->getLoc(),
                                    C.Id_self, mutableThis);
      LazySelfParam->setImplicit();
      LazySelfParam->setSpecifier(specifier);
      LazySelfParam->setInterfaceType(DC->getSelfInterfaceType());
      mutableThis->SelfParam = LazySelfParam;
    }
  }

  return SelfParam;
}

VarDecl *PatternBindingInitializer::getInitializedLazyVar() const {
  if (auto binding = getBinding()) {
    if (auto var = binding->getSingleVar()) {
      if (var->getAttrs().hasAttribute<LazyAttr>())
        return var;
    }
  }
  return nullptr;
}

unsigned PatternBindingDecl::getPatternEntryIndexForVarDecl(const VarDecl *VD) const {
  assert(VD && "Cannot find a null VarDecl");
  
  auto List = getPatternList();
  if (List.size() == 1) {
    assert(List[0].getPattern()->containsVarDecl(VD) &&
           "Single entry PatternBindingDecl is set up wrong");
    return 0;
  }
  
  unsigned Result = 0;
  for (auto entry : List) {
    if (entry.getPattern()->containsVarDecl(VD))
      return Result;
    ++Result;
  }
  
  assert(0 && "PatternBindingDecl doesn't bind the specified VarDecl!");
  return ~0U;
}

Expr *PatternBindingEntry::getOriginalInit() const {
  return InitContextAndFlags.getInt().contains(PatternFlags::IsText)
             ? nullptr
             : InitExpr.originalInit;
}

SourceRange PatternBindingEntry::getOriginalInitRange() const {
  if (auto *i = getOriginalInit())
    return i->getSourceRange();
  return SourceRange();
}

void PatternBindingEntry::setOriginalInit(Expr *E) {
  InitExpr.originalInit = E;
  InitContextAndFlags.setInt(InitContextAndFlags.getInt() -
                             PatternFlags::IsText);
}

bool PatternBindingEntry::isInitialized(bool onlyExplicit) const {
  // Directly initialized.
  if (getInit() && (!onlyExplicit || getEqualLoc().isValid()))
    return true;

  // Initialized via a property wrapper.
  if (auto var = getPattern()->getSingleVar()) {
    auto customAttrs = var->getAttachedPropertyWrappers();
    if (customAttrs.size() > 0 && customAttrs[0]->getArg() != nullptr)
      return true;
  }

  return false;
}

void PatternBindingEntry::setInit(Expr *E) {
  auto F = PatternAndFlags.getInt();
  if (E) {
    PatternAndFlags.setInt(F - Flags::Removed);
  } else {
    PatternAndFlags.setInt(F | Flags::Removed);
  }
  InitExpr.initAfterSynthesis = E;
  InitContextAndFlags.setInt(InitContextAndFlags.getInt() -
                             PatternFlags::IsText);
}

VarDecl *PatternBindingEntry::getAnchoringVarDecl() const {
  SmallVector<VarDecl *, 8> variables;
  getPattern()->collectVariables(variables);
  if (variables.empty())
    return nullptr;
  return variables[0];
}

SourceLoc PatternBindingEntry::getLastAccessorEndLoc() const {
  SourceLoc lastAccessorEnd;
  getPattern()->forEachVariable([&](VarDecl *var) {
    auto accessorsEndLoc = var->getBracesRange().End;
    if (accessorsEndLoc.isValid())
      lastAccessorEnd = accessorsEndLoc;
  });
  return lastAccessorEnd;
}

SourceLoc PatternBindingEntry::getStartLoc() const {
  return getPattern()->getStartLoc();
}

SourceLoc PatternBindingEntry::getEndLoc(bool omitAccessors) const {
  // Accessors are last
  if (!omitAccessors) {
    const auto lastAccessorEnd = getLastAccessorEndLoc();
    if (lastAccessorEnd.isValid())
      return lastAccessorEnd;
  }
  const auto initEnd = getOriginalInitRange().End;
  if (initEnd.isValid())
    return initEnd;

  return getPattern()->getEndLoc();
}

SourceRange PatternBindingEntry::getSourceRange(bool omitAccessors) const {
  const SourceLoc startLoc = getStartLoc();
  if (startLoc.isInvalid())
    return SourceRange();
  const SourceLoc endLoc = getEndLoc(omitAccessors);
  if (endLoc.isInvalid())
    return SourceRange();
  return SourceRange(startLoc, endLoc);
}

bool PatternBindingEntry::hasInitStringRepresentation() const {
  if (InitContextAndFlags.getInt().contains(PatternFlags::IsText))
    return !InitStringRepresentation.empty();
  return getInit() && getInit()->getSourceRange().isValid();
}

StringRef PatternBindingEntry::getInitStringRepresentation(
  SmallVectorImpl<char> &scratch) const {

  assert(hasInitStringRepresentation() &&
         "must check if pattern has string representation");

  if (InitContextAndFlags.getInt().contains(PatternFlags::IsText) &&
      !InitStringRepresentation.empty())
    return InitStringRepresentation;
  auto &sourceMgr = getAnchoringVarDecl()->getASTContext().SourceMgr;
  auto init = getOriginalInit();
  return extractInlinableText(sourceMgr, init, scratch);
}

SourceRange PatternBindingDecl::getSourceRange() const {
  SourceLoc startLoc = getStartLoc();
  SourceLoc endLoc = getPatternList().back().getSourceRange().End;
  if (startLoc.isValid() != endLoc.isValid()) return SourceRange();
  return { startLoc, endLoc };
}

static StaticSpellingKind getCorrectStaticSpellingForDecl(const Decl *D) {
  if (!D->getDeclContext()->getSelfClassDecl())
    return StaticSpellingKind::KeywordStatic;

  return StaticSpellingKind::KeywordClass;
}

StaticSpellingKind PatternBindingDecl::getCorrectStaticSpelling() const {
  if (!isStatic())
    return StaticSpellingKind::None;
  if (getStaticSpelling() != StaticSpellingKind::None)
    return getStaticSpelling();

  return getCorrectStaticSpellingForDecl(this);
}

bool PatternBindingDecl::isAsyncLet() const {
  if (auto var = getAnchoringVarDecl(0))
    return var->isAsyncLet();

  return false;
}


bool PatternBindingDecl::hasStorage() const {
  // Walk the pattern, to check to see if any of the VarDecls included in it
  // have storage.
  for (auto entry : getPatternList())
    if (entry.getPattern()->hasStorage())
      return true;
  return false;
}

void PatternBindingDecl::setPattern(unsigned i, Pattern *P,
                                    DeclContext *InitContext) {
  auto PatternList = getMutablePatternList();
  PatternList[i].setPattern(P);
  PatternList[i].setInitContext(InitContext);
  
  // Make sure that any VarDecl's contained within the pattern know about this
  // PatternBindingDecl as their parent.
  if (P)
    P->forEachVariable([&](VarDecl *VD) {
      if (!VD->isCaptureList())
        VD->setParentPatternBinding(this);
    });
}


VarDecl *PatternBindingDecl::getSingleVar() const {
  if (getNumPatternEntries() == 1)
    return getPatternList()[0].getPattern()->getSingleVar();
  return nullptr;
}

VarDecl *PatternBindingDecl::getAnchoringVarDecl(unsigned i) const {
  return getPatternList()[i].getAnchoringVarDecl();
}

bool VarDecl::isInitExposedToClients() const {
  // 'lazy' initializers are emitted inside the getter, which is never
  // @inlinable.
  if (getAttrs().hasAttribute<LazyAttr>())
    return false;

  return hasInitialValue() && isLayoutExposedToClients();
}

bool VarDecl::isLayoutExposedToClients() const {
  auto parent = dyn_cast<NominalTypeDecl>(getDeclContext());
  if (!parent) return false;
  if (isStatic()) return false;

  if (!hasStorage() &&
      !getAttrs().hasAttribute<LazyAttr>() &&
      !hasAttachedPropertyWrapper()) {
    return false;
  }

  auto nominalAccess =
    parent->getFormalAccessScope(/*useDC=*/nullptr,
                                 /*treatUsableFromInlineAsPublic=*/true);
  if (!nominalAccess.isPublic()) return false;

  return (parent->getAttrs().hasAttribute<FrozenAttr>() ||
          parent->getAttrs().hasAttribute<FixedLayoutAttr>());
}

/// Check whether the given type representation will be
/// default-initializable.
static bool isDefaultInitializable(const TypeRepr *typeRepr, ASTContext &ctx) {
  // Look through most attributes.
  if (const auto attributed = dyn_cast<AttributedTypeRepr>(typeRepr)) {
    // Ownership kinds have optionalness requirements.
    if (optionalityOf(attributed->getAttrs().getOwnership()) ==
        ReferenceOwnershipOptionality::Required)
      return true;

    return isDefaultInitializable(attributed->getTypeRepr(), ctx);
  }

  // Optional types are default-initializable.
  if (isa<OptionalTypeRepr>(typeRepr) ||
      isa<ImplicitlyUnwrappedOptionalTypeRepr>(typeRepr))
    return true;

  // Also support the desugared 'Optional<T>' spelling.
  if (!ctx.isSwiftVersionAtLeast(5)) {
    if (auto *identRepr = dyn_cast<SimpleIdentTypeRepr>(typeRepr)) {
      if (identRepr->getNameRef().getBaseIdentifier() == ctx.Id_Void)
        return true;
    }

    if (auto *identRepr = dyn_cast<GenericIdentTypeRepr>(typeRepr)) {
      if (identRepr->getNameRef().getBaseIdentifier() == ctx.Id_Optional &&
          identRepr->getNumGenericArgs() == 1)
        return true;
    }
  }

  // Tuple types are default-initializable if all of their element
  // types are.
  if (const auto tuple = dyn_cast<TupleTypeRepr>(typeRepr)) {
    // ... but not variadic ones.
    if (tuple->hasEllipsis())
      return false;

    for (const auto &elt : tuple->getElements()) {
      if (!isDefaultInitializable(elt.Type, ctx))
        return false;
    }

    return true;
  }

  // Not default initializable.
  return false;
}

// @NSManaged properties never get default initialized, nor do debugger
// variables and immutable properties.
bool Pattern::isNeverDefaultInitializable() const {
  bool result = false;

  forEachVariable([&](const VarDecl *var) {
    if (var->getAttrs().hasAttribute<NSManagedAttr>())
      return;

    if (var->isDebuggerVar() ||
        var->isLet())
      result = true;
  });

  return result;
}

bool PatternBindingDecl::isDefaultInitializableViaPropertyWrapper(unsigned i) const {
  if (auto singleVar = getSingleVar()) {
    if (auto wrapperInfo = singleVar->getAttachedPropertyWrapperTypeInfo(0)) {
      if (wrapperInfo.defaultInit)
        return true;
    }
  }

  return false;
}

bool PatternBindingDecl::isDefaultInitializable(unsigned i) const {
  const auto entry = getPatternList()[i];

  // If it has an initializer expression, this is trivially true.
  if (entry.isInitialized())
    return true;

  // If the outermost attached property wrapper vends an `init()`, use that
  // for default initialization.
  if (isDefaultInitializableViaPropertyWrapper(i))
    return true;

  // If one of the attached wrappers is missing a wrappedValue
  // initializer, cannot default-initialize.
  if (auto singleVar = getSingleVar()) {
    if (auto wrapperInfo = singleVar->getAttachedPropertyWrapperTypeInfo(0)) {
      if (!singleVar->allAttachedPropertyWrappersHaveWrappedValueInit())
        return false;
    }
  }

  if (entry.getPattern()->isNeverDefaultInitializable())
    return false;

  auto &ctx = getASTContext();

  // If the pattern is typed as optional (or tuples thereof), it is
  // default initializable.
  if (const auto typedPattern = dyn_cast<TypedPattern>(entry.getPattern())) {
    if (const auto typeRepr = typedPattern->getTypeRepr()) {
      if (::isDefaultInitializable(typeRepr, ctx))
        return true;
    } else if (typedPattern->isImplicit()) {
      // Lazy vars have implicit storage assigned to back them. Because the
      // storage is implicit, the pattern is typed and has a TypeLoc, but not a
      // TypeRepr.
      //
      // All lazy storage is implicitly default initializable, though, because
      // lazy backing storage is optional.
      if (const auto *varDecl = typedPattern->getSingleVar()) {
        // Lazy storage is never user accessible.
        if (!varDecl->isUserAccessible()) {
          if (typedPattern->hasType() &&
              typedPattern->getType()->getOptionalObjectType()) {
            return true;
          }
        }
      }
    }
  }

  // Otherwise, we can't default initialize this binding.
  return false;
}


bool PatternBindingDecl::isComputingPatternBindingEntry(
    const VarDecl *vd) const {
  unsigned i = getPatternEntryIndexForVarDecl(vd);
  return getASTContext().evaluator.hasActiveRequest(
      PatternBindingEntryRequest{const_cast<PatternBindingDecl *>(this), i});
}

bool PatternBindingDecl::isExplicitlyInitialized(unsigned i) const {
  const auto &entry = getPatternList()[i];
  return entry.isInitialized(/*onlyExplicit=*/true);
}

SourceLoc PatternBindingDecl::getEqualLoc(unsigned i) const {
  const auto &entry = getPatternList()[i];
  return entry.getEqualLoc();
}

SourceLoc TopLevelCodeDecl::getStartLoc() const {
  return Body->getStartLoc();
}

SourceRange TopLevelCodeDecl::getSourceRange() const {
  return Body->getSourceRange();
}

SourceRange IfConfigDecl::getSourceRange() const {
  return SourceRange(getLoc(), EndLoc);
}

static bool isPolymorphic(const AbstractStorageDecl *storage) {
  if (storage->shouldUseObjCDispatch())
    return true;


  // Imported declarations behave like they are dynamic, even if they're
  // not marked as such explicitly.
  if (storage->isObjC() && storage->hasClangNode())
    return true;

  if (auto *classDecl = dyn_cast<ClassDecl>(storage->getDeclContext())) {
    if (storage->isFinal() || classDecl->isFinal())
      return false;

    return true;
  }

  if (isa<ProtocolDecl>(storage->getDeclContext()))
    return true;

  return false;
}

static bool isDirectToStorageAccess(const DeclContext *UseDC,
                                    const VarDecl *var, bool isAccessOnSelf) {
  if (!var->hasStorage())
    return false;

  auto *AFD = dyn_cast<AbstractFunctionDecl>(UseDC);
  if (AFD == nullptr)
    return false;

  // The property reference is for immediate class, not a derived class.
  if (AFD->getParent()->getSelfNominalTypeDecl() !=
      var->getDeclContext()->getSelfNominalTypeDecl())
    return false;

  // If the storage is resilient, we cannot access it directly at all.
  if (var->isResilient(UseDC->getParentModule(),
                       UseDC->getResilienceExpansion()))
    return false;

  if (isa<ConstructorDecl>(AFD) || isa<DestructorDecl>(AFD)) {
    // The access must also be a member access on 'self' in all language modes.
    if (!isAccessOnSelf)
      return false;

    return true;
  } else if (auto *accessor = dyn_cast<AccessorDecl>(AFD)) {
    // The accessor must be for the variable itself.
    if (accessor->getStorage() != var)
      return false;

    // In Swift 5 and later, the access must also be a member access on 'self'.
    if (!isAccessOnSelf &&
        var->getDeclContext()->isTypeContext() &&
        var->getASTContext().isSwiftVersionAtLeast(5))
      return false;

    // As a special case, 'read' and 'modify' coroutines with forced static
    // dispatch must use ordinary semantics, so that the 'modify' coroutine for a
    // 'dynamic' property uses Objective-C message sends and not direct access to
    // storage.
    if (accessor->hasForcedStaticDispatch())
      return false;

    return true;
  }

  return false;
}

/// Determines the access semantics to use in a DeclRefExpr or
/// MemberRefExpr use of this value in the specified context.
AccessSemantics
ValueDecl::getAccessSemanticsFromContext(const DeclContext *UseDC,
                                         bool isAccessOnSelf) const {
  if (auto *var = dyn_cast<VarDecl>(this))
    if (isDirectToStorageAccess(UseDC, var, isAccessOnSelf))
      return AccessSemantics::DirectToStorage;

  // Otherwise, it's a semantically normal access.  The client should be
  // able to figure out the most efficient way to do this access.
  return AccessSemantics::Ordinary;
}

static AccessStrategy
getDirectReadAccessStrategy(const AbstractStorageDecl *storage) {
  switch (storage->getReadImpl()) {
  case ReadImplKind::Stored:
    return AccessStrategy::getStorage();
  case ReadImplKind::Inherited:
    // TODO: maybe add a specific strategy for this?
    return AccessStrategy::getAccessor(AccessorKind::Get,
                                       /*dispatch*/ false);
  case ReadImplKind::Get:
    return AccessStrategy::getAccessor(AccessorKind::Get,
                                       /*dispatch*/ false);
  case ReadImplKind::Address:
    return AccessStrategy::getAccessor(AccessorKind::Address,
                                       /*dispatch*/ false);
  case ReadImplKind::Read:
    return AccessStrategy::getAccessor(AccessorKind::Read,
                                       /*dispatch*/ false);
  }
  llvm_unreachable("bad impl kind");
}

static AccessStrategy
getDirectWriteAccessStrategy(const AbstractStorageDecl *storage) {
  switch (storage->getWriteImpl()) {
  case WriteImplKind::Immutable:
    assert(isa<VarDecl>(storage) && cast<VarDecl>(storage)->isLet() &&
           "mutation of a immutable variable that isn't a let");
    return AccessStrategy::getStorage();
  case WriteImplKind::Stored:
    return AccessStrategy::getStorage();
  case WriteImplKind::StoredWithObservers:
    // TODO: maybe add a specific strategy for this?
    return AccessStrategy::getAccessor(AccessorKind::Set,
                                       /*dispatch*/ false);
  case WriteImplKind::InheritedWithObservers:
    // TODO: maybe add a specific strategy for this?
    return AccessStrategy::getAccessor(AccessorKind::Set,
                                       /*dispatch*/ false);
  case WriteImplKind::Set:
    return AccessStrategy::getAccessor(AccessorKind::Set,
                                       /*dispatch*/ false);
  case WriteImplKind::MutableAddress:
    return AccessStrategy::getAccessor(AccessorKind::MutableAddress,
                                       /*dispatch*/ false);
  case WriteImplKind::Modify:
    return AccessStrategy::getAccessor(AccessorKind::Modify,
                                       /*dispatch*/ false);
  }
  llvm_unreachable("bad impl kind");
}

static AccessStrategy
getOpaqueReadAccessStrategy(const AbstractStorageDecl *storage, bool dispatch);
static AccessStrategy
getOpaqueWriteAccessStrategy(const AbstractStorageDecl *storage, bool dispatch);

static AccessStrategy
getDirectReadWriteAccessStrategy(const AbstractStorageDecl *storage) {
  switch (storage->getReadWriteImpl()) {
  case ReadWriteImplKind::Immutable:
    assert(isa<VarDecl>(storage) && cast<VarDecl>(storage)->isLet() &&
           "mutation of a immutable variable that isn't a let");
    return AccessStrategy::getStorage();
  case ReadWriteImplKind::Stored: {
    // If the storage isDynamic (and not @objc) use the accessors.
    if (storage->shouldUseNativeDynamicDispatch())
      return AccessStrategy::getMaterializeToTemporary(
          getOpaqueReadAccessStrategy(storage, false),
          getOpaqueWriteAccessStrategy(storage, false));
    return AccessStrategy::getStorage();
  }
  case ReadWriteImplKind::MutableAddress:
    return AccessStrategy::getAccessor(AccessorKind::MutableAddress,
                                       /*dispatch*/ false);
  case ReadWriteImplKind::Modify:
    return AccessStrategy::getAccessor(AccessorKind::Modify,
                                       /*dispatch*/ false);
  case ReadWriteImplKind::StoredWithDidSet:
  case ReadWriteImplKind::InheritedWithDidSet:
    if (storage->requiresOpaqueModifyCoroutine() &&
        storage->getParsedAccessor(AccessorKind::DidSet)->isSimpleDidSet()) {
      return AccessStrategy::getAccessor(AccessorKind::Modify,
                                         /*dispatch*/ false);
    } else {
      return AccessStrategy::getMaterializeToTemporary(
          getDirectReadAccessStrategy(storage),
          getDirectWriteAccessStrategy(storage));
    }
  case ReadWriteImplKind::MaterializeToTemporary:
    return AccessStrategy::getMaterializeToTemporary(
                                       getDirectReadAccessStrategy(storage),
                                       getDirectWriteAccessStrategy(storage));
  }
  llvm_unreachable("bad impl kind");
}

static AccessStrategy
getOpaqueReadAccessStrategy(const AbstractStorageDecl *storage, bool dispatch) {
  if (storage->requiresOpaqueReadCoroutine())
    return AccessStrategy::getAccessor(AccessorKind::Read, dispatch);
  return AccessStrategy::getAccessor(AccessorKind::Get, dispatch);
}

static AccessStrategy
getOpaqueWriteAccessStrategy(const AbstractStorageDecl *storage, bool dispatch){
  return AccessStrategy::getAccessor(AccessorKind::Set, dispatch);
}

static AccessStrategy
getOpaqueReadWriteAccessStrategy(const AbstractStorageDecl *storage,
                                 bool dispatch) {
  if (storage->requiresOpaqueModifyCoroutine())
    return AccessStrategy::getAccessor(AccessorKind::Modify, dispatch);
  return AccessStrategy::getMaterializeToTemporary(
           getOpaqueReadAccessStrategy(storage, dispatch),
           getOpaqueWriteAccessStrategy(storage, dispatch));
}

static AccessStrategy
getOpaqueAccessStrategy(const AbstractStorageDecl *storage,
                        AccessKind accessKind, bool dispatch) {
  switch (accessKind) {
  case AccessKind::Read:
    return getOpaqueReadAccessStrategy(storage, dispatch);
  case AccessKind::Write:
    return getOpaqueWriteAccessStrategy(storage, dispatch);
  case AccessKind::ReadWrite:
    return getOpaqueReadWriteAccessStrategy(storage, dispatch);
  }
  llvm_unreachable("bad access kind");
}

AccessStrategy
AbstractStorageDecl::getAccessStrategy(AccessSemantics semantics,
                                       AccessKind accessKind,
                                       ModuleDecl *module,
                                       ResilienceExpansion expansion) const {
  switch (semantics) {
  case AccessSemantics::DirectToStorage:
    assert(hasStorage());
    return AccessStrategy::getStorage();

  case AccessSemantics::Ordinary:
    // Skip these checks for local variables, both because they're unnecessary
    // and because we won't necessarily have computed access.
    if (!getDeclContext()->isLocalContext()) {
      // If the property is defined in a non-final class or a protocol, the
      // accessors are dynamically dispatched, and we cannot do direct access.
      if (isPolymorphic(this))
        return getOpaqueAccessStrategy(this, accessKind, /*dispatch*/ true);

      if (shouldUseNativeDynamicDispatch())
        return getOpaqueAccessStrategy(this, accessKind, /*dispatch*/ false);

      // If the storage is resilient from the given module and resilience
      // expansion, we cannot use direct access.
      //
      // If we end up here with a stored property of a type that's resilient
      // from some resilience domain, we cannot do direct access.
      //
      // As an optimization, we do want to perform direct accesses of stored
      // properties declared inside the same resilience domain as the access
      // context.
      //
      // This is done by using DirectToStorage semantics above, with the
      // understanding that the access semantics are with respect to the
      // resilience domain of the accessor's caller.
      bool resilient;
      if (module)
        resilient = isResilient(module, expansion);
      else
        resilient = isResilient();

      if (resilient)
        return getOpaqueAccessStrategy(this, accessKind, /*dispatch*/ false);
    }

    LLVM_FALLTHROUGH;

  case AccessSemantics::DirectToImplementation:
    switch (accessKind) {
    case AccessKind::Read:
      return getDirectReadAccessStrategy(this);
    case AccessKind::Write:
      return getDirectWriteAccessStrategy(this);
    case AccessKind::ReadWrite:
      return getDirectReadWriteAccessStrategy(this);
    }
    llvm_unreachable("bad access kind");

  }
  llvm_unreachable("bad access semantics");
}

bool AbstractStorageDecl::requiresOpaqueAccessors() const {
  // Subscripts always require opaque accessors, so don't even kick off
  // a request.
  auto *var = dyn_cast<VarDecl>(this);
  if (var == nullptr)
    return true;

  ASTContext &ctx = getASTContext();
  return evaluateOrDefault(ctx.evaluator,
    RequiresOpaqueAccessorsRequest{const_cast<VarDecl *>(var)},
    false);
}

bool AbstractStorageDecl::requiresOpaqueAccessor(AccessorKind kind) const {
  switch (kind) {
  case AccessorKind::Get:
    return requiresOpaqueGetter();
  case AccessorKind::Set:
    return requiresOpaqueSetter();
  case AccessorKind::Read:
    return requiresOpaqueReadCoroutine();
  case AccessorKind::Modify:
    return requiresOpaqueModifyCoroutine();

  // Other accessors are never part of the opaque-accessors set.
#define OPAQUE_ACCESSOR(ID, KEYWORD)
#define ACCESSOR(ID) \
  case AccessorKind::ID:
#include "swift/AST/AccessorKinds.def"
    return false;
  }
  llvm_unreachable("bad accessor kind");
}

bool AbstractStorageDecl::requiresOpaqueModifyCoroutine() const {
  ASTContext &ctx = getASTContext();
  return evaluateOrDefault(ctx.evaluator,
    RequiresOpaqueModifyCoroutineRequest{const_cast<AbstractStorageDecl *>(this)},
    false);
}

AccessorDecl *AbstractStorageDecl::getSynthesizedAccessor(AccessorKind kind) const {
  if (auto *accessor = getAccessor(kind))
    return accessor;

  ASTContext &ctx = getASTContext();
  return evaluateOrDefault(ctx.evaluator,
    SynthesizeAccessorRequest{const_cast<AbstractStorageDecl *>(this), kind},
    nullptr);
}

AccessorDecl *AbstractStorageDecl::getEffectfulGetAccessor() const {
    if (getAllAccessors().size() != 1)
      return nullptr;

    if (auto accessor = getAccessor(AccessorKind::Get))
      if (accessor->hasAsync() || accessor->hasThrows())
        return accessor;

  return nullptr;
}

bool AbstractStorageDecl::isLessEffectfulThan(AbstractStorageDecl const* other,
                                              EffectKind kind) const {
  bool allowedByOther = false;
  if (auto otherGetter = other->getEffectfulGetAccessor())
    allowedByOther = otherGetter->hasEffect(kind);

  if (auto getter = getEffectfulGetAccessor())
    if (getter->hasEffect(kind) && !allowedByOther)
      return false; // has the effect when other does not; it's more effectful!

  return true; // OK
}

AccessorDecl *AbstractStorageDecl::getOpaqueAccessor(AccessorKind kind) const {
  auto *accessor = getAccessor(kind);
  if (accessor && !accessor->isImplicit())
    return accessor;

  if (!requiresOpaqueAccessors())
    return nullptr;

  if (!requiresOpaqueAccessor(kind))
    return nullptr;

  return getSynthesizedAccessor(kind);
}

ArrayRef<AccessorDecl*> AbstractStorageDecl::getOpaqueAccessors(
    llvm::SmallVectorImpl<AccessorDecl*> &scratch) const {
  visitOpaqueAccessors([&](AccessorDecl *D) { scratch.push_back(D); });
  return scratch;
}

bool AbstractStorageDecl::hasParsedAccessors() const {
  for (auto *accessor : getAllAccessors())
    if (!accessor->isImplicit())
      return true;
  return false;
}

AccessorDecl *AbstractStorageDecl::getParsedAccessor(AccessorKind kind) const {
  auto *accessor = getAccessor(kind);
  if (accessor && !accessor->isImplicit())
    return accessor;

  return nullptr;
}

void AbstractStorageDecl::visitParsedAccessors(
                        llvm::function_ref<void (AccessorDecl*)> visit) const {
  for (auto *accessor : getAllAccessors())
    if (!accessor->isImplicit())
      visit(accessor);
}

void AbstractStorageDecl::visitEmittedAccessors(
                        llvm::function_ref<void (AccessorDecl*)> visit) const {
  visitParsedAccessors(visit);
  visitOpaqueAccessors([&](AccessorDecl *accessor) {
    if (accessor->isImplicit())
      visit(accessor);
  });
}

void AbstractStorageDecl::visitExpectedOpaqueAccessors(
                        llvm::function_ref<void (AccessorKind)> visit) const {
  if (!requiresOpaqueAccessors())
    return;

  if (requiresOpaqueGetter())
    visit(AccessorKind::Get);

  if (requiresOpaqueReadCoroutine())
    visit(AccessorKind::Read);

  // All mutable storage should have a setter.
  if (requiresOpaqueSetter())
    visit(AccessorKind::Set);

  // Include the modify coroutine if it's required.
  if (requiresOpaqueModifyCoroutine())
    visit(AccessorKind::Modify);
}

void AbstractStorageDecl::visitOpaqueAccessors(
                        llvm::function_ref<void (AccessorDecl*)> visit) const {
  visitExpectedOpaqueAccessors([&](AccessorKind kind) {
    auto accessor = getSynthesizedAccessor(kind);
    assert(!accessor->hasForcedStaticDispatch() &&
            "opaque accessor with forced static dispatch?");
    visit(accessor);
  });
}

static bool hasPrivateOrFilePrivateFormalAccess(const ValueDecl *D) {
  return D->getFormalAccess() <= AccessLevel::FilePrivate;
}

/// Returns true if one of the ancestor DeclContexts of this ValueDecl is either
/// marked private or fileprivate or is a local context.
static bool isInPrivateOrLocalContext(const ValueDecl *D) {
  const DeclContext *DC = D->getDeclContext();
  if (!DC->isTypeContext()) {
    assert((DC->isModuleScopeContext() || DC->isLocalContext()) &&
           "unexpected context kind");
    return DC->isLocalContext();
  }

  auto *nominal = DC->getSelfNominalTypeDecl();
  if (nominal == nullptr)
    return false;

  if (hasPrivateOrFilePrivateFormalAccess(nominal))
    return true;
  return isInPrivateOrLocalContext(nominal);
}

bool ValueDecl::isOutermostPrivateOrFilePrivateScope() const {
  return hasPrivateOrFilePrivateFormalAccess(this) &&
         !isInPrivateOrLocalContext(this);
}

bool AbstractStorageDecl::isFormallyResilient() const {
  // Check for an explicit @_fixed_layout attribute.
  if (getAttrs().hasAttribute<FixedLayoutAttr>())
    return false;

  // If we're an instance property of a nominal type, query the type.
  auto *dc = getDeclContext();
  if (!isStatic())
    if (auto *nominalDecl = dc->getSelfNominalTypeDecl())
      return nominalDecl->isResilient();

  // Non-public global and static variables always have a
  // fixed layout.
  if (!getFormalAccessScope(/*useDC=*/nullptr,
                            /*treatUsableFromInlineAsPublic=*/true).isPublic())
    return false;

  return true;
}

bool AbstractStorageDecl::isResilient() const {
  if (!isFormallyResilient())
    return false;

  return getModuleContext()->isResilient();
}

bool AbstractStorageDecl::isResilient(ModuleDecl *M,
                                      ResilienceExpansion expansion) const {
  switch (expansion) {
  case ResilienceExpansion::Minimal:
    return isResilient();
  case ResilienceExpansion::Maximal:
    return M != getModuleContext() && isResilient();
  }
  llvm_unreachable("bad resilience expansion");
}

bool AbstractStorageDecl::isValidKeyPathComponent() const {
  // Check whether we're an ABI compatible override of another property. If we
  // are, then the key path should refer to the base decl instead.
  auto &ctx = getASTContext();
  auto isABICompatibleOverride = evaluateOrDefault(
      ctx.evaluator,
      IsABICompatibleOverrideRequest{const_cast<AbstractStorageDecl *>(this)},
      false);
  return !isABICompatibleOverride;
}

bool AbstractStorageDecl::isGetterMutating() const {
  ASTContext &ctx = getASTContext();
  return evaluateOrDefault(ctx.evaluator,
    IsGetterMutatingRequest{const_cast<AbstractStorageDecl *>(this)}, {});
}

bool AbstractStorageDecl::isSetterMutating() const {
  ASTContext &ctx = getASTContext();
  return evaluateOrDefault(ctx.evaluator,
    IsSetterMutatingRequest{const_cast<AbstractStorageDecl *>(this)}, {});
}

OpaqueReadOwnership AbstractStorageDecl::getOpaqueReadOwnership() const {
  ASTContext &ctx = getASTContext();
  return evaluateOrDefault(ctx.evaluator,
    OpaqueReadOwnershipRequest{const_cast<AbstractStorageDecl *>(this)}, {});
}

bool ValueDecl::isInstanceMember() const {
  DeclContext *DC = getDeclContext();
  if (!DC->isTypeContext())
    return false;

  switch (getKind()) {
  case DeclKind::Import:
  case DeclKind::Extension:
  case DeclKind::PatternBinding:
  case DeclKind::EnumCase:
  case DeclKind::TopLevelCode:
  case DeclKind::InfixOperator:
  case DeclKind::PrefixOperator:
  case DeclKind::PostfixOperator:
  case DeclKind::IfConfig:
  case DeclKind::PoundDiagnostic:
  case DeclKind::PrecedenceGroup:
  case DeclKind::MissingMember:
    llvm_unreachable("Not a ValueDecl");

  case DeclKind::Class:
  case DeclKind::Enum:
  case DeclKind::Protocol:
  case DeclKind::Struct:
  case DeclKind::TypeAlias:
  case DeclKind::GenericTypeParam:
  case DeclKind::AssociatedType:
  case DeclKind::OpaqueType:
    // Types are not instance members.
    return false;

  case DeclKind::Constructor:
    // Constructors are not instance members.
    return false;

  case DeclKind::Destructor:
    // Destructors are technically instance members, although they
    // can't actually be referenced as such.
    return true;

  case DeclKind::Func:
  case DeclKind::Accessor:
    // Non-static methods are instance members.
    return !cast<FuncDecl>(this)->isStatic();

  case DeclKind::EnumElement:
  case DeclKind::Param:
    // enum elements and function parameters are not instance members.
    return false;

  case DeclKind::Subscript:
  case DeclKind::Var:
    // Non-static variables and subscripts are instance members.
    return !cast<AbstractStorageDecl>(this)->isStatic();

  case DeclKind::Module:
    // Modules are never instance members.
    return false;
  }
  llvm_unreachable("bad DeclKind");
}

unsigned ValueDecl::getLocalDiscriminator() const {
  return LocalDiscriminator;
}

void ValueDecl::setLocalDiscriminator(unsigned index) {
  assert(getDeclContext()->isLocalContext());
  assert(LocalDiscriminator == 0 && "LocalDiscriminator is set multiple times");
  LocalDiscriminator = index;
}

ValueDecl *ValueDecl::getOverriddenDecl() const {
  auto overridden = getOverriddenDecls();
  if (overridden.empty()) return nullptr;

  // FIXME: Arbitrarily pick the first overridden declaration.
  return overridden.front();
}

bool ValueDecl::overriddenDeclsComputed() const {
  return LazySemanticInfo.hasOverriddenComputed;
}

bool swift::conflicting(const OverloadSignature& sig1,
                        const OverloadSignature& sig2,
                        bool skipProtocolExtensionCheck) {
  // A member of a protocol extension never conflicts with a member of a
  // protocol.
  if (!skipProtocolExtensionCheck &&
      sig1.InProtocolExtension != sig2.InProtocolExtension)
    return false;

  // If the base names are different, they can't conflict.
  if (sig1.Name.getBaseName() != sig2.Name.getBaseName())
    return false;

  // If one is an operator and the other is not, they can't conflict.
  if (sig1.UnaryOperator != sig2.UnaryOperator)
    return false;

  // If one is an instance and the other is not, they can't conflict.
  if (sig1.IsInstanceMember != sig2.IsInstanceMember)
    return false;

  // If one is a compound name and the other is not, they do not conflict
  // if one is a property and the other is a non-nullary function.
  if (sig1.Name.isCompoundName() != sig2.Name.isCompoundName()) {
    return !((sig1.IsVariable && !sig2.Name.getArgumentNames().empty()) ||
             (sig2.IsVariable && !sig1.Name.getArgumentNames().empty()));
  }

  // Note that we intentionally ignore the HasOpaqueReturnType bit here.
  // For declarations that can't be overloaded by type, we want them to be
  // considered conflicting independent of their type.
  
  return sig1.Name == sig2.Name;
}

bool swift::conflicting(ASTContext &ctx,
                        const OverloadSignature& sig1, CanType sig1Type,
                        const OverloadSignature& sig2, CanType sig2Type,
                        bool *wouldConflictInSwift5,
                        bool skipProtocolExtensionCheck) {
  // If the signatures don't conflict to begin with, we're done.
  if (!conflicting(sig1, sig2, skipProtocolExtensionCheck))
    return false;

  // Functions and enum elements do not conflict with each other if their types
  // are different.
  if (((sig1.IsFunction && sig2.IsEnumElement) ||
       (sig1.IsEnumElement && sig2.IsFunction)) &&
      sig1Type != sig2Type) {
    return false;
  }

  // Nominal types and enum elements always conflict with each other.
  if ((sig1.IsNominal && sig2.IsEnumElement) ||
      (sig1.IsEnumElement && sig2.IsNominal)) {
    return true;
  }

  // Typealiases and enum elements always conflict with each other.
  if ((sig1.IsTypeAlias && sig2.IsEnumElement) ||
      (sig1.IsEnumElement && sig2.IsTypeAlias)) {
    return true;
  }

  // Enum elements always conflict with each other. At this point, they
  // have the same base name but different types.
  if (sig1.IsEnumElement && sig2.IsEnumElement) {
    return true;
  }

  // Functions always conflict with non-functions with the same signature.
  // In practice, this only applies for zero argument functions.
  if (sig1.IsFunction != sig2.IsFunction)
    return true;

  // Variables always conflict with non-variables with the same signature.
  // (e.g variables with zero argument functions, variables with type
  //  declarations)
  if (sig1.IsVariable != sig2.IsVariable) {
    // Prior to Swift 5, we permitted redeclarations of variables as different
    // declarations if the variable was declared in an extension of a generic
    // type. Make sure we maintain this behaviour in versions < 5.
    if (!ctx.isSwiftVersionAtLeast(5)) {
      if ((sig1.IsVariable && sig1.InExtensionOfGenericType) ||
          (sig2.IsVariable && sig2.InExtensionOfGenericType)) {
        if (wouldConflictInSwift5)
          *wouldConflictInSwift5 = true;

        return false;
      }
    }

    return true;
  }

  // Otherwise, the declarations conflict if the overload types are the same.
  if (sig1.HasOpaqueReturnType != sig2.HasOpaqueReturnType)
    return false;
  
  if (sig1Type != sig2Type)
    return false;

  // The Swift 5 overload types are the same, but similar to the above, prior to
  // Swift 5, a variable not in an extension of a generic type got a null
  // overload type instead of a function type as it does now, so we really
  // follow that behaviour and warn if there's going to be a conflict in future.
  if (!ctx.isSwiftVersionAtLeast(5)) {
    auto swift4Sig1Type = sig1.IsVariable && !sig1.InExtensionOfGenericType
                              ? CanType()
                              : sig1Type;
    auto swift4Sig2Type = sig1.IsVariable && !sig2.InExtensionOfGenericType
                              ? CanType()
                              : sig1Type;
    if (swift4Sig1Type != swift4Sig2Type) {
      // Old was different to the new behaviour!
      if (wouldConflictInSwift5)
        *wouldConflictInSwift5 = true;

      return false;
    }
  }

  return true;
}

static Type mapSignatureFunctionType(ASTContext &ctx, Type type,
                                     bool topLevelFunction,
                                     bool isMethod,
                                     bool isInitializer,
                                     unsigned curryLevels);

/// Map a type within the signature of a declaration.
static Type mapSignatureType(ASTContext &ctx, Type type) {
  return type.transform([&](Type type) -> Type {
      if (type->is<FunctionType>()) {
        return mapSignatureFunctionType(ctx, type, false, false, false, 1);
      }
      
      return type;
    });
}

/// Map a signature type for a parameter.
static Type mapSignatureParamType(ASTContext &ctx, Type type) {
  return mapSignatureType(ctx, type);
}

/// Map an ExtInfo for a function type.
///
/// When checking if two signatures should be equivalent for overloading,
/// we may need to compare the extended information.
///
/// In the type of the function declaration, none of the extended information
/// is relevant. We cannot overload purely on 'throws' or the calling
/// convention of the declaration itself.
///
/// For function parameter types, we do want to be able to overload on
/// 'throws', since that is part of the mangled symbol name, but not
/// @noescape.
static AnyFunctionType::ExtInfo
mapSignatureExtInfo(AnyFunctionType::ExtInfo info,
                    bool topLevelFunction) {
  if (topLevelFunction)
    return AnyFunctionType::ExtInfo();
  return AnyFunctionType::ExtInfoBuilder()
      .withRepresentation(info.getRepresentation())
      .withConcurrent(info.isSendable())
      .withAsync(info.isAsync())
      .withThrows(info.isThrowing())
      .withClangFunctionType(info.getClangTypeInfo().getType())
      .build();
}

/// Map a function's type to the type used for computing signatures,
/// which involves stripping some attributes, stripping default arguments,
/// transforming implicitly unwrapped optionals into strict optionals,
/// stripping 'inout' on the 'self' parameter etc.
static Type mapSignatureFunctionType(ASTContext &ctx, Type type,
                                     bool topLevelFunction,
                                     bool isMethod,
                                     bool isInitializer,
                                     unsigned curryLevels) {
  if (type->hasError()) {
    return type;
  }

  if (curryLevels == 0) {
    // In an initializer, ignore optionality.
    if (isInitializer) {
      if (auto objectType = type->getOptionalObjectType()) {
        type = objectType;
      }
    }
    
    // Functions and subscripts cannot overload differing only in opaque return
    // types. Replace the opaque type with `Any`.
    if (type->is<OpaqueTypeArchetypeType>()) {
      type = ProtocolCompositionType::get(ctx, {}, /*hasAnyObject*/ false);
    }

    return mapSignatureParamType(ctx, type);
  }

  auto funcTy = type->castTo<AnyFunctionType>();
  SmallVector<AnyFunctionType::Param, 4> newParams;
  for (const auto &param : funcTy->getParams()) {
    auto newParamType = mapSignatureParamType(ctx, param.getPlainType());

    // Don't allow overloading by @_nonEphemeral.
    auto newFlags = param.getParameterFlags().withNonEphemeral(false);

    // For the 'self' of a method, strip off 'inout'.
    if (isMethod) {
      newFlags = newFlags.withInOut(false);
    }

    AnyFunctionType::Param newParam(newParamType, param.getLabel(), newFlags,
                                    param.getInternalLabel());
    newParams.push_back(newParam);
  }

  // Map the result type.
  auto resultTy = mapSignatureFunctionType(
    ctx, funcTy->getResult(), topLevelFunction, false, isInitializer,
    curryLevels - 1);

  // Map various attributes differently depending on if we're looking at
  // the declaration, or a function parameter type.
  AnyFunctionType::ExtInfo info = mapSignatureExtInfo(
      funcTy->getExtInfo(), topLevelFunction);

  // Rebuild the resulting function type.
  if (auto genericFuncTy = dyn_cast<GenericFunctionType>(funcTy))
    return GenericFunctionType::get(genericFuncTy->getGenericSignature(),
                                    newParams, resultTy, info);

  return FunctionType::get(newParams, resultTy, info);
}

OverloadSignature ValueDecl::getOverloadSignature() const {
  OverloadSignature signature;

  signature.Name = getName();
  signature.InProtocolExtension
    = static_cast<bool>(getDeclContext()->getExtendedProtocolDecl());
  signature.IsInstanceMember = isInstanceMember();
  signature.IsVariable = isa<VarDecl>(this);
  signature.IsFunction = isa<AbstractFunctionDecl>(this);
  signature.IsEnumElement = isa<EnumElementDecl>(this);
  signature.IsNominal = isa<NominalTypeDecl>(this);
  signature.IsTypeAlias = isa<TypeAliasDecl>(this);
  signature.HasOpaqueReturnType =
                       !signature.IsVariable && (bool)getOpaqueResultTypeDecl();

  // Unary operators also include prefix/postfix.
  if (auto func = dyn_cast<FuncDecl>(this)) {
    if (func->isUnaryOperator()) {
      signature.UnaryOperator = func->getAttrs().getUnaryOperatorKind();
    }
  }

  if (auto *extension = dyn_cast<ExtensionDecl>(getDeclContext()))
    if (extension->isGeneric())
      signature.InExtensionOfGenericType = true;

  return signature;
}

CanType ValueDecl::getOverloadSignatureType() const {
  if (auto *afd = dyn_cast<AbstractFunctionDecl>(this)) {
    bool isMethod = afd->hasImplicitSelfDecl();
    return mapSignatureFunctionType(
                           getASTContext(), getInterfaceType(),
                           /*topLevelFunction=*/true,
                           isMethod,
                           /*isInitializer=*/isa<ConstructorDecl>(afd),
                           getNumCurryLevels())->getCanonicalType();
  }

  if (isa<AbstractStorageDecl>(this)) {
    // First, get the default overload signature type for the decl. For vars,
    // this is the empty tuple type, as variables cannot be overloaded directly
    // by type. For subscripts, it's their interface type.
    CanType defaultSignatureType;
    if (isa<VarDecl>(this)) {
      defaultSignatureType = TupleType::getEmpty(getASTContext());
    } else {
      defaultSignatureType = mapSignatureFunctionType(
          getASTContext(), getInterfaceType(),
          /*topLevelFunction=*/true,
          /*isMethod=*/false,
          /*isInitializer=*/false,
          getNumCurryLevels())->getCanonicalType();
    }

    // We want to curry the default signature type with the 'self' type of the
    // given context (if any) in order to ensure the overload signature type
    // is unique across different contexts, such as between a protocol extension
    // and struct decl.
    return defaultSignatureType->addCurriedSelfType(getDeclContext())
                               ->getCanonicalType();
  }

  if (isa<EnumElementDecl>(this)) {
    auto mappedType = mapSignatureFunctionType(
        getASTContext(), getInterfaceType(), /*topLevelFunction=*/false,
        /*isMethod=*/false, /*isInitializer=*/false, getNumCurryLevels());
    return mappedType->getCanonicalType();
  }

  // Note: If you add more cases to this function, you should update the
  // implementation of the swift::conflicting overload that deals with
  // overload types, in order to account for cases where the overload types
  // don't match, but the decls differ and therefore always conflict.
  assert(isa<TypeDecl>(this));
  return CanType();
}

llvm::TinyPtrVector<ValueDecl *> ValueDecl::getOverriddenDecls() const {
  ASTContext &ctx = getASTContext();
  return evaluateOrDefault(ctx.evaluator,
    OverriddenDeclsRequest{const_cast<ValueDecl *>(this)}, {});
}

void ValueDecl::setOverriddenDecls(ArrayRef<ValueDecl *> overridden) {
  llvm::TinyPtrVector<ValueDecl *> overriddenVec(overridden);
  OverriddenDeclsRequest request{const_cast<ValueDecl *>(this)};
  request.cacheResult(overriddenVec);
}

OpaqueReturnTypeRepr *ValueDecl::getOpaqueResultTypeRepr() const {
  TypeRepr *returnRepr = nullptr;
  if (auto *VD = dyn_cast<VarDecl>(this)) {
    if (auto *P = VD->getParentPattern()) {
      while (auto *PP = dyn_cast<ParenPattern>(P))
        P = PP->getSubPattern();

      if (auto *TP = dyn_cast<TypedPattern>(P)) {
        P = P->getSemanticsProvidingPattern();
        if (auto *NP = dyn_cast<NamedPattern>(P)) {
          assert(NP->getDecl() == VD);
          (void) NP;

          returnRepr = TP->getTypeRepr();
        }
      }
    } else {
      returnRepr = VD->getTypeReprOrParentPatternTypeRepr();
    }
  } else if (auto *FD = dyn_cast<FuncDecl>(this)) {
    returnRepr = FD->getResultTypeRepr();
  } else if (auto *SD = dyn_cast<SubscriptDecl>(this)) {
    returnRepr = SD->getElementTypeRepr();
  }

  return dyn_cast_or_null<OpaqueReturnTypeRepr>(returnRepr);
}

OpaqueTypeDecl *ValueDecl::getOpaqueResultTypeDecl() const {
  if (getOpaqueResultTypeRepr() == nullptr) {
    if (isa<ModuleDecl>(this))
      return nullptr;
    auto file = cast<FileUnit>(getDeclContext()->getModuleScopeContext());
    // Don't look up when the decl is from source, otherwise a cycle will happen.
    if (file->getKind() == FileUnitKind::SerializedAST) {
      Mangle::ASTMangler mangler;
      auto name = mangler.mangleOpaqueTypeDecl(this);
      return file->lookupOpaqueResultType(name);
    }
    return nullptr;
  }

  return evaluateOrDefault(getASTContext().evaluator,
    OpaqueResultTypeRequest{const_cast<ValueDecl *>(this)},
    nullptr);
}

bool ValueDecl::isObjC() const {
  ASTContext &ctx = getASTContext();
  return evaluateOrDefault(ctx.evaluator,
    IsObjCRequest{const_cast<ValueDecl *>(this)},
    getAttrs().hasAttribute<ObjCAttr>());
}

void ValueDecl::setIsObjC(bool value) {
  assert(!LazySemanticInfo.isObjCComputed || LazySemanticInfo.isObjC == value);

  if (LazySemanticInfo.isObjCComputed) {
    assert(LazySemanticInfo.isObjC == value);
    return;
  }

  LazySemanticInfo.isObjCComputed = true;
  LazySemanticInfo.isObjC = value;
}

bool ValueDecl::isFinal() const {
  return evaluateOrDefault(getASTContext().evaluator,
                           IsFinalRequest { const_cast<ValueDecl *>(this) },
                           getAttrs().hasAttribute<FinalAttr>());
}

bool ValueDecl::isDynamic() const {
  ASTContext &ctx = getASTContext();
  return evaluateOrDefault(ctx.evaluator,
    IsDynamicRequest{const_cast<ValueDecl *>(this)},
    getAttrs().hasAttribute<DynamicAttr>());
}

bool ValueDecl::isDistributedActorIndependent() const {
  return getAttrs().hasAttribute<DistributedActorIndependentAttr>();
}

bool ValueDecl::isObjCDynamicInGenericClass() const {
  if (!isObjCDynamic())
    return false;

  auto *DC = this->getDeclContext();
  auto *classDecl = DC->getSelfClassDecl();
  if (!classDecl)
    return false;

  return classDecl->isGenericContext() && !classDecl->usesObjCGenericsModel();
}

bool ValueDecl::shouldUseObjCMethodReplacement() const {
  if (isNativeDynamic())
    return false;

  if (getModuleContext()->isImplicitDynamicEnabled() &&
      isObjCDynamicInGenericClass())
    return false;

  return isObjCDynamic();
}

bool ValueDecl::shouldUseNativeMethodReplacement() const {
  if (isNativeDynamic())
    return true;

  if (!isObjCDynamicInGenericClass())
    return false;

  auto *replacedDecl = getDynamicallyReplacedDecl();
  if (replacedDecl)
    return false;

  return getModuleContext()->isImplicitDynamicEnabled();
}

bool ValueDecl::isNativeMethodReplacement() const {
  // Is this a @_dynamicReplacement(for:) that use the native dynamic function
  // replacement mechanism.
  auto *replacedDecl = getDynamicallyReplacedDecl();
  if (!replacedDecl)
    return false;

  if (isNativeDynamic())
    return true;

  if (isObjCDynamicInGenericClass())
    return replacedDecl->getModuleContext()->isImplicitDynamicEnabled();

  return false;
}

void ValueDecl::setIsDynamic(bool value) {
  assert(!LazySemanticInfo.isDynamicComputed ||
         LazySemanticInfo.isDynamic == value);

  if (LazySemanticInfo.isDynamicComputed) {
    assert(LazySemanticInfo.isDynamic == value);
    return;
  }

  LazySemanticInfo.isDynamicComputed = true;
  LazySemanticInfo.isDynamic = value;
}

ValueDecl *ValueDecl::getDynamicallyReplacedDecl() const {
  return evaluateOrDefault(getASTContext().evaluator,
                           DynamicallyReplacedDeclRequest{
                               const_cast<ValueDecl *>(this)},
                           nullptr);
}

bool ValueDecl::canBeAccessedByDynamicLookup() const {
  if (!hasName())
    return false;

  auto *dc = getDeclContext();
  if (!dc->mayContainMembersAccessedByDynamicLookup())
    return false;

  // Dynamic lookup can find functions, variables, and subscripts.
  if (!isa<FuncDecl>(this) && !isa<VarDecl>(this) && !isa<SubscriptDecl>(this))
    return false;

  return true;
}

bool ValueDecl::isImplicitlyUnwrappedOptional() const {
  ASTContext &ctx = getASTContext();
  return evaluateOrDefault(ctx.evaluator,
    IsImplicitlyUnwrappedOptionalRequest{const_cast<ValueDecl *>(this)},
    false);
}

bool ValueDecl::isLocalCapture() const {
  auto *dc = getDeclContext();

  if (auto *fd = dyn_cast<FuncDecl>(this))
    if (isa<SourceFile>(dc))
      return fd->hasTopLevelLocalContextCaptures();

  return dc->isLocalContext();
}

ArrayRef<ValueDecl *>
ValueDecl::getSatisfiedProtocolRequirements(bool Sorted) const {
  // Dig out the nominal type.
  NominalTypeDecl *NTD = getDeclContext()->getSelfNominalTypeDecl();
  if (!NTD || isa<ProtocolDecl>(NTD))
    return {};

  return NTD->getSatisfiedProtocolRequirementsForMember(this, Sorted);
}

bool ValueDecl::isProtocolRequirement() const {
  assert(isa<ProtocolDecl>(getDeclContext()));

  if (isa<AccessorDecl>(this) ||
      isa<TypeAliasDecl>(this) ||
      isa<NominalTypeDecl>(this))
    return false;
  return true;
}

bool ValueDecl::hasInterfaceType() const {
  return !TypeAndAccess.getPointer().isNull();
}

static bool isComputingInterfaceType(const ValueDecl *VD) {
  return VD->getASTContext().evaluator.hasActiveRequest(
            InterfaceTypeRequest{const_cast<ValueDecl *>(VD)});
}

bool ValueDecl::isRecursiveValidation() const {
  if (isComputingInterfaceType(this) && !hasInterfaceType())
    return true;

  if (auto *vd = dyn_cast<VarDecl>(this))
    if (auto *pbd = vd->getParentPatternBinding())
      if (pbd->isComputingPatternBindingEntry(vd))
        return true;

  auto *dc = getDeclContext();
  while (isa<NominalTypeDecl>(dc))
    dc = dc->getParent();

  if (auto *ext = dyn_cast<ExtensionDecl>(dc)) {
    if (ext->isComputingGenericSignature())
      return true;
  }

  return false;
}

Type ValueDecl::getInterfaceType() const {
  auto &ctx = getASTContext();
  if (auto type =
          evaluateOrDefault(ctx.evaluator,
                            InterfaceTypeRequest{const_cast<ValueDecl *>(this)},
                            Type()))
    return type;
  return ErrorType::get(ctx);
}

void ValueDecl::setInterfaceType(Type type) {
  assert(!type.isNull() && "Resetting the interface type to null is forbidden");
  getASTContext().evaluator.cacheOutput(InterfaceTypeRequest{this},
                                        std::move(type));
}

Optional<ObjCSelector> ValueDecl::getObjCRuntimeName(
                                              bool skipIsObjCResolution) const {
  if (auto func = dyn_cast<AbstractFunctionDecl>(this))
    return func->getObjCSelector(DeclName(), skipIsObjCResolution);

  ASTContext &ctx = getASTContext();
  auto makeSelector = [&](Identifier name) -> ObjCSelector {
    return ObjCSelector(ctx, 0, { name });
  };

  if (auto classDecl = dyn_cast<ClassDecl>(this)) {
    SmallString<32> scratch;
    return makeSelector(
             ctx.getIdentifier(classDecl->getObjCRuntimeName(scratch)));
  }

  if (auto protocol = dyn_cast<ProtocolDecl>(this)) {
    SmallString<32> scratch;
    return makeSelector(
             ctx.getIdentifier(protocol->getObjCRuntimeName(scratch)));
  }

  if (auto var = dyn_cast<VarDecl>(this))
    return makeSelector(var->getObjCPropertyName());

  return None;
}

bool ValueDecl::canInferObjCFromRequirement(ValueDecl *requirement) {
  // Only makes sense for a requirement of an @objc protocol.
  auto proto = cast<ProtocolDecl>(requirement->getDeclContext());
  if (!proto->isObjC()) return false;

  // Only makes sense when this declaration is within a nominal type
  // or extension thereof.
  auto nominal = getDeclContext()->getSelfNominalTypeDecl();
  if (!nominal) return false;

  // If there is already an @objc attribute with an explicit name, we
  // can't infer a name (it's already there).
  if (auto objcAttr = getAttrs().getAttribute<ObjCAttr>()) {
    if (objcAttr->hasName() && !objcAttr->isNameImplicit())
      return false;
  }

  // If the nominal type doesn't conform to the protocol at all, we
  // cannot infer @objc no matter what we do.
  SmallVector<ProtocolConformance *, 1> conformances;
  if (!nominal->lookupConformance(getModuleContext(), proto, conformances))
    return false;

  // If any of the conformances is attributed to the context in which
  // this declaration resides, we can infer @objc or the Objective-C
  // name.
  auto dc = getDeclContext();
  for (auto conformance : conformances) {
    if (conformance->getDeclContext() == dc)
      return true;
  }

  // Nothing to infer from.
  return false;
}

SourceLoc ValueDecl::getAttributeInsertionLoc(bool forModifier) const {
  if (isImplicit())
    return SourceLoc();

  if (auto var = dyn_cast<VarDecl>(this)) {
    // [attrs] var ...
    // The attributes are part of the VarDecl, but the 'var' is part of the PBD.
    SourceLoc resultLoc = var->getAttrs().getStartLoc(forModifier);
    if (resultLoc.isValid()) {
      return resultLoc;
    } else if (auto pbd = var->getParentPatternBinding()) {
      return pbd->getStartLoc();
    } else {
      return var->getStartLoc();
    }
  }

  SourceLoc resultLoc = getAttrs().getStartLoc(forModifier);
  return resultLoc.isValid() ? resultLoc : getStartLoc();
}

/// Returns true if \p VD needs to be treated as publicly-accessible
/// at the SIL, LLVM, and machine levels due to being @usableFromInline.
bool ValueDecl::isUsableFromInline() const {
  assert(getFormalAccess() <= AccessLevel::Internal);

  if (getAttrs().hasAttribute<UsableFromInlineAttr>() ||
      getAttrs().hasAttribute<AlwaysEmitIntoClientAttr>() ||
      getAttrs().hasAttribute<InlinableAttr>())
    return true;

  if (auto *accessor = dyn_cast<AccessorDecl>(this)) {
    auto *storage = accessor->getStorage();
    if (storage->getAttrs().hasAttribute<UsableFromInlineAttr>() ||
        storage->getAttrs().hasAttribute<AlwaysEmitIntoClientAttr>() ||
        storage->getAttrs().hasAttribute<InlinableAttr>())
      return true;
  }

  if (auto *EED = dyn_cast<EnumElementDecl>(this))
    if (EED->getParentEnum()->getAttrs().hasAttribute<UsableFromInlineAttr>())
      return true;

  if (auto *containingProto = dyn_cast<ProtocolDecl>(getDeclContext())) {
    if (containingProto->getAttrs().hasAttribute<UsableFromInlineAttr>())
      return true;
  }

  if (auto *DD = dyn_cast<DestructorDecl>(this))
    if (auto *CD = dyn_cast<ClassDecl>(DD->getDeclContext()))
      if (CD->getAttrs().hasAttribute<UsableFromInlineAttr>())
        return true;

  return false;
}

bool ValueDecl::shouldHideFromEditor() const {
  // Hide private stdlib declarations.
  if (isPrivateStdlibDecl(/*treatNonBuiltinProtocolsAsPublic*/ false) ||
      // ShowInInterfaceAttr is for decls to show in interface as exception but
      // they are not intended to be used directly.
      getAttrs().hasAttribute<ShowInInterfaceAttr>())
    return true;

  if (AvailableAttr::isUnavailable(this))
    return true;

  if (auto *ClangD = getClangDecl()) {
    if (ClangD->hasAttr<clang::SwiftPrivateAttr>())
      return true;
  }

  if (!isUserAccessible())
    return true;

  // Hide editor placeholders.
  if (getBaseName().isEditorPlaceholder())
    return true;

  // '$__' names are reserved by compiler internal.
  if (!getBaseName().isSpecial() &&
      getBaseIdentifier().str().startswith("$__"))
    return true;

  return false;
}

/// Return maximally open access level which could be associated with the
/// given declaration accounting for @testable importers.
static AccessLevel getMaximallyOpenAccessFor(const ValueDecl *decl) {
  // Non-final classes are considered open to @testable importers.
  if (auto cls = dyn_cast<ClassDecl>(decl)) {
    if (!cls->isFinal())
      return AccessLevel::Open;

  // Non-final overridable class members are considered open to
  // @testable importers.
  } else if (decl->isPotentiallyOverridable()) {
    if (!cast<ValueDecl>(decl)->isFinal())
      return AccessLevel::Open;
  }

  // Everything else is considered public.
  return AccessLevel::Public;
}

/// Adjust \p access based on whether \p VD is \@usableFromInline, has been
/// testably imported from \p useDC or \p VD is an imported SPI.
///
/// \p access isn't always just `VD->getFormalAccess()` because this adjustment
/// may be for a write, in which case the setter's access might be used instead.
static AccessLevel getAdjustedFormalAccess(const ValueDecl *VD,
                                           AccessLevel access,
                                           const DeclContext *useDC,
                                           bool treatUsableFromInlineAsPublic) {
  // If access control is disabled in the current context, adjust
  // access level of the current declaration to be as open as possible.
  if (useDC && VD->getASTContext().isAccessControlDisabled())
    return getMaximallyOpenAccessFor(VD);

  if (treatUsableFromInlineAsPublic &&
      access <= AccessLevel::Internal &&
      VD->isUsableFromInline()) {
    return AccessLevel::Public;
  }

  if (useDC) {
    // Check whether we need to modify the access level based on
    // @testable/@_private import attributes.
    auto *useSF = dyn_cast<SourceFile>(useDC->getModuleScopeContext());
    if (!useSF) return access;
    if (useSF->hasTestableOrPrivateImport(access, VD))
      return getMaximallyOpenAccessFor(VD);
  }

  return access;
}

/// Convenience overload that uses `VD->getFormalAccess()` as the access to
/// adjust.
static AccessLevel
getAdjustedFormalAccess(const ValueDecl *VD, const DeclContext *useDC,
                        bool treatUsableFromInlineAsPublic) {
  return getAdjustedFormalAccess(VD, VD->getFormalAccess(), useDC,
                                 treatUsableFromInlineAsPublic);
}

AccessLevel ValueDecl::getEffectiveAccess() const {
  auto effectiveAccess =
    getAdjustedFormalAccess(this, /*useDC=*/nullptr,
                            /*treatUsableFromInlineAsPublic=*/true);

  // Handle @testable/@_private(sourceFile:)
  switch (effectiveAccess) {
  case AccessLevel::Open:
    break;
  case AccessLevel::Public:
  case AccessLevel::Internal:
    if (getModuleContext()->isTestingEnabled() ||
        getModuleContext()->arePrivateImportsEnabled())
      effectiveAccess = getMaximallyOpenAccessFor(this);
    break;
  case AccessLevel::FilePrivate:
    if (getModuleContext()->arePrivateImportsEnabled())
      effectiveAccess = getMaximallyOpenAccessFor(this);
    break;
  case AccessLevel::Private:
    effectiveAccess = AccessLevel::FilePrivate;
    if (getModuleContext()->arePrivateImportsEnabled())
      effectiveAccess = getMaximallyOpenAccessFor(this);
    break;
  }

  auto restrictToEnclosing = [this](AccessLevel effectiveAccess,
                                    AccessLevel enclosingAccess) -> AccessLevel{
    if (effectiveAccess == AccessLevel::Open &&
        enclosingAccess == AccessLevel::Public &&
        isa<NominalTypeDecl>(this)) {
      // Special case: an open class may be contained in a public
      // class/struct/enum. Leave effectiveAccess as is.
      return effectiveAccess;
    }
    return std::min(effectiveAccess, enclosingAccess);
  };

  if (auto enclosingNominal = dyn_cast<NominalTypeDecl>(getDeclContext())) {
    effectiveAccess =
        restrictToEnclosing(effectiveAccess,
                            enclosingNominal->getEffectiveAccess());

  } else if (auto enclosingExt = dyn_cast<ExtensionDecl>(getDeclContext())) {
    // Just check the base type. If it's a constrained extension, Sema should
    // have already enforced access more strictly.
    if (auto nominal = enclosingExt->getExtendedNominal()) {
      effectiveAccess =
          restrictToEnclosing(effectiveAccess, nominal->getEffectiveAccess());
    }

  } else if (getDeclContext()->isLocalContext()) {
    effectiveAccess = AccessLevel::FilePrivate;
  }

  return effectiveAccess;
}

AccessLevel ValueDecl::getFormalAccess() const {
  ASTContext &ctx = getASTContext();
  return evaluateOrDefault(ctx.evaluator,
    AccessLevelRequest{const_cast<ValueDecl *>(this)}, AccessLevel::Private);
}

bool ValueDecl::hasOpenAccess(const DeclContext *useDC) const {
  assert(isa<ClassDecl>(this) || isa<ConstructorDecl>(this) ||
         isPotentiallyOverridable());

  AccessLevel access =
      getAdjustedFormalAccess(this, useDC,
                              /*treatUsableFromInlineAsPublic*/false);
  return access == AccessLevel::Open;
}

/// Given the formal access level for using \p VD, compute the scope where
/// \p VD may be accessed, taking \@usableFromInline, \@testable imports,
/// \@_spi imports, and enclosing access levels into account.
///
/// \p access isn't always just `VD->getFormalAccess()` because this adjustment
/// may be for a write, in which case the setter's access might be used instead.
static AccessScope
getAccessScopeForFormalAccess(const ValueDecl *VD,
                              AccessLevel formalAccess,
                              const DeclContext *useDC,
                              bool treatUsableFromInlineAsPublic) {
  AccessLevel access = getAdjustedFormalAccess(VD, formalAccess, useDC,
                                               treatUsableFromInlineAsPublic);
  const DeclContext *resultDC = VD->getDeclContext();

  while (!resultDC->isModuleScopeContext()) {
    if (isa<TopLevelCodeDecl>(resultDC)) {
      return AccessScope(resultDC->getModuleScopeContext(),
                         access == AccessLevel::Private);
    }

    if (resultDC->isLocalContext() || access == AccessLevel::Private)
      return AccessScope(resultDC, /*private*/true);

    if (auto enclosingNominal = dyn_cast<GenericTypeDecl>(resultDC)) {
      auto enclosingAccess =
          getAdjustedFormalAccess(enclosingNominal, useDC,
                                  treatUsableFromInlineAsPublic);
      access = std::min(access, enclosingAccess);

    } else if (auto enclosingExt = dyn_cast<ExtensionDecl>(resultDC)) {
      // Just check the base type. If it's a constrained extension, Sema should
      // have already enforced access more strictly.
      if (auto nominal = enclosingExt->getExtendedNominal()) {
        if (nominal->getParentModule() == enclosingExt->getParentModule()) {
          auto nominalAccess =
              getAdjustedFormalAccess(nominal, useDC,
                                      treatUsableFromInlineAsPublic);
          access = std::min(access, nominalAccess);
        }
      }

    } else {
      llvm_unreachable("unknown DeclContext kind");
    }

    resultDC = resultDC->getParent();
  }

  switch (access) {
  case AccessLevel::Private:
  case AccessLevel::FilePrivate:
    assert(resultDC->isModuleScopeContext());
    return AccessScope(resultDC, access == AccessLevel::Private);
  case AccessLevel::Internal:
    return AccessScope(resultDC->getParentModule());
  case AccessLevel::Public:
  case AccessLevel::Open:
    return AccessScope::getPublic();
  }

  llvm_unreachable("unknown access level");
}

AccessScope
ValueDecl::getFormalAccessScope(const DeclContext *useDC,
                                bool treatUsableFromInlineAsPublic) const {
  return getAccessScopeForFormalAccess(this, getFormalAccess(), useDC,
                                       treatUsableFromInlineAsPublic);
}

/// Checks if \p VD may be used from \p useDC, taking \@testable imports into
/// account.
///
/// Whenever the enclosing context of \p VD is usable from \p useDC, this
/// should compute the same result as checkAccess, below, but more slowly.
///
/// See ValueDecl::isAccessibleFrom for a description of \p forConformance.
static bool checkAccessUsingAccessScopes(const DeclContext *useDC,
                                         const ValueDecl *VD,
                                         AccessLevel access,
                                         bool includeInlineable) {
  if (VD->getASTContext().isAccessControlDisabled())
    return true;

  AccessScope accessScope = getAccessScopeForFormalAccess(
      VD, access, useDC,
      /*treatUsableFromInlineAsPublic*/ includeInlineable);
  if (accessScope.getDeclContext() == useDC) return true;
  if (!AccessScope(useDC).isChildOf(accessScope)) return false;

  // Check SPI access
  if (!useDC || !VD->isSPI()) return true;
  auto useSF = dyn_cast<SourceFile>(useDC->getModuleScopeContext());
  return !useSF || useSF->isImportedAsSPI(VD) ||
         VD->getDeclContext()->getParentModule() == useDC->getParentModule();
}

/// Checks if \p VD may be used from \p useDC, taking \@testable and \@_spi
/// imports into account.
///
/// When \p access is the same as `VD->getFormalAccess()` and the enclosing
/// context of \p VD is usable from \p useDC, this ought to be the same as
/// getting the AccessScope for `VD` and checking if \p useDC is within it.
/// However, there's a source compatibility hack around protocol extensions
/// that makes it not quite the same.
///
/// See ValueDecl::isAccessibleFrom for a description of \p forConformance.
static bool checkAccess(const DeclContext *useDC, const ValueDecl *VD,
                        bool forConformance,
                        bool includeInlineable,
                        llvm::function_ref<AccessLevel()> getAccessLevel) {
  if (VD->getASTContext().isAccessControlDisabled())
    return true;

  auto access = getAccessLevel();
  auto *sourceDC = VD->getDeclContext();

  // Preserve "fast path" behavior for everything inside
  // protocol extensions and operators, otherwise allow access
  // check declarations inside inaccessible members via slower
  // access scope based check, which is helpful for diagnostics.
  if (!(sourceDC->getSelfProtocolDecl() || VD->isOperator()))
    return checkAccessUsingAccessScopes(useDC, VD, access, includeInlineable);

  if (!forConformance) {
    if (auto *proto = sourceDC->getSelfProtocolDecl()) {
      // FIXME: Swift 4.1 allowed accessing protocol extension methods that were
      // marked 'public' if the protocol was '@_versioned' (now
      // '@usableFromInline'). Which works at the ABI level, so let's keep
      // supporting that here by explicitly checking for it.
      if (access == AccessLevel::Public &&
          proto->getFormalAccess() == AccessLevel::Internal &&
          proto->isUsableFromInline()) {
        return true;
      }

      // Skip the fast path below and just compare access scopes.
      return checkAccessUsingAccessScopes(useDC, VD, access, includeInlineable);
    }
  }

  // Fast path: assume that the client context already has access to our parent
  // DeclContext, and only check what might be different about this declaration.
  if (!useDC)
    return access >= AccessLevel::Public;

  switch (access) {
  case AccessLevel::Private:
    if (useDC != sourceDC) {
      auto *useSF = dyn_cast<SourceFile>(useDC->getModuleScopeContext());
      if (useSF && useSF->hasTestableOrPrivateImport(access, VD))
        return true;
    }
    return (useDC == sourceDC ||
      AccessScope::allowsPrivateAccess(useDC, sourceDC));
  case AccessLevel::FilePrivate:
    if (useDC->getModuleScopeContext() != sourceDC->getModuleScopeContext()) {
      auto *useSF = dyn_cast<SourceFile>(useDC->getModuleScopeContext());
      return useSF && useSF->hasTestableOrPrivateImport(access, VD);
    }
    return true;
  case AccessLevel::Internal: {
    const ModuleDecl *sourceModule = sourceDC->getParentModule();
    const DeclContext *useFile = useDC->getModuleScopeContext();
    if (useFile->getParentModule() == sourceModule)
      return true;
    auto *useSF = dyn_cast<SourceFile>(useFile);
    return useSF && useSF->hasTestableOrPrivateImport(access, sourceModule);
  }
  case AccessLevel::Public:
  case AccessLevel::Open:
    return true;
  }
  llvm_unreachable("bad access level");
}

bool ValueDecl::isMoreVisibleThan(ValueDecl *other) const {
  auto scope = getFormalAccessScope(/*UseDC=*/nullptr,
                                    /*treatUsableFromInlineAsPublic=*/true);

  // 'other' may have come from a @testable import, so we need to upgrade it's
  // visibility to public here. That is not the same as whether 'other' is
  // being built with -enable-testing though -- we don't want to treat it
  // differently in that case.
  auto otherScope =
      other->getFormalAccessScope(getDeclContext(),
                                  /*treatUsableFromInlineAsPublic=*/true);

  if (scope.isPublic())
    return !otherScope.isPublic();
  else if (scope.isInternal())
    return !otherScope.isPublic() && !otherScope.isInternal();
  else
    return false;
}

bool ValueDecl::isAccessibleFrom(const DeclContext *useDC,
                                 bool forConformance,
                                 bool allowUsableFromInline) const {
  return checkAccess(useDC, this, forConformance, allowUsableFromInline,
                     [&]() { return getFormalAccess(); });
}

bool AbstractStorageDecl::isSetterAccessibleFrom(const DeclContext *DC,
                                                 bool forConformance) const {
  assert(isSettable(DC));

  // If a stored property does not have a setter, it is still settable from the
  // designated initializer constructor. In this case, don't check setter
  // access; it is not set.
  if (hasStorage() && !isSettable(nullptr))
    return true;

  if (isa<ParamDecl>(this))
    return true;

  return checkAccess(DC, this, forConformance, /*includeInlineable*/ false,
                     [&]() { return getSetterFormalAccess(); });
}

void ValueDecl::copyFormalAccessFrom(const ValueDecl *source,
                                     bool sourceIsParentContext) {
  assert(!hasAccess());

  AccessLevel access = source->getFormalAccess();

  // To make something have the same access as a 'private' parent, it has to
  // be 'fileprivate' or greater.
  if (sourceIsParentContext && access == AccessLevel::Private)
    access = AccessLevel::FilePrivate;

  // Only certain declarations can be 'open'.
  if (access == AccessLevel::Open && !isPotentiallyOverridable()) {
    assert(!isa<ClassDecl>(this) &&
           "copying 'open' onto a class has complications");
    access = AccessLevel::Public;
  }

  setAccess(access);

  // Inherit the @usableFromInline attribute.
  if (source->getAttrs().hasAttribute<UsableFromInlineAttr>() &&
      !getAttrs().hasAttribute<UsableFromInlineAttr>() &&
      !getAttrs().hasAttribute<InlinableAttr>() &&
      DeclAttribute::canAttributeAppearOnDecl(DAK_UsableFromInline, this)) {
    auto &ctx = getASTContext();
    auto *clonedAttr = new (ctx) UsableFromInlineAttr(/*implicit=*/true);
    getAttrs().add(clonedAttr);
  }
}

Type TypeDecl::getDeclaredInterfaceType() const {
  if (auto *NTD = dyn_cast<NominalTypeDecl>(this))
    return NTD->getDeclaredInterfaceType();

  if (auto *ATD = dyn_cast<AssociatedTypeDecl>(this)) {
    auto &ctx = getASTContext();
    auto selfTy = getDeclContext()->getSelfInterfaceType();
    if (!selfTy)
      return ErrorType::get(ctx);
    return DependentMemberType::get(
        selfTy, const_cast<AssociatedTypeDecl *>(ATD));
  }

  return getInterfaceType()->getMetatypeInstanceType();
}

int TypeDecl::compare(const TypeDecl *type1, const TypeDecl *type2) {
  // Order based on the enclosing declaration.
  auto dc1 = type1->getDeclContext();
  auto dc2 = type2->getDeclContext();

  // Prefer lower depths.
  auto depth1 = dc1->getSemanticDepth();
  auto depth2 = dc2->getSemanticDepth();
  if (depth1 != depth2)
    return depth1 < depth2 ? -1 : +1;

  // Prefer module names earlier in the alphabet.
  if (dc1->isModuleScopeContext() && dc2->isModuleScopeContext()) {
    auto module1 = dc1->getParentModule();
    auto module2 = dc2->getParentModule();
    if (int result = module1->getName().str().compare(module2->getName().str()))
      return result;
  }

  auto nominal1 = dc1->getSelfNominalTypeDecl();
  auto nominal2 = dc2->getSelfNominalTypeDecl();
  if (static_cast<bool>(nominal1) != static_cast<bool>(nominal2)) {
    return static_cast<bool>(nominal1) ? -1 : +1;
  }
  if (nominal1 && nominal2) {
    if (int result = compare(nominal1, nominal2))
      return result;
  }

  if (int result = type1->getBaseIdentifier().str().compare(
                                  type2->getBaseIdentifier().str()))
    return result;

  // Error case: two type declarations that cannot be distinguished.
  if (type1 < type2)
    return -1;
  if (type1 > type2)
    return +1;
  return 0;
}

bool NominalTypeDecl::isFormallyResilient() const {
  // Private and (unversioned) internal types always have a
  // fixed layout.
  if (!getFormalAccessScope(/*useDC=*/nullptr,
                            /*treatUsableFromInlineAsPublic=*/true).isPublic())
    return false;

  // Check for an explicit @_fixed_layout or @frozen attribute.
  if (getAttrs().hasAttribute<FixedLayoutAttr>() ||
      getAttrs().hasAttribute<FrozenAttr>()) {
    return false;
  }

  // Structs and enums imported from C *always* have a fixed layout.
  // We know their size, and pass them as values in SIL and IRGen.
  if (hasClangNode())
    return false;

  // @objc enums and protocols always have a fixed layout.
  if ((isa<EnumDecl>(this) || isa<ProtocolDecl>(this)) && isObjC())
    return false;

  // Otherwise, the declaration behaves as if it was accessed via indirect
  // "resilient" interfaces, even if the module is not built with resilience.
  return true;
}

bool NominalTypeDecl::isResilient() const {
  if (!isFormallyResilient())
    return false;

  return getModuleContext()->isResilient();
}

static bool isOriginallyDefinedIn(const Decl *D, const ModuleDecl* MD) {
  if (!MD)
    return false;
  if (D->getAlternateModuleName().empty())
    return false;
  return D->getAlternateModuleName() == MD->getName().str();
}

bool NominalTypeDecl::isResilient(ModuleDecl *M,
                                  ResilienceExpansion expansion) const {
  switch (expansion) {
  case ResilienceExpansion::Minimal:
    return isResilient();
  case ResilienceExpansion::Maximal:
    // We consider this decl belongs to the module either it's currently
    // defined in this module or it's originally defined in this module, which
    // is specified by @_originallyDefinedIn
    return M != getModuleContext() && !isOriginallyDefinedIn(this, M) &&
      isResilient();
  }
  llvm_unreachable("bad resilience expansion");
}

enum class DeclTypeKind : unsigned {
  DeclaredType,
  DeclaredInterfaceType
};

static Type computeNominalType(NominalTypeDecl *decl, DeclTypeKind kind) {
  ASTContext &ctx = decl->getASTContext();

  // If `decl` is a nested type, find the parent type.
  Type ParentTy;
  DeclContext *dc = decl->getDeclContext();
  if (!isa<ProtocolDecl>(decl) && dc->isTypeContext()) {
    switch (kind) {
    case DeclTypeKind::DeclaredType: {
      if (auto *nominal = dc->getSelfNominalTypeDecl())
        ParentTy = nominal->getDeclaredType();
      break;
    }
    case DeclTypeKind::DeclaredInterfaceType:
      ParentTy = dc->getDeclaredInterfaceType();
      if (ParentTy->is<ErrorType>())
        ParentTy = Type();
      break;
    }
  }

  if (!isa<ProtocolDecl>(decl) && decl->getGenericParams()) {
    switch (kind) {
    case DeclTypeKind::DeclaredType:
      return UnboundGenericType::get(decl, ParentTy, ctx);
    case DeclTypeKind::DeclaredInterfaceType: {
      // Note that here, we need to be able to produce a type
      // before the decl has been validated, so we rely on
      // the generic parameter list directly instead of looking
      // at the signature.
      SmallVector<Type, 4> args;
      for (auto param : decl->getGenericParams()->getParams())
        args.push_back(param->getDeclaredInterfaceType());

      return BoundGenericType::get(decl, ParentTy, args);
    }
    }

    llvm_unreachable("Unhandled DeclTypeKind in switch.");
  } else {
    return NominalType::get(decl, ParentTy, ctx);
  }
}

Type NominalTypeDecl::getDeclaredType() const {
  if (DeclaredTy)
    return DeclaredTy;

  auto *decl = const_cast<NominalTypeDecl *>(this);
  decl->DeclaredTy = computeNominalType(decl, DeclTypeKind::DeclaredType);
  return DeclaredTy;
}

Type NominalTypeDecl::getDeclaredInterfaceType() const {
  if (DeclaredInterfaceTy)
    return DeclaredInterfaceTy;

  auto *decl = const_cast<NominalTypeDecl *>(this);
  decl->DeclaredInterfaceTy = computeNominalType(decl,
                                                 DeclTypeKind::DeclaredInterfaceType);
  return DeclaredInterfaceTy;
}

void NominalTypeDecl::prepareExtensions() {
  // Types in local contexts can't have extensions
  if (getLocalContext() != nullptr) {
    return;
  }
  
  auto &context = Decl::getASTContext();

  // If our list of extensions is out of date, update it now.
  if (context.getCurrentGeneration() > ExtensionGeneration) {
    unsigned previousGeneration = ExtensionGeneration;
    ExtensionGeneration = context.getCurrentGeneration();
    context.loadExtensions(this, previousGeneration);
  }
}

ExtensionRange NominalTypeDecl::getExtensions() {
  prepareExtensions();
  return ExtensionRange(ExtensionIterator(FirstExtension), ExtensionIterator());
}

void NominalTypeDecl::addExtension(ExtensionDecl *extension) {
  assert(!extension->alreadyBoundToNominal() && "Already added extension");
  extension->NextExtension.setInt(true);
  
  // First extension; set both first and last.
  if (!FirstExtension) {
    FirstExtension = extension;
    LastExtension = extension;

    addedExtension(extension);
    return;
  }

  // Add to the end of the list.
  LastExtension->NextExtension.setPointer(extension);
  LastExtension = extension;

  addedExtension(extension);
}

ArrayRef<VarDecl *> NominalTypeDecl::getStoredProperties() const {
  auto &ctx = getASTContext();
  auto mutableThis = const_cast<NominalTypeDecl *>(this);
  return evaluateOrDefault(
      ctx.evaluator,
      StoredPropertiesRequest{mutableThis},
      {});
}

ArrayRef<Decl *>
NominalTypeDecl::getStoredPropertiesAndMissingMemberPlaceholders() const {
  auto &ctx = getASTContext();
  auto mutableThis = const_cast<NominalTypeDecl *>(this);
  return evaluateOrDefault(
      ctx.evaluator,
      StoredPropertiesAndMissingMembersRequest{mutableThis},
      {});
}

bool NominalTypeDecl::isOptionalDecl() const {
  return this == getASTContext().getOptionalDecl();
}

Optional<KeyPathTypeKind> NominalTypeDecl::getKeyPathTypeKind() const {
  auto &ctx = getASTContext();
#define CASE(NAME) if (this == ctx.get##NAME##Decl()) return KPTK_##NAME;
  CASE(KeyPath)
  CASE(WritableKeyPath)
  CASE(ReferenceWritableKeyPath)
  CASE(AnyKeyPath)
  CASE(PartialKeyPath)
#undef CASE
  return None;
}

PropertyWrapperTypeInfo NominalTypeDecl::getPropertyWrapperTypeInfo() const {
  ASTContext &ctx = getASTContext();
  auto mutableThis = const_cast<NominalTypeDecl *>(this);
  return evaluateOrDefault(ctx.evaluator,
                           PropertyWrapperTypeInfoRequest{mutableThis},
                           PropertyWrapperTypeInfo());
}

bool NominalTypeDecl::isActor() const {
  auto mutableThis = const_cast<NominalTypeDecl *>(this);
  return evaluateOrDefault(getASTContext().evaluator,
                           IsActorRequest{mutableThis},
                           false);
}

bool NominalTypeDecl::isDistributedActor() const {
  auto mutableThis = const_cast<NominalTypeDecl *>(this);
  return evaluateOrDefault(getASTContext().evaluator,
                           IsDistributedActorRequest{mutableThis},
                           false);
}

GenericTypeDecl::GenericTypeDecl(DeclKind K, DeclContext *DC,
                                 Identifier name, SourceLoc nameLoc,
                                 ArrayRef<TypeLoc> inherited,
                                 GenericParamList *GenericParams) :
    GenericContext(DeclContextKind::GenericTypeDecl, DC, GenericParams),
    TypeDecl(K, DC, name, nameLoc, inherited) {}

TypeAliasDecl::TypeAliasDecl(SourceLoc TypeAliasLoc, SourceLoc EqualLoc,
                             Identifier Name, SourceLoc NameLoc,
                             GenericParamList *GenericParams, DeclContext *DC)
  : GenericTypeDecl(DeclKind::TypeAlias, DC, Name, NameLoc, {}, GenericParams),
    TypeAliasLoc(TypeAliasLoc), EqualLoc(EqualLoc) {
  Bits.TypeAliasDecl.IsCompatibilityAlias = false;
  Bits.TypeAliasDecl.IsDebuggerAlias = false;
}

SourceRange TypeAliasDecl::getSourceRange() const {
  auto TrailingWhereClauseSourceRange = getGenericTrailingWhereClauseSourceRange();
  if (TrailingWhereClauseSourceRange.isValid())
    return { TypeAliasLoc, TrailingWhereClauseSourceRange.End };
  if (UnderlyingTy.hasLocation())
    return { TypeAliasLoc, UnderlyingTy.getSourceRange().End };
  if (TypeEndLoc.isValid())
    return { TypeAliasLoc, TypeEndLoc };
  return { TypeAliasLoc, getNameLoc() };
}

Type TypeAliasDecl::getUnderlyingType() const {
  auto &ctx = getASTContext();
  if (auto type = evaluateOrDefault(ctx.evaluator,
           UnderlyingTypeRequest{const_cast<TypeAliasDecl *>(this)},
           Type()))
    return type;
  return ErrorType::get(ctx);
}
      
void TypeAliasDecl::setUnderlyingType(Type underlying) {
  // lldb creates global typealiases containing archetypes
  // sometimes...
  if (underlying->hasArchetype() && isGenericContext())
    underlying = underlying->mapTypeOutOfContext();
  getASTContext().evaluator.cacheOutput(
          StructuralTypeRequest{const_cast<TypeAliasDecl *>(this)},
          std::move(underlying));
  getASTContext().evaluator.cacheOutput(
          UnderlyingTypeRequest{const_cast<TypeAliasDecl *>(this)},
          std::move(underlying));
}

UnboundGenericType *TypeAliasDecl::getUnboundGenericType() const {
  assert(getGenericParams());

  Type parentTy;
  auto parentDC = getDeclContext();
  if (auto nominal = parentDC->getSelfNominalTypeDecl())
    parentTy = nominal->getDeclaredType();

  return UnboundGenericType::get(
      const_cast<TypeAliasDecl *>(this),
      parentTy, getASTContext());
}

Type TypeAliasDecl::getStructuralType() const {
  auto &ctx = getASTContext();
  if (auto type = evaluateOrDefault(
      ctx.evaluator,
      StructuralTypeRequest{const_cast<TypeAliasDecl *>(this)},
      Type()))
    return type;
  return ErrorType::get(ctx);
}

Type AbstractTypeParamDecl::getSuperclass() const {
  auto *genericEnv = getDeclContext()->getGenericEnvironmentOfContext();
  assert(genericEnv != nullptr && "Too much circularity");

  auto contextTy = genericEnv->mapTypeIntoContext(getDeclaredInterfaceType());
  if (auto *archetype = contextTy->getAs<ArchetypeType>())
    return archetype->getSuperclass();

  // FIXME: Assert that this is never queried.
  return nullptr;
}

ArrayRef<ProtocolDecl *>
AbstractTypeParamDecl::getConformingProtocols() const {
  auto *genericEnv = getDeclContext()->getGenericEnvironmentOfContext();
  assert(genericEnv != nullptr && "Too much circularity");

  auto contextTy = genericEnv->mapTypeIntoContext(getDeclaredInterfaceType());
  if (auto *archetype = contextTy->getAs<ArchetypeType>())
    return archetype->getConformsTo();

  // FIXME: Assert that this is never queried.
  return { };
}

GenericTypeParamDecl::GenericTypeParamDecl(DeclContext *dc, Identifier name,
                                           SourceLoc nameLoc,
                                           unsigned depth, unsigned index)
  : AbstractTypeParamDecl(DeclKind::GenericTypeParam, dc, name, nameLoc) {
  Bits.GenericTypeParamDecl.Depth = depth;
  assert(Bits.GenericTypeParamDecl.Depth == depth && "Truncation");
  Bits.GenericTypeParamDecl.Index = index;
  assert(Bits.GenericTypeParamDecl.Index == index && "Truncation");
  auto &ctx = dc->getASTContext();
  auto type = new (ctx, AllocationArena::Permanent) GenericTypeParamType(this);
  setInterfaceType(MetatypeType::get(type, ctx));
}

SourceRange GenericTypeParamDecl::getSourceRange() const {
  SourceLoc endLoc = getNameLoc();

  if (!getInherited().empty()) {
    endLoc = getInherited().back().getSourceRange().End;
  }
  return SourceRange(getNameLoc(), endLoc);
}

AssociatedTypeDecl::AssociatedTypeDecl(DeclContext *dc, SourceLoc keywordLoc,
                                       Identifier name, SourceLoc nameLoc,
                                       TypeRepr *defaultDefinition,
                                       TrailingWhereClause *trailingWhere)
    : AbstractTypeParamDecl(DeclKind::AssociatedType, dc, name, nameLoc),
      KeywordLoc(keywordLoc), DefaultDefinition(defaultDefinition),
      TrailingWhere(trailingWhere) {
}

AssociatedTypeDecl::AssociatedTypeDecl(DeclContext *dc, SourceLoc keywordLoc,
                                       Identifier name, SourceLoc nameLoc,
                                       TrailingWhereClause *trailingWhere,
                                       LazyMemberLoader *definitionResolver,
                                       uint64_t resolverData)
    : AbstractTypeParamDecl(DeclKind::AssociatedType, dc, name, nameLoc),
      KeywordLoc(keywordLoc), DefaultDefinition(nullptr),
      TrailingWhere(trailingWhere), Resolver(definitionResolver),
      ResolverContextData(resolverData) {
  assert(Resolver && "missing resolver");
}

Type AssociatedTypeDecl::getDefaultDefinitionType() const {
  return evaluateOrDefault(getASTContext().evaluator,
           DefaultDefinitionTypeRequest{const_cast<AssociatedTypeDecl *>(this)},
           Type());
}

SourceRange AssociatedTypeDecl::getSourceRange() const {
  SourceLoc endLoc;
  if (auto TWC = getTrailingWhereClause()) {
    endLoc = TWC->getSourceRange().End;
  } else if (auto defaultDefinition = getDefaultDefinitionTypeRepr()) {
    endLoc = defaultDefinition->getEndLoc();
  } else if (!getInherited().empty()) {
    endLoc = getInherited().back().getSourceRange().End;
  } else {
    endLoc = getNameLoc();
  }
  return SourceRange(KeywordLoc, endLoc);
}

llvm::TinyPtrVector<AssociatedTypeDecl *>
AssociatedTypeDecl::getOverriddenDecls() const {
  // FIXME: Performance hack because we end up looking at the overridden
  // declarations of an associated type a *lot*.
  OverriddenDeclsRequest request{const_cast<AssociatedTypeDecl *>(this)};
  llvm::TinyPtrVector<ValueDecl *> overridden;
  if (auto cached = request.getCachedResult())
    overridden = std::move(*cached);
  else
    overridden = AbstractTypeParamDecl::getOverriddenDecls();

  llvm::TinyPtrVector<AssociatedTypeDecl *> assocTypes;
  for (auto decl : overridden) {
    assocTypes.push_back(cast<AssociatedTypeDecl>(decl));
  }
  return assocTypes;
}

namespace {
static AssociatedTypeDecl *getAssociatedTypeAnchor(
                      const AssociatedTypeDecl *ATD,
                      llvm::SmallSet<const AssociatedTypeDecl *, 8> &searched) {
  auto overridden = ATD->getOverriddenDecls();

  // If this declaration does not override any other declarations, it's
  // the anchor.
  if (overridden.empty()) return const_cast<AssociatedTypeDecl *>(ATD);

  // Find the best anchor among the anchors of the overridden decls and avoid
  // reentrancy when erroneous cyclic protocols exist.
  AssociatedTypeDecl *bestAnchor = nullptr;
  for (auto assocType : overridden) {
    if (!searched.insert(assocType).second)
      continue;
    auto anchor = getAssociatedTypeAnchor(assocType, searched);
    if (!anchor)
      continue;
    if (!bestAnchor || AbstractTypeParamDecl::compare(anchor, bestAnchor) < 0)
      bestAnchor = anchor;
  }

  return bestAnchor;
}
};

AssociatedTypeDecl *AssociatedTypeDecl::getAssociatedTypeAnchor() const {
  llvm::SmallSet<const AssociatedTypeDecl *, 8> searched;
  return ::getAssociatedTypeAnchor(this, searched);
}

EnumDecl::EnumDecl(SourceLoc EnumLoc,
                     Identifier Name, SourceLoc NameLoc,
                     ArrayRef<TypeLoc> Inherited,
                     GenericParamList *GenericParams, DeclContext *Parent)
  : NominalTypeDecl(DeclKind::Enum, Parent, Name, NameLoc, Inherited,
                    GenericParams),
    EnumLoc(EnumLoc)
{
  Bits.EnumDecl.HasAssociatedValues
    = static_cast<unsigned>(AssociatedValueCheck::Unchecked);
  Bits.EnumDecl.HasAnyUnavailableValues
    = false;
}

Type EnumDecl::getRawType() const {
  ASTContext &ctx = getASTContext();
  return evaluateOrDefault(
      ctx.evaluator, EnumRawTypeRequest{const_cast<EnumDecl *>(this)}, Type());
}

void EnumDecl::setRawType(Type rawType) {
  getASTContext().evaluator.cacheOutput(EnumRawTypeRequest{this},
                                        std::move(rawType));
}

StructDecl::StructDecl(SourceLoc StructLoc, Identifier Name, SourceLoc NameLoc,
                       ArrayRef<TypeLoc> Inherited,
                       GenericParamList *GenericParams, DeclContext *Parent)
  : NominalTypeDecl(DeclKind::Struct, Parent, Name, NameLoc, Inherited,
                    GenericParams),
    StructLoc(StructLoc)
{
  Bits.StructDecl.HasUnreferenceableStorage = false;
  Bits.StructDecl.IsCxxNonTrivial = false;
}

bool NominalTypeDecl::hasMemberwiseInitializer() const {
  // Currently only structs can have memberwise initializers.
  auto *sd = dyn_cast<StructDecl>(this);
  if (!sd)
    return false;

  auto &ctx = getASTContext();
  auto *mutableThis = const_cast<StructDecl *>(sd);
  return evaluateOrDefault(ctx.evaluator, HasMemberwiseInitRequest{mutableThis},
                           false);
}

ConstructorDecl *NominalTypeDecl::getMemberwiseInitializer() const {
  if (!hasMemberwiseInitializer())
    return nullptr;

  auto &ctx = getASTContext();
  auto *mutableThis = const_cast<NominalTypeDecl *>(this);
  return evaluateOrDefault(
      ctx.evaluator, SynthesizeMemberwiseInitRequest{mutableThis}, nullptr);
}

ConstructorDecl *NominalTypeDecl::getEffectiveMemberwiseInitializer() {
  auto &ctx = getASTContext();
  auto *mutableThis = const_cast<NominalTypeDecl *>(this);
  return evaluateOrDefault(ctx.evaluator,
                           ResolveEffectiveMemberwiseInitRequest{mutableThis},
                           nullptr);
}

bool NominalTypeDecl::hasDefaultInitializer() const {
  // Currently only structs and classes can have default initializers.
  if (!isa<StructDecl>(this) && !isa<ClassDecl>(this))
    return false;

  auto &ctx = getASTContext();
  auto *mutableThis = const_cast<NominalTypeDecl *>(this);
  return evaluateOrDefault(ctx.evaluator, HasDefaultInitRequest{mutableThis},
                           false);
}

bool NominalTypeDecl::isTypeErasedGenericClass() const {
  // ObjC classes are type erased.
  // TODO: Unless they have magic methods...
  if (auto clas = dyn_cast<ClassDecl>(this))
    return clas->hasClangNode() && clas->isGenericContext();
  return false;
}

ConstructorDecl *NominalTypeDecl::getDefaultInitializer() const {
  if (!hasDefaultInitializer())
    return nullptr;

  auto &ctx = getASTContext();
  auto *mutableThis = const_cast<NominalTypeDecl *>(this);
  return evaluateOrDefault(ctx.evaluator,
                           SynthesizeDefaultInitRequest{mutableThis}, nullptr);
}

bool NominalTypeDecl::hasDistributedActorLocalInitializer() const {
  auto &ctx = getASTContext();
  auto *mutableThis = const_cast<NominalTypeDecl *>(this);
  return evaluateOrDefault(ctx.evaluator, HasDistributedActorLocalInitRequest{mutableThis},
                           false);
}

void NominalTypeDecl::synthesizeSemanticMembersIfNeeded(DeclName member) {
  // Silently break cycles here because we can't be sure when and where a
  // request to synthesize will come from yet.
  // FIXME: rdar://56844567
  if (Bits.NominalTypeDecl.IsComputingSemanticMembers)
    return;
    
  Bits.NominalTypeDecl.IsComputingSemanticMembers = true;
  SWIFT_DEFER { Bits.NominalTypeDecl.IsComputingSemanticMembers = false; };

  auto baseName = member.getBaseName();
  auto &Context = getASTContext();
  Optional<ImplicitMemberAction> action = None;
  if (baseName == DeclBaseName::createConstructor())
    action.emplace(ImplicitMemberAction::ResolveImplicitInit);

  if (member.isSimpleName() && !baseName.isSpecial()) {
    if (baseName.getIdentifier() == getASTContext().Id_CodingKeys) {
      action.emplace(ImplicitMemberAction::ResolveCodingKeys);
    }
  } else {
    auto argumentNames = member.getArgumentNames();
    if (member.isSimpleName() || argumentNames.size() == 1) {
      if (baseName == DeclBaseName::createConstructor()) {
        if ((member.isSimpleName() || argumentNames.front() == Context.Id_from)) {
          action.emplace(ImplicitMemberAction::ResolveDecodable);
        } else if (argumentNames[0] == Context.Id_transport) {
          action.emplace(ImplicitMemberAction::ResolveDistributedActor);
        }
      } else if (!baseName.isSpecial() &&
           baseName.getIdentifier() == Context.Id_encode &&
           (member.isSimpleName() || argumentNames.front() == Context.Id_to)) {
        action.emplace(ImplicitMemberAction::ResolveEncodable);
      }
    } else if (member.isSimpleName() || argumentNames.size() == 2) {
      if (baseName == DeclBaseName::createConstructor() &&
          argumentNames[0] == Context.Id_resolve &&
          argumentNames[1] == Context.Id_using) {
        action.emplace(ImplicitMemberAction::ResolveDistributedActor);
      }
    }
  }

  if (auto actionToTake = action) {
    (void)evaluateOrDefault(Context.evaluator,
        ResolveImplicitMemberRequest{this, actionToTake.getValue()}, {});
  }
}

VarDecl *NominalTypeDecl::getGlobalActorInstance() const {
  auto mutableThis = const_cast<NominalTypeDecl *>(this);
  return evaluateOrDefault(getASTContext().evaluator,
                           GlobalActorInstanceRequest{mutableThis},
                           nullptr);
}

ClassDecl::ClassDecl(SourceLoc ClassLoc, Identifier Name, SourceLoc NameLoc,
                     ArrayRef<TypeLoc> Inherited,
                     GenericParamList *GenericParams, DeclContext *Parent,
                     bool isActor)
  : NominalTypeDecl(DeclKind::Class, Parent, Name, NameLoc, Inherited,
                    GenericParams),
    ClassLoc(ClassLoc) {
  Bits.ClassDecl.InheritsSuperclassInits = 0;
  Bits.ClassDecl.ComputedInheritsSuperclassInits = 0;
  Bits.ClassDecl.RawForeignKind = 0;
  Bits.ClassDecl.HasMissingDesignatedInitializers = 0;
  Bits.ClassDecl.ComputedHasMissingDesignatedInitializers = 0;
  Bits.ClassDecl.HasMissingVTableEntries = 0;
  Bits.ClassDecl.ComputedHasMissingVTableEntries = 0;
  Bits.ClassDecl.IsIncompatibleWithWeakReferences = 0;
  Bits.ClassDecl.IsActor = isActor;
}

bool ClassDecl::hasResilientMetadata() const {
  // Imported classes don't have a vtable, etc, at all.
  if (hasClangNode())
    return false;

  // If the module is not resilient, neither is the class metadata.
  if (!getModuleContext()->isResilient())
    return false;

  // If the class is not public, we can't use it outside the module at all.
  if (!getFormalAccessScope(/*useDC=*/nullptr,
                            /*treatUsableFromInlineAsPublic=*/true).isPublic())
    return false;

  // Otherwise we access metadata members, such as vtable entries, resiliently.
  return true;
}

bool ClassDecl::hasResilientMetadata(ModuleDecl *M,
                                     ResilienceExpansion expansion) const {
  switch (expansion) {
  case ResilienceExpansion::Minimal:
    return hasResilientMetadata();
  case ResilienceExpansion::Maximal:
    return M != getModuleContext() && hasResilientMetadata();
  }
  llvm_unreachable("bad resilience expansion");
}

DestructorDecl *ClassDecl::getDestructor() const {
  ASTContext &ctx = getASTContext();
  return evaluateOrDefault(ctx.evaluator,
                           GetDestructorRequest{const_cast<ClassDecl *>(this)},
                           nullptr);
}

/// Synthesizer callback for an empty implicit function body.
static std::pair<BraceStmt *, bool>
synthesizeEmptyFunctionBody(AbstractFunctionDecl *afd, void *context) {
  ASTContext &ctx = afd->getASTContext();
  return { BraceStmt::create(ctx, afd->getLoc(), { }, afd->getLoc(), true),
           /*isTypeChecked=*/true };
}

DestructorDecl *
GetDestructorRequest::evaluate(Evaluator &evaluator, ClassDecl *CD) const {
  auto &ctx = CD->getASTContext();
  auto *DD = new (ctx) DestructorDecl(CD->getLoc(), CD);

  DD->setImplicit();

  // Synthesize an empty body for the destructor as needed.
  DD->setBodySynthesizer(synthesizeEmptyFunctionBody);

  // Propagate access control and versioned-ness.
  DD->copyFormalAccessFrom(CD, /*sourceIsParentContext*/true);

  // Mark DD as ObjC, as all dtors are.
  DD->setIsObjC(ctx.LangOpts.EnableObjCInterop);
  if (ctx.LangOpts.EnableObjCInterop)
    CD->recordObjCMethod(DD, DD->getObjCSelector());

  // Mark it as synthesized to make its location in getEmittedMembers()
  // deterministic.
  DD->setSynthesized(true);

  return DD;
}

bool ClassDecl::isDefaultActor() const {
  return isDefaultActor(getModuleContext(), ResilienceExpansion::Minimal);
}

bool ClassDecl::isDefaultActor(ModuleDecl *M,
                               ResilienceExpansion expansion) const {
  auto mutableThis = const_cast<ClassDecl *>(this);
  return evaluateOrDefault(getASTContext().evaluator,
                           IsDefaultActorRequest{mutableThis, M,
                                                 expansion},
                           false);
}

const ClassDecl *ClassDecl::getRootActorClass() const {
  if (!isActor()) return nullptr;
  auto cur = this;
  while (true) {
    auto super = cur->getSuperclassDecl();
    if (!super || !super->isActor())
      return cur;
    cur = super;
  }
}

bool ClassDecl::hasMissingDesignatedInitializers() const {
  return evaluateOrDefault(
      getASTContext().evaluator,
      HasMissingDesignatedInitializersRequest{const_cast<ClassDecl *>(this)},
      false);
}

bool ClassDecl::hasMissingVTableEntries() const {
  if (!Bits.ClassDecl.ComputedHasMissingVTableEntries) {
    auto *mutableThis = const_cast<ClassDecl *>(this);
    mutableThis->Bits.ClassDecl.ComputedHasMissingVTableEntries = 1;
    mutableThis->loadAllMembers();
  }

  return Bits.ClassDecl.HasMissingVTableEntries;
}

bool ClassDecl::isIncompatibleWithWeakReferences() const {
  if (Bits.ClassDecl.IsIncompatibleWithWeakReferences) {
    return true;
  }
  if (auto superclass = getSuperclassDecl()) {
    return superclass->isIncompatibleWithWeakReferences();
  }
  return false;
}

bool ClassDecl::inheritsSuperclassInitializers() const {
  // If there's no superclass, there's nothing to inherit.
  if (!getSuperclassDecl())
    return false;

  auto &ctx = getASTContext();
  auto *mutableThis = const_cast<ClassDecl *>(this);
  return evaluateOrDefault(
      ctx.evaluator, InheritsSuperclassInitializersRequest{mutableThis}, false);
}

AncestryOptions ClassDecl::checkAncestry() const {
  return AncestryOptions(evaluateOrDefault(getASTContext().evaluator,
                           ClassAncestryFlagsRequest{const_cast<ClassDecl *>(this)},
                           AncestryFlags()));
}
        
AncestryFlags
ClassAncestryFlagsRequest::evaluate(Evaluator &evaluator,
                                    ClassDecl *value) const {
  AncestryOptions result;
  const ClassDecl *CD = value;
  const ClassDecl *PreviousCD = nullptr;
  auto *M = value->getParentModule();

  do {
    if (CD->isGenericContext())
      result |= AncestryFlags::Generic;

    // Note: it's OK to check for @objc explicitly instead of calling isObjC()
    // to infer it since we're going to visit every superclass.
    if (CD->getAttrs().hasAttribute<ObjCAttr>())
      result |= AncestryFlags::ObjC;

    if (CD->getAttrs().hasAttribute<ObjCMembersAttr>())
      result |= AncestryFlags::ObjCMembers;

    if (CD->hasClangNode()) {
      result |= AncestryFlags::ClangImported;

      // Inheriting from an ObjC-defined class generally forces the use
      // of the ObjC object model, but certain classes that directly
      // inherit from NSObject can change that.
      if (!PreviousCD ||
          !(CD->isNSObject() && PreviousCD->isNativeNSObjectSubclass()))
        result |= AncestryFlags::ObjCObjectModel;
    }

    if (CD->hasResilientMetadata())
      result |= AncestryFlags::Resilient;

    if (CD->hasResilientMetadata(M, ResilienceExpansion::Maximal))
      result |= AncestryFlags::ResilientOther;

    if (CD->getAttrs().hasAttribute<RequiresStoredPropertyInitsAttr>())
      result |= AncestryFlags::RequiresStoredPropertyInits;

    PreviousCD = CD;
    CD = CD->getSuperclassDecl();
  } while (CD != nullptr);

  return AncestryFlags(result.toRaw());
}
      
void swift::simple_display(llvm::raw_ostream &out, AncestryFlags value) {
  AncestryOptions opts(value);
  out << "{ ";
  // If we have more than one bit set, we need to print the separator.
  bool wantsSeparator = false;
  auto printBit = [&wantsSeparator, &out](bool val, StringRef name) {
    if (wantsSeparator) {
      out << ", ";
    }
      
    if (!wantsSeparator) {
      wantsSeparator = true;
    }
      
    out << name;
    if (val) {
      out << " = true";
    } else {
      out << " = false";
    }
  };
  printBit(opts.contains(AncestryFlags::ObjC), "ObjC");
  printBit(opts.contains(AncestryFlags::ObjCMembers), "ObjCMembers");
  printBit(opts.contains(AncestryFlags::Generic), "Generic");
  printBit(opts.contains(AncestryFlags::Resilient), "Resilient");
  printBit(opts.contains(AncestryFlags::ResilientOther), "ResilientOther");
  printBit(opts.contains(AncestryFlags::ClangImported), "ClangImported");
  printBit(opts.contains(AncestryFlags::RequiresStoredPropertyInits),
           "RequiresStoredPropertyInits");
  out << " }";
}

bool ClassDecl::isSuperclassOf(ClassDecl *other) const {
  llvm::SmallPtrSet<const ClassDecl *, 8> visited;

  do {
    if (!visited.insert(other).second)
      break;

    if (this == other)
      return true;

    other = other->getSuperclassDecl();
  } while (other != nullptr);

  return false;
}

ClassDecl::MetaclassKind ClassDecl::getMetaclassKind() const {
  assert(getASTContext().LangOpts.EnableObjCInterop &&
         "querying metaclass kind without objc interop");
  auto objc = checkAncestry(AncestryFlags::ObjC);
  return objc ? MetaclassKind::ObjC : MetaclassKind::SwiftStub;
}

/// Mangle the name of a protocol or class for use in the Objective-C
/// runtime.
static StringRef mangleObjCRuntimeName(const NominalTypeDecl *nominal,
                                       llvm::SmallVectorImpl<char> &buffer) {
  {
    Mangle::ASTMangler Mangler;
    std::string MangledName = Mangler.mangleObjCRuntimeName(nominal);

    buffer.clear();
    llvm::raw_svector_ostream os(buffer);
    os << MangledName;
  }

  assert(buffer.size() && "Invalid buffer size");
  return StringRef(buffer.data(), buffer.size());
}

StringRef ClassDecl::getObjCRuntimeName(
                       llvm::SmallVectorImpl<char> &buffer) const {
  // If there is a Clang declaration, use it's runtime name.
  if (auto objcClass
        = dyn_cast_or_null<clang::ObjCInterfaceDecl>(getClangDecl()))
    return objcClass->getObjCRuntimeNameAsString();

  // If there is an 'objc' attribute with a name, use that name.
  if (auto attr = getAttrs().getAttribute<ObjCRuntimeNameAttr>())
    return attr->Name;
  if (auto objc = getAttrs().getAttribute<ObjCAttr>()) {
    if (auto name = objc->getName())
      return name->getString(buffer);
  }

  // Produce the mangled name for this class.
  return mangleObjCRuntimeName(this, buffer);
}

ArtificialMainKind Decl::getArtificialMainKind() const {
  if (getAttrs().hasAttribute<UIApplicationMainAttr>())
    return ArtificialMainKind::UIApplicationMain;
  if (getAttrs().hasAttribute<NSApplicationMainAttr>())
    return ArtificialMainKind::NSApplicationMain;
  if (isa<FuncDecl>(this))
    return ArtificialMainKind::TypeMain;
  llvm_unreachable("type has no @Main attr?!");
}

static bool isOverridingDecl(const ValueDecl *Derived,
                             const ValueDecl *Base) {
  while (Derived) {
    if (Derived == Base)
      return true;
    Derived = Derived->getOverriddenDecl();
  }
  return false;
}

static ValueDecl *findOverridingDecl(const ClassDecl *C,
                                     const ValueDecl *Base) {
  // FIXME: This is extremely inefficient. The SILOptimizer should build a
  // reverse lookup table to answer these types of queries.
  for (auto M : C->getMembers()) {
    if (auto *Derived = dyn_cast<ValueDecl>(M))
      if (::isOverridingDecl(Derived, Base))
        return Derived;
  }

  return nullptr;
}

AbstractFunctionDecl *
ClassDecl::findOverridingDecl(const AbstractFunctionDecl *Method) const {
  if (auto *Accessor = dyn_cast<AccessorDecl>(Method)) {
    auto *Storage = Accessor->getStorage();
    if (auto *Derived = ::findOverridingDecl(this, Storage)) {
      auto *DerivedStorage = cast<AbstractStorageDecl>(Derived);
      return DerivedStorage->getOpaqueAccessor(Accessor->getAccessorKind());
    }

    return nullptr;
  }

  return cast_or_null<AbstractFunctionDecl>(::findOverridingDecl(this, Method));
}

AbstractFunctionDecl *
ClassDecl::findImplementingMethod(const AbstractFunctionDecl *Method) const {
  // FIXME: This is extremely inefficient. The SILOptimizer should build a
  // reverse lookup table to answer these types of queries.
  const ClassDecl *C = this;
  while (C) {
    if (C == Method->getDeclContext())
      return const_cast<AbstractFunctionDecl *>(Method);

    if (auto *Derived = C->findOverridingDecl(Method))
      return Derived;

    // Check the superclass
    C = C->getSuperclassDecl();
  }
  return nullptr;
}

bool ClassDecl::walkSuperclasses(
    llvm::function_ref<TypeWalker::Action(ClassDecl *)> fn) const {

  auto *cls = const_cast<ClassDecl *>(this);

  while (cls) {
    switch (fn(cls)) {
    case TypeWalker::Action::Stop:
      return true;
    case TypeWalker::Action::SkipChildren:
      return false;
    case TypeWalker::Action::Continue:
      cls = cls->getSuperclassDecl();
      continue;
    }
  }

  return false;
}

EnumCaseDecl *EnumCaseDecl::create(SourceLoc CaseLoc,
                                   ArrayRef<EnumElementDecl *> Elements,
                                   DeclContext *DC) {
  size_t bytes = totalSizeToAlloc<EnumElementDecl *>(Elements.size());
  void *buf = DC->getASTContext().Allocate(bytes, alignof(EnumCaseDecl));
  return ::new (buf) EnumCaseDecl(CaseLoc, Elements, DC);
}

bool EnumDecl::hasPotentiallyUnavailableCaseValue() const {
  switch (static_cast<AssociatedValueCheck>(Bits.EnumDecl.HasAssociatedValues)) {
    case AssociatedValueCheck::Unchecked:
      // Compute below
      this->hasOnlyCasesWithoutAssociatedValues();
      LLVM_FALLTHROUGH;
    default:
      return static_cast<bool>(Bits.EnumDecl.HasAnyUnavailableValues);
  }
}

bool EnumDecl::hasOnlyCasesWithoutAssociatedValues() const {
  // Check whether we already have a cached answer.
  switch (static_cast<AssociatedValueCheck>(
            Bits.EnumDecl.HasAssociatedValues)) {
    case AssociatedValueCheck::Unchecked:
      // Compute below.
      break;

    case AssociatedValueCheck::NoAssociatedValues:
      return true;

    case AssociatedValueCheck::HasAssociatedValues:
      return false;
  }
  for (auto elt : getAllElements()) {
    for (auto Attr : elt->getAttrs()) {
      if (auto AvAttr = dyn_cast<AvailableAttr>(Attr)) {
        if (!AvAttr->isInvalid()) {
          const_cast<EnumDecl*>(this)->Bits.EnumDecl.HasAnyUnavailableValues
            = true;
        }
      }
    }

    if (elt->hasAssociatedValues()) {
      const_cast<EnumDecl*>(this)->Bits.EnumDecl.HasAssociatedValues
        = static_cast<unsigned>(AssociatedValueCheck::HasAssociatedValues);
      return false;
    }
  }
  const_cast<EnumDecl*>(this)->Bits.EnumDecl.HasAssociatedValues
    = static_cast<unsigned>(AssociatedValueCheck::NoAssociatedValues);
  return true;
}

bool EnumDecl::isFormallyExhaustive(const DeclContext *useDC) const {
  // Enums explicitly marked frozen are exhaustive.
  if (getAttrs().hasAttribute<FrozenAttr>())
    return true;

  // Objective-C enums /not/ marked frozen are /not/ exhaustive.
  // Note: This implicitly holds @objc enums defined in Swift to a higher
  // standard!
  if (hasClangNode())
    return false;

  // Non-imported enums in non-resilient modules are exhaustive.
  const ModuleDecl *containingModule = getModuleContext();
  if (!containingModule->isResilient())
    return true;

  // Non-public, non-versioned enums are always exhaustive.
  AccessScope accessScope = getFormalAccessScope(/*useDC*/nullptr,
                                                 /*respectVersioned*/true);
  if (!accessScope.isPublic())
    return true;

  // All other checks are use-site specific; with no further information, the
  // enum must be treated non-exhaustively.
  if (!useDC)
    return false;

  // Enums in the same module as the use site are exhaustive /unless/ the use
  // site is inlinable.
  if (useDC->getParentModule() == containingModule)
    if (useDC->getResilienceExpansion() == ResilienceExpansion::Maximal)
      return true;

  // Testably imported enums are exhaustive, on the grounds that only the author
  // of the original library can import it testably.
  if (auto *useSF = dyn_cast<SourceFile>(useDC->getModuleScopeContext()))
    if (useSF->hasTestableOrPrivateImport(AccessLevel::Internal,
                                          containingModule))
      return true;

  // Otherwise, the enum is non-exhaustive.
  return false;
}

bool EnumDecl::isEffectivelyExhaustive(ModuleDecl *M,
                                       ResilienceExpansion expansion) const {
  // Generated Swift code commits to handling garbage values of @objc enums,
  // whether imported or not, to deal with C's loose rules around enums.
  // This covers both frozen and non-frozen @objc enums.
  if (isObjC())
    return false;

  // Otherwise, the only non-exhaustive cases are those that don't have a fixed
  // layout.
  assert(isFormallyExhaustive(M) == !isResilient(M,ResilienceExpansion::Maximal)
         && "ignoring the effects of @inlinable, @testable, and @objc, "
            "these should match up");
  return !isResilient(M, expansion);
}
      
void EnumDecl::setHasFixedRawValues() {
  SemanticFlags |= OptionSet<EnumDecl::SemanticInfoFlags>{EnumDecl::HasFixedRawValues};
}

bool EnumDecl::hasCircularRawValue() const {
  auto &ctx = getASTContext();
  auto *mutableThis = const_cast<EnumDecl *>(this);
  return evaluateOrDefault(ctx.evaluator,
                           HasCircularRawValueRequest{mutableThis}, true);
}

ProtocolDecl::ProtocolDecl(DeclContext *DC, SourceLoc ProtocolLoc,
                           SourceLoc NameLoc, Identifier Name,
                           ArrayRef<TypeLoc> Inherited,
                           TrailingWhereClause *TrailingWhere)
    : NominalTypeDecl(DeclKind::Protocol, DC, Name, NameLoc, Inherited,
                      nullptr),
      ProtocolLoc(ProtocolLoc) {
  Bits.ProtocolDecl.RequiresClassValid = false;
  Bits.ProtocolDecl.RequiresClass = false;
  Bits.ProtocolDecl.ExistentialConformsToSelfValid = false;
  Bits.ProtocolDecl.ExistentialConformsToSelf = false;
  Bits.ProtocolDecl.InheritedProtocolsValid = 0;
  Bits.ProtocolDecl.NumRequirementsInSignature = 0;
  Bits.ProtocolDecl.HasMissingRequirements = false;
  Bits.ProtocolDecl.KnownProtocol = 0;
    setTrailingWhereClause(TrailingWhere);
}

bool ProtocolDecl::isMarkerProtocol() const {
  return getAttrs().hasAttribute<MarkerAttr>();
}

ArrayRef<ProtocolDecl *> ProtocolDecl::getInheritedProtocols() const {
  auto *mutThis = const_cast<ProtocolDecl *>(this);
  return evaluateOrDefault(getASTContext().evaluator,
                           InheritedProtocolsRequest{mutThis},
                           {});
}

llvm::TinyPtrVector<AssociatedTypeDecl *>
ProtocolDecl::getAssociatedTypeMembers() const {
  llvm::TinyPtrVector<AssociatedTypeDecl *> result;

  // Clang-imported protocols never have associated types.
  if (hasClangNode())
    return result;

  // Deserialized @objc protocols never have associated types.
  if (!getParentSourceFile() && isObjC())
    return result;

  // Find the associated type declarations.
  for (auto member : getMembers()) {
    if (auto ATD = dyn_cast<AssociatedTypeDecl>(member)) {
      result.push_back(ATD);
    }
  }

  return result;
}

ValueDecl *ProtocolDecl::getSingleRequirement(DeclName name) const {
  auto results = const_cast<ProtocolDecl *>(this)->lookupDirect(name);
  ValueDecl *result = nullptr;
  for (auto candidate : results) {
    if (candidate->getDeclContext() != this ||
        !candidate->isProtocolRequirement())
      continue;
    if (result) {
      // Multiple results.
      return nullptr;
    }
    result = candidate;
  }

  return result;
}

AssociatedTypeDecl *ProtocolDecl::getAssociatedType(Identifier name) const {
  const auto flags = NominalTypeDecl::LookupDirectFlags::IgnoreNewExtensions;
  auto results = const_cast<ProtocolDecl *>(this)->lookupDirect(name, flags);
  for (auto candidate : results) {
    if (candidate->getDeclContext() == this &&
        isa<AssociatedTypeDecl>(candidate)) {
      return cast<AssociatedTypeDecl>(candidate);
    }
  }
  return nullptr;
}

Type ProtocolDecl::getSuperclass() const {
  ASTContext &ctx = getASTContext();
  return evaluateOrDefault(ctx.evaluator,
    SuperclassTypeRequest{const_cast<ProtocolDecl *>(this),
                          TypeResolutionStage::Interface},
    Type());
}

ClassDecl *ProtocolDecl::getSuperclassDecl() const {
  ASTContext &ctx = getASTContext();
  return evaluateOrDefault(ctx.evaluator,
    SuperclassDeclRequest{const_cast<ProtocolDecl *>(this)}, nullptr);
}

void ProtocolDecl::setSuperclass(Type superclass) {
  assert((!superclass || !superclass->hasArchetype())
         && "superclass must be interface type");
  LazySemanticInfo.SuperclassType.setPointerAndInt(superclass, true);
  LazySemanticInfo.SuperclassDecl.setPointerAndInt(
    superclass ? superclass->getClassOrBoundGenericClass() : nullptr,
    true);
}

bool ProtocolDecl::walkInheritedProtocols(
              llvm::function_ref<TypeWalker::Action(ProtocolDecl *)> fn) const {
  auto self = const_cast<ProtocolDecl *>(this);

  // Visit all of the inherited protocols.
  SmallPtrSet<ProtocolDecl *, 8> visited;
  SmallVector<ProtocolDecl *, 4> stack;
  stack.push_back(self);
  visited.insert(self);
  while (!stack.empty()) {
    // Pull the next protocol off the stack.
    auto proto = stack.back();
    stack.pop_back();

    switch (fn(proto)) {
    case TypeWalker::Action::Stop:
      return true;

    case TypeWalker::Action::Continue:
      // Add inherited protocols to the stack.
      for (auto inherited : proto->getInheritedProtocols()) {
        if (visited.insert(inherited).second)
          stack.push_back(inherited);
      }
      break;

    case TypeWalker::Action::SkipChildren:
      break;
    }
  }

  return false;

}

bool ProtocolDecl::inheritsFrom(const ProtocolDecl *super) const {
  if (this == super)
    return false;

  return walkInheritedProtocols([super](ProtocolDecl *inherited) {
    if (inherited == super)
      return TypeWalker::Action::Stop;

    return TypeWalker::Action::Continue;
  });
}

bool ProtocolDecl::requiresClass() const {
  return evaluateOrDefault(getASTContext().evaluator,
    ProtocolRequiresClassRequest{const_cast<ProtocolDecl *>(this)}, false);
}

bool ProtocolDecl::requiresSelfConformanceWitnessTable() const {
  return isSpecificProtocol(KnownProtocolKind::Error);
}

bool ProtocolDecl::existentialConformsToSelf() const {
  return evaluateOrDefault(getASTContext().evaluator,
    ExistentialConformsToSelfRequest{const_cast<ProtocolDecl *>(this)}, true);
}

/// Classify usages of Self in the given type.
///
/// \param position The position we are currently at, in terms of variance.
static SelfReferenceInfo
findProtocolSelfReferences(const ProtocolDecl *proto, Type type,
                           SelfReferencePosition position) {
  // If there are no type parameters, we're done.
  if (!type->hasTypeParameter())
    return SelfReferenceInfo();

  // Tuples preserve variance.
  if (auto tuple = type->getAs<TupleType>()) {
    auto info = SelfReferenceInfo();
    for (auto &elt : tuple->getElements()) {
      info |= findProtocolSelfReferences(proto, elt.getType(), position);
    }

    // A covariant Self result inside a tuple will not be bona fide.
    info.hasCovariantSelfResult = false;

    return info;
  } 

  // Function preserve variance in the result type, and flip variance in
  // the parameter type.
  if (auto funcTy = type->getAs<AnyFunctionType>()) {
    auto inputInfo = SelfReferenceInfo();
    for (auto param : funcTy->getParams()) {
      // inout parameters are invariant.
      if (param.isInOut()) {
        inputInfo |= findProtocolSelfReferences(
            proto, param.getPlainType(), SelfReferencePosition::Invariant);
        continue;
      }
      inputInfo |= findProtocolSelfReferences(proto, param.getParameterType(),
                                              position.flipped());
    }

    // A covariant Self result inside a parameter will not be bona fide.
    inputInfo.hasCovariantSelfResult = false;

    auto resultInfo =
        findProtocolSelfReferences(proto, funcTy->getResult(), position);
    if (resultInfo.selfRef == SelfReferencePosition::Covariant) {
      resultInfo.hasCovariantSelfResult = true;
    }
    return inputInfo |= resultInfo;
  }

  // Metatypes preserve variance.
  if (auto metaTy = type->getAs<MetatypeType>()) {
    return findProtocolSelfReferences(proto, metaTy->getInstanceType(),
                                      position);
  }

  // Optionals preserve variance.
  if (auto optType = type->getOptionalObjectType()) {
    return findProtocolSelfReferences(proto, optType, position);
  }

  // DynamicSelfType preserves variance.
  // FIXME: This shouldn't ever appear in protocol requirement
  // signatures.
  if (auto selfType = type->getAs<DynamicSelfType>()) {
    return findProtocolSelfReferences(proto, selfType->getSelfType(), position);
  }

  // Most bound generic types are invariant.
  if (auto *const bgt = type->getAs<BoundGenericType>()) {
    auto info = SelfReferenceInfo();

    if (bgt->isArray()) {
      // Swift.Array preserves variance in its Value type.
      info |= findProtocolSelfReferences(proto, bgt->getGenericArgs().front(),
                                         position);
    } else if (bgt->isDictionary()) {
      // Swift.Dictionary preserves variance in its Element type.
      info |= findProtocolSelfReferences(proto, bgt->getGenericArgs().front(),
                                         SelfReferencePosition::Invariant);
      info |= findProtocolSelfReferences(proto, bgt->getGenericArgs().back(),
                                         position);
    } else {
      for (auto paramType : bgt->getGenericArgs()) {
        info |= findProtocolSelfReferences(proto, paramType,
                                           SelfReferencePosition::Invariant);
      }
    }

    return info;
  }

  // Opaque result types of protocol extension members contain an invariant
  // reference to 'Self'.
  if (type->is<OpaqueTypeArchetypeType>())
    return SelfReferenceInfo::forSelfRef(SelfReferencePosition::Invariant);

  // A direct reference to 'Self'.
  if (proto->getSelfInterfaceType()->isEqual(type))
    return SelfReferenceInfo::forSelfRef(position);

  // A reference to an associated type rooted on 'Self'.
  if (type->is<DependentMemberType>()) {
    type = type->getRootGenericParam();
    if (proto->getSelfInterfaceType()->isEqual(type))
      return SelfReferenceInfo::forAssocTypeRef(position);
  }

  return SelfReferenceInfo();
}

/// Find Self references within the given requirement.
SelfReferenceInfo ProtocolDecl::findProtocolSelfReferences(
    const ValueDecl *value, bool treatNonResultCovariantSelfAsInvariant) const {
  // Types never refer to 'Self'.
  if (isa<TypeDecl>(value))
    return SelfReferenceInfo();

  auto type = value->getInterfaceType();

  // Skip invalid declarations.
  if (type->hasError())
    return SelfReferenceInfo();

  if (isa<AbstractFunctionDecl>(value) || isa<SubscriptDecl>(value)) {
    // For a method, skip the 'self' parameter.
    if (isa<AbstractFunctionDecl>(value))
      type = type->castTo<AnyFunctionType>()->getResult();

    auto inputInfo = SelfReferenceInfo();
    for (auto param : type->castTo<AnyFunctionType>()->getParams()) {
      // inout parameters are invariant.
      if (param.isInOut()) {
        inputInfo |= ::findProtocolSelfReferences(
            this, param.getPlainType(), SelfReferencePosition::Invariant);
        continue;
      }
      inputInfo |= ::findProtocolSelfReferences(
          this, param.getParameterType(), SelfReferencePosition::Contravariant);
    }

    // A covariant Self result inside a parameter will not be bona fide.
    inputInfo.hasCovariantSelfResult = false;

    // FIXME: Rather than having a special flag for the is-inheritable check,
    // ensure non-result covariant Self is always diagnosed during type
    // resolution.
    //
    // Methods of non-final classes can only contain a covariant 'Self'
    // as their result type.
    if (treatNonResultCovariantSelfAsInvariant &&
        inputInfo.selfRef == SelfReferencePosition::Covariant) {
      inputInfo.selfRef = SelfReferencePosition::Invariant;
    }

    auto resultInfo = ::findProtocolSelfReferences(
        this, type->castTo<AnyFunctionType>()->getResult(),
        SelfReferencePosition::Covariant);
    if (resultInfo.selfRef == SelfReferencePosition::Covariant) {
      resultInfo.hasCovariantSelfResult = true;
    }

    return inputInfo |= resultInfo;
  } else {
    assert(isa<VarDecl>(value));

    auto info = ::findProtocolSelfReferences(this, type,
                                             SelfReferencePosition::Covariant);
    if (info.selfRef == SelfReferencePosition::Covariant) {
      info.hasCovariantSelfResult = true;
    }

    return info;
  }

  return SelfReferenceInfo();
}

bool ProtocolDecl::isAvailableInExistential(const ValueDecl *decl) const {
  // If the member type references 'Self' in non-covariant position, or an
  // associated type in any position, we cannot use the existential type.
  const auto info = findProtocolSelfReferences(
      decl, /*treatNonResultCovariantSelfAsInvariant=*/false);
  if (info.selfRef > SelfReferencePosition::Covariant || info.assocTypeRef) {
    return false;
  }

  // FIXME: Appropriately diagnose assignments instead.
  if (auto *const storageDecl = dyn_cast<AbstractStorageDecl>(decl)) {
    if (info.hasCovariantSelfResult && storageDecl->supportsMutation())
      return false;
  }

  return true;
}

bool ProtocolDecl::existentialTypeSupported() const {
  return evaluateOrDefault(getASTContext().evaluator,
    ExistentialTypeSupportedRequest{const_cast<ProtocolDecl *>(this)}, true);
}

StringRef ProtocolDecl::getObjCRuntimeName(
                          llvm::SmallVectorImpl<char> &buffer) const {
  // If there is an 'objc' attribute with a name, use that name.
  if (auto objc = getAttrs().getAttribute<ObjCAttr>()) {
    if (auto name = objc->getName())
      return name->getString(buffer);
  }

  // Produce the mangled name for this protocol.
  return mangleObjCRuntimeName(this, buffer);
}

ArrayRef<Requirement> ProtocolDecl::getRequirementSignature() const {
  return evaluateOrDefault(getASTContext().evaluator,
               RequirementSignatureRequest { const_cast<ProtocolDecl *>(this) },
               None);
}

bool ProtocolDecl::isComputingRequirementSignature() const {
  return getASTContext().evaluator.hasActiveRequest(
                 RequirementSignatureRequest{const_cast<ProtocolDecl*>(this)});
}

void ProtocolDecl::setRequirementSignature(ArrayRef<Requirement> requirements) {
  assert(!RequirementSignature && "requirement signature already set");
  if (requirements.empty()) {
    RequirementSignature = reinterpret_cast<Requirement *>(this + 1);
    Bits.ProtocolDecl.NumRequirementsInSignature = 0;
  } else {
    RequirementSignature = requirements.data();
    Bits.ProtocolDecl.NumRequirementsInSignature = requirements.size();
  }
}

void
ProtocolDecl::setLazyRequirementSignature(LazyMemberLoader *lazyLoader,
                                          uint64_t requirementSignatureData) {
  assert(!RequirementSignature && "requirement signature already set");

  auto contextData = static_cast<LazyProtocolData *>(
      getASTContext().getOrCreateLazyContextData(this, lazyLoader));
  contextData->requirementSignatureData = requirementSignatureData;
  Bits.ProtocolDecl.HasLazyRequirementSignature = true;

  ++NumLazyRequirementSignatures;
  // FIXME: (transitional) increment the redundant "always-on" counter.
  if (auto *Stats = getASTContext().Stats)
    ++Stats->getFrontendCounters().NumLazyRequirementSignatures;
}

ArrayRef<Requirement> ProtocolDecl::getCachedRequirementSignature() const {
  assert(RequirementSignature &&
         "getting requirement signature before computing it");
  return llvm::makeArrayRef(RequirementSignature,
                            Bits.ProtocolDecl.NumRequirementsInSignature);
}

void ProtocolDecl::computeKnownProtocolKind() const {
  auto module = getModuleContext();
  if (module != module->getASTContext().getStdlibModule() &&
      !module->getName().is("Foundation") &&
      !module->getName().is("_Differentiation") &&
      !module->getName().is("_Concurrency")) {
    const_cast<ProtocolDecl *>(this)->Bits.ProtocolDecl.KnownProtocol = 1;
    return;
  }

  unsigned value =
    llvm::StringSwitch<unsigned>(getBaseName().userFacingName())
#define PROTOCOL_WITH_NAME(Id, Name) \
      .Case(Name, static_cast<unsigned>(KnownProtocolKind::Id) + 2)
#include "swift/AST/KnownProtocols.def"
      .Default(1);

  const_cast<ProtocolDecl *>(this)->Bits.ProtocolDecl.KnownProtocol = value;
}

Optional<KnownDerivableProtocolKind>
    ProtocolDecl::getKnownDerivableProtocolKind() const {
  const auto knownKind = getKnownProtocolKind();
  if (!knownKind)
      return None;

  switch (*knownKind) {
  case KnownProtocolKind::RawRepresentable:
    return KnownDerivableProtocolKind::RawRepresentable;
  case KnownProtocolKind::OptionSet:
    return KnownDerivableProtocolKind::OptionSet;
  case KnownProtocolKind::CaseIterable:
    return KnownDerivableProtocolKind::CaseIterable;
  case KnownProtocolKind::Comparable:
    return KnownDerivableProtocolKind::Comparable;
  case KnownProtocolKind::Equatable:
    return KnownDerivableProtocolKind::Equatable;
  case KnownProtocolKind::Hashable:
    return KnownDerivableProtocolKind::Hashable;
  case KnownProtocolKind::BridgedNSError:
    return KnownDerivableProtocolKind::BridgedNSError;
  case KnownProtocolKind::CodingKey:
    return KnownDerivableProtocolKind::CodingKey;
  case KnownProtocolKind::Encodable:
    return KnownDerivableProtocolKind::Encodable;
  case KnownProtocolKind::Decodable:
    return KnownDerivableProtocolKind::Decodable;
  case KnownProtocolKind::AdditiveArithmetic:
    return KnownDerivableProtocolKind::AdditiveArithmetic;
  case KnownProtocolKind::Differentiable:
    return KnownDerivableProtocolKind::Differentiable;
  case KnownProtocolKind::Actor:
    return KnownDerivableProtocolKind::Actor;
  case KnownProtocolKind::DistributedActor:
    return KnownDerivableProtocolKind::DistributedActor;
  default: return None;
  }
}

bool ProtocolDecl::hasCircularInheritedProtocols() const {
  auto &ctx = getASTContext();
  auto *mutableThis = const_cast<ProtocolDecl *>(this);
  return evaluateOrDefault(
      ctx.evaluator, HasCircularInheritedProtocolsRequest{mutableThis}, true);
}

StorageImplInfo AbstractStorageDecl::getImplInfo() const {
  ASTContext &ctx = getASTContext();
  return evaluateOrDefault(ctx.evaluator,
    StorageImplInfoRequest{const_cast<AbstractStorageDecl *>(this)},
    StorageImplInfo::getSimpleStored(StorageIsMutable));
}

bool AbstractStorageDecl::hasPrivateAccessor() const {
  for (auto accessor : getAllAccessors()) {
    if (hasPrivateOrFilePrivateFormalAccess(accessor))
      return true;
  }
  return false;
}

bool AbstractStorageDecl::hasDidSetOrWillSetDynamicReplacement() const {
  if (auto *func = getParsedAccessor(AccessorKind::DidSet))
    return (bool)func->getDynamicallyReplacedDecl();
  if (auto *func = getParsedAccessor(AccessorKind::WillSet))
    return (bool)func->getDynamicallyReplacedDecl();
  return false;
}

bool AbstractStorageDecl::hasAnyNativeDynamicAccessors() const {
  for (auto accessor : getAllAccessors()) {
    if (accessor->shouldUseNativeDynamicDispatch())
      return true;
  }
  return false;
}

bool AbstractStorageDecl::isDistributedActorIndependent() const {
  return getAttrs().hasAttribute<DistributedActorIndependentAttr>();
}

void AbstractStorageDecl::setAccessors(SourceLoc lbraceLoc,
                                       ArrayRef<AccessorDecl *> accessors,
                                       SourceLoc rbraceLoc) {
  // This method is called after we've already recorded an accessors clause
  // only on recovery paths and only when that clause was empty.
  auto record = Accessors.getPointer();
  if (record) {
    assert(record->getAllAccessors().empty());
    for (auto accessor : accessors) {
      (void) record->addOpaqueAccessor(accessor);
    }
  } else {
    record = AccessorRecord::create(getASTContext(),
                                    SourceRange(lbraceLoc, rbraceLoc),
                                    accessors);
    Accessors.setPointer(record);
  }
}

// Compute the number of opaque accessors.
const size_t NumOpaqueAccessors =
  0
#define ACCESSOR(ID)
#define OPAQUE_ACCESSOR(ID, KEYWORD) \
  + 1
#include "swift/AST/AccessorKinds.def"
;

AbstractStorageDecl::AccessorRecord *
AbstractStorageDecl::AccessorRecord::create(ASTContext &ctx,
                                            SourceRange braces,
                                            ArrayRef<AccessorDecl*> accessors) {
  // Silently cap the number of accessors we store at a number that should
  // be easily sufficient for all the valid cases, including space for adding
  // implicit opaque accessors later.
  //
  // We should have already emitted a diagnostic in the parser if we have
  // this many accessors, because most of them will necessarily be redundant.
  if (accessors.size() + NumOpaqueAccessors > MaxNumAccessors) {
    accessors = accessors.slice(0, MaxNumAccessors - NumOpaqueAccessors);
  }

  // Make sure that we have enough space to add implicit opaque accessors later.
  size_t numMissingOpaque = NumOpaqueAccessors;
  {
#define ACCESSOR(ID)
#define OPAQUE_ACCESSOR(ID, KEYWORD)          \
    bool has##ID = false;
#include "swift/AST/AccessorKinds.def"
    for (auto accessor : accessors) {
      switch (accessor->getAccessorKind()) {
#define ACCESSOR(ID)                          \
      case AccessorKind::ID:                  \
        continue;
#define OPAQUE_ACCESSOR(ID, KEYWORD)          \
      case AccessorKind::ID:                  \
        if (!has##ID) {                       \
          has##ID = true;                     \
          --numMissingOpaque;                 \
        }                                     \
        continue;
#include "swift/AST/AccessorKinds.def"
      }
      llvm_unreachable("bad accessor kind");
    }
  }

  auto accessorsCapacity = AccessorIndex(accessors.size() + numMissingOpaque);
  void *mem = ctx.Allocate(totalSizeToAlloc<AccessorDecl*>(accessorsCapacity),
                           alignof(AccessorRecord));
  return new (mem) AccessorRecord(braces, accessors, accessorsCapacity);
}

AbstractStorageDecl::AccessorRecord::AccessorRecord(SourceRange braces,
                                            ArrayRef<AccessorDecl *> accessors,
                                            AccessorIndex accessorsCapacity)
    : Braces(braces), NumAccessors(accessors.size()),
      AccessorsCapacity(accessorsCapacity), AccessorIndices{} {

  // Copy the complete accessors list into place.
  memcpy(getAccessorsBuffer().data(), accessors.data(),
         accessors.size() * sizeof(AccessorDecl*));

  // Register all the accessors.
  for (auto index : indices(accessors)) {
    (void) registerAccessor(accessors[index], index);
  }
}

void AbstractStorageDecl::AccessorRecord::addOpaqueAccessor(AccessorDecl *decl){
  assert(decl);

  // Add the accessor to the array.
  assert(NumAccessors < AccessorsCapacity);
  AccessorIndex index = NumAccessors++;
  getAccessorsBuffer()[index] = decl;

  // Register it.
  bool isUnique = registerAccessor(decl, index);
  assert(isUnique && "adding opaque accessor that's already present");
  (void) isUnique;
}

/// Register that we have an accessor of the given kind.
bool AbstractStorageDecl::AccessorRecord::registerAccessor(AccessorDecl *decl,
                                                           AccessorIndex index){
  // Remember that we have at least one accessor of this kind.
  auto &indexSlot = AccessorIndices[unsigned(decl->getAccessorKind())];
  if (indexSlot) {
    return false;
  } else {
    indexSlot = index + 1;

    assert(getAccessor(decl->getAccessorKind()) == decl);
    return true;
  }
}

AccessLevel
AbstractStorageDecl::getSetterFormalAccess() const {
  ASTContext &ctx = getASTContext();
  return evaluateOrDefault(ctx.evaluator,
        SetterAccessLevelRequest{const_cast<AbstractStorageDecl *>(this)},
        AccessLevel::Private);
}

AccessScope
AbstractStorageDecl::getSetterFormalAccessScope(const DeclContext *useDC,
                                    bool treatUsableFromInlineAsPublic) const {
  return getAccessScopeForFormalAccess(this, getSetterFormalAccess(), useDC,
                                       treatUsableFromInlineAsPublic);
}

void AbstractStorageDecl::setComputedSetter(AccessorDecl *setter) {
  assert(getImplInfo().getReadImpl() == ReadImplKind::Get);
  assert(!getImplInfo().supportsMutation());
  assert(getAccessor(AccessorKind::Get) && "invariant check: missing getter");
  assert(!getAccessor(AccessorKind::Set) && "already has a setter");
  assert(hasClangNode() && "should only be used for ObjC properties");
  assert(setter && "should not be called for readonly properties");
  assert(setter->getAccessorKind() == AccessorKind::Set);

  setImplInfo(StorageImplInfo::getMutableComputed());
  Accessors.getPointer()->addOpaqueAccessor(setter);
}

void
AbstractStorageDecl::setSynthesizedAccessor(AccessorKind kind,
                                            AccessorDecl *accessor) {
  assert(!getAccessor(kind) && "accessor already exists");
  assert(accessor->getAccessorKind() == kind);

  auto accessors = Accessors.getPointer();
  if (!accessors) {
    accessors = AccessorRecord::create(getASTContext(), SourceRange(), {});
    Accessors.setPointer(accessors);
  }

  accessors->addOpaqueAccessor(accessor);
}

static Optional<ObjCSelector>
getNameFromObjcAttribute(const ObjCAttr *attr, DeclName preferredName) {
  if (!attr)
    return None;
  if (auto name = attr->getName()) {
    if (attr->isNameImplicit()) {
      // preferredName > implicit name, because implicit name is just cached
      // actual name.
      if (!preferredName)
        return *name;
    } else {
      // explicit name > preferred name.
      return *name;
    }
  }
  return None;
}

ObjCSelector
AbstractStorageDecl::getObjCGetterSelector(Identifier preferredName) const {
  // If the getter has an @objc attribute with a name, use that.
  if (auto getter = getOpaqueAccessor(AccessorKind::Get)) {
      if (auto name = getNameFromObjcAttribute(getter->getAttrs().
          getAttribute<ObjCAttr>(), preferredName))
        return *name;
  }

  // Subscripts use a specific selector.
  auto &ctx = getASTContext();
  if (auto *SD = dyn_cast<SubscriptDecl>(this)) {
    switch (SD->getObjCSubscriptKind()) {
    case ObjCSubscriptKind::Indexed:
      return ObjCSelector(ctx, 1, ctx.Id_objectAtIndexedSubscript);
    case ObjCSubscriptKind::Keyed:
      return ObjCSelector(ctx, 1, ctx.Id_objectForKeyedSubscript);
    }
  }

  // The getter selector is the property name itself.
  auto var = cast<VarDecl>(this);
  auto name = var->getObjCPropertyName();

  // Use preferred name is specified.
  if (!preferredName.empty())
    name = preferredName;
  return VarDecl::getDefaultObjCGetterSelector(ctx, name);
}

ObjCSelector
AbstractStorageDecl::getObjCSetterSelector(Identifier preferredName) const {
  // If the setter has an @objc attribute with a name, use that.
  auto setter = getOpaqueAccessor(AccessorKind::Set);
  auto objcAttr = setter ? setter->getAttrs().getAttribute<ObjCAttr>()
                         : nullptr;
  if (auto name = getNameFromObjcAttribute(objcAttr, DeclName(preferredName))) {
    return *name;
  }

  // Subscripts use a specific selector.
  auto &ctx = getASTContext();
  if (auto *SD = dyn_cast<SubscriptDecl>(this)) {
    switch (SD->getObjCSubscriptKind()) {
    case ObjCSubscriptKind::Indexed:
      return ObjCSelector(ctx, 2,
                          { ctx.Id_setObject, ctx.Id_atIndexedSubscript });
    case ObjCSubscriptKind::Keyed:
      return ObjCSelector(ctx, 2,
                          { ctx.Id_setObject, ctx.Id_forKeyedSubscript });
    }
  }
  

  // The setter selector for, e.g., 'fooBar' is 'setFooBar:', with the
  // property name capitalized and preceded by 'set'.
  auto var = cast<VarDecl>(this);
  Identifier Name = var->getObjCPropertyName();
  if (!preferredName.empty())
    Name = preferredName;
  auto result = VarDecl::getDefaultObjCSetterSelector(ctx, Name);

  // Cache the result, so we don't perform string manipulation again.
  if (objcAttr && preferredName.empty())
    const_cast<ObjCAttr *>(objcAttr)->setName(result, /*implicit=*/true);

  return result;
}

SourceLoc AbstractStorageDecl::getOverrideLoc() const {
  if (auto *Override = getAttrs().getAttribute<OverrideAttr>())
    return Override->getLocation();
  return SourceLoc();
}

Type AbstractStorageDecl::getValueInterfaceType() const {
  if (auto var = dyn_cast<VarDecl>(this))
    return var->getInterfaceType()->getReferenceStorageReferent();
  return cast<SubscriptDecl>(this)->getElementInterfaceType();
}

VarDecl::VarDecl(DeclKind kind, bool isStatic, VarDecl::Introducer introducer,
                 SourceLoc nameLoc, Identifier name,
                 DeclContext *dc, StorageIsMutable_t supportsMutation)
  : AbstractStorageDecl(kind, isStatic, dc, name, nameLoc, supportsMutation)
{
  Bits.VarDecl.Introducer = unsigned(introducer);
  Bits.VarDecl.IsSelfParamCapture = false;
  Bits.VarDecl.IsDebuggerVar = false;
  Bits.VarDecl.IsLazyStorageProperty = false;
  Bits.VarDecl.IsPropertyWrapperBackingProperty = false;
  Bits.VarDecl.IsTopLevelGlobal = false;
}

Type VarDecl::getType() const {
  return getDeclContext()->mapTypeIntoContext(getInterfaceType());
}

/// Returns whether the var is settable in the specified context: this
/// is either because it is a stored var, because it has a custom setter, or
/// is a let member in an initializer.
bool VarDecl::isSettable(const DeclContext *UseDC,
                         const DeclRefExpr *base) const {
  // Only inout parameters are settable.
  if (auto *PD = dyn_cast<ParamDecl>(this))
    return PD->isInOut();

  // If this is a 'var' decl, then we're settable if we have storage or a
  // setter.
  if (!isLet())
    return supportsMutation();

  //
  // All the remaining logic handles the special cases where you can
  // assign a 'let'.
  //

  // Debugger expression 'let's are initialized through a side-channel.
  if (isDebuggerVar())
    return false;

  // 'let's are only ever settable from a specific DeclContext.
  if (UseDC == nullptr)
    return false;
  
  // 'let' properties in structs/classes are only ever settable in their
  // designated initializer(s).
  if (isInstanceMember()) {
    auto *CD = dyn_cast<ConstructorDecl>(UseDC);
    if (!CD) return false;
    
    auto *CDC = CD->getDeclContext();

    // 'let' properties are not valid inside protocols.
    if (CDC->getExtendedProtocolDecl())
      return false;

    // If this init is defined inside of the same type (or in an extension
    // thereof) as the let property, then it is mutable.
    if (CDC->getSelfNominalTypeDecl() !=
        getDeclContext()->getSelfNominalTypeDecl())
      return false;

    if (base && CD->getImplicitSelfDecl() != base->getDecl())
      return false;

    // If this is a convenience initializer (i.e. one that calls
    // self.init), then let properties are never mutable in it.  They are
    // only mutable in designated initializers.
    auto initKindAndExpr = CD->getDelegatingOrChainedInitKind();
    if (initKindAndExpr.initKind == BodyInitKind::Delegating)
      return false;

    return true;
  }

  // If the 'let' has a value bound to it but has no PBD, then it is
  // already initializedand not settable.
  if (getParentPatternBinding() == nullptr)
    return false;

  // If the 'let' has an explicitly written initializer with a pattern binding,
  // then it isn't settable.
  if (isParentInitialized())
    return false;

  // Normal lets (e.g. globals) are only mutable in the context of the
  // declaration.  To handle top-level code properly, we look through
  // the TopLevelCode decl on the use (if present) since the vardecl may be
  // one level up.
  if (getDeclContext() == UseDC)
    return true;

  if (isa<TopLevelCodeDecl>(UseDC) &&
      getDeclContext() == UseDC->getParent())
    return true;

  return false;
}

bool VarDecl::isLazilyInitializedGlobal() const {
  assert(!getDeclContext()->isLocalContext() &&
         "not a global variable!");
  assert(hasStorage() && "not a stored global variable!");

  // Imports from C are never lazily initialized.
  if (hasClangNode())
    return false;

  if (isDebuggerVar())
    return false;

  // Top-level global variables in the main source file and in the REPL are not
  // lazily initialized.
  return !isTopLevelGlobal();
}

SourceRange VarDecl::getSourceRange() const {
  if (auto Param = dyn_cast<ParamDecl>(this))
    return Param->getSourceRange();
  return getNameLoc();
}

SourceRange VarDecl::getTypeSourceRangeForDiagnostics() const {
  // For a parameter, map back to its parameter to get the TypeLoc.
  if (auto *PD = dyn_cast<ParamDecl>(this)) {
    if (auto typeRepr = PD->getTypeRepr())
      return typeRepr->getSourceRange();
  }
  
  Pattern *Pat = getParentPattern();
  if (!Pat || Pat->isImplicit())
    return SourceRange();

  if (auto *VP = dyn_cast<BindingPattern>(Pat))
    Pat = VP->getSubPattern();
  if (auto *TP = dyn_cast<TypedPattern>(Pat))
    if (auto typeRepr = TP->getTypeRepr())
      return typeRepr->getSourceRange();

  return SourceRange();
}

static Optional<std::pair<CaseStmt *, Pattern *>>
findParentPatternCaseStmtAndPattern(const VarDecl *inputVD) {
  auto getMatchingPattern = [&](CaseStmt *cs) -> Pattern * {
    // Check if inputVD is in our case body var decls if we have any. If we do,
    // treat its pattern as our first case label item pattern.
    for (auto *vd : cs->getCaseBodyVariablesOrEmptyArray()) {
      if (vd == inputVD) {
        return cs->getMutableCaseLabelItems().front().getPattern();
      }
    }

    // Then check the rest of our case label items.
    for (auto &item : cs->getMutableCaseLabelItems()) {
      if (item.getPattern()->containsVarDecl(inputVD)) {
        return item.getPattern();
      }
    }

    // Otherwise return false if we do not find anything.
    return nullptr;
  };

  // First find our canonical var decl. This is the VarDecl corresponding to the
  // first case label item of the first case block in the fallthrough chain that
  // our case block is within. Grab the case stmt associated with that var decl
  // and start traveling down the fallthrough chain looking for the case
  // statement that the input VD belongs to by using getMatchingPattern().
  auto *canonicalVD = inputVD->getCanonicalVarDecl();
  auto *caseStmt =
      dyn_cast_or_null<CaseStmt>(canonicalVD->getParentPatternStmt());
  if (!caseStmt)
    return None;

  if (auto *p = getMatchingPattern(caseStmt))
    return std::make_pair(caseStmt, p);

  while ((caseStmt = caseStmt->getFallthroughDest().getPtrOrNull())) {
    if (auto *p = getMatchingPattern(caseStmt))
      return std::make_pair(caseStmt, p);
  }

  return None;
}

VarDecl *VarDecl::getCanonicalVarDecl() const {
  // Any var decl without a parent var decl is canonical. This means that before
  // type checking, all var decls are canonical.
  auto *cur = const_cast<VarDecl *>(this);
  auto *vd = cur->getParentVarDecl();
  if (!vd)
    return cur;

#ifndef NDEBUG
  // Make sure that we don't get into an infinite loop.
  SmallPtrSet<VarDecl *, 8> visitedDecls;
  visitedDecls.insert(vd);
  visitedDecls.insert(cur);
#endif
  while (vd) {
    cur = vd;
    vd = vd->getParentVarDecl();
    assert((!vd || visitedDecls.insert(vd).second) && "Infinite loop ?!");
  }

  return cur;
}

Stmt *VarDecl::getRecursiveParentPatternStmt() const {
  // If our parent is already a pattern stmt, just return that.
  if (auto *stmt = getParentPatternStmt())
    return stmt;

  // Otherwise, see if we have a parent var decl. If we do not, then return
  // nullptr. Otherwise, return the case stmt that we found.
  auto result = findParentPatternCaseStmtAndPattern(this);
  if (!result.hasValue())
    return nullptr;
  return result->first;
}

/// Return the Pattern involved in initializing this VarDecl.  Recall that the
/// Pattern may be involved in initializing more than just this one vardecl
/// though.  For example, if this is a VarDecl for "x", the pattern may be
/// "(x, y)" and the initializer on the PatternBindingDecl may be "(1,2)" or
/// "foo()".
///
/// If this has no parent pattern binding decl or statement associated, it
/// returns null.
///
Pattern *VarDecl::getParentPattern() const {
  // If this has a PatternBindingDecl parent, use its pattern.
  if (auto *PBD = getParentPatternBinding()) {
    const auto i = PBD->getPatternEntryIndexForVarDecl(this);
    return PBD->getPattern(i);
  }

  // If this is a statement parent, dig the pattern out of it.
  if (auto *stmt = getParentPatternStmt()) {
    if (auto *FES = dyn_cast<ForEachStmt>(stmt))
      return FES->getPattern();

    if (auto *cs = dyn_cast<CaseStmt>(stmt)) {
      // In a case statement, search for the pattern that contains it.  This is
      // a bit silly, because you can't have something like "case x, y:" anyway.
      for (auto items : cs->getCaseLabelItems()) {
        if (items.getPattern()->containsVarDecl(this))
          return items.getPattern();
      }
    }

    if (auto *LCS = dyn_cast<LabeledConditionalStmt>(stmt)) {
      for (auto &elt : LCS->getCond())
        if (auto pat = elt.getPatternOrNull())
          if (pat->containsVarDecl(this))
            return pat;
    }
  }

  // Otherwise, check if we have to walk our case stmt's var decl list to find
  // the pattern.
  if (auto caseStmtPatternPair = findParentPatternCaseStmtAndPattern(this)) {
    return caseStmtPatternPair->second;
  }

  // Otherwise, this is a case we do not know or understand. Return nullptr to
  // signal we do not have any information.
  return nullptr;
}

NamedPattern *VarDecl::getNamingPattern() const {
  return evaluateOrDefault(getASTContext().evaluator,
                           NamingPatternRequest{const_cast<VarDecl *>(this)},
                           nullptr);
}

void VarDecl::setNamingPattern(NamedPattern *Pat) {
  getASTContext().evaluator.cacheOutput(NamingPatternRequest{this},
                                        std::move(Pat));
}

TypeRepr *VarDecl::getTypeReprOrParentPatternTypeRepr() const {
  if (auto *param = dyn_cast<ParamDecl>(this))
    return param->getTypeRepr();

  if (auto *parentPattern = dyn_cast_or_null<TypedPattern>(getParentPattern()))
    return parentPattern->getTypeRepr();

  return nullptr;
}

NullablePtr<VarDecl>
VarDecl::getCorrespondingFirstCaseLabelItemVarDecl() const {
  if (!hasName())
    return nullptr;

  auto *caseStmt = dyn_cast_or_null<CaseStmt>(getRecursiveParentPatternStmt());
  if (!caseStmt)
    return nullptr;

  auto *pattern = caseStmt->getCaseLabelItems().front().getPattern();
  SmallVector<VarDecl *, 8> vars;
  pattern->collectVariables(vars);
  for (auto *vd : vars) {
    if (vd->hasName() && vd->getName() == getName())
      return vd;
  }
  return nullptr;
}

bool VarDecl::isCaseBodyVariable() const {
  auto *caseStmt = dyn_cast_or_null<CaseStmt>(getRecursiveParentPatternStmt());
  if (!caseStmt)
    return false;
  return llvm::any_of(caseStmt->getCaseBodyVariablesOrEmptyArray(),
                      [&](VarDecl *vd) { return vd == this; });
}

NullablePtr<VarDecl> VarDecl::getCorrespondingCaseBodyVariable() const {
  // Only var decls associated with case statements can have child var decls.
  auto *caseStmt = dyn_cast_or_null<CaseStmt>(getRecursiveParentPatternStmt());
  if (!caseStmt)
    return nullptr;

  // If this var decl doesn't have a name, it can not have a corresponding case
  // body variable.
  if (!hasName())
    return nullptr;

  auto name = getName();

  // A var decl associated with a case stmt implies that the case stmt has body
  // var decls. So we can access the optional value here without worry.
  auto caseBodyVars = caseStmt->getCaseBodyVariables();
  auto result = llvm::find_if(caseBodyVars, [&](VarDecl *caseBodyVar) {
    return caseBodyVar->getName() == name;
  });
  return (result != caseBodyVars.end()) ? *result : nullptr;
}

bool VarDecl::isSelfParameter() const {
  if (isa<ParamDecl>(this)) {
    if (auto *AFD = dyn_cast<AbstractFunctionDecl>(getDeclContext()))
      return AFD->getImplicitSelfDecl(/*createIfNeeded=*/false) == this;
    if (auto *PBI = dyn_cast<PatternBindingInitializer>(getDeclContext()))
      return PBI->getImplicitSelfDecl() == this;
  }

  return false;
}

/// Whether the given variable is the backing storage property for
/// a declared property that is either `lazy` or has an attached
/// property wrapper.
static bool isBackingStorageForDeclaredProperty(const VarDecl *var) {
  if (var->isLazyStorageProperty())
    return true;

  if (var->getOriginalWrappedProperty())
    return true;

  return false;
}

/// Whether the given variable is a delcared property that has separate backing storage.
static bool isDeclaredPropertyWithBackingStorage(const VarDecl *var) {
  if (var->getAttrs().hasAttribute<LazyAttr>())
    return true;

  if (var->hasAttachedPropertyWrapper())
    return true;

  return false;
}

bool VarDecl::isMemberwiseInitialized(bool preferDeclaredProperties) const {
  // Only non-static properties in type context can be part of a memberwise
  // initializer.
  if (!getDeclContext()->isTypeContext() || isStatic())
    return false;

  // If this is a stored property, and not a backing property in a case where
  // we only want to see the declared properties, it can be memberwise
  // initialized.
  if (hasStorage() && preferDeclaredProperties &&
      isBackingStorageForDeclaredProperty(this))
    return false;

  // If this is a computed property, it's not memberwise initialized unless
  // the caller has asked for the declared properties and it is either a
  // `lazy` property or a property with an attached wrapper.
  if (!hasStorage() &&
      !(preferDeclaredProperties &&
        isDeclaredPropertyWithBackingStorage(this)))
    return false;

  // Initialized 'let' properties have storage, but don't get an argument
  // to the memberwise initializer since they already have an initial
  // value that cannot be overridden.
  if (isLet() && isParentInitialized())
    return false;

  // Properties with attached wrappers that have an access level < internal
  // but do have an initializer don't participate in the memberwise
  // initializer, because they would arbitrarily lower the access of the
  // memberwise initializer.
  auto origVar = this;
  if (auto origWrapped = getOriginalWrappedProperty())
    origVar = origWrapped;
  if (origVar->getFormalAccess() < AccessLevel::Internal &&
      origVar->hasAttachedPropertyWrapper() &&
      (origVar->isParentInitialized() ||
       (origVar->getParentPatternBinding() &&
        origVar->getParentPatternBinding()->isDefaultInitializable())))
    return false;

  return true;
}

bool VarDecl::isAsyncLet() const {
  return getAttrs().hasAttribute<AsyncAttr>() || getAttrs().hasAttribute<SpawnAttr>();
}

void ParamDecl::setSpecifier(Specifier specifier) {
  // FIXME: Revisit this; in particular shouldn't __owned parameters be
  // ::Let also?
  setIntroducer(specifier == ParamSpecifier::Default
                ? VarDecl::Introducer::Let
                : VarDecl::Introducer::Var);
  Bits.ParamDecl.Specifier = static_cast<unsigned>(specifier);
  Bits.ParamDecl.SpecifierComputed = true;
}

bool ParamDecl::isAnonClosureParam() const {
  auto name = getName();
  if (name.empty())
    return false;

  auto nameStr = name.str();
  if (nameStr.empty())
    return false;

  return nameStr[0] == '$';
}

ParamDecl::Specifier ParamDecl::getSpecifier() const {
  auto &ctx = getASTContext();

  auto mutableThis = const_cast<ParamDecl *>(this);
  return evaluateOrDefault(ctx.evaluator,
                           ParamSpecifierRequest{mutableThis},
                           ParamDecl::Specifier::Default);
}

StaticSpellingKind AbstractStorageDecl::getCorrectStaticSpelling() const {
  if (!isStatic())
    return StaticSpellingKind::None;
  if (auto *VD = dyn_cast<VarDecl>(this)) {
    if (auto *PBD = VD->getParentPatternBinding()) {
      if (PBD->getStaticSpelling() != StaticSpellingKind::None)
        return PBD->getStaticSpelling();
    }
  } else if (auto *SD = dyn_cast<SubscriptDecl>(this)) {
    return SD->getStaticSpelling();
  }

  return getCorrectStaticSpellingForDecl(this);
}

llvm::TinyPtrVector<CustomAttr *> VarDecl::getAttachedPropertyWrappers() const {
  auto mutableThis = const_cast<VarDecl *>(this);
  return evaluateOrDefault(getASTContext().evaluator,
                           AttachedPropertyWrappersRequest{mutableThis},
                           { });
}

/// Whether this property has any attached property wrappers.
bool VarDecl::hasAttachedPropertyWrapper() const {
  if (getAttrs().hasAttribute<CustomAttr>()) {
    if (!getAttachedPropertyWrappers().empty())
      return true;
  }

  if (hasImplicitPropertyWrapper())
    return true;

  return false;
}

bool VarDecl::hasImplicitPropertyWrapper() const {
  if (getAttrs().hasAttribute<CustomAttr>()) {
    if (!getAttachedPropertyWrappers().empty())
      return false;
  }

  if (isImplicit())
    return false;

  if (!isa<ParamDecl>(this))
    return false;

  if (!isa<AbstractClosureExpr>(getDeclContext()))
    return false;

  return getName().hasDollarPrefix();
}

bool VarDecl::hasExternalPropertyWrapper() const {
  if (!hasAttachedPropertyWrapper() || !isa<ParamDecl>(this))
    return false;

  // This decision needs to be made before closures are type checked (and
  // the wrapper types are potentially inferred) so closure parameters with
  // property wrappers are always "external". This is fine, because the
  // type checker will always inject a thunk with the wrapped or projected type
  // around the closure, so the wrapper will never affect the caller's
  // arguments directly anyway.
  if (isa<AbstractClosureExpr>(getDeclContext()))
    return true;

  // Wrappers with attribute arguments are always implementation-detail.
  if (getAttachedPropertyWrappers().front()->getArg())
    return false;

  auto wrapperInfo = getAttachedPropertyWrapperTypeInfo(0);
  return wrapperInfo.projectedValueVar && wrapperInfo.hasProjectedValueInit;
}

/// Whether all of the attached property wrappers have an init(wrappedValue:)
/// initializer.
bool VarDecl::allAttachedPropertyWrappersHaveWrappedValueInit() const {
  for (unsigned i : indices(getAttachedPropertyWrappers())) {
    if (!getAttachedPropertyWrapperTypeInfo(i).wrappedValueInit)
      return false;
  }
  
  return true;
}

PropertyWrapperTypeInfo
VarDecl::getAttachedPropertyWrapperTypeInfo(unsigned i) const {
  NominalTypeDecl *nominal;
  if (hasImplicitPropertyWrapper()) {
    assert(i == 0);
    nominal = getInterfaceType()->getAnyNominal();
  } else {
    auto attrs = getAttachedPropertyWrappers();
    if (i >= attrs.size())
      return PropertyWrapperTypeInfo();

    auto attr = attrs[i];
    auto dc = getDeclContext();
    ASTContext &ctx = getASTContext();
    nominal = evaluateOrDefault(
        ctx.evaluator, CustomAttrNominalRequest{attr, dc}, nullptr);
  }

  if (!nominal)
    return PropertyWrapperTypeInfo();

  return nominal->getPropertyWrapperTypeInfo();
}

Type VarDecl::getAttachedPropertyWrapperType(unsigned index) const {
  auto &ctx = getASTContext();
  auto mutableThis = const_cast<VarDecl *>(this);
  return evaluateOrDefault(
      ctx.evaluator,
      AttachedPropertyWrapperTypeRequest{mutableThis, index},
      Type());
}

Type VarDecl::getPropertyWrapperBackingPropertyType() const {
  ASTContext &ctx = getASTContext();
  auto mutableThis = const_cast<VarDecl *>(this);
  return evaluateOrDefault(
      ctx.evaluator, PropertyWrapperBackingPropertyTypeRequest{mutableThis},
      Type());
}

PropertyWrapperAuxiliaryVariables
VarDecl::getPropertyWrapperAuxiliaryVariables() const {
  auto &ctx = getASTContext();
  auto mutableThis = const_cast<VarDecl *>(this);
  return evaluateOrDefault(
      ctx.evaluator,
      PropertyWrapperAuxiliaryVariablesRequest{mutableThis},
      PropertyWrapperAuxiliaryVariables());
}

PropertyWrapperInitializerInfo
VarDecl::getPropertyWrapperInitializerInfo() const {
  auto &ctx = getASTContext();
  auto mutableThis = const_cast<VarDecl *>(this);
  return evaluateOrDefault(
      ctx.evaluator,
      PropertyWrapperInitializerInfoRequest{mutableThis},
      PropertyWrapperInitializerInfo());
}

Optional<PropertyWrapperMutability>
VarDecl::getPropertyWrapperMutability() const {
  auto &ctx = getASTContext();
  auto mutableThis = const_cast<VarDecl *>(this);
  return evaluateOrDefault(
      ctx.evaluator,
      PropertyWrapperMutabilityRequest{mutableThis},
      None);
}

Optional<PropertyWrapperSynthesizedPropertyKind>
VarDecl::getPropertyWrapperSynthesizedPropertyKind() const {
  if (getOriginalWrappedProperty(
          PropertyWrapperSynthesizedPropertyKind::Backing))
    return PropertyWrapperSynthesizedPropertyKind::Backing;
  if (getOriginalWrappedProperty(
          PropertyWrapperSynthesizedPropertyKind::Projection))
    return PropertyWrapperSynthesizedPropertyKind::Projection;
  return None;
}

VarDecl *VarDecl::getPropertyWrapperBackingProperty() const {
  return getPropertyWrapperAuxiliaryVariables().backingVar;
}

VarDecl *VarDecl::getPropertyWrapperProjectionVar() const {
  return getPropertyWrapperAuxiliaryVariables().projectionVar;
}

VarDecl *VarDecl::getPropertyWrapperWrappedValueVar() const {
  return getPropertyWrapperAuxiliaryVariables().localWrappedValueVar;
}

void VarDecl::visitAuxiliaryDecls(llvm::function_ref<void(VarDecl *)> visit) const {
  if (getDeclContext()->isTypeContext() || isImplicit())
    return;

  if (getAttrs().hasAttribute<LazyAttr>()) {
    if (auto *backingVar = getLazyStorageProperty())
      visit(backingVar);
  }

  if (getAttrs().hasAttribute<CustomAttr>() || hasImplicitPropertyWrapper()) {
    if (auto *backingVar = getPropertyWrapperBackingProperty())
      visit(backingVar);

    if (auto *projectionVar = getPropertyWrapperProjectionVar())
      visit(projectionVar);

    if (auto *wrappedValueVar = getPropertyWrapperWrappedValueVar())
      visit(wrappedValueVar);
  }
}

VarDecl *VarDecl::getLazyStorageProperty() const {
  auto &ctx = getASTContext();
  auto mutableThis = const_cast<VarDecl *>(this);
  return evaluateOrDefault(
      ctx.evaluator,
      LazyStoragePropertyRequest{mutableThis},
      {});
}

bool VarDecl::isPropertyMemberwiseInitializedWithWrappedType() const {
  auto customAttrs = getAttachedPropertyWrappers();
  if (customAttrs.empty())
    return false;

  auto *PBD = getParentPatternBinding();
  if (!PBD)
    return false;

  // If there was an initializer on the original property, initialize
  // via the initial value.
  if (PBD->getEqualLoc(0).isValid())
    return true;

  // If there was an initializer on the outermost wrapper, initialize
  // via the full wrapper.
  if (customAttrs[0]->getArg() != nullptr)
    return false;

  // Default initialization does not use a value.
  if (getAttachedPropertyWrapperTypeInfo(0).defaultInit)
    return false;

  // If all property wrappers have a wrappedValue initializer, the property
  // wrapper will be initialized that way.
  return allAttachedPropertyWrappersHaveWrappedValueInit();
}

Type VarDecl::getPropertyWrapperInitValueInterfaceType() const {
  auto initInfo = getPropertyWrapperInitializerInfo();
  if (!initInfo.getWrappedValuePlaceholder())
    return Type();

  Type valueInterfaceTy = initInfo.getWrappedValuePlaceholder()->getType();
  if (valueInterfaceTy->hasArchetype())
    valueInterfaceTy = valueInterfaceTy->mapTypeOutOfContext();

  return valueInterfaceTy;
}

Identifier VarDecl::getObjCPropertyName() const {
  if (auto attr = getAttrs().getAttribute<ObjCAttr>()) {
    if (auto name = attr->getName())
      return name->getSelectorPieces()[0];
  }

  return getName();
}

ObjCSelector VarDecl::getDefaultObjCGetterSelector(ASTContext &ctx,
                                                   Identifier propertyName) {
  return ObjCSelector(ctx, 0, propertyName);
}


ObjCSelector VarDecl::getDefaultObjCSetterSelector(ASTContext &ctx,
                                                   Identifier propertyName) {
  llvm::SmallString<16> scratch;
  scratch += "set";
  camel_case::appendSentenceCase(scratch, propertyName.str());

  return ObjCSelector(ctx, 1, ctx.getIdentifier(scratch));
}

/// If this is a simple 'let' constant, emit a note with a fixit indicating
/// that it can be rewritten to a 'var'.  This is used in situations where the
/// compiler detects obvious attempts to mutate a constant.
void VarDecl::emitLetToVarNoteIfSimple(DeclContext *UseDC) const {
  // If it isn't a 'let', don't touch it.
  if (!isLet()) return;

  // If this is the 'self' argument of a non-mutating method in a value type,
  // suggest adding 'mutating' to the method.
  if (isSelfParameter() && UseDC) {
    // If the problematic decl is 'self', then we might be trying to mutate
    // a property in a non-mutating method.
    auto FD = dyn_cast_or_null<FuncDecl>(UseDC->getInnermostMethodContext());

    if (FD && !FD->isMutating() && !FD->isImplicit() && FD->isInstanceMember()&&
        !FD->getDeclContext()->getDeclaredInterfaceType()
                 ->hasReferenceSemantics()) {
      // Do not suggest the fix-it in implicit getters
      if (auto AD = dyn_cast<AccessorDecl>(FD)) {
        if (AD->isImplicitGetter())
          return;
      }

      auto &d = getASTContext().Diags;
      auto diags = d.diagnose(FD->getFuncLoc(), diag::change_to_mutating,
                              isa<AccessorDecl>(FD));
      if (auto nonmutatingAttr =
              FD->getAttrs().getAttribute<NonMutatingAttr>()) {
        diags.fixItReplace(nonmutatingAttr->getLocation(), "mutating");
      } else {
        diags.fixItInsert(FD->getFuncLoc(), "mutating ");
      }
      return;
    }
  }

  // Besides self, don't suggest mutability for explicit function parameters.
  if (isa<ParamDecl>(this)) return;

  // Don't suggest any fixes for capture list elements.
  if (isCaptureList()) return;

  // If this is a normal variable definition, then we can change 'let' to 'var'.
  // We even are willing to suggest this for multi-variable binding, like
  //   "let (a,b) = "
  // since the user has to choose to apply this anyway.
  if (auto *PBD = getParentPatternBinding()) {
    // Don't touch generated or invalid code.
    if (PBD->getLoc().isInvalid() || PBD->isImplicit())
      return;

    auto &d = getASTContext().Diags;
    d.diagnose(PBD->getLoc(), diag::convert_let_to_var)
     .fixItReplace(PBD->getLoc(), "var");
    return;
  }
}

ParamDecl::ParamDecl(SourceLoc specifierLoc,
                     SourceLoc argumentNameLoc, Identifier argumentName,
                     SourceLoc parameterNameLoc, Identifier parameterName,
                     DeclContext *dc)
    : VarDecl(DeclKind::Param,
              /*IsStatic*/ false,
              VarDecl::Introducer::Let, parameterNameLoc, parameterName, dc,
              StorageIsNotMutable),
      ArgumentNameAndDestructured(argumentName, false),
      ParameterNameLoc(parameterNameLoc),
      ArgumentNameLoc(argumentNameLoc), SpecifierLoc(specifierLoc) {
  Bits.ParamDecl.SpecifierComputed = false;
  Bits.ParamDecl.defaultArgumentKind =
    static_cast<unsigned>(DefaultArgumentKind::None);
}

ParamDecl *ParamDecl::cloneWithoutType(const ASTContext &Ctx, ParamDecl *PD) {
  auto *Clone = new (Ctx) ParamDecl(
      SourceLoc(), SourceLoc(), PD->getArgumentName(),
      SourceLoc(), PD->getParameterName(), PD->getDeclContext());
  Clone->DefaultValueAndFlags.setPointerAndInt(
      nullptr, PD->DefaultValueAndFlags.getInt());
  Clone->Bits.ParamDecl.defaultArgumentKind =
      PD->Bits.ParamDecl.defaultArgumentKind;

  Clone->setSpecifier(PD->getSpecifier());
  Clone->setImplicitlyUnwrappedOptional(PD->isImplicitlyUnwrappedOptional());
  if (PD->isImplicit()) {
    Clone->setImplicit();
  }
  return Clone;
}

/// Retrieve the type of 'self' for the given context.
Type DeclContext::getSelfTypeInContext() const {
  assert(isTypeContext());

  // For a protocol or extension thereof, the type is 'Self'.
  if (getSelfProtocolDecl()) {
    auto selfType = getProtocolSelfType();
    if (!selfType)
      return ErrorType::get(getASTContext());
    return mapTypeIntoContext(selfType);
  }
  return getDeclaredTypeInContext();
}

/// Retrieve the interface type of 'self' for the given context.
Type DeclContext::getSelfInterfaceType() const {
  assert(isTypeContext());

  // For a protocol or extension thereof, the type is 'Self'.
  if (getSelfProtocolDecl()) {
    auto selfType = getProtocolSelfType();
    if (!selfType)
      return ErrorType::get(getASTContext());
    return selfType;
  }
  return getDeclaredInterfaceType();
}

/// Return the full source range of this parameter.
SourceRange ParamDecl::getSourceRange() const {
  SourceLoc APINameLoc = getArgumentNameLoc();
  SourceLoc nameLoc = getNameLoc();

  SourceLoc startLoc;
  if (APINameLoc.isValid())
    startLoc = APINameLoc;
  else if (nameLoc.isValid())
    startLoc = nameLoc;
  else if (auto *repr = getTypeRepr())
    startLoc = repr->getStartLoc();

  if (startLoc.isInvalid())
    return SourceRange();

  // It would be nice to extend the front of the range to show where inout is,
  // but we don't have that location info.  Extend the back of the range to the
  // location of the default argument, or the typeloc if they are valid.
  if (auto expr = getStructuralDefaultExpr()) {
    auto endLoc = expr->getEndLoc();
    if (endLoc.isValid())
      return SourceRange(startLoc, endLoc);
  }
  
  // If the typeloc has a valid location, use it to end the range.
  if (auto typeRepr = getTypeRepr()) {
    auto endLoc = typeRepr->getEndLoc();
    if (endLoc.isValid())
      return SourceRange(startLoc, endLoc);
  }

  // The name has a location we can use.
  if (nameLoc.isValid())
    return SourceRange(startLoc, nameLoc);

  return startLoc;
}

bool ParamDecl::isNonEphemeral() const {
  if (getAttrs().hasAttribute<NonEphemeralAttr>())
    return true;

  // Only enum element parameters are non-ephemeral without '@_nonEphemeral'.
  auto *parentDecl = getDeclContext()->getAsDecl();
  if (!parentDecl || !isa<EnumElementDecl>(parentDecl))
    return false;

  // Only pointer parameters can be non-ephemeral.
  auto ty = getInterfaceType();
  if (!ty->lookThroughSingleOptionalType()->getAnyPointerElementType())
    return false;

  return true;
}

void ParamDecl::setNonEphemeralIfPossible() {
  assert(hasInterfaceType() && "Must be pre-typechecked.");
  // Don't apply the attribute if this isn't a pointer param.
  auto type = getInterfaceType();
  if (!type->lookThroughSingleOptionalType()->getAnyPointerElementType())
    return;

  if (!getAttrs().hasAttribute<NonEphemeralAttr>()) {
    auto &ctx = getASTContext();
    getAttrs().add(new (ctx) NonEphemeralAttr(/*IsImplicit*/ true));
  }
}

Type ParamDecl::getVarargBaseTy(Type VarArgT) {
  TypeBase *T = VarArgT.getPointer();
  if (auto *AT = dyn_cast<ArraySliceType>(T))
    return AT->getBaseType();
  if (auto *BGT = dyn_cast<BoundGenericType>(T)) {
    // It's the stdlib Array<T>.
    return BGT->getGenericArgs()[0];
  }
  return T;
}

AnyFunctionType::Param ParamDecl::toFunctionParam(Type type) const {
  if (!type) {
    type = getInterfaceType();

    if (hasExternalPropertyWrapper()) {
      if (auto wrapper = getPropertyWrapperBackingPropertyType()) {
        type = wrapper;
      }
    }
  }

  if (isVariadic())
    type = ParamDecl::getVarargBaseTy(type);

  auto label = getArgumentName();
  auto internalLabel = getParameterName();
  auto flags = ParameterTypeFlags::fromParameterType(
      type, isVariadic(), isAutoClosure(), isNonEphemeral(),
      getValueOwnership(),
      /*isNoDerivative*/ false);
  return AnyFunctionType::Param(type, label, flags, internalLabel);
}

Optional<Initializer *> ParamDecl::getCachedDefaultArgumentInitContext() const {
  if (auto *defaultInfo = DefaultValueAndFlags.getPointer())
    if (auto *init = defaultInfo->InitContextAndIsTypeChecked.getPointer())
      return init;

  return None;
}

Initializer *ParamDecl::getDefaultArgumentInitContext() const {
  // If this param doesn't need a context, don't bother kicking off a request.
  if (!hasDefaultExpr() && !getStoredProperty())
    return nullptr;

  auto &ctx = getASTContext();
  auto *mutableThis = const_cast<ParamDecl *>(this);
  return evaluateOrDefault(
      ctx.evaluator, DefaultArgumentInitContextRequest{mutableThis}, nullptr);
}

bool ParamDecl::hasDefaultExpr() const {
  switch (getDefaultArgumentKind()) {
  case DefaultArgumentKind::None:
  case DefaultArgumentKind::Inherited:
  case DefaultArgumentKind::StoredProperty:
    return false;
  case DefaultArgumentKind::Normal:
#define MAGIC_IDENTIFIER(NAME, STRING, SYNTAX_KIND) \
  case DefaultArgumentKind::NAME:
#include "swift/AST/MagicIdentifierKinds.def"
  case DefaultArgumentKind::NilLiteral:
  case DefaultArgumentKind::EmptyArray:
  case DefaultArgumentKind::EmptyDictionary:
    // Check if we have a structural default expr. This ensures we return false
    // for deserialized decls.
    return getStructuralDefaultExpr();
  }
  llvm_unreachable("Unhandled case in switch");
}

bool ParamDecl::hasCallerSideDefaultExpr() const {
  switch (getDefaultArgumentKind()) {
  case DefaultArgumentKind::None:
  case DefaultArgumentKind::Inherited:
  case DefaultArgumentKind::StoredProperty:
  case DefaultArgumentKind::Normal:
    return false;
#define MAGIC_IDENTIFIER(NAME, STRING, SYNTAX_KIND) \
  case DefaultArgumentKind::NAME:
#include "swift/AST/MagicIdentifierKinds.def"
  case DefaultArgumentKind::NilLiteral:
  case DefaultArgumentKind::EmptyArray:
  case DefaultArgumentKind::EmptyDictionary:
    return true;
  }
  llvm_unreachable("invalid default argument kind");
}

Expr *ParamDecl::getTypeCheckedDefaultExpr() const {
  // Don't kick off a request if we know there's no default expr. The only
  // exception is for inherited default args which we need to perform a couple
  // of semantic checks for.
  if (!hasDefaultExpr() &&
      getDefaultArgumentKind() != DefaultArgumentKind::Inherited) {
    return nullptr;
  }

  auto &ctx = getASTContext();
  return evaluateOrDefault(
      ctx.evaluator, DefaultArgumentExprRequest{const_cast<ParamDecl *>(this)},
      new (ctx) ErrorExpr(getSourceRange(), ErrorType::get(ctx)));
}

void ParamDecl::setDefaultExpr(Expr *E, bool isTypeChecked) {
  if (!DefaultValueAndFlags.getPointer()) {
    if (!E) return;

    DefaultValueAndFlags.setPointer(
        getASTContext().Allocate<StoredDefaultArgument>());
  }

  auto *defaultInfo = DefaultValueAndFlags.getPointer();
  assert(defaultInfo->DefaultArg.isNull() ||
         defaultInfo->DefaultArg.is<Expr *>());

  if (!isTypeChecked) {
    assert(!defaultInfo->InitContextAndIsTypeChecked.getInt() &&
           "Can't overwrite type-checked default with un-type-checked default");
  }
  defaultInfo->DefaultArg = E;
  defaultInfo->InitContextAndIsTypeChecked.setInt(isTypeChecked);
}

void ParamDecl::setStoredProperty(VarDecl *var) {
  if (!DefaultValueAndFlags.getPointer()) {
    if (!var) return;

    DefaultValueAndFlags.setPointer(
      getASTContext().Allocate<StoredDefaultArgument>());
  }

  auto *defaultInfo = DefaultValueAndFlags.getPointer();
  assert(defaultInfo->DefaultArg.isNull() ||
         defaultInfo->DefaultArg.is<VarDecl *>());
  defaultInfo->DefaultArg = var;
}

Type ValueDecl::getResultBuilderType() const {
  auto &ctx = getASTContext();
  auto mutableThis = const_cast<ValueDecl *>(this);
  return evaluateOrDefault(ctx.evaluator,
                           ResultBuilderTypeRequest{mutableThis},
                           Type());
}

CustomAttr *ValueDecl::getAttachedResultBuilder() const {
  auto &ctx = getASTContext();
  auto mutableThis = const_cast<ValueDecl *>(this);
  return evaluateOrDefault(ctx.evaluator,
                           AttachedResultBuilderRequest{mutableThis},
                           nullptr);
}

void ParamDecl::setDefaultArgumentInitContext(Initializer *initContext) {
  auto oldContext = getCachedDefaultArgumentInitContext();
  assert((!oldContext || oldContext == initContext) &&
         "Cannot change init context after setting");

  auto *defaultInfo = DefaultValueAndFlags.getPointer();
  assert(defaultInfo);
  defaultInfo->InitContextAndIsTypeChecked.setPointer(initContext);
}

void ParamDecl::setDefaultArgumentCaptureInfo(CaptureInfo captures) {
  assert(DefaultValueAndFlags.getPointer());
  DefaultValueAndFlags.getPointer()->Captures = captures;
}

PropertyWrapperValuePlaceholderExpr *
swift::findWrappedValuePlaceholder(Expr *init) {
  class Walker : public ASTWalker {
  public:
    PropertyWrapperValuePlaceholderExpr *placeholder = nullptr;

    virtual std::pair<bool, Expr *> walkToExprPre(Expr *E) override {
      if (placeholder)
        return { false, E };

      if (auto *value = dyn_cast<PropertyWrapperValuePlaceholderExpr>(E)) {
        placeholder = value;
        return { false, value };
      }

      return { true, E };
    }
  } walker;
  init->walk(walker);

  return walker.placeholder;
}

/// Writes a tuple expression where each element is either `nil` or another such
/// tuple of nils.
/// This comes up when printing default arguments for memberwise initializers
/// that were created implicitly.
/// For example, this var:
/// ```
/// var x: (Int?, (Int?, Int?, ()))
/// ```
/// will produce `(nil, (nil, nil, ()))`
static void writeTupleOfNils(TupleType *type, llvm::raw_ostream &os) {
  os << '(';
  for (unsigned i = 0; i < type->getNumElements(); ++i) {
    auto &elt = type->getElement(i);
    if (elt.hasName()) {
      os << elt.getName().str() << ": ";
    }

    if (elt.getType()->getOptionalObjectType()) {
      os << "nil";
    } else {
      writeTupleOfNils(elt.getType()->castTo<TupleType>(), os);
    }
    if (i < type->getNumElements() - 1) {
      os << ", ";
    }
  }
  os << ')';
}

/// Determines if the given type is a potentially nested tuple of optional
/// types.
static bool isTupleOfOptionals(Type type) {
  auto tuple = type->getAs<TupleType>();
  if (!tuple) return false;
  for (auto elt : tuple->getElementTypes())
    if (!elt->getOptionalObjectType() && !isTupleOfOptionals(elt))
      return false;
  return true;
}

StringRef
ParamDecl::getDefaultValueStringRepresentation(
  SmallVectorImpl<char> &scratch) const {
  switch (getDefaultArgumentKind()) {
  case DefaultArgumentKind::None:
    llvm_unreachable("called on a ParamDecl with no default value");
  case DefaultArgumentKind::Normal: {
    assert(DefaultValueAndFlags.getPointer() &&
           "default value not provided yet");
    auto existing = DefaultValueAndFlags.getPointer()->StringRepresentation;
    if (!existing.empty())
      return existing;

    assert(hasDefaultExpr()
           && "Normal default argument with no default expression?!");
    return extractInlinableText(getASTContext().SourceMgr,
                                getStructuralDefaultExpr(), scratch);
  }
  case DefaultArgumentKind::StoredProperty: {
    assert(DefaultValueAndFlags.getPointer() &&
           "default value not provided yet");
    auto existing = DefaultValueAndFlags.getPointer()->StringRepresentation;
    if (!existing.empty())
      return existing;
    auto var = getStoredProperty();

    if (auto original = var->getOriginalWrappedProperty()) {
      auto wrapperAttrs = original->getAttachedPropertyWrappers();
      if (wrapperAttrs.size() > 0) {
        auto attr = wrapperAttrs.front();
        if (auto arg = attr->getArg()) {
          SourceRange fullRange(attr->getTypeRepr()->getSourceRange().Start,
                                arg->getEndLoc());
          auto charRange = Lexer::getCharSourceRangeFromSourceRange(
              getASTContext().SourceMgr, fullRange);
          return getASTContext().SourceMgr.extractText(charRange);
        }

        // If there is no initial wrapped value, we used the default initializer.
        Expr *wrappedValue = nullptr;
        if (auto *parentInit = original->getParentInitializer())
          if (auto *placeholder = findWrappedValuePlaceholder(parentInit))
            wrappedValue = placeholder->getOriginalWrappedValue();

        if (!wrappedValue) {
          if (auto type = original->getPropertyWrapperBackingPropertyType()) {
            if (auto nominal = type->getAnyNominal()) {
              scratch.clear();
              auto typeName = nominal->getName().str();
              scratch.append(typeName.begin(), typeName.end());
              scratch.push_back('(');
              scratch.push_back(')');
              return {scratch.data(), scratch.size()};
            }
          }

          return ".init()";
        }

        auto &sourceMgr = getASTContext().SourceMgr;
        return extractInlinableText(sourceMgr, wrappedValue, scratch);
      }
    }

    auto init = var->getParentInitializer();
    if (!init || !init->getSourceRange().isValid()) {
      // Special case: There are two possible times where we will synthesize a
      //               default initial value for a stored property: if the type
      //               is Optional, or if it's a (potentially nested) tuple of
      //               all Optional elements. If it's Optional, we'll set
      //               the DefaultArgumentKind to NilLiteral, but if we're still
      //               handling a StoredProperty, then we know it's a tuple.
      if (isTupleOfOptionals(getInterfaceType())) {
        llvm::raw_svector_ostream os(scratch);
        writeTupleOfNils(getInterfaceType()->castTo<TupleType>(), os);
        return os.str();
      }
      return "<<empty>>";
    }

    return extractInlinableText(getASTContext().SourceMgr,
                                init,
                                scratch);
  }
  case DefaultArgumentKind::Inherited: return "super";
#define MAGIC_IDENTIFIER(NAME, STRING, SYNTAX_KIND) \
  case DefaultArgumentKind::NAME: return STRING;
#include "swift/AST/MagicIdentifierKinds.def"
  case DefaultArgumentKind::NilLiteral: return "nil";
  case DefaultArgumentKind::EmptyArray: return "[]";
  case DefaultArgumentKind::EmptyDictionary: return "[:]";
  }
  llvm_unreachable("unhandled kind");
}

void
ParamDecl::setDefaultValueStringRepresentation(StringRef stringRepresentation) {
  assert(getDefaultArgumentKind() == DefaultArgumentKind::Normal ||
         getDefaultArgumentKind() == DefaultArgumentKind::StoredProperty);
  assert(!stringRepresentation.empty());

  if (!DefaultValueAndFlags.getPointer()) {
    DefaultValueAndFlags.setPointer(
        getASTContext().Allocate<StoredDefaultArgument>());
  }

  DefaultValueAndFlags.getPointer()->StringRepresentation =
      stringRepresentation;
}

void DefaultArgumentInitializer::changeFunction(
    DeclContext *parent, ParameterList *paramList) {
  if (parent->isLocalContext()) {
    setParent(parent);
  }

  auto param = paramList->get(getIndex());
  if (param->hasDefaultExpr() || param->getStoredProperty())
    param->setDefaultArgumentInitContext(this);
}

/// Determine whether the given Swift type is an integral type, i.e.,
/// a type that wraps a builtin integer.
static bool isIntegralType(Type type) {
  // Consider structs in the standard library module that wrap a builtin
  // integer type to be integral types.
  if (auto structTy = type->getAs<StructType>()) {
    auto structDecl = structTy->getDecl();
    const DeclContext *DC = structDecl->getDeclContext();
    if (!DC->isModuleScopeContext() || !DC->getParentModule()->isStdlibModule())
      return false;

    // Find the single ivar.
    VarDecl *singleVar = nullptr;
    for (auto member : structDecl->getStoredProperties()) {
      if (singleVar)
        return false;
      singleVar = member;
    }

    if (!singleVar)
      return false;

    // Check whether it has integer type.
    return singleVar->getInterfaceType()->is<BuiltinIntegerType>();
  }

  return false;
}

void SubscriptDecl::setIndices(ParameterList *p) {
  Indices = p;
  
  if (Indices)
    Indices->setDeclContextOfParamDecls(this);
}

Type SubscriptDecl::getElementInterfaceType() const {
  auto &ctx = getASTContext();
  auto mutableThis = const_cast<SubscriptDecl *>(this);
  if (auto type = evaluateOrDefault(ctx.evaluator,
                           ResultTypeRequest{mutableThis},
                           Type()))
    return type;
  return ErrorType::get(ctx);
}

ObjCSubscriptKind SubscriptDecl::getObjCSubscriptKind() const {
  // If the index type is an integral type, we have an indexed
  // subscript.
  if (auto funcTy = getInterfaceType()->getAs<AnyFunctionType>()) {
    auto params = funcTy->getParams();
    if (params.size() == 1)
      if (isIntegralType(params[0].getPlainType()))
        return ObjCSubscriptKind::Indexed;
  }

  // If the index type is an object type in Objective-C, we have a
  // keyed subscript.
  return ObjCSubscriptKind::Keyed;
}

void SubscriptDecl::setElementInterfaceType(Type type) {
  getASTContext().evaluator.cacheOutput(ResultTypeRequest{this},
                                        std::move(type));
}

SubscriptDecl *
SubscriptDecl::createDeserialized(ASTContext &Context, DeclName Name,
                                  StaticSpellingKind StaticSpelling,
                                  Type ElementTy, DeclContext *Parent,
                                  GenericParamList *GenericParams) {
  assert(ElementTy && "Deserialized element type must not be null");
  auto *const SD = new (Context)
      SubscriptDecl(Name, SourceLoc(), StaticSpelling, SourceLoc(), nullptr,
                    SourceLoc(), /*ElementTyR=*/nullptr, Parent, GenericParams);
  SD->setElementInterfaceType(ElementTy);
  return SD;
}

SubscriptDecl *SubscriptDecl::create(ASTContext &Context, DeclName Name,
                                     SourceLoc StaticLoc,
                                     StaticSpellingKind StaticSpelling,
                                     SourceLoc SubscriptLoc,
                                     ParameterList *Indices, SourceLoc ArrowLoc,
                                     TypeRepr *ElementTyR, DeclContext *Parent,
                                     GenericParamList *GenericParams) {
  assert(ElementTyR);
  auto *const SD = new (Context)
      SubscriptDecl(Name, StaticLoc, StaticSpelling, SubscriptLoc, Indices,
                    ArrowLoc, ElementTyR, Parent, GenericParams);
  return SD;
}

SubscriptDecl *SubscriptDecl::createImported(ASTContext &Context, DeclName Name,
                                             SourceLoc SubscriptLoc,
                                             ParameterList *Indices,
                                             SourceLoc ArrowLoc, Type ElementTy,
                                             DeclContext *Parent,
                                             ClangNode ClangN) {
  assert(ClangN && ElementTy);
  auto *DeclPtr = allocateMemoryForDecl<SubscriptDecl>(
      Context, sizeof(SubscriptDecl), /*includeSpaceForClangNode=*/true);

  auto *const SD = ::new (DeclPtr)
      SubscriptDecl(Name, SourceLoc(), StaticSpellingKind::None, SubscriptLoc,
                    Indices, ArrowLoc, /*ElementTyR=*/nullptr, Parent,
                    /*GenericParams=*/nullptr);
  SD->setElementInterfaceType(ElementTy);
  SD->setClangNode(ClangN);
  return SD;
}

SourceRange SubscriptDecl::getSourceRange() const {
  return {getSubscriptLoc(), getEndLoc()};
}

SourceRange SubscriptDecl::getSignatureSourceRange() const {
  if (isImplicit())
    return SourceRange();
  if (auto Indices = getIndices()) {
    auto End = Indices->getEndLoc();
    if (End.isValid()) {
      return SourceRange(getSubscriptLoc(), End);
    }
  }
  return getSubscriptLoc();
}

DeclName AbstractFunctionDecl::getEffectiveFullName() const {
  if (getName())
    return getName();

  if (auto accessor = dyn_cast<AccessorDecl>(this)) {
    auto &ctx = getASTContext();
    auto storage = accessor->getStorage();
    auto subscript = dyn_cast<SubscriptDecl>(storage);
    switch (accessor->getAccessorKind()) {
    // These don't have any extra implicit parameters.
    case AccessorKind::Address:
    case AccessorKind::MutableAddress:
    case AccessorKind::Get:
    case AccessorKind::Read:
    case AccessorKind::Modify:
      return subscript ? subscript->getName()
                       : DeclName(ctx, storage->getBaseName(),
                                  ArrayRef<Identifier>());

    case AccessorKind::Set:
    case AccessorKind::DidSet:
    case AccessorKind::WillSet: {
      SmallVector<Identifier, 4> argNames;
      // The implicit value/buffer parameter.
      argNames.push_back(Identifier());
      // The subscript index parameters.
      if (subscript) {
        argNames.append(subscript->getName().getArgumentNames().begin(),
                        subscript->getName().getArgumentNames().end());
      }
      return DeclName(ctx, storage->getBaseName(), argNames);
    }
    }
    llvm_unreachable("bad accessor kind");
  }

  return DeclName();
}

ParameterList *swift::getParameterList(ValueDecl *source) {
  if (auto *AFD = dyn_cast<AbstractFunctionDecl>(source)) {
    return AFD->getParameters();
  } else if (auto *EED = dyn_cast<EnumElementDecl>(source)) {
    return EED->getParameterList();
  } else if (auto *SD = dyn_cast<SubscriptDecl>(source)) {
    return SD->getIndices();
  }

  return nullptr;
}

const ParamDecl *swift::getParameterAt(const ValueDecl *source,
                                       unsigned index) {
  if (auto *params = getParameterList(const_cast<ValueDecl *>(source))) {
    return params->get(index);
  }
  return nullptr;
}

Type AbstractFunctionDecl::getMethodInterfaceType() const {
  assert(getDeclContext()->isTypeContext());
  auto Ty = getInterfaceType();
  if (Ty->is<ErrorType>())
    return Ty;
  return Ty->castTo<AnyFunctionType>()->getResult();
}

bool AbstractFunctionDecl::hasDynamicSelfResult() const {
  if (auto *funcDecl = dyn_cast<FuncDecl>(this))
    return funcDecl->getResultInterfaceType()->hasDynamicSelfType();
  return isa<ConstructorDecl>(this);
}

AbstractFunctionDecl *AbstractFunctionDecl::getAsyncAlternative() const {
  auto mutableFunc = const_cast<AbstractFunctionDecl *>(this);
  return evaluateOrDefault(getASTContext().evaluator,
                           AsyncAlternativeRequest{mutableFunc}, nullptr);
}

bool AbstractFunctionDecl::argumentNameIsAPIByDefault() const {
  // Initializers have argument labels.
  if (isa<ConstructorDecl>(this))
    return true;

  if (auto func = dyn_cast<FuncDecl>(this)) {
    // Operators do not have argument labels.
    if (func->isOperator())
      return false;

    // Other functions have argument labels for all arguments
    return true;
  }

  assert(isa<DestructorDecl>(this));
  return false;
}

bool AbstractFunctionDecl::isSendable() const {
  return getAttrs().hasAttribute<SendableAttr>();
}

<<<<<<< HEAD
bool AbstractFunctionDecl::isAsyncHandler() const {
  auto func = dyn_cast<FuncDecl>(this);
  if (!func)
    return false;

  auto mutableFunc = const_cast<FuncDecl *>(func);
  return evaluateOrDefault(getASTContext().evaluator,
                           IsAsyncHandlerRequest{mutableFunc},
                           false);
}

bool AbstractFunctionDecl::canBeAsyncHandler() const {
  auto func = dyn_cast<FuncDecl>(this);
  if (!func)
    return false;

  auto mutableFunc = const_cast<FuncDecl *>(func);
  return evaluateOrDefault(getASTContext().evaluator,
                           CanBeAsyncHandlerRequest{mutableFunc},
                           false);
}

bool AbstractFunctionDecl::isDistributed() const {
  auto func = dyn_cast<FuncDecl>(this);
  if (!func)
    return false;

  auto mutableFunc = const_cast<FuncDecl *>(func);
  return evaluateOrDefault(getASTContext().evaluator,
                           IsDistributedFuncRequest{mutableFunc},
                           false);
}

=======
>>>>>>> 58b7bbdc
BraceStmt *AbstractFunctionDecl::getBody(bool canSynthesize) const {
  if ((getBodyKind() == BodyKind::Synthesize ||
       getBodyKind() == BodyKind::Unparsed) &&
      !canSynthesize)
    return nullptr;

  ASTContext &ctx = getASTContext();

  // Don't allow getBody() to trigger parsing of an unparsed body containing the
  // code completion location.
  if (getBodyKind() == BodyKind::Unparsed &&
      ctx.SourceMgr.rangeContainsCodeCompletionLoc(getBodySourceRange())) {
    return nullptr;
  }

  auto mutableThis = const_cast<AbstractFunctionDecl *>(this);
  return evaluateOrDefault(ctx.evaluator,
                           ParseAbstractFunctionBodyRequest{mutableThis},
                           nullptr);
}

BraceStmt *AbstractFunctionDecl::getTypecheckedBody() const {
  auto &ctx = getASTContext();
  auto *mutableThis = const_cast<AbstractFunctionDecl *>(this);
  return evaluateOrDefault(
      ctx.evaluator, TypeCheckFunctionBodyRequest{mutableThis}, nullptr);
}

void AbstractFunctionDecl::setBody(BraceStmt *S, BodyKind NewBodyKind) {
  assert(getBodyKind() != BodyKind::Skipped &&
         "cannot set a body if it was skipped");

  Body = S;
  setBodyKind(NewBodyKind);

  // Need to recompute init body kind.
  if (NewBodyKind < BodyKind::TypeChecked) {
    if (auto *ctor = dyn_cast<ConstructorDecl>(this))
      ctor->clearCachedDelegatingOrChainedInitKind();
  }
}

void AbstractFunctionDecl::setBodyToBeReparsed(SourceRange bodyRange) {
  assert(bodyRange.isValid());
  assert(getBodyKind() == BodyKind::Unparsed ||
         getBodyKind() == BodyKind::Parsed ||
         getBodyKind() == BodyKind::TypeChecked);
  assert(getASTContext().SourceMgr.rangeContainsTokenLoc(
             bodyRange, getASTContext().SourceMgr.getCodeCompletionLoc()) &&
         "This function is only intended to be used for code completion");

  keepOriginalBodySourceRange();
  BodyRange = bodyRange;
  setBodyKind(BodyKind::Unparsed);
}

SourceRange AbstractFunctionDecl::getBodySourceRange() const {
  switch (getBodyKind()) {
  case BodyKind::None:
  case BodyKind::MemberwiseInitializer:
  case BodyKind::Deserialized:
  case BodyKind::Synthesize:
    return SourceRange();

  case BodyKind::Parsed:
  case BodyKind::TypeChecked:
    if (auto body = getBody(/*canSynthesize=*/false))
      return body->getSourceRange();

    return SourceRange();

  case BodyKind::Skipped:
  case BodyKind::Unparsed:
    return BodyRange;
  }
  llvm_unreachable("bad BodyKind");
}

SourceRange AbstractFunctionDecl::getSignatureSourceRange() const {
  if (isImplicit())
    return SourceRange();

  auto paramList = getParameters();

  auto endLoc = paramList->getSourceRange().End;
  if (endLoc.isValid())
    return SourceRange(getNameLoc(), endLoc);

  return getNameLoc();
}

ObjCSelector
AbstractFunctionDecl::getObjCSelector(DeclName preferredName,
                                      bool skipIsObjCResolution) const {
  // FIXME: Forces computation of the Objective-C selector.
  if (!skipIsObjCResolution)
    (void)isObjC();

  // If there is an @objc attribute with a name, use that name.
  auto *objc = getAttrs().getAttribute<ObjCAttr>();
  if (auto name = getNameFromObjcAttribute(objc, preferredName)) {
    return *name;
  }

  auto &ctx = getASTContext();

  StringRef baseNameStr;
  if (auto destructor = dyn_cast<DestructorDecl>(this)) {
    return destructor->getObjCSelector();
  } else if (auto func = dyn_cast<FuncDecl>(this)) {
    // Otherwise cast this to be able to access getName()
    baseNameStr = func->getBaseIdentifier().str();
  } else if (isa<ConstructorDecl>(this)) {
    baseNameStr = "init";
  } else {
    llvm_unreachable("Unknown subclass of AbstractFunctionDecl");
  }

  auto argNames = getName().getArgumentNames();

  // Use the preferred name if specified
  if (preferredName) {
    // Return invalid selector if argument count doesn't match.
    if (argNames.size() != preferredName.getArgumentNames().size()) {
      return ObjCSelector();
    }
    baseNameStr = preferredName.getBaseName().userFacingName();
    argNames = preferredName.getArgumentNames();
  }

  auto baseName = ctx.getIdentifier(baseNameStr);

  if (auto accessor = dyn_cast<AccessorDecl>(this)) {
    // For a getter or setter, go through the variable or subscript decl.
    auto asd = accessor->getStorage();
    if (accessor->isGetter())
      return asd->getObjCGetterSelector(baseName);
    if (accessor->isSetter())
      return asd->getObjCSetterSelector(baseName);
  }

  // If this is a zero-parameter initializer with a long selector
  // name, form that selector.
  auto ctor = dyn_cast<ConstructorDecl>(this);
  if (ctor && ctor->isObjCZeroParameterWithLongSelector()) {
    Identifier firstName = argNames[0];
    llvm::SmallString<16> scratch;
    scratch += "init";

    // If the first argument name doesn't start with a preposition, add "with".
    if (!isPreposition(camel_case::getFirstWord(firstName.str()))) {
      camel_case::appendSentenceCase(scratch, "With");
    }

    camel_case::appendSentenceCase(scratch, firstName.str());
    return ObjCSelector(ctx, 0, ctx.getIdentifier(scratch));
  }

  // The number of selector pieces we'll have.
  Optional<ForeignAsyncConvention> asyncConvention
    = getForeignAsyncConvention();
  Optional<ForeignErrorConvention> errorConvention
    = getForeignErrorConvention();
  unsigned numSelectorPieces
    = argNames.size() + (asyncConvention.hasValue() ? 1 : 0)
    + (errorConvention.hasValue() ? 1 : 0);

  // If we have no arguments, it's a nullary selector.
  if (numSelectorPieces == 0) {
    return ObjCSelector(ctx, 0, baseName);
  }

 // If it's a unary selector with no name for the first argument, we're done.
  if (numSelectorPieces == 1 && argNames.size() == 1 && argNames[0].empty()) {
    return ObjCSelector(ctx, 1, baseName);
  }

  /// Collect the selector pieces.
  SmallVector<Identifier, 4> selectorPieces;
  selectorPieces.reserve(numSelectorPieces);
  bool didStringManipulation = false;
  unsigned argIndex = 0;
  for (unsigned piece = 0; piece != numSelectorPieces; ++piece) {
    if (piece > 0) {
      // If we have an async convention that inserts a completion handler
      // parameter here, add "completionHandler".
      if (asyncConvention &&
          piece == asyncConvention->completionHandlerParamIndex()) {
        selectorPieces.push_back(ctx.getIdentifier("completionHandler"));
        continue;
      }

      // If we have an error convention that inserts an error parameter
      // here, add "error".
      if (errorConvention &&
          piece == errorConvention->getErrorParameterIndex()) {
        selectorPieces.push_back(ctx.Id_error);
        continue;
      }

      // Selector pieces beyond the first are simple.
      selectorPieces.push_back(argNames[argIndex++]);
      continue;
    }

    // For the first selector piece, attach either the first parameter,
    // "withCompletionHandler", or "AndReturnError" to the base name,
    // if appropriate.
    auto firstPiece = baseName;
    llvm::SmallString<32> scratch;
    scratch += firstPiece.str();
    if (asyncConvention &&
        piece == asyncConvention->completionHandlerParamIndex()) {
      // The completion handler is first; append "WithCompletionHandler".
      camel_case::appendSentenceCase(scratch, "WithCompletionHandler");

      firstPiece = ctx.getIdentifier(scratch);
      didStringManipulation = true;
    } else if (errorConvention &&
               piece == errorConvention->getErrorParameterIndex()) {
      // The error is first; append "AndReturnError".
      camel_case::appendSentenceCase(scratch, "AndReturnError");

      firstPiece = ctx.getIdentifier(scratch);
      didStringManipulation = true;
    } else if (!argNames[argIndex].empty()) {
      // If the first argument name doesn't start with a preposition, and the
      // method name doesn't end with a preposition, add "with".
      auto firstName = argNames[argIndex++];
      if (!isPreposition(camel_case::getFirstWord(firstName.str())) &&
          !isPreposition(camel_case::getLastWord(firstPiece.str()))) {
        camel_case::appendSentenceCase(scratch, "With");
      }

      camel_case::appendSentenceCase(scratch, firstName.str());
      firstPiece = ctx.getIdentifier(scratch);
      didStringManipulation = true;
    } else {
      ++argIndex;
    }

    selectorPieces.push_back(firstPiece);
  }
  assert(argIndex == argNames.size());

  // Form the result.
  auto result = ObjCSelector(ctx, selectorPieces.size(), selectorPieces);

  // If we did any string manipulation, cache the result. We don't want to
  // do that again.
  if (didStringManipulation && objc && !preferredName)
    const_cast<ObjCAttr *>(objc)->setName(result, /*implicit=*/true);

  return result;
}

bool AbstractFunctionDecl::isObjCInstanceMethod() const {
  return isInstanceMember() || isa<ConstructorDecl>(this);
}

bool AbstractFunctionDecl::needsNewVTableEntry() const {
  auto &ctx = getASTContext();
  return evaluateOrDefault(
      ctx.evaluator,
      NeedsNewVTableEntryRequest{const_cast<AbstractFunctionDecl *>(this)},
      false);
}

ParamDecl *AbstractFunctionDecl::getImplicitSelfDecl(bool createIfNeeded) {
  auto **selfDecl = getImplicitSelfDeclStorage();

  // If this is not a method, return nullptr.
  if (selfDecl == nullptr)
    return nullptr;

  // If we've already created a 'self' parameter, just return it.
  if (*selfDecl != nullptr)
    return *selfDecl;

  // If we're not allowed to create one, return nullptr.
  if (!createIfNeeded)
    return nullptr;

  // Create and save our 'self' parameter.
  auto &ctx = getASTContext();
  *selfDecl = new (ctx) ParamDecl(SourceLoc(), SourceLoc(), Identifier(),
                                  getLoc(), ctx.Id_self, this);
  (*selfDecl)->setImplicit();

  return *selfDecl;
}

void AbstractFunctionDecl::setParameters(ParameterList *BodyParams) {
#ifndef NDEBUG
  const auto Name = getName();
  if (!isa<DestructorDecl>(this))
    assert((!Name || !Name.isSimpleName()) && "Must have a compound name");
  assert(!Name || (Name.getArgumentNames().size() == BodyParams->size()));
#endif

  Params = BodyParams;
  BodyParams->setDeclContextOfParamDecls(this);
}

OpaqueTypeDecl::OpaqueTypeDecl(ValueDecl *NamingDecl,
                               GenericParamList *GenericParams,
                               DeclContext *DC,
                               GenericSignature OpaqueInterfaceGenericSignature,
                               GenericTypeParamType *UnderlyingInterfaceType)
  : GenericTypeDecl(DeclKind::OpaqueType, DC, Identifier(), SourceLoc(), {},
                    GenericParams),
    NamingDecl(NamingDecl),
    OpaqueInterfaceGenericSignature(OpaqueInterfaceGenericSignature),
    UnderlyingInterfaceType(UnderlyingInterfaceType)
{
  // Always implicit.
  setImplicit();
}

bool OpaqueTypeDecl::isOpaqueReturnTypeOfFunction(
                                       const AbstractFunctionDecl *func) const {
  // Either the function is declared with its own opaque return type...
  if (getNamingDecl() == func)
    return true;

  // ...or the function is a getter for a property or subscript with an
  // opaque return type.
  if (auto accessor = dyn_cast<AccessorDecl>(func)) {
    return accessor->isGetter() && getNamingDecl() == accessor->getStorage();
  }

  return false;
}

Identifier OpaqueTypeDecl::getOpaqueReturnTypeIdentifier() const {
  assert(getNamingDecl() && "not an opaque return type");
  if (!OpaqueReturnTypeIdentifier.empty())
    return OpaqueReturnTypeIdentifier;
  
  SmallString<64> mangleBuf;
  {
    llvm::raw_svector_ostream os(mangleBuf);
    Mangle::ASTMangler mangler;
    os << mangler.mangleOpaqueTypeDecl(this);
  }

  OpaqueReturnTypeIdentifier = getASTContext().getIdentifier(mangleBuf);
  return OpaqueReturnTypeIdentifier;
}

bool AbstractFunctionDecl::hasInlinableBodyText() const {
  switch (getBodyKind()) {
  case BodyKind::Deserialized:
    return true;

  case BodyKind::Unparsed:
  case BodyKind::Parsed:
  case BodyKind::TypeChecked:
    if (auto body = getBody())
      return !body->isImplicit();
    return false;

  case BodyKind::None:
  case BodyKind::Synthesize:
  case BodyKind::Skipped:
  case BodyKind::MemberwiseInitializer:
    return false;
  }
  llvm_unreachable("covered switch");
}

StringRef AbstractFunctionDecl::getInlinableBodyText(
  SmallVectorImpl<char> &scratch) const {
  assert(hasInlinableBodyText() &&
         "can't get string representation of function with no text");

  if (getBodyKind() == BodyKind::Deserialized)
    return BodyStringRepresentation;

  auto body = getBody();
  return extractInlinableText(getASTContext().SourceMgr, body, scratch);
}

/// A uniqued list of derivative function configurations.
struct AbstractFunctionDecl::DerivativeFunctionConfigurationList
    : public llvm::SetVector<AutoDiffConfig> {
  // Necessary for `ASTContext` allocation.
  void *operator new(
      size_t bytes, ASTContext &ctx,
      unsigned alignment = alignof(DerivativeFunctionConfigurationList)) {
    return ctx.Allocate(bytes, alignment);
  }
};

void AbstractFunctionDecl::prepareDerivativeFunctionConfigurations() {
  if (DerivativeFunctionConfigs)
    return;
  auto &ctx = getASTContext();
  DerivativeFunctionConfigs = new (ctx) DerivativeFunctionConfigurationList();
  // Register an `ASTContext` cleanup calling the list destructor.
  ctx.addCleanup([this]() {
    this->DerivativeFunctionConfigs->~DerivativeFunctionConfigurationList();
  });
}

ArrayRef<AutoDiffConfig>
AbstractFunctionDecl::getDerivativeFunctionConfigurations() {
  prepareDerivativeFunctionConfigurations();

  // Resolve derivative function configurations from `@differentiable`
  // attributes by type-checking them.
  for (auto *diffAttr : getAttrs().getAttributes<DifferentiableAttr>())
    (void)diffAttr->getParameterIndices();
  // For accessors: resolve derivative function configurations from storage
  // `@differentiable` attributes by type-checking them.
  if (auto *accessor = dyn_cast<AccessorDecl>(this)) {
    auto *storage = accessor->getStorage();
    for (auto *diffAttr : storage->getAttrs().getAttributes<DifferentiableAttr>())
      (void)diffAttr->getParameterIndices();
  }

  // Load derivative configurations from imported modules.
  auto &ctx = getASTContext();
  if (ctx.getCurrentGeneration() > DerivativeFunctionConfigGeneration) {
    unsigned previousGeneration = DerivativeFunctionConfigGeneration;
    DerivativeFunctionConfigGeneration = ctx.getCurrentGeneration();
    ctx.loadDerivativeFunctionConfigurations(this, previousGeneration,
                                             *DerivativeFunctionConfigs);
  }
  return DerivativeFunctionConfigs->getArrayRef();
}

void AbstractFunctionDecl::addDerivativeFunctionConfiguration(
    const AutoDiffConfig &config) {
  prepareDerivativeFunctionConfigurations();
  DerivativeFunctionConfigs->insert(config);
}

bool AbstractFunctionDecl::hasKnownUnsafeSendableFunctionParams() const {
  auto nominal = getDeclContext()->getSelfNominalTypeDecl();
  if (!nominal)
    return false;

  // DispatchQueue operations.
  auto nominalName = nominal->getName().str();
  if (nominalName == "DispatchQueue") {
    auto name = getBaseName().userFacingName();
    return llvm::StringSwitch<bool>(name)
      .Case("sync", true)
      .Case("async", true)
      .Case("asyncAndWait", true)
      .Case("asyncAfter", true)
      .Case("concurrentPerform", true)
      .Default(false);
  }

  return false;
}

void FuncDecl::setResultInterfaceType(Type type) {
  getASTContext().evaluator.cacheOutput(ResultTypeRequest{this},
                                        std::move(type));
}

FuncDecl *FuncDecl::createImpl(ASTContext &Context,
                               SourceLoc StaticLoc,
                               StaticSpellingKind StaticSpelling,
                               SourceLoc FuncLoc,
                               DeclName Name, SourceLoc NameLoc,
                               bool Async, SourceLoc AsyncLoc,
                               bool Throws, SourceLoc ThrowsLoc,
                               GenericParamList *GenericParams,
                               DeclContext *Parent,
                               ClangNode ClangN) {
  bool HasImplicitSelfDecl = Parent->isTypeContext();
  size_t Size = sizeof(FuncDecl) + (HasImplicitSelfDecl
                                    ? sizeof(ParamDecl *)
                                    : 0);
  void *DeclPtr = allocateMemoryForDecl<FuncDecl>(Context, Size,
                                                  !ClangN.isNull());
  auto D = ::new (DeclPtr)
      FuncDecl(DeclKind::Func, StaticLoc, StaticSpelling, FuncLoc,
               Name, NameLoc, Async, AsyncLoc, Throws, ThrowsLoc,
               HasImplicitSelfDecl, GenericParams, Parent);
  if (ClangN)
    D->setClangNode(ClangN);
  if (HasImplicitSelfDecl)
    *D->getImplicitSelfDeclStorage() = nullptr;

  return D;
}

FuncDecl *FuncDecl::createDeserialized(ASTContext &Context,
                                       StaticSpellingKind StaticSpelling,
                                       DeclName Name, bool Async, bool Throws,
                                       GenericParamList *GenericParams,
                                       Type FnRetType, DeclContext *Parent) {
  assert(FnRetType && "Deserialized result type must not be null");
  auto *const FD =
      FuncDecl::createImpl(Context, SourceLoc(), StaticSpelling, SourceLoc(),
                           Name, SourceLoc(), Async, SourceLoc(), Throws,
                           SourceLoc(), GenericParams, Parent, ClangNode());
  FD->setResultInterfaceType(FnRetType);
  return FD;
}

FuncDecl *FuncDecl::create(ASTContext &Context, SourceLoc StaticLoc,
                           StaticSpellingKind StaticSpelling, SourceLoc FuncLoc,
                           DeclName Name, SourceLoc NameLoc, bool Async,
                           SourceLoc AsyncLoc, bool Throws, SourceLoc ThrowsLoc,
                           GenericParamList *GenericParams,
                           ParameterList *BodyParams, TypeRepr *ResultTyR,
                           DeclContext *Parent) {
  auto *const FD = FuncDecl::createImpl(
      Context, StaticLoc, StaticSpelling, FuncLoc, Name, NameLoc, Async,
      AsyncLoc, Throws, ThrowsLoc, GenericParams, Parent, ClangNode());
  FD->setParameters(BodyParams);
  FD->FnRetType = TypeLoc(ResultTyR);
  return FD;
}

FuncDecl *FuncDecl::createImplicit(ASTContext &Context,
                                   StaticSpellingKind StaticSpelling,
                                   DeclName Name, SourceLoc NameLoc, bool Async,
                                   bool Throws, GenericParamList *GenericParams,
                                   ParameterList *BodyParams, Type FnRetType,
                                   DeclContext *Parent) {
  assert(FnRetType);
  auto *const FD = FuncDecl::createImpl(
      Context, SourceLoc(), StaticSpelling, SourceLoc(), Name, NameLoc, Async,
      SourceLoc(), Throws, SourceLoc(), GenericParams, Parent, ClangNode());
  FD->setImplicit();
  FD->setParameters(BodyParams);
  FD->setResultInterfaceType(FnRetType);
  return FD;
}

FuncDecl *FuncDecl::createImported(ASTContext &Context, SourceLoc FuncLoc,
                                   DeclName Name, SourceLoc NameLoc, bool Async,
                                   bool Throws, ParameterList *BodyParams,
                                   Type FnRetType,
                                   GenericParamList *GenericParams,
                                   DeclContext *Parent, ClangNode ClangN) {
  assert(ClangN && FnRetType);
  auto *const FD = FuncDecl::createImpl(
      Context, SourceLoc(), StaticSpellingKind::None, FuncLoc, Name, NameLoc,
      Async, SourceLoc(), Throws, SourceLoc(), GenericParams, Parent, ClangN);
  FD->setParameters(BodyParams);
  FD->setResultInterfaceType(FnRetType);
  return FD;
}

OperatorDecl *FuncDecl::getOperatorDecl() const {
  // Fast-path: Most functions are not operators.
  if (!isOperator()) {
    return nullptr;
  }
  return evaluateOrDefault(getASTContext().evaluator,
                           FunctionOperatorRequest{
                             const_cast<FuncDecl *>(this)
                           },
                           nullptr);
}

bool FuncDecl::isStatic() const {
  ASTContext &ctx = getASTContext();
  return evaluateOrDefault(ctx.evaluator,
    IsStaticRequest{const_cast<FuncDecl *>(this)},
    false);
}

AccessorDecl *AccessorDecl::createImpl(ASTContext &ctx,
                                       SourceLoc declLoc,
                                       SourceLoc accessorKeywordLoc,
                                       AccessorKind accessorKind,
                                       AbstractStorageDecl *storage,
                                       SourceLoc staticLoc,
                                       StaticSpellingKind staticSpelling,
                                       bool async, SourceLoc asyncLoc,
                                       bool throws, SourceLoc throwsLoc,
                                       GenericParamList *genericParams,
                                       DeclContext *parent,
                                       ClangNode clangNode) {
  bool hasImplicitSelfDecl = parent->isTypeContext();
  size_t size = sizeof(AccessorDecl) + (hasImplicitSelfDecl
                                        ? sizeof(ParamDecl *)
                                        : 0);
  void *buffer = allocateMemoryForDecl<AccessorDecl>(ctx, size,
                                                     !clangNode.isNull());
  auto D = ::new (buffer)
      AccessorDecl(declLoc, accessorKeywordLoc, accessorKind,
                   storage, staticLoc, staticSpelling, async, asyncLoc, throws, throwsLoc,
                   hasImplicitSelfDecl, genericParams, parent);
  if (clangNode)
    D->setClangNode(clangNode);
  if (hasImplicitSelfDecl)
    *D->getImplicitSelfDeclStorage() = nullptr;

  return D;
}

AccessorDecl *
AccessorDecl::createDeserialized(ASTContext &ctx, AccessorKind accessorKind,
                                 AbstractStorageDecl *storage,
                                 StaticSpellingKind staticSpelling,
                                 bool async, bool throws, GenericParamList *genericParams,
                                 Type fnRetType, DeclContext *parent) {
  assert(fnRetType && "Deserialized result type must not be null");
  auto *const D = AccessorDecl::createImpl(
      ctx, SourceLoc(), SourceLoc(), accessorKind, storage, SourceLoc(),
      staticSpelling, async, SourceLoc(), throws, SourceLoc(), genericParams, parent, ClangNode());
  D->setResultInterfaceType(fnRetType);
  return D;
}

AccessorDecl *AccessorDecl::create(ASTContext &ctx,
                                   SourceLoc declLoc,
                                   SourceLoc accessorKeywordLoc,
                                   AccessorKind accessorKind,
                                   AbstractStorageDecl *storage,
                                   SourceLoc staticLoc,
                                   StaticSpellingKind staticSpelling,
                                   bool async, SourceLoc asyncLoc,
                                   bool throws, SourceLoc throwsLoc,
                                   GenericParamList *genericParams,
                                   ParameterList * bodyParams,
                                   Type fnRetType,
                                   DeclContext *parent,
                                   ClangNode clangNode) {
  auto *D = AccessorDecl::createImpl(
      ctx, declLoc, accessorKeywordLoc, accessorKind, storage,
      staticLoc, staticSpelling, async, asyncLoc, throws, throwsLoc,
      genericParams, parent, clangNode);
  D->setParameters(bodyParams);
  D->setResultInterfaceType(fnRetType);
  return D;
}

bool AccessorDecl::isAssumedNonMutating() const {
  switch (getAccessorKind()) {
  case AccessorKind::Get:
  case AccessorKind::Address:
  case AccessorKind::Read:
    return true;

  case AccessorKind::Set:
  case AccessorKind::WillSet:
  case AccessorKind::DidSet:
  case AccessorKind::MutableAddress:
  case AccessorKind::Modify:
    return false;
  }
  llvm_unreachable("bad accessor kind");
}

bool AccessorDecl::isExplicitNonMutating() const {
  return !isMutating() &&
    !isAssumedNonMutating() &&
    isInstanceMember() &&
    !getDeclContext()->getDeclaredInterfaceType()->hasReferenceSemantics();
}

bool AccessorDecl::isSimpleDidSet() const {
  auto mutableThis = const_cast<AccessorDecl *>(this);
  return evaluateOrDefault(getASTContext().evaluator,
                           SimpleDidSetRequest{mutableThis}, false);
}

StaticSpellingKind FuncDecl::getCorrectStaticSpelling() const {
  assert(getDeclContext()->isTypeContext());
  if (!isStatic())
    return StaticSpellingKind::None;
  if (getStaticSpelling() != StaticSpellingKind::None)
    return getStaticSpelling();

  return getCorrectStaticSpellingForDecl(this);
}

Type FuncDecl::getResultInterfaceType() const {
  auto &ctx = getASTContext();
  auto mutableThis = const_cast<FuncDecl *>(this);
  if (auto type = evaluateOrDefault(ctx.evaluator,
                           ResultTypeRequest{mutableThis},
                           Type()))
    return type;
  return ErrorType::get(ctx);
}

bool FuncDecl::isUnaryOperator() const {
  if (!isOperator())
    return false;
  
  auto *params = getParameters();
  return params->size() == 1 && !params->get(0)->isVariadic();
}

bool FuncDecl::isBinaryOperator() const {
  if (!isOperator())
    return false;
  
  auto *params = getParameters();
  return params->size() == 2 &&
    !params->get(0)->isVariadic() &&
    !params->get(1)->isVariadic();
}

SelfAccessKind FuncDecl::getSelfAccessKind() const {
  auto &ctx = getASTContext();
  return evaluateOrDefault(ctx.evaluator,
                           SelfAccessKindRequest{const_cast<FuncDecl *>(this)},
                           SelfAccessKind::NonMutating);
}

bool FuncDecl::isCallAsFunctionMethod() const {
  return getBaseIdentifier() == getASTContext().Id_callAsFunction &&
         isInstanceMember();
}

bool FuncDecl::isMainTypeMainMethod() const {
  return (getBaseIdentifier() == getASTContext().Id_main) &&
         !isInstanceMember() && getResultInterfaceType()->isVoid() &&
         getParameters()->size() == 0;
}

bool VarDecl::isDistributedActorAddressName(ASTContext &ctx, DeclName name) {
  assert(name.getArgumentNames().size() == 0);
  return name.getBaseName() == ctx.Id_actorAddress;
}

bool VarDecl::isDistributedActorTransportName(ASTContext &ctx, DeclName name) {
  assert(name.getArgumentNames().size() == 0);
  return name.getBaseName() == ctx.Id_transport ||
    name.getBaseName() == ctx.Id_actorTransport;
}

ConstructorDecl::ConstructorDecl(DeclName Name, SourceLoc ConstructorLoc,
                                 bool Failable, SourceLoc FailabilityLoc,
                                 bool Async, SourceLoc AsyncLoc,
                                 bool Throws, SourceLoc ThrowsLoc,
                                 ParameterList *BodyParams,
                                 GenericParamList *GenericParams,
                                 DeclContext *Parent)
  : AbstractFunctionDecl(DeclKind::Constructor, Parent, Name, ConstructorLoc,
                         Async, AsyncLoc, Throws, ThrowsLoc,
                         /*HasImplicitSelfDecl=*/true,
                         GenericParams),
    FailabilityLoc(FailabilityLoc),
    SelfDecl(nullptr)
{
  if (BodyParams)
    setParameters(BodyParams);
  
  Bits.ConstructorDecl.HasStubImplementation = 0;
  Bits.ConstructorDecl.Failable = Failable;

  assert(Name.getBaseName() == DeclBaseName::createConstructor());
}

ConstructorDecl *ConstructorDecl::createImported(
    ASTContext &ctx, ClangNode clangNode, DeclName name,
    SourceLoc constructorLoc, bool failable, SourceLoc failabilityLoc,
    bool async, SourceLoc asyncLoc,
    bool throws, SourceLoc throwsLoc, ParameterList *bodyParams,
    GenericParamList *genericParams, DeclContext *parent) {
  void *declPtr = allocateMemoryForDecl<ConstructorDecl>(
      ctx, sizeof(ConstructorDecl), true);
  auto ctor = ::new (declPtr)
      ConstructorDecl(name, constructorLoc,
                      failable, failabilityLoc, 
                      async, asyncLoc,
                      throws, throwsLoc, 
                      bodyParams, genericParams, parent);
  ctor->setClangNode(clangNode);
  return ctor;
}

bool ConstructorDecl::isObjCZeroParameterWithLongSelector() const {
  // The initializer must have a single, non-empty argument name.
  if (getName().getArgumentNames().size() != 1 ||
      getName().getArgumentNames()[0].empty())
    return false;

  auto *params = getParameters();
  if (params->size() != 1)
    return false;

  return params->get(0)->getInterfaceType()->isVoid();
}

bool ConstructorDecl::isDistributedActorLocalInit() const {
  auto name = getName();
  auto argumentNames = name.getArgumentNames();

  if (argumentNames.size() != 1)
    return false;

  auto &C = getASTContext();
  if (argumentNames[0] != C.Id_transport)
    return false;

  auto *params = getParameters();
  assert(params->size() == 1);

  auto transportType = C.getActorTransportDecl()->getDeclaredInterfaceType();
  return params->get(0)->getInterfaceType()->isEqual(transportType);
}

bool ConstructorDecl::isDistributedActorResolveInit() const {
  auto name = getName();
  auto argumentNames = name.getArgumentNames();

  if (argumentNames.size() != 2)
    return false;

  auto &C = getASTContext();
  if (argumentNames[0] != C.Id_resolve ||
      argumentNames[1] != C.Id_using)
    return false;

  auto *params = getParameters();
  assert(params->size() == 2);

  auto addressType = C.getActorAddressDecl()->getDeclaredInterfaceType();
  auto transportType = C.getActorTransportDecl()->getDeclaredInterfaceType();

  return params->get(0)->getInterfaceType()->isEqual(addressType) &&
         params->get(1)->getInterfaceType()->isEqual(transportType);
}


DestructorDecl::DestructorDecl(SourceLoc DestructorLoc, DeclContext *Parent)
  : AbstractFunctionDecl(DeclKind::Destructor, Parent,
                         DeclBaseName::createDestructor(), DestructorLoc,
                         /*Async=*/false, /*AsyncLoc=*/SourceLoc(),
                         /*Throws=*/false, /*ThrowsLoc=*/SourceLoc(),
                         /*HasImplicitSelfDecl=*/true,
                         /*GenericParams=*/nullptr),
    SelfDecl(nullptr) {
  setParameters(ParameterList::createEmpty(Parent->getASTContext()));
}

ObjCSelector DestructorDecl::getObjCSelector() const {
  // Deinitializers are always called "dealloc".
  auto &ctx = getASTContext();
  return ObjCSelector(ctx, 0, ctx.Id_dealloc);
}

SourceRange FuncDecl::getSourceRange() const {
  SourceLoc StartLoc = getStartLoc();

  if (StartLoc.isInvalid())
    return SourceRange();

  if (getBodyKind() == BodyKind::Unparsed ||
      getBodyKind() == BodyKind::Skipped)
    return { StartLoc, BodyRange.End };

  SourceLoc RBraceLoc = getOriginalBodySourceRange().End;
  if (RBraceLoc.isValid()) {
    return { StartLoc, RBraceLoc };
  }

  if (isa<AccessorDecl>(this))
    return StartLoc;

  if (getBodyKind() == BodyKind::Synthesize)
    return SourceRange();

  auto TrailingWhereClauseSourceRange = getGenericTrailingWhereClauseSourceRange();
  if (TrailingWhereClauseSourceRange.isValid())
    return { StartLoc, TrailingWhereClauseSourceRange.End };

  const auto ResultTyEndLoc = getResultTypeSourceRange().End;
  if (ResultTyEndLoc.isValid())
    return { StartLoc, ResultTyEndLoc };

  if (hasThrows())
    return { StartLoc, getThrowsLoc() };

  if (hasAsync())
    return { StartLoc, getAsyncLoc() };

  auto LastParamListEndLoc = getParameters()->getSourceRange().End;
  if (LastParamListEndLoc.isValid())
    return { StartLoc, LastParamListEndLoc };
  return StartLoc;
}

EnumElementDecl::EnumElementDecl(SourceLoc IdentifierLoc, DeclName Name,
                                 ParameterList *Params,
                                 SourceLoc EqualsLoc,
                                 LiteralExpr *RawValueExpr,
                                 DeclContext *DC)
  : DeclContext(DeclContextKind::EnumElementDecl, DC),
    ValueDecl(DeclKind::EnumElement, DC, Name, IdentifierLoc),
    EqualsLoc(EqualsLoc),
    RawValueExpr(RawValueExpr) {
  setParameterList(Params);
}

SourceRange EnumElementDecl::getSourceRange() const {
  if (RawValueExpr && !RawValueExpr->isImplicit())
    return {getStartLoc(), RawValueExpr->getEndLoc()};
  if (auto *PL = getParameterList())
    return {getStartLoc(), PL->getSourceRange().End};
  return {getStartLoc(), getNameLoc()};
}

Type EnumElementDecl::getArgumentInterfaceType() const {
  if (!hasAssociatedValues())
    return nullptr;

  auto interfaceType = getInterfaceType();
  if (interfaceType->is<ErrorType>()) {
    return interfaceType;
  }

  auto funcTy = interfaceType->castTo<AnyFunctionType>();
  funcTy = funcTy->getResult()->castTo<FunctionType>();

  auto &ctx = getASTContext();
  SmallVector<TupleTypeElt, 4> elements;
  for (const auto &param : funcTy->getParams()) {
    Type eltType = param.getParameterType(/*canonicalVararg=*/false, &ctx);
    elements.emplace_back(eltType, param.getLabel());
  }
  return TupleType::get(elements, ctx);
}

void EnumElementDecl::setParameterList(ParameterList *params) {
  Params = params;

  if (params)
    params->setDeclContextOfParamDecls(this);
}

EnumCaseDecl *EnumElementDecl::getParentCase() const {
  for (EnumCaseDecl *EC : getParentEnum()->getAllCases()) {
    ArrayRef<EnumElementDecl *> CaseElements = EC->getElements();
    if (std::find(CaseElements.begin(), CaseElements.end(), this) !=
        CaseElements.end()) {
      return EC;
    }
  }

  llvm_unreachable("enum element not in case of parent enum");
}
      
LiteralExpr *EnumElementDecl::getRawValueExpr() const {
  // The return value of this request is irrelevant - it exists as
  // a cache-warmer.
  (void)evaluateOrDefault(
      getASTContext().evaluator,
      EnumRawValuesRequest{getParentEnum(), TypeResolutionStage::Interface},
      {});
  return RawValueExpr;
}

LiteralExpr *EnumElementDecl::getStructuralRawValueExpr() const {
  // The return value of this request is irrelevant - it exists as
  // a cache-warmer.
  (void)evaluateOrDefault(
      getASTContext().evaluator,
      EnumRawValuesRequest{getParentEnum(), TypeResolutionStage::Structural},
      {});
  return RawValueExpr;
}

void EnumElementDecl::setRawValueExpr(LiteralExpr *e) {
  assert((!RawValueExpr || e == RawValueExpr || e->getType()) &&
         "Illegal mutation of raw value expr");
  RawValueExpr = e;
}

SourceRange ConstructorDecl::getSourceRange() const {
  if (isImplicit())
    return getConstructorLoc();

  SourceLoc End = getOriginalBodySourceRange().End;
  if (End.isInvalid())
    End = getGenericTrailingWhereClauseSourceRange().End;
  if (End.isInvalid())
    End = getThrowsLoc();
  if (End.isInvalid())
    End = getSignatureSourceRange().End;

  return { getConstructorLoc(), End };
}

Type ConstructorDecl::getResultInterfaceType() const {
  Type resultTy;

  auto *dc = getDeclContext();
  if (!dc->isTypeContext())
    resultTy = ErrorType::get(getASTContext());
  else
    resultTy = dc->getSelfInterfaceType();

  // Adjust result type for failability.
  if (isFailable())
    return OptionalType::get(resultTy);

  return resultTy;
}

Type ConstructorDecl::getInitializerInterfaceType() {
  if (InitializerInterfaceType)
    return InitializerInterfaceType;

  // Lazily calculate initializer type.
  auto allocatorTy = getInterfaceType();
  if (!allocatorTy->is<AnyFunctionType>()) {
    InitializerInterfaceType = ErrorType::get(getASTContext());
    return InitializerInterfaceType;
  }

  auto funcTy = allocatorTy->castTo<AnyFunctionType>()->getResult();
  assert(funcTy->is<FunctionType>());

  // Constructors have an initializer type that takes an instance
  // instead of a metatype.
  auto initSelfParam = computeSelfParam(this, /*isInitializingCtor=*/true);

  // FIXME: Verify ExtInfo state is correct, not working by accident.
  Type initFuncTy;
  if (auto sig = getGenericSignature()) {
    GenericFunctionType::ExtInfo info;
    initFuncTy = GenericFunctionType::get(sig, {initSelfParam}, funcTy, info);
  } else {
    FunctionType::ExtInfo info;
    initFuncTy = FunctionType::get({initSelfParam}, funcTy, info);
  }
  InitializerInterfaceType = initFuncTy;

  return InitializerInterfaceType;
}

CtorInitializerKind ConstructorDecl::getInitKind() const {
  return evaluateOrDefault(getASTContext().evaluator,
    InitKindRequest{const_cast<ConstructorDecl *>(this)},
    CtorInitializerKind::Designated);
}

BodyInitKindAndExpr
ConstructorDecl::getDelegatingOrChainedInitKind() const {
  return evaluateOrDefault(getASTContext().evaluator,
    BodyInitKindRequest{const_cast<ConstructorDecl *>(this)},
    BodyInitKindAndExpr());
  assert(hasBody() && "Constructor does not have a definition");
}

void ConstructorDecl::clearCachedDelegatingOrChainedInitKind() {
  getASTContext().evaluator.clearCachedOutput(
    BodyInitKindRequest{const_cast<ConstructorDecl *>(this)});
}

SourceRange DestructorDecl::getSourceRange() const {
  SourceLoc End = getOriginalBodySourceRange().End;
  if (End.isInvalid()) {
    End = getDestructorLoc();
  }

  return { getDestructorLoc(), End };
}

StringRef swift::getAssociativitySpelling(Associativity value) {
  switch (value) {
  case Associativity::None: return "none";
  case Associativity::Left: return "left";
  case Associativity::Right: return "right";
  }
  llvm_unreachable("Unhandled Associativity in switch.");
}

PrecedenceGroupDecl *
PrecedenceGroupDecl::create(DeclContext *dc,
                            SourceLoc precedenceGroupLoc,
                            SourceLoc nameLoc,
                            Identifier name,
                            SourceLoc lbraceLoc,
                            SourceLoc associativityKeywordLoc,
                            SourceLoc associativityValueLoc,
                            Associativity associativity,
                            SourceLoc assignmentKeywordLoc,
                            SourceLoc assignmentValueLoc,
                            bool isAssignment,
                            SourceLoc higherThanLoc,
                            ArrayRef<Relation> higherThan,
                            SourceLoc lowerThanLoc,
                            ArrayRef<Relation> lowerThan,
                            SourceLoc rbraceLoc) {
  void *memory = dc->getASTContext().Allocate(sizeof(PrecedenceGroupDecl) +
                    (higherThan.size() + lowerThan.size()) * sizeof(Relation),
                                              alignof(PrecedenceGroupDecl));
  return new (memory) PrecedenceGroupDecl(dc, precedenceGroupLoc, nameLoc, name,
                                          lbraceLoc, associativityKeywordLoc,
                                          associativityValueLoc, associativity,
                                          assignmentKeywordLoc,
                                          assignmentValueLoc, isAssignment,
                                          higherThanLoc, higherThan,
                                          lowerThanLoc, lowerThan, rbraceLoc);
}

PrecedenceGroupDecl::PrecedenceGroupDecl(DeclContext *dc,
                                         SourceLoc precedenceGroupLoc,
                                         SourceLoc nameLoc,
                                         Identifier name,
                                         SourceLoc lbraceLoc,
                                         SourceLoc associativityKeywordLoc,
                                         SourceLoc associativityValueLoc,
                                         Associativity associativity,
                                         SourceLoc assignmentKeywordLoc,
                                         SourceLoc assignmentValueLoc,
                                         bool isAssignment,
                                         SourceLoc higherThanLoc,
                                         ArrayRef<Relation> higherThan,
                                         SourceLoc lowerThanLoc,
                                         ArrayRef<Relation> lowerThan,
                                         SourceLoc rbraceLoc)
  : Decl(DeclKind::PrecedenceGroup, dc),
    PrecedenceGroupLoc(precedenceGroupLoc), NameLoc(nameLoc),
    LBraceLoc(lbraceLoc), RBraceLoc(rbraceLoc),
    AssociativityKeywordLoc(associativityKeywordLoc),
    AssociativityValueLoc(associativityValueLoc),
    AssignmentKeywordLoc(assignmentKeywordLoc),
    AssignmentValueLoc(assignmentValueLoc),
    HigherThanLoc(higherThanLoc), LowerThanLoc(lowerThanLoc), Name(name),
    NumHigherThan(higherThan.size()), NumLowerThan(lowerThan.size()) {
  Bits.PrecedenceGroupDecl.Associativity = unsigned(associativity);
  Bits.PrecedenceGroupDecl.IsAssignment = isAssignment;
  memcpy(getHigherThanBuffer(), higherThan.data(),
         higherThan.size() * sizeof(Relation));
  memcpy(getLowerThanBuffer(), lowerThan.data(),
         lowerThan.size() * sizeof(Relation));
}

PrecedenceGroupDecl *InfixOperatorDecl::getPrecedenceGroup() const {
  return evaluateOrDefault(
      getASTContext().evaluator,
      OperatorPrecedenceGroupRequest{const_cast<InfixOperatorDecl *>(this)},
      nullptr);
}

bool FuncDecl::isDeferBody() const {
  return getBaseIdentifier() == getASTContext().getIdentifier("$defer");
}

bool FuncDecl::isPotentialIBActionTarget() const {
  return isInstanceMember() &&
    getDeclContext()->getSelfClassDecl() &&
    !isa<AccessorDecl>(this);
}

void FuncDecl::setHasTopLevelLocalContextCaptures(bool hasCaptures) {
  assert(!hasCaptures || isa<SourceFile>(getDeclContext()));
  
  Bits.FuncDecl.HasTopLevelLocalContextCaptures = hasCaptures;
}

Type TypeBase::getSwiftNewtypeUnderlyingType() {
  auto structDecl = getStructOrBoundGenericStruct();
  if (!structDecl)
    return {};

  // Make sure the clang node has swift_newtype attribute
  auto clangNode = structDecl->getClangDecl();
  if (!clangNode || !clangNode->hasAttr<clang::SwiftNewTypeAttr>())
    return {};

  // Underlying type is the type of rawValue
  for (auto member : structDecl->getMembers())
    if (auto varDecl = dyn_cast<VarDecl>(member))
      if (varDecl->getName() == getASTContext().Id_rawValue)
        return varDecl->getType();

  return {};
}

const VarDecl *ClassDecl::getUnownedExecutorProperty() const {
  auto &ctx = getASTContext();

  auto hasUnownedSerialExecutorType = [&](VarDecl *property) {
    if (auto type = property->getInterfaceType())
      if (auto td = type->getAnyNominal())
        if (td == ctx.getUnownedSerialExecutorDecl())
          return true;
    return false;
  };

  VarDecl *candidate = nullptr;
  for (auto member: getMembers()) {
    // Instance properties called unownedExecutor.
    if (auto property = dyn_cast<VarDecl>(member)) {
      if (property->getName() == ctx.Id_unownedExecutor &&
          !property->isStatic()) {
        if (!candidate) {
          candidate = property;
          continue;
        }

        bool oldHasRightType = hasUnownedSerialExecutorType(candidate);
        if (oldHasRightType == hasUnownedSerialExecutorType(property)) {
          // just ignore the new property, we should diagnose this eventually
        } else if (!oldHasRightType) {
          candidate = property;
        }
      }
    }
  }

  return candidate;
}

bool ClassDecl::isRootDefaultActor() const {
  return isRootDefaultActor(getModuleContext(), ResilienceExpansion::Maximal);
}

bool ClassDecl::isRootDefaultActor(ModuleDecl *M,
                                   ResilienceExpansion expansion) const {
  if (!isDefaultActor(M, expansion)) return false;
  auto superclass = getSuperclassDecl();
  return (!superclass || superclass->isNSObject());
}

bool ClassDecl::isNativeNSObjectSubclass() const {
  // Only if we inherit from NSObject.
  auto superclass = getSuperclassDecl();
  if (!superclass || !superclass->isNSObject())
    return false;

  // For now, only actors (regardless of whether they're default actors).
  // Eventually we should roll this out to more classes, but we have to
  // do it with ABI compatibility.
  return isActor();
}

bool ClassDecl::isNSObject() const {
  if (!getName().is("NSObject")) return false;
  ASTContext &ctx = getASTContext();
  return (getModuleContext()->getName() == ctx.Id_Foundation ||
          getModuleContext()->getName() == ctx.Id_ObjectiveC);
}

Type ClassDecl::getSuperclass() const {
  ASTContext &ctx = getASTContext();
  return evaluateOrDefault(ctx.evaluator,
    SuperclassTypeRequest{const_cast<ClassDecl *>(this),
                          TypeResolutionStage::Interface},
    Type());
}

ClassDecl *ClassDecl::getSuperclassDecl() const {
  ASTContext &ctx = getASTContext();
  return evaluateOrDefault(ctx.evaluator,
    SuperclassDeclRequest{const_cast<ClassDecl *>(this)}, nullptr);
}

void ClassDecl::setSuperclass(Type superclass) {
  assert((!superclass || !superclass->hasArchetype())
         && "superclass must be interface type");
  LazySemanticInfo.SuperclassType.setPointerAndInt(superclass, true);
  LazySemanticInfo.SuperclassDecl.setPointerAndInt(
    superclass ? superclass->getClassOrBoundGenericClass() : nullptr,
    true);
}

ActorIsolation swift::getActorIsolation(ValueDecl *value) {
  auto &ctx = value->getASTContext();
  return evaluateOrDefault(
      ctx.evaluator, ActorIsolationRequest{value},
      ActorIsolation::forUnspecified());
}

ActorIsolation swift::getActorIsolationOfContext(DeclContext *dc) {
  if (auto *vd = dyn_cast_or_null<ValueDecl>(dc->getAsDecl()))
    return getActorIsolation(vd);

  if (auto *init = dyn_cast<PatternBindingInitializer>(dc)) {
    if (auto *var = init->getBinding()->getAnchoringVarDecl(
            init->getBindingIndex()))
      return getActorIsolation(var);
  }

  if (auto *closure = dyn_cast<AbstractClosureExpr>(dc)) {
    switch (auto isolation = closure->getActorIsolation()) {
    case ClosureActorIsolation::Independent:
      return ActorIsolation::forIndependent();

    case ClosureActorIsolation::GlobalActor: {
      return ActorIsolation::forGlobalActor(
          isolation.getGlobalActor(), /*unsafe=*/false);
    }

    case ClosureActorIsolation::ActorInstance: {
      auto selfDecl = isolation.getActorInstance();
      auto actorClass = selfDecl->getType()->getRValueType()
          ->getClassOrBoundGenericClass();
      assert(actorClass && "Bad closure actor isolation?");
      return ActorIsolation::forActorInstance(actorClass);
    }
    }
  }

  return ActorIsolation::forUnspecified();
}

ClangNode Decl::getClangNodeImpl() const {
  assert(Bits.Decl.FromClang);
  void * const *ptr = nullptr;
  switch (getKind()) {
#define DECL(Id, Parent) \
  case DeclKind::Id: \
    ptr = reinterpret_cast<void * const*>(static_cast<const Id##Decl*>(this)); \
    break;
#include "swift/AST/DeclNodes.def"
  }
  return ClangNode::getFromOpaqueValue(*(ptr - 1));
}

void Decl::setClangNode(ClangNode Node) {
  Bits.Decl.FromClang = true;
  // The extra/preface memory is allocated by the importer.
  void **ptr = nullptr;
  switch (getKind()) {
#define DECL(Id, Parent) \
  case DeclKind::Id: \
    ptr = reinterpret_cast<void **>(static_cast<Id##Decl*>(this)); \
    break;
#include "swift/AST/DeclNodes.def"
  }
  *(ptr - 1) = Node.getOpaqueValue();
}

// See swift/Basic/Statistic.h for declaration: this enables tracing Decls, is
// defined here to avoid too much layering violation / circular linkage
// dependency.

struct DeclTraceFormatter : public UnifiedStatsReporter::TraceFormatter {
  void traceName(const void *Entity, raw_ostream &OS) const override {
    if (!Entity)
      return;
    const Decl *D = static_cast<const Decl *>(Entity);
    if (auto const *VD = dyn_cast<const ValueDecl>(D)) {
      VD->getName().print(OS, false);
    } else {
      OS << "<"
         << Decl::getDescriptiveKindName(D->getDescriptiveKind())
         << ">";
    }
  }
  void traceLoc(const void *Entity, SourceManager *SM,
                clang::SourceManager *CSM, raw_ostream &OS) const override {
    if (!Entity)
      return;
    const Decl *D = static_cast<const Decl *>(Entity);
    D->getSourceRange().print(OS, *SM, false);
  }
};

static DeclTraceFormatter TF;

template<>
const UnifiedStatsReporter::TraceFormatter*
FrontendStatsTracer::getTraceFormatter<const Decl *>() {
  return &TF;
}

TypeOrExtensionDecl::TypeOrExtensionDecl(NominalTypeDecl *D) : Decl(D) {}
TypeOrExtensionDecl::TypeOrExtensionDecl(ExtensionDecl *D) : Decl(D) {}

Decl *TypeOrExtensionDecl::getAsDecl() const {
  if (auto NTD = Decl.dyn_cast<NominalTypeDecl *>())
    return NTD;

  return Decl.get<ExtensionDecl *>();
}
DeclContext *TypeOrExtensionDecl::getAsDeclContext() const {
  return getAsDecl()->getInnermostDeclContext();
}
NominalTypeDecl *TypeOrExtensionDecl::getBaseNominal() const {
  return getAsDeclContext()->getSelfNominalTypeDecl();
}
bool TypeOrExtensionDecl::isNull() const { return Decl.isNull(); }

void swift::simple_display(llvm::raw_ostream &out, const Decl *decl) {
  if (!decl) {
    out << "(null)";
    return;
  }

  if (auto value = dyn_cast<ValueDecl>(decl)) {
    simple_display(out, value);
  } else if (auto ext = dyn_cast<ExtensionDecl>(decl)) {
    out << "extension of ";
    if (auto typeRepr = ext->getExtendedTypeRepr())
      typeRepr->print(out);
    else
      ext->getSelfNominalTypeDecl()->dumpRef(out);
  } else {
    out << "(unknown decl)";
  }
}

void swift::simple_display(llvm::raw_ostream &out,
                           OptionSet<NominalTypeDecl::LookupDirectFlags> opts) {
  out << "{ ";
  using LookupFlags = NominalTypeDecl::LookupDirectFlags;
  if (opts.contains(LookupFlags::IncludeAttrImplements))
    out << "IncludeAttrImplements";
  out << " }";
}

void swift::simple_display(llvm::raw_ostream &out, const ValueDecl *decl) {
  if (decl) decl->dumpRef(out);
  else out << "(null)";
}

void swift::simple_display(llvm::raw_ostream &out, const GenericParamList *GPL) {
  if (GPL) GPL->print(out);
  else out << "(null)";
}

StringRef swift::getAccessorLabel(AccessorKind kind) {
  switch (kind) {
  #define SINGLETON_ACCESSOR(ID, KEYWORD) \
    case AccessorKind::ID: return #KEYWORD;
  #define ACCESSOR(ID)
  #include "swift/AST/AccessorKinds.def"
    }
    llvm_unreachable("bad accessor kind");
}

void swift::simple_display(llvm::raw_ostream &out, AccessorKind kind) {
  out << getAccessorLabel(kind);
}

SourceLoc swift::extractNearestSourceLoc(const Decl *decl) {
  auto loc = decl->getLoc();
  if (loc.isValid())
    return loc;

  return extractNearestSourceLoc(decl->getDeclContext());
}

Optional<BraceStmt *>
ParseAbstractFunctionBodyRequest::getCachedResult() const {
  using BodyKind = AbstractFunctionDecl::BodyKind;
  auto afd = std::get<0>(getStorage());
  switch (afd->getBodyKind()) {
  case BodyKind::Deserialized:
  case BodyKind::MemberwiseInitializer:
  case BodyKind::None:
  case BodyKind::Skipped:
    return nullptr;

  case BodyKind::TypeChecked:
  case BodyKind::Parsed:
    return afd->Body;

  case BodyKind::Synthesize:
  case BodyKind::Unparsed:
    return None;
  }
  llvm_unreachable("Unhandled BodyKing in switch");
}

void ParseAbstractFunctionBodyRequest::cacheResult(BraceStmt *value) const {
  using BodyKind = AbstractFunctionDecl::BodyKind;
  auto afd = std::get<0>(getStorage());
  switch (afd->getBodyKind()) {
  case BodyKind::Deserialized:
  case BodyKind::MemberwiseInitializer:
  case BodyKind::None:
  case BodyKind::Skipped:
    // The body is always empty, so don't cache anything.
    assert(value == nullptr);
    return;

  case BodyKind::Parsed:
  case BodyKind::TypeChecked:
    afd->Body = value;
    return;

  case BodyKind::Synthesize:
  case BodyKind::Unparsed:
    llvm_unreachable("evaluate() did not set the body kind");
    return;
  }

}

void swift::simple_display(llvm::raw_ostream &out, AnyFunctionRef fn) {
  if (auto func = fn.getAbstractFunctionDecl())
    simple_display(out, func);
  else
    out << "closure";
}<|MERGE_RESOLUTION|>--- conflicted
+++ resolved
@@ -6988,29 +6988,6 @@
   return getAttrs().hasAttribute<SendableAttr>();
 }
 
-<<<<<<< HEAD
-bool AbstractFunctionDecl::isAsyncHandler() const {
-  auto func = dyn_cast<FuncDecl>(this);
-  if (!func)
-    return false;
-
-  auto mutableFunc = const_cast<FuncDecl *>(func);
-  return evaluateOrDefault(getASTContext().evaluator,
-                           IsAsyncHandlerRequest{mutableFunc},
-                           false);
-}
-
-bool AbstractFunctionDecl::canBeAsyncHandler() const {
-  auto func = dyn_cast<FuncDecl>(this);
-  if (!func)
-    return false;
-
-  auto mutableFunc = const_cast<FuncDecl *>(func);
-  return evaluateOrDefault(getASTContext().evaluator,
-                           CanBeAsyncHandlerRequest{mutableFunc},
-                           false);
-}
-
 bool AbstractFunctionDecl::isDistributed() const {
   auto func = dyn_cast<FuncDecl>(this);
   if (!func)
@@ -7022,8 +6999,6 @@
                            false);
 }
 
-=======
->>>>>>> 58b7bbdc
 BraceStmt *AbstractFunctionDecl::getBody(bool canSynthesize) const {
   if ((getBodyKind() == BodyKind::Synthesize ||
        getBodyKind() == BodyKind::Unparsed) &&
