//===--- Type.cpp - Swift Language Type ASTs ------------------------------===//
//
// This source file is part of the Swift.org open source project
//
// Copyright (c) 2014 - 2018 Apple Inc. and the Swift project authors
// Licensed under Apache License v2.0 with Runtime Library Exception
//
// See https://swift.org/LICENSE.txt for license information
// See https://swift.org/CONTRIBUTORS.txt for the list of Swift project authors
//
//===----------------------------------------------------------------------===//
//
//  This file implements the Type class and subclasses.
//
//===----------------------------------------------------------------------===//

#include "swift/AST/Types.h"
#include "ForeignRepresentationInfo.h"
#include "swift/AST/ASTContext.h"
#include "swift/AST/ClangModuleLoader.h"
#include "swift/AST/ExistentialLayout.h"
#include "swift/AST/ReferenceCounting.h"
#include "swift/AST/TypeCheckRequests.h"
#include "swift/AST/TypeVisitor.h"
#include "swift/AST/TypeWalker.h"
#include "swift/AST/Decl.h"
#include "swift/AST/GenericEnvironment.h"
#include "swift/AST/LazyResolver.h"
#include "swift/AST/Module.h"
#include "swift/AST/ParameterList.h"
#include "swift/AST/ProtocolConformance.h"
#include "swift/AST/SILLayout.h"
#include "swift/AST/SubstitutionMap.h"
#include "swift/AST/TypeLoc.h"
#include "swift/AST/TypeRepr.h"
#include "clang/AST/Type.h"
#include "llvm/ADT/APFloat.h"
#include "llvm/ADT/SmallPtrSet.h"
#include "llvm/ADT/SmallString.h"
#include "llvm/ADT/STLExtras.h"
#include "llvm/Support/Compiler.h"
#include "llvm/Support/raw_ostream.h"
#include <algorithm>
#include <functional>
#include <iterator>
using namespace swift;

#define TYPE(Id, _) \
  static_assert(IsTriviallyDestructible<Id##Type>::value, \
                "Types are BumpPtrAllocated; the destructor is never called");
#include "swift/AST/TypeNodes.def"

Type QueryTypeSubstitutionMap::operator()(SubstitutableType *type) const {
  auto key = type->getCanonicalType()->castTo<SubstitutableType>();
  auto known = substitutions.find(key);
  if (known != substitutions.end() && known->second)
    return known->second;

  // Not known.
  return Type();
}

Type
QueryTypeSubstitutionMapOrIdentity::operator()(SubstitutableType *type) const {
  auto key = type->getCanonicalType()->castTo<SubstitutableType>();
  auto known = substitutions.find(key);
  if (known != substitutions.end() && known->second)
    return known->second;
  
  return type;
}

Type QuerySubstitutionMap::operator()(SubstitutableType *type) const {
  auto key = cast<SubstitutableType>(type->getCanonicalType());
  return subMap.lookupSubstitution(key);
}

void TypeLoc::setType(Type Ty) {
  assert(!Ty || !Ty->hasTypeVariable());
  this->Ty = Ty;
}

bool TypeLoc::isError() const {
  assert(wasValidated() && "Type not yet validated");
  return getType()->hasError();
}

SourceRange TypeLoc::getSourceRange() const {
  if (TyR)
    return TyR->getSourceRange();
  return SourceRange();
}

SourceLoc TypeLoc::getLoc() const {
  if (TyR) return TyR->getLoc();
  return SourceLoc();
}

// Only allow allocation of Types using the allocator in ASTContext.
void *TypeBase::operator new(size_t bytes, const ASTContext &ctx,
                             AllocationArena arena, unsigned alignment) {
  return ctx.Allocate(bytes, alignment, arena);
}

NominalTypeDecl *CanType::getAnyNominal() const {
  return dyn_cast_or_null<NominalTypeDecl>(getAnyGeneric());
}

GenericTypeDecl *CanType::getAnyGeneric() const {
  if (auto Ty = dyn_cast<AnyGenericType>(*this))
    return Ty->getDecl();
  return nullptr;
}

//===----------------------------------------------------------------------===//
// Various Type Methods.
//===----------------------------------------------------------------------===//

/// isEqual - Return true if these two types are equal, ignoring sugar.
bool TypeBase::isEqual(Type Other) {
  return getCanonicalType() == Other.getPointer()->getCanonicalType();
}

/// hasReferenceSemantics - Does this type have reference semantics?
bool TypeBase::hasReferenceSemantics() {
  return getCanonicalType().hasReferenceSemantics();
}

bool TypeBase::isUninhabited() {
  // Empty enum declarations are uninhabited
  if (auto nominalDecl = getAnyNominal())
    if (auto enumDecl = dyn_cast<EnumDecl>(nominalDecl))
      // Objective-C enums may be allowed to hold any value representable by
      // the underlying type, but only if they come from clang.
      if (enumDecl->getAllElements().empty() &&
          !(enumDecl->isObjC() && enumDecl->hasClangNode()))
        return true;
  return false;
}

bool TypeBase::isStructurallyUninhabited() {
  if (isUninhabited()) return true;
  
  // Tuples of uninhabited types are uninhabited
  if (auto *TTy = getAs<TupleType>())
    for (auto eltTy : TTy->getElementTypes())
      if (eltTy->isStructurallyUninhabited())
        return true;
  return false;
}

bool TypeBase::isAny() {
  return isEqual(getASTContext().TheAnyType);
}

bool TypeBase::isHole() {
  return isEqual(getASTContext().TheUnresolvedType);
}

bool TypeBase::isAnyClassReferenceType() {
  return getCanonicalType().isAnyClassReferenceType();
}

bool CanType::isReferenceTypeImpl(CanType type, const GenericSignatureImpl *sig,
                                  bool functionsCount) {
  switch (type->getKind()) {
#define SUGARED_TYPE(id, parent) case TypeKind::id:
#define TYPE(id, parent)
#include "swift/AST/TypeNodes.def"
    llvm_unreachable("sugared canonical type?");

  // These types are always class references.
  case TypeKind::BuiltinNativeObject:
  case TypeKind::BuiltinBridgeObject:
  case TypeKind::Class:
  case TypeKind::BoundGenericClass:
  case TypeKind::SILBox:
    return true;

  // For Self types, recur on the underlying type.
  case TypeKind::DynamicSelf:
    return isReferenceTypeImpl(cast<DynamicSelfType>(type).getSelfType(),
                               sig, functionsCount);

  // Archetypes and existentials are only class references if class-bounded.
  case TypeKind::PrimaryArchetype:
  case TypeKind::OpenedArchetype:
  case TypeKind::NestedArchetype:
  case TypeKind::OpaqueTypeArchetype:
    return cast<ArchetypeType>(type)->requiresClass();
  case TypeKind::Protocol:
    return cast<ProtocolType>(type)->requiresClass();
  case TypeKind::ProtocolComposition:
    return cast<ProtocolCompositionType>(type)->requiresClass();

  case TypeKind::UnboundGeneric:
    return isa<ClassDecl>(cast<UnboundGenericType>(type)->getDecl());

  // Functions have reference semantics, but are not class references.
  case TypeKind::Function:
  case TypeKind::GenericFunction:
  case TypeKind::SILFunction:
    return functionsCount;

  // Nothing else is statically just a class reference.
  case TypeKind::SILBlockStorage:
  case TypeKind::Error:
  case TypeKind::Unresolved:
  case TypeKind::BuiltinInteger:
  case TypeKind::BuiltinIntegerLiteral:
  case TypeKind::BuiltinFloat:
  case TypeKind::BuiltinRawPointer:
  case TypeKind::BuiltinUnsafeValueBuffer:
  case TypeKind::BuiltinVector:
  case TypeKind::Tuple:
  case TypeKind::Enum:
  case TypeKind::Struct:
  case TypeKind::Metatype:
  case TypeKind::ExistentialMetatype:
  case TypeKind::Module:
  case TypeKind::LValue:
  case TypeKind::InOut:
  case TypeKind::TypeVariable:
  case TypeKind::BoundGenericEnum:
  case TypeKind::BoundGenericStruct:
  case TypeKind::SILToken:
#define REF_STORAGE(Name, ...) \
  case TypeKind::Name##Storage:
#include "swift/AST/ReferenceStorage.def"
    return false;

  case TypeKind::GenericTypeParam:
  case TypeKind::DependentMember:
    assert(sig && "dependent types can't answer reference semantics query");
    return sig->requiresClass(type);
  }

  llvm_unreachable("Unhandled type kind!");
}

/// Are variables of this type permitted to have
/// ownership attributes?
///
/// This includes:
///   - class types, generic or not
///   - archetypes with class or class protocol bounds
///   - existentials with class or class protocol bounds
/// But not:
///   - function types
bool TypeBase::allowsOwnership(const GenericSignatureImpl *sig) {
  return getCanonicalType().allowsOwnership(sig);
}

ExistentialLayout::ExistentialLayout(ProtocolType *type) {
  assert(type->isCanonical());

  auto *protoDecl = type->getDecl();

  hasExplicitAnyObject = false;
  containsNonObjCProtocol = !protoDecl->isObjC();

  singleProtocol = type;
}

ExistentialLayout::ExistentialLayout(ProtocolCompositionType *type) {
  assert(type->isCanonical());

  hasExplicitAnyObject = type->hasExplicitAnyObject();
  containsNonObjCProtocol = false;

  auto members = type->getMembers();
  if (!members.empty() &&
      isa<ClassDecl>(members[0]->getAnyNominal())) {
    explicitSuperclass = members[0];
    members = members.slice(1);
  }

  for (auto member : members) {
    auto *protoDecl = member->castTo<ProtocolType>()->getDecl();
    containsNonObjCProtocol |= !protoDecl->isObjC();
  }

  singleProtocol = nullptr;
  protocols = { members.data(), members.size() };
}


ExistentialLayout TypeBase::getExistentialLayout() {
  return getCanonicalType().getExistentialLayout();
}

ExistentialLayout CanType::getExistentialLayout() {
  if (auto proto = dyn_cast<ProtocolType>(*this))
    return ExistentialLayout(proto);

  auto comp = cast<ProtocolCompositionType>(*this);
  return ExistentialLayout(comp);
}

bool ExistentialLayout::requiresClass() const {
  if (hasExplicitAnyObject || explicitSuperclass)
    return true;

  for (auto proto : getProtocols()) {
    if (proto->requiresClass())
      return true;
  }

  return false;
}

Type ExistentialLayout::getSuperclass() const {
  if (explicitSuperclass)
    return explicitSuperclass;

  for (auto proto : getProtocols()) {
    // If we have a generic signature, check there, because it
    // will pick up superclass constraints from protocols that we
    // refine as well.
    auto *protoDecl = proto->getDecl();
    if (auto genericSig = protoDecl->getGenericSignature()) {
      if (auto superclass = genericSig->getSuperclassBound(
            protoDecl->getSelfInterfaceType()))
        return superclass;
    } else if (auto superclass = protoDecl->getSuperclass())
      return superclass;
  }

  return Type();
}

bool ExistentialLayout::isAnyObject() const {
  return (hasExplicitAnyObject && !explicitSuperclass && getProtocols().empty());
}

bool TypeBase::isObjCExistentialType() {
  return getCanonicalType().isObjCExistentialType();
}

bool TypeBase::isTypeErasedGenericClassType() {
  return getCanonicalType().isTypeErasedGenericClassType();
}

bool CanType::isObjCExistentialTypeImpl(CanType type) {
  if (!type.isExistentialType())
    return false;

  return type.getExistentialLayout().isObjC();
}

bool CanType::isTypeErasedGenericClassTypeImpl(CanType type) {
  if (auto nom = type->getAnyNominal())
    return nom->isTypeErasedGenericClass();
  return false;
}

bool TypeBase::isSpecialized() {
  Type t = getCanonicalType();

  for (;;) {
    if (!t || !t->getAnyNominal())
      return false;
    if (t->is<BoundGenericType>())
      return true;
    t = t->getNominalParent();
  }

  return false;
}

bool TypeBase::hasOpenedExistential(OpenedArchetypeType *opened) {
  if (!hasOpenedExistential())
    return false;

  return getCanonicalType().findIf([&](Type type) -> bool {
    return opened == dyn_cast<OpenedArchetypeType>(type.getPointer());
  });
}

void TypeBase::getOpenedExistentials(
       SmallVectorImpl<OpenedArchetypeType *> &opened) {
  if (!hasOpenedExistential())
    return;

  SmallPtrSet<ArchetypeType *, 4> known;
  getCanonicalType().findIf([&](Type type) -> bool {
    auto archetype = dyn_cast<OpenedArchetypeType>(type.getPointer());
    if (!archetype)
      return false;

    if (known.insert(archetype).second)
      opened.push_back(archetype);

    return false;
  });
}

Type TypeBase::eraseOpenedExistential(OpenedArchetypeType *opened) {
  if (!hasOpenedExistential())
    return Type(this);

  auto existentialType = opened->getOpenedExistentialType();

  return Type(this).transform([&](Type t) -> Type {
    // A metatype with an opened existential type becomes an
    // existential metatype.
    if (auto *metatypeType = dyn_cast<MetatypeType>(t.getPointer())) {
      auto instanceType = metatypeType->getInstanceType();
      if (instanceType->hasOpenedExistential()) {
        instanceType = instanceType->eraseOpenedExistential(opened);
        return ExistentialMetatypeType::get(instanceType);
      }
    }

    // @opened P => P
    if (auto *archetypeType = dyn_cast<ArchetypeType>(t.getPointer())) {
      if (archetypeType == opened)
        return existentialType;
    }

    return t;
  });
}

Type TypeBase::addCurriedSelfType(const DeclContext *dc) {
  if (!dc->isTypeContext())
    return this;

  auto *type = this;

  GenericSignature sig = dc->getGenericSignatureOfContext();
  if (auto *genericFn = type->getAs<GenericFunctionType>()) {
    sig = genericFn->getGenericSignature();
    type = FunctionType::get(genericFn->getParams(),
                             genericFn->getResult(),
                             genericFn->getExtInfo());
  }

  auto selfTy = dc->getSelfInterfaceType();
  auto selfParam = AnyFunctionType::Param(selfTy);
  if (sig)
    return GenericFunctionType::get(sig, {selfParam}, type);
  return FunctionType::get({selfParam}, type);
}

void
TypeBase::getTypeVariables(SmallVectorImpl<TypeVariableType *> &typeVariables) {
  // If we know we don't have any type variables, we're done.
  if (hasTypeVariable()) {
    auto addTypeVariables = [&](Type type) -> bool {
      if (auto tv = dyn_cast<TypeVariableType>(type.getPointer())) {
        typeVariables.push_back(tv);
      }

      return false;
    };

    // Use Type::findIf() to walk the types, finding type variables along the
    // way.
    getCanonicalType().findIf(addTypeVariables);
    Type(this).findIf(addTypeVariables);
    assert((!typeVariables.empty() || hasError()) &&
           "Did not find type variables!");
  }
}

static bool isLegalSILType(CanType type) {
  // L-values and inouts are not legal.
  if (!type->isMaterializable()) return false;

  // Function types must be lowered.
  if (isa<AnyFunctionType>(type)) return false;

  // Metatypes must have a representation.
  if (auto meta = dyn_cast<AnyMetatypeType>(type))
    return meta->hasRepresentation();

  // Tuples are legal if all their elements are legal.
  if (auto tupleType = dyn_cast<TupleType>(type)) {
    for (auto eltType : tupleType.getElementTypes()) {
      if (!isLegalSILType(eltType)) return false;
    }
    return true;
  }

  // Optionals are legal if their object type is legal.
  if (auto objectType = type.getOptionalObjectType()) {
    return isLegalSILType(objectType);
  }

  // Reference storage types are legal if their object type is legal.
  if (auto refType = dyn_cast<ReferenceStorageType>(type))
    return isLegalSILType(refType.getReferentType());

  return true;
}

bool TypeBase::isLegalSILType() {
  return ::isLegalSILType(getCanonicalType());
}

static bool isLegalFormalType(CanType type) {
  // L-values and inouts are not formal types.
  if (!type->isMaterializable()) return false;

  // Function types must not be lowered.
  if (isa<SILFunctionType>(type)) return false;

  // Reference storage types are not formal types.
  if (isa<ReferenceStorageType>(type)) return false;

  // Metatypes must not have a representation.
  if (auto meta = dyn_cast<AnyMetatypeType>(type))
    return !meta->hasRepresentation();

  // Tuples are legal if all their elements are legal.
  if (auto tupleType = dyn_cast<TupleType>(type)) {
    for (auto eltType : tupleType.getElementTypes()) {
      if (!isLegalFormalType(eltType)) return false;
    }
    return true;
  }

  // Optionals are legal if their object type is legal.
  if (auto objectType = type.getOptionalObjectType()) {
    return isLegalFormalType(objectType);
  }

  return true;
}

bool TypeBase::isLegalFormalType() {
  return ::isLegalFormalType(getCanonicalType());
}

bool TypeBase::hasTypeRepr() const {
  // A type has a source-printable representation if none of its sub-pieces do
  // /not/ have a source-printable representation.
  return !Type(const_cast<TypeBase *>(this)).findIf([](Type subTy) -> bool {
    switch (subTy->getKind()) {
    case TypeKind::Error:
    case TypeKind::Unresolved:
    case TypeKind::TypeVariable:
      return true;

    case TypeKind::OpenedArchetype:
    case TypeKind::OpaqueTypeArchetype:
    case TypeKind::GenericFunction:
    case TypeKind::LValue:
      return true;

#define REF_STORAGE(Name, ...) \
    case TypeKind::Name##Storage: return true;
#include "swift/AST/ReferenceStorage.def"

    case TypeKind::SILFunction:
    case TypeKind::SILBlockStorage:
    case TypeKind::SILBox:
    case TypeKind::SILToken:
      return true;

    default:
      return false;
    }
  });
}

bool TypeBase::isVoid() {
  if (auto TT = getAs<TupleType>())
    return TT->getNumElements() == 0;
  return false;
}

/// Check if this type is equal to Swift.Bool.
bool TypeBase::isBool() {
  if (auto NTD = getAnyNominal())
    if (isa<StructDecl>(NTD))
      return getASTContext().getBoolDecl() == NTD;
  return false;
}

Type TypeBase::getRValueType() {
  // If the type is not an lvalue, this is a no-op.
  if (!hasLValueType())
    return this;

  return Type(this).transform([](Type t) -> Type {
      if (auto *lvalueTy = dyn_cast<LValueType>(t.getPointer()))
        return lvalueTy->getObjectType();
      return t;
    });
}

Type TypeBase::getOptionalObjectType() {
  if (auto boundTy = getAs<BoundGenericEnumType>())
    if (boundTy->getDecl()->isOptionalDecl())
      return boundTy->getGenericArgs()[0];
  return Type();
}

CanType CanType::getOptionalObjectTypeImpl(CanType type) {
  if (auto boundTy = dyn_cast<BoundGenericEnumType>(type))
    if (boundTy->getDecl()->isOptionalDecl())
      return boundTy.getGenericArgs()[0];
  return CanType();
}

Type TypeBase::getAnyPointerElementType(PointerTypeKind &PTK) {
  auto &C = getASTContext();
  if (auto nominalTy = getAs<NominalType>()) {
    if (nominalTy->getDecl() == C.getUnsafeMutableRawPointerDecl()) {
      PTK = PTK_UnsafeMutableRawPointer;
      return C.TheEmptyTupleType;
    }
    if (nominalTy->getDecl() == C.getUnsafeRawPointerDecl()) {
      PTK = PTK_UnsafeRawPointer;
      return C.TheEmptyTupleType;
    }
  }
  if (auto boundTy = getAs<BoundGenericType>()) {
    if (boundTy->getDecl() == C.getUnsafeMutablePointerDecl()) {
      PTK = PTK_UnsafeMutablePointer;
    } else if (boundTy->getDecl() == C.getUnsafePointerDecl()) {
      PTK = PTK_UnsafePointer;
    } else if (
      boundTy->getDecl() == C.getAutoreleasingUnsafeMutablePointerDecl()
    ) {
      PTK = PTK_AutoreleasingUnsafeMutablePointer;
    } else {
      return Type();
    }
    return boundTy->getGenericArgs()[0];
  }
  return Type();
}

Type TypeBase::wrapInPointer(PointerTypeKind kind) {
  ASTContext &ctx = getASTContext();
  NominalTypeDecl *pointerDecl = ([&ctx, kind] {
    switch (kind) {
    case PTK_UnsafeMutableRawPointer:
    case PTK_UnsafeRawPointer:
      llvm_unreachable("these pointer types don't take arguments");
    case PTK_UnsafePointer:
      return ctx.getUnsafePointerDecl();
    case PTK_UnsafeMutablePointer:
      return ctx.getUnsafeMutablePointerDecl();
    case PTK_AutoreleasingUnsafeMutablePointer:
      return ctx.getAutoreleasingUnsafeMutablePointerDecl();
    }
    llvm_unreachable("bad kind");
  }());

  assert(pointerDecl);
  return BoundGenericType::get(pointerDecl, /*parent*/nullptr, Type(this));
}

Type TypeBase::getAnyBufferPointerElementType(BufferPointerTypeKind &BPTK) {
  auto &C = getASTContext();
  if (auto nominalTy = getAs<NominalType>()) {
    if (nominalTy->getDecl() == C.getUnsafeMutableRawBufferPointerDecl()) {
      BPTK = BPTK_UnsafeMutableRawBufferPointer;
    } else if (nominalTy->getDecl() == C.getUnsafeRawBufferPointerDecl()) {
      BPTK = BPTK_UnsafeRawBufferPointer;
    } else {
      return Type();
    }
    return C.TheEmptyTupleType;
  }
  if (auto boundTy = getAs<BoundGenericType>()) {
    if (boundTy->getDecl() == C.getUnsafeMutableBufferPointerDecl()) {
      BPTK = BPTK_UnsafeMutableBufferPointer;
    } else if (boundTy->getDecl() == C.getUnsafeBufferPointerDecl()) {
      BPTK = BPTK_UnsafeBufferPointer;
    } else {
      return Type();
    }
    return boundTy->getGenericArgs()[0];
  }
  return Type();
}

Type TypeBase::lookThroughSingleOptionalType() {
  Type type(this);
  if (auto objType = type->getOptionalObjectType())
    type = objType;
  return type;
}

Type TypeBase::lookThroughAllOptionalTypes() {
  Type type(this);
  while (auto objType = type->getOptionalObjectType())
    type = objType;

  return type;
}

Type TypeBase::lookThroughAllOptionalTypes(SmallVectorImpl<Type> &optionals){
  Type type(this);
  while (auto objType = type->getOptionalObjectType()) {
    optionals.push_back(type);
    type = objType;
  }

  return type;
}

bool TypeBase::isAnyObject() {
  auto canTy = getCanonicalType();

  if (!canTy.isExistentialType())
    return false;

  return canTy.getExistentialLayout().isAnyObject();
}

bool ExistentialLayout::isErrorExistential() const {
  auto protocols = getProtocols();
  return (!hasExplicitAnyObject &&
          !explicitSuperclass &&
          protocols.size() == 1 &&
          protocols[0]->getDecl()->isSpecificProtocol(KnownProtocolKind::Error));
}

bool ExistentialLayout::isExistentialWithError(ASTContext &ctx) const {
  auto errorProto = ctx.getProtocol(KnownProtocolKind::Error);
  if (!errorProto) return false;

  for (auto proto : getProtocols()) {
    auto *protoDecl = proto->getDecl();
    if (protoDecl == errorProto || protoDecl->inheritsFrom(errorProto))
      return true;
  }

  return false;
}

LayoutConstraint ExistentialLayout::getLayoutConstraint() const {
  if (hasExplicitAnyObject) {
    return LayoutConstraint::getLayoutConstraint(
      LayoutConstraintKind::Class);
  }

  return LayoutConstraint();
}

bool TypeBase::isExistentialWithError() {
  auto canTy = getCanonicalType();

  if (!canTy.isExistentialType()) return false;

  // FIXME: Compute this as a bit in TypeBase so this operation isn't
  // overly expensive.
  auto layout = canTy.getExistentialLayout();
  return layout.isExistentialWithError(getASTContext());
}

bool TypeBase::isStdlibType() {
  if (auto *NTD = getAnyNominal()) {
    auto *DC = NTD->getDeclContext();
    return DC->isModuleScopeContext() &&
           DC->getParentModule()->isStdlibModule();
  }
  return false;
}

bool TypeBase::isKnownStdlibCollectionType() {
  if (auto *structType = getAs<BoundGenericStructType>()) {
    auto &ctx = getASTContext();
    auto *decl = structType->getDecl();
    return decl == ctx.getArrayDecl() || decl == ctx.getDictionaryDecl() ||
           decl == ctx.getSetDecl();
  }
  return false;
}

/// Remove argument labels from the function type.
Type TypeBase::removeArgumentLabels(unsigned numArgumentLabels) {
  // If there is nothing to remove, don't.
  if (numArgumentLabels == 0) return Type(this);

  auto fnType = castTo<AnyFunctionType>();

  // Drop argument labels from the input type.
  llvm::SmallVector<AnyFunctionType::Param, 8> unlabeledParams;
  unlabeledParams.reserve(fnType->getNumParams());
  for (const auto &param : fnType->getParams())
    unlabeledParams.push_back(param.getWithoutLabel());

  auto result = fnType->getResult()
                      ->removeArgumentLabels(numArgumentLabels - 1);

  if (auto *genericFnType = dyn_cast<GenericFunctionType>(fnType)) {
    return GenericFunctionType::get(genericFnType->getGenericSignature(),
                                    unlabeledParams, result,
                                    fnType->getExtInfo());
  }

  return FunctionType::get(unlabeledParams, result, fnType->getExtInfo());
}


Type TypeBase::getWithoutParens() {
  Type Ty = this;
  while (auto ParenTy = dyn_cast<ParenType>(Ty.getPointer()))
    Ty = ParenTy->getUnderlyingType();
  return Ty;
}

Type TypeBase::replaceCovariantResultType(Type newResultType,
                                          unsigned uncurryLevel) {
  if (uncurryLevel == 0) {
    if (auto objectType = getOptionalObjectType()) {
      assert(!newResultType->getOptionalObjectType());
      return OptionalType::get(
          objectType->replaceCovariantResultType(newResultType, uncurryLevel));
    }

    return newResultType;
  }

  // Determine the input and result types of this function.
  auto fnType = this->castTo<AnyFunctionType>();
  auto inputType = fnType->getParams();
  Type resultType =
    fnType->getResult()->replaceCovariantResultType(newResultType,
                                                    uncurryLevel - 1);

  // Produce the resulting function type.
  if (auto genericFn = dyn_cast<GenericFunctionType>(fnType)) {
    return GenericFunctionType::get(genericFn->getGenericSignature(),
                                    inputType, resultType,
                                    fnType->getExtInfo());
  }
  
  return FunctionType::get(inputType, resultType, fnType->getExtInfo());
}

/// Whether this parameter accepts an unlabeled trailing closure argument
/// using the more-restrictive forward-scan rule.
static bool allowsUnlabeledTrailingClosureParameter(const ParamDecl *param) {
  // inout parameters never allow an unlabeled trailing closure.
  if (param->isInOut())
    return false;

  Type paramType = param->isVariadic() ? param->getVarargBaseTy()
                                       : param->getInterfaceType();
  paramType = paramType->getRValueType()->lookThroughAllOptionalTypes();

  // For autoclosure parameters, look through the autoclosure result type
  // to get the actual argument type.
  if (param->isAutoClosure()) {
    auto fnType = paramType->getAs<AnyFunctionType>();
    if (!fnType)
      return false;

    paramType = fnType->getResult()->lookThroughAllOptionalTypes();
  }

  // After lookup through all optional types, this parameter allows an
  // unlabeled trailing closure if it is (structurally) a function type.
  return paramType->is<AnyFunctionType>();
}

ParameterListInfo::ParameterListInfo(
    ArrayRef<AnyFunctionType::Param> params,
    const ValueDecl *paramOwner,
    bool skipCurriedSelf) {
  defaultArguments.resize(params.size());

  // No parameter owner means no parameter list means no default arguments
  // - hand back the zeroed bitvector.
  //
  // FIXME: We ought to not request paramer list info in this case.
  if (!paramOwner)
    return;

  // If the decl has a curried self, but we're not allowed to skip it, return.
  if (paramOwner->hasCurriedSelf() && !skipCurriedSelf)
    return;

  // Find the corresponding parameter list.
  const ParameterList *paramList =
      getParameterList(const_cast<ValueDecl *>(paramOwner));

  // No parameter list means no default arguments - hand back the zeroed
  // bitvector.
  if (!paramList) {
    assert(!paramOwner->hasParameterList());
    return;
  }

  if (params.empty())
    return;

  // Arguments and parameters are not guaranteed to always line-up
  // perfectly, e.g. failure diagnostics tries to match argument type
  // to different "candidate" parameters.
  if (params.size() != paramList->size())
    return;

  // Now we have enough information to determine which parameters accept
  // unlabled trailing closures.
  acceptsUnlabeledTrailingClosures.resize(params.size());

  // Note which parameters have default arguments and/or accept unlabeled
  // trailing closure arguments with the forward-scan rule.
  for (auto i : range(0, params.size())) {
    auto param = paramList->get(i);
    if (param->isDefaultArgument()) {
      defaultArguments.set(i);
    }

    if (allowsUnlabeledTrailingClosureParameter(param)) {
      acceptsUnlabeledTrailingClosures.set(i);
    }
  }
}

bool ParameterListInfo::hasDefaultArgument(unsigned paramIdx) const {
  return paramIdx < defaultArguments.size() ? defaultArguments[paramIdx]
      : false;
}

bool ParameterListInfo::acceptsUnlabeledTrailingClosureArgument(
    unsigned paramIdx) const {
  return paramIdx >= acceptsUnlabeledTrailingClosures.size() ||
      acceptsUnlabeledTrailingClosures[paramIdx];
}

/// Turn a param list into a symbolic and printable representation that does not
/// include the types, something like (_:, b:, c:)
std::string swift::getParamListAsString(ArrayRef<AnyFunctionType::Param> params) {
  std::string result = "(";

  interleave(params,
             [&](const AnyFunctionType::Param &param) {
               if (!param.getLabel().empty())
                 result += param.getLabel().str();
               else
                 result += "_";
               result += ":";
             },
             [&] { result += ", "; });

  result += ')';
  return result;
}

/// Rebuilds the given 'self' type using the given object type as the
/// replacement for the object type of self.
static AnyFunctionType::Param
rebuildSelfTypeWithObjectType(AnyFunctionType::Param selfParam,
                              Type objectTy) {
  if (selfParam.getPlainType()->getAs<MetatypeType>())
    objectTy = MetatypeType::get(objectTy);

  return AnyFunctionType::Param(objectTy,
                                selfParam.getLabel(),
                                selfParam.getParameterFlags());
}

/// Returns a new function type exactly like this one but with the self
/// parameter replaced. Only makes sense for members of classes.
Type TypeBase::replaceSelfParameterType(Type newSelf) {
  auto fnTy = castTo<AnyFunctionType>();

  auto params = fnTy->getParams();
  assert(params.size() == 1);
  auto selfParam = rebuildSelfTypeWithObjectType(params[0], newSelf);

  if (auto genericFnTy = getAs<GenericFunctionType>()) {
    return GenericFunctionType::get(genericFnTy->getGenericSignature(),
                                    {selfParam},
                                    fnTy->getResult(),
                                    fnTy->getExtInfo());
  }

  return FunctionType::get({selfParam},
                           fnTy->getResult(),
                           fnTy->getExtInfo());
}

/// Look through a metatype, or just return the original type if it is
/// not a metatype.
Type TypeBase::getMetatypeInstanceType() {
  if (auto metaTy = getAs<AnyMetatypeType>())
    return metaTy->getInstanceType();

  return this;
}

/// Collect the protocols in the existential type T into the given
/// vector.
static void addProtocols(Type T,
                         SmallVectorImpl<ProtocolDecl *> &Protocols,
                         Type &Superclass,
                         bool &HasExplicitAnyObject) {
  if (auto Proto = T->getAs<ProtocolType>()) {
    Protocols.push_back(Proto->getDecl());
    return;
  }

  if (auto PC = T->getAs<ProtocolCompositionType>()) {
    if (PC->hasExplicitAnyObject())
      HasExplicitAnyObject = true;
    for (auto P : PC->getMembers())
      addProtocols(P, Protocols, Superclass, HasExplicitAnyObject);
    return;
  }

  assert(isa<ClassDecl>(T->getAnyNominal()) && "Non-class, non-protocol "
         "member in protocol composition");
  assert((!Superclass || Superclass->isEqual(T)) &&
         "Should have diagnosed multiple superclasses by now");
  Superclass = T;
}

/// Add the protocol (or protocols) in the type T to the stack of
/// protocols, checking whether any of the protocols had already been seen and
/// zapping those in the original list that we find again.
static void
addMinimumProtocols(Type T, SmallVectorImpl<ProtocolDecl *> &Protocols,
                    llvm::SmallDenseMap<ProtocolDecl *, unsigned> &Known,
                    llvm::SmallPtrSetImpl<ProtocolDecl *> &Visited,
                    SmallVector<ProtocolDecl *, 16> &Stack, bool &ZappedAny) {
  if (auto Proto = T->getAs<ProtocolType>()) {
    auto KnownPos = Known.find(Proto->getDecl());
    if (KnownPos != Known.end()) {
      // We've come across a protocol that is in our original list. Zap it.
      Protocols[KnownPos->second] = nullptr;
      ZappedAny = true;
    }

    if (Visited.insert(Proto->getDecl()).second) {
      Stack.push_back(Proto->getDecl());
      for (auto Inherited : Proto->getDecl()->getInheritedProtocols())
        addMinimumProtocols(Inherited->getDeclaredInterfaceType(),
                            Protocols, Known, Visited, Stack, ZappedAny);
    }
    return;
  }
  
  if (auto PC = T->getAs<ProtocolCompositionType>()) {
    for (auto C : PC->getMembers()) {
      addMinimumProtocols(C, Protocols, Known, Visited, Stack, ZappedAny);
    }
  }
}

bool ProtocolType::visitAllProtocols(
                                 ArrayRef<ProtocolDecl *> protocols,
                                 llvm::function_ref<bool(ProtocolDecl *)> fn) {
  SmallVector<ProtocolDecl *, 4> stack;
  SmallPtrSet<ProtocolDecl *, 4> knownProtocols;

  // Prepopulate the stack.
  for (auto proto : protocols) {
    if (knownProtocols.insert(proto).second)
      stack.push_back(proto);
  }
  std::reverse(stack.begin(), stack.end());

  while (!stack.empty()) {
    auto proto = stack.back();
    stack.pop_back();

    // Visit this protocol.
    if (fn(proto))
      return true;

    // Add inherited protocols that we haven't seen already.
    for (auto inherited : proto->getInheritedProtocols()) {
      if (knownProtocols.insert(inherited).second)
        stack.push_back(inherited);
    }
  }

  return false;
}

void ProtocolType::canonicalizeProtocols(
       SmallVectorImpl<ProtocolDecl *> &protocols) {
  llvm::SmallDenseMap<ProtocolDecl *, unsigned> known;
  llvm::SmallPtrSet<ProtocolDecl *, 16> visited;
  SmallVector<ProtocolDecl *, 16> stack;
  bool zappedAny = false;

  // Seed the stack with the protocol declarations in the original list.
  // Zap any obvious duplicates along the way.
  for (unsigned I = 0, N = protocols.size(); I != N; ++I) {
    // Check whether we've seen this protocol before.
    auto knownPos = known.find(protocols[I]);
    
    // If we have not seen this protocol before, record its index.
    if (knownPos == known.end()) {
      known[protocols[I]] = I;
      stack.push_back(protocols[I]);
      continue;
    }
    
    // We have seen this protocol before; zap this occurrence.
    protocols[I] = nullptr;
    zappedAny = true;
  }
  
  // Walk the inheritance hierarchies of all of the protocols. If we run into
  // one of the known protocols, zap it from the original list.
  while (!stack.empty()) {
    ProtocolDecl *Current = stack.back();
    stack.pop_back();
    
    // Add the protocols we inherited.
    for (auto Inherited : Current->getInheritedProtocols()) {
      addMinimumProtocols(Inherited->getDeclaredInterfaceType(),
                          protocols, known, visited, stack, zappedAny);
    }
  }
  
  if (zappedAny)
    protocols.erase(std::remove(protocols.begin(), protocols.end(), nullptr),
                    protocols.end());

  // Sort the set of protocols by module + name, to give a stable
  // ordering.
  llvm::array_pod_sort(protocols.begin(), protocols.end(), TypeDecl::compare);
}

static void
getCanonicalParams(AnyFunctionType *funcType,
                   CanGenericSignature genericSig,
                   SmallVectorImpl<AnyFunctionType::Param> &canParams) {
  auto origParams = funcType->getParams();
  for (auto param : origParams) {
    canParams.emplace_back(param.getPlainType()->getCanonicalType(genericSig),
                           param.getLabel(),
                           param.getParameterFlags());
  }
}

CanType TypeBase::computeCanonicalType() {
  assert(!hasCanonicalTypeComputed() && "called unnecessarily");

  TypeBase *Result = nullptr;
  switch (getKind()) {
#define ALWAYS_CANONICAL_TYPE(id, parent) case TypeKind::id:
#define TYPE(id, parent)
#include "swift/AST/TypeNodes.def"
  case TypeKind::Error:
  case TypeKind::Unresolved:
  case TypeKind::TypeVariable:
    llvm_unreachable("these types are always canonical");

#define SUGARED_TYPE(id, parent) \
  case TypeKind::id: \
    Result = cast<id##Type>(this)-> \
             getSinglyDesugaredType()->getCanonicalType().getPointer(); \
    break;
#define TYPE(id, parent)
#include "swift/AST/TypeNodes.def"

  case TypeKind::Enum:
  case TypeKind::Struct:
  case TypeKind::Class:
  case TypeKind::Protocol: {
    auto nominalTy = cast<NominalType>(this);
    auto parentTy = nominalTy->getParent()->getCanonicalType();
    Result = NominalType::get(nominalTy->getDecl(), parentTy,
                              parentTy->getASTContext());
    break;
  }

  case TypeKind::Tuple: {
    TupleType *TT = cast<TupleType>(this);
    assert(TT->getNumElements() != 0 && "Empty tuples are always canonical");

    SmallVector<TupleTypeElt, 8> CanElts;
    CanElts.reserve(TT->getNumElements());
    for (const TupleTypeElt &field : TT->getElements()) {
      assert(!field.getType().isNull() &&
             "Cannot get canonical type of un-typechecked TupleType!");
      CanElts.push_back(field.getWithType(field.getType()->getCanonicalType()));
    }

    const ASTContext &C = CanElts[0].getType()->getASTContext();
    Result = TupleType::get(CanElts, C)->castTo<TupleType>();
    break;
  }

  case TypeKind::GenericTypeParam: {
    GenericTypeParamType *gp = cast<GenericTypeParamType>(this);
    auto gpDecl = gp->getDecl();

    // If we haven't set a depth for this generic parameter, try to do so.
    // FIXME: This is a dreadful hack.
    if (gpDecl->getDepth() == GenericTypeParamDecl::InvalidDepth) {
      if (auto decl =
            gpDecl->getDeclContext()->getInnermostDeclarationDeclContext())
        if (auto valueDecl = decl->getAsGenericContext())
          (void)valueDecl->getGenericSignature();
    }

    assert(gpDecl->getDepth() != GenericTypeParamDecl::InvalidDepth &&
           "parameter hasn't been validated");
    Result = GenericTypeParamType::get(gpDecl->getDepth(), gpDecl->getIndex(),
                                       gpDecl->getASTContext());
    break;
  }

  case TypeKind::DependentMember: {
    auto dependent = cast<DependentMemberType>(this);
    auto base = dependent->getBase()->getCanonicalType();
    if (auto assocType = dependent->getAssocType())
      Result = DependentMemberType::get(base, assocType);
    else
      Result = DependentMemberType::get(base, dependent->getName());
    break;
  }

#define REF_STORAGE(Name, ...) \
  case TypeKind::Name##Storage:
#include "swift/AST/ReferenceStorage.def"
  {
    auto ref = cast<ReferenceStorageType>(this);
    Type referentType = ref->getReferentType()->getCanonicalType();
    Result = ReferenceStorageType::get(referentType, ref->getOwnership(),
                                       referentType->getASTContext());
    break;
  }
  case TypeKind::LValue:
    Result = LValueType::get(cast<LValueType>(this)->getObjectType()
                               ->getCanonicalType());
    break;
  case TypeKind::InOut:
    Result = InOutType::get(getInOutObjectType()->getCanonicalType());
    break;
  case TypeKind::Function:
  case TypeKind::GenericFunction: {
    AnyFunctionType *funcTy = cast<AnyFunctionType>(this);

    CanGenericSignature genericSig;
    if (auto *genericFnTy = dyn_cast<GenericFunctionType>(this))
      genericSig = genericFnTy->getGenericSignature().getCanonicalSignature();

    // Transform the parameter and result types.
    SmallVector<AnyFunctionType::Param, 8> canParams;
    getCanonicalParams(funcTy, genericSig, canParams);
    auto resultTy = funcTy->getResult()->getCanonicalType(genericSig);

    auto extInfo = funcTy->getCanonicalExtInfo(useClangTypes(resultTy));
    if (genericSig) {
      Result = GenericFunctionType::get(genericSig, canParams, resultTy,
                                        extInfo);
    } else {
      Result = FunctionType::get(canParams, resultTy, extInfo);
    }
    assert(Result->isCanonical());
    break;
  }

  case TypeKind::SILBlockStorage:
  case TypeKind::SILBox:
  case TypeKind::SILFunction:
  case TypeKind::SILToken:
    llvm_unreachable("SIL-only types are always canonical!");

  case TypeKind::ProtocolComposition: {
    auto *PCT = cast<ProtocolCompositionType>(this);
    SmallVector<Type, 4> CanProtos;
    for (Type t : PCT->getMembers())
      CanProtos.push_back(t->getCanonicalType());
    assert(!CanProtos.empty() && "Non-canonical empty composition?");
    const ASTContext &C = CanProtos[0]->getASTContext();
    Type Composition = ProtocolCompositionType::get(C, CanProtos,
                                                    PCT->hasExplicitAnyObject());
    Result = Composition.getPointer();
    break;
  }
  case TypeKind::ExistentialMetatype: {
    auto metatype = cast<ExistentialMetatypeType>(this);
    auto instanceType = metatype->getInstanceType()->getCanonicalType();
    if (metatype->hasRepresentation())
      Result = ExistentialMetatypeType::get(instanceType,
                                            metatype->getRepresentation());
    else
      Result = ExistentialMetatypeType::get(instanceType);
    break;
  }
  case TypeKind::Metatype: {
    MetatypeType *MT = cast<MetatypeType>(this);
    Type InstanceTy = MT->getInstanceType()->getCanonicalType();
    if (MT->hasRepresentation())
      Result = MetatypeType::get(InstanceTy, MT->getRepresentation());
    else
      Result = MetatypeType::get(InstanceTy);
    break;
  }
  case TypeKind::DynamicSelf: {
    DynamicSelfType *DST = cast<DynamicSelfType>(this);
    Type SelfTy = DST->getSelfType()->getCanonicalType();
    Result = DynamicSelfType::get(SelfTy, SelfTy->getASTContext());
    break;
  }
  case TypeKind::UnboundGeneric: {
    auto unbound = cast<UnboundGenericType>(this);
    Type parentTy = unbound->getParent()->getCanonicalType();
    Result = UnboundGenericType::get(unbound->getDecl(), parentTy,
                                     parentTy->getASTContext());
    break;
  }
  case TypeKind::BoundGenericClass:
  case TypeKind::BoundGenericEnum:
  case TypeKind::BoundGenericStruct: {
    BoundGenericType *BGT = cast<BoundGenericType>(this);
    Type parentTy;
    if (BGT->getParent())
      parentTy = BGT->getParent()->getCanonicalType();
    SmallVector<Type, 4> CanGenericArgs;
    for (Type Arg : BGT->getGenericArgs())
      CanGenericArgs.push_back(Arg->getCanonicalType());
    Result = BoundGenericType::get(BGT->getDecl(), parentTy, CanGenericArgs);
    break;
  }
  }

  // Cache the canonical type for future queries.
  assert(Result && "Case not implemented!");
  return CanonicalType = CanType(Result);
}

CanType TypeBase::getCanonicalType(GenericSignature sig) {
  if (!sig)
    return getCanonicalType();

  return sig->getCanonicalTypeInContext(this);
}

TypeBase *TypeBase::reconstituteSugar(bool Recursive) {
  auto Func = [Recursive](Type Ty) -> Type {
    if (auto boundGeneric = dyn_cast<BoundGenericType>(Ty.getPointer())) {

      auto getGenericArg = [&](unsigned i) -> Type {
        auto arg = boundGeneric->getGenericArgs()[i];
        if (Recursive)
          arg = arg->reconstituteSugar(Recursive);
        return arg;
      };

      auto &ctx = boundGeneric->getASTContext();
      if (boundGeneric->getDecl() == ctx.getArrayDecl())
        return ArraySliceType::get(getGenericArg(0));
      if (boundGeneric->getDecl() == ctx.getDictionaryDecl())
        return DictionaryType::get(getGenericArg(0), getGenericArg(1));
      if (boundGeneric->getDecl() == ctx.getOptionalDecl())
        return OptionalType::get(getGenericArg(0));
    }
    return Ty;
  };
  if (Recursive)
    return Type(this).transform(Func).getPointer();
  else
    return Func(this).getPointer();
}

TypeBase *TypeBase::getWithoutSyntaxSugar() {
  auto Func = [](Type Ty) -> Type {
    if (auto *syntaxSugarType = dyn_cast<SyntaxSugarType>(Ty.getPointer()))
      return syntaxSugarType->getSinglyDesugaredType()->getWithoutSyntaxSugar();
    return Ty;
  };
  return Type(this).transform(Func).getPointer();
}

#define TYPE(Id, Parent)
#define SUGARED_TYPE(Id, Parent) \
  static_assert(std::is_base_of<SugarType, Id##Type>::value, "Sugar mismatch");
#include "swift/AST/TypeNodes.def"

ParenType::ParenType(Type baseType, RecursiveTypeProperties properties,
                     ParameterTypeFlags flags)
  : SugarType(TypeKind::Paren,
              flags.isInOut() ? InOutType::get(baseType) : baseType,
              properties) {
  Bits.ParenType.Flags = flags.toRaw();
  if (flags.isInOut())
    assert(!baseType->is<InOutType>() && "caller did not pass a base type");
  if (baseType->is<InOutType>())
    assert(flags.isInOut() && "caller did not set flags correctly");
}


Type SugarType::getSinglyDesugaredTypeSlow() {
  // Find the generic type that implements this syntactic sugar type.
  NominalTypeDecl *implDecl;

  // XXX -- If the Decl and Type class hierarchies agreed on spelling, then
  // we could handle the entire switch statement via macros.
  switch (getKind()) {
#define TYPE(Id, Parent) \
  case TypeKind::Id: llvm_unreachable("non-sugared type?");
#define SUGARED_TYPE(Id, Parent)
#include "swift/AST/TypeNodes.def"
  case TypeKind::Paren:
    llvm_unreachable("parenthesis are sugar, but not syntax sugar");
  case TypeKind::TypeAlias:
    llvm_unreachable("bound type alias types always have an underlying type");
  case TypeKind::ArraySlice:
    implDecl = Context->getArrayDecl();
    break;
  case TypeKind::Optional:
    implDecl = Context->getOptionalDecl();
    break;
  case TypeKind::Dictionary:
    implDecl = Context->getDictionaryDecl();
    break;
  }
  if (!implDecl) {
    return ErrorType::get(*Context);
  }

  Bits.SugarType.HasCachedType = true;
  if (auto Ty = dyn_cast<UnarySyntaxSugarType>(this)) {
    UnderlyingType = BoundGenericType::get(implDecl, Type(), Ty->getBaseType());
  } else if (auto Ty = dyn_cast<DictionaryType>(this)) {
    UnderlyingType = BoundGenericType::get(implDecl, Type(),
                                      { Ty->getKeyType(), Ty->getValueType() });
  } else {
    llvm_unreachable("Not UnarySyntaxSugarType or DictionaryType?");
  }

  // Record the implementation type.
  return UnderlyingType;
}

ArrayRef<Type> TypeAliasType::getDirectGenericArgs() const {
  if (!typealias->isGeneric()) return { };

  // Otherwise, the innermost replacement types are the direct
  // generic arguments.
  return getSubstitutionMap().getInnermostReplacementTypes();
}

unsigned GenericTypeParamType::getDepth() const {
  if (auto param = getDecl()) {
    return param->getDepth();
  }

  auto fixedNum = ParamOrDepthIndex.get<DepthIndexTy>();
  return fixedNum >> 16;
}

unsigned GenericTypeParamType::getIndex() const {
  if (auto param = getDecl()) {
    return param->getIndex();
  }

  auto fixedNum = ParamOrDepthIndex.get<DepthIndexTy>();
  return fixedNum & 0xFFFF;
}

Identifier GenericTypeParamType::getName() const {
  // Use the declaration name if we still have that sugar.
  if (auto decl = getDecl())
    return decl->getName();
  
  // Otherwise, we're canonical. Produce an anonymous '<tau>_n_n' name.
  assert(isCanonical());
  // getASTContext() doesn't actually mutate an already-canonical type.
  auto &C = const_cast<GenericTypeParamType*>(this)->getASTContext();
  auto &names = C.CanonicalGenericTypeParamTypeNames;
  unsigned depthIndex = ParamOrDepthIndex.get<DepthIndexTy>();
  auto cached = names.find(depthIndex);
  if (cached != names.end())
    return cached->second;
  
  llvm::SmallString<10> nameBuf;
  llvm::raw_svector_ostream os(nameBuf);

  static const char *tau = u8"\u03C4_";
  
  os << tau << getDepth() << '_' << getIndex();
  Identifier name = C.getIdentifier(os.str());
  names.insert({depthIndex, name});
  return name;
}

const llvm::fltSemantics &BuiltinFloatType::getAPFloatSemantics() const {
  switch (getFPKind()) {
  case BuiltinFloatType::IEEE16:  return APFloat::IEEEhalf();
  case BuiltinFloatType::IEEE32:  return APFloat::IEEEsingle();
  case BuiltinFloatType::IEEE64:  return APFloat::IEEEdouble();
  case BuiltinFloatType::IEEE80:  return APFloat::x87DoubleExtended();
  case BuiltinFloatType::IEEE128: return APFloat::IEEEquad();
  case BuiltinFloatType::PPC128:  return APFloat::PPCDoubleDouble();
  }
  llvm::report_fatal_error("Unknown FP semantics");
}

bool TypeBase::mayHaveSuperclass() {
  if (getClassOrBoundGenericClass())
    return true;

  if (auto archetype = getAs<ArchetypeType>())
    return (bool)archetype->requiresClass();

  return is<DynamicSelfType>();
}

bool TypeBase::satisfiesClassConstraint() {
  return mayHaveSuperclass() || isObjCExistentialType();
}

bool TypeBase::isCallableNominalType(DeclContext *dc) {
  // Don't allow callAsFunction to be used with dynamic lookup.
  if (isAnyObject())
    return false;

  // If the type cannot have members, we're done.
  if (!mayHaveMembers())
    return false;

  auto canTy = getCanonicalType();
  auto &ctx = canTy->getASTContext();
  return evaluateOrDefault(ctx.evaluator,
                           IsCallableNominalTypeRequest{canTy, dc}, false);
}

bool TypeBase::hasDynamicMemberLookupAttribute() {
  if (!mayHaveMembers())
    return false;

  auto canTy = getCanonicalType();
  auto &ctx = canTy->getASTContext();
  return evaluateOrDefault(
      ctx.evaluator, HasDynamicMemberLookupAttributeRequest{canTy}, false);
}

bool TypeBase::hasDynamicCallableAttribute() {
  if (!mayHaveMembers())
    return false;

  auto canTy = getCanonicalType();
  auto &ctx = canTy->getASTContext();
  return evaluateOrDefault(
      ctx.evaluator, HasDynamicCallableAttributeRequest{canTy}, false);
}

Type TypeBase::getSuperclass(bool useArchetypes) {
  auto *nominalDecl = getAnyNominal();
  auto *classDecl = dyn_cast_or_null<ClassDecl>(nominalDecl);

  // Handle some special non-class types here.
  if (!classDecl) {
    if (auto archetype = getAs<ArchetypeType>())
      return archetype->getSuperclass();

    if (auto dynamicSelfTy = getAs<DynamicSelfType>())
      return dynamicSelfTy->getSelfType();

    if (isExistentialType())
      return getExistentialLayout().getSuperclass();

    // No other types have superclasses.
    return Type();
  }

  // We have a class, so get the superclass type.
  //
  // If the derived class is generic, the superclass type may contain
  // generic type parameters from the signature of the derived class.
  Type superclassTy = classDecl->getSuperclass();

  // If there's no superclass, or it is fully concrete, we're done.
  if (!superclassTy || !superclassTy->hasTypeParameter() ||
      hasUnboundGenericType())
    return superclassTy;

  // Gather substitutions from the self type, and apply them to the original
  // superclass type to form the substituted superclass type.
  ModuleDecl *module = classDecl->getModuleContext();
  auto subMap = getContextSubstitutionMap(module,
                                          classDecl,
                                          (useArchetypes
                                           ? classDecl->getGenericEnvironment()
                                           : nullptr));
  return superclassTy.subst(subMap);
}

Type TypeBase::getRootClass(bool useArchetypes) {
  Type iterator = this;
  assert(iterator);

  while (auto superclass = iterator->getSuperclass(useArchetypes)) {
    iterator = superclass;
  }

  return iterator;
}

bool TypeBase::isExactSuperclassOf(Type ty) {
  // For there to be a superclass relationship, we must be a class, and
  // the potential subtype must be a class, superclass-bounded archetype,
  // or subclass existential involving an imported class and @objc
  // protocol.
  if (!getClassOrBoundGenericClass() ||
      !(ty->mayHaveSuperclass() ||
        (ty->isObjCExistentialType() &&
         ty->getSuperclass() &&
         ty->getSuperclass()->getAnyNominal()->hasClangNode())))
    return false;

  SmallPtrSet<ClassDecl *, 8> seen;
  do {
    if (auto *classDecl = ty->getClassOrBoundGenericClass())
      if (!seen.insert(classDecl).second)
        return false;
    if (ty->isEqual(this))
      return true;
  } while ((ty = ty->getSuperclass()));
  return false;
}

namespace {
class IsBindableVisitor
  : public TypeVisitor<IsBindableVisitor, CanType,
                     CanType, ArchetypeType *, ArrayRef<ProtocolConformanceRef>>
{
public:
  using VisitBindingCallback =
    llvm::function_ref<CanType (ArchetypeType *, CanType,
                            ArchetypeType *, ArrayRef<ProtocolConformanceRef>)>;
    
  VisitBindingCallback VisitBinding;
  
  IsBindableVisitor(VisitBindingCallback visit)
    : VisitBinding(visit)
  {}

  CanType visitArchetypeType(ArchetypeType *orig,
                             CanType subst,
                             ArchetypeType *upperBound,
                             ArrayRef<ProtocolConformanceRef> substConformances) {
    if (!subst->isTypeParameter()) {
      // Check that the archetype isn't constrained in a way that makes the
      // binding impossible.
      // For instance, if the archetype is class-constrained, and the binding
      // is not a class, it can never be bound.
      if (orig->requiresClass()
          && !subst->satisfiesClassConstraint())
        return CanType();

      if (auto superclass = orig->getSuperclass())
        if (!superclass->isBindableToSuperclassOf(subst))
          return CanType();

      // TODO: If the archetype has a superclass constraint, check that the
      // substitution is a subclass.
      
      // TODO: For private types or protocols, we might be able to definitively
      // deny bindings.
      
      // Otherwise, there may be an external retroactive conformance that
      // allows the binding.
    }
    // Let the binding succeed.
    return VisitBinding(orig, subst, upperBound, substConformances);
  }
  
  CanType visitType(TypeBase *orig, CanType subst,
                    ArchetypeType*, ArrayRef<ProtocolConformanceRef>) {
    if (CanType(orig) == subst)
      return subst;
    
    return CanType();
  }
  
  CanType visitDynamicSelfType(DynamicSelfType *orig, CanType subst,
                               ArchetypeType *, ArrayRef<ProtocolConformanceRef>) {
    // A "dynamic self" type can be bound to another dynamic self type, or the
    // non-dynamic base class type.
    if (auto dynSubst = dyn_cast<DynamicSelfType>(subst)) {
      if (auto newBase = visit(orig->getSelfType(), dynSubst.getSelfType(),
                               nullptr, {})) {
        return CanDynamicSelfType::get(newBase, orig->getASTContext())
                                 ->getCanonicalType();
      }
      return CanType();
    }
    
    if (auto newNonDynBase = visit(orig->getSelfType(), subst,
                                   nullptr, {})) {
      return newNonDynBase;
    }
    return CanType();
  }
  
  CanType visitNominalType(NominalType *nom, CanType subst,
                           ArchetypeType*, ArrayRef<ProtocolConformanceRef>) {
    if (auto substNom = dyn_cast<NominalType>(subst)) {
      if (nom->getDecl() != substNom->getDecl())
        return CanType();
      
      if (nom->getDecl()->isInvalid())
        return CanType();
      
      // Same decl should always either have or not have a parent.
      assert((bool)nom->getParent() == (bool)substNom->getParent());
      
      if (nom->getParent()) {
        auto substParent = visit(nom->getParent()->getCanonicalType(),
                                 substNom->getParent()->getCanonicalType(),
                                 nullptr, {});
        if (substParent == substNom.getParent())
          return subst;
        return NominalType::get(nom->getDecl(), substParent,
                                nom->getASTContext())
          ->getCanonicalType();
      }
      return subst;
    }
    return CanType();
  }
  
  CanType visitAnyMetatypeType(AnyMetatypeType *meta, CanType subst,
                             ArchetypeType*, ArrayRef<ProtocolConformanceRef>) {
    if (auto substMeta = dyn_cast<AnyMetatypeType>(subst)) {
      if (substMeta->getKind() != meta->getKind())
        return CanType();
      
      auto substInstance = visit(meta->getInstanceType()->getCanonicalType(),
                               substMeta->getInstanceType()->getCanonicalType(),
                               nullptr, {});
      if (!substInstance)
        return CanType();
      
      if (substInstance == substMeta.getInstanceType())
        return subst;
      
      return isa<ExistentialMetatypeType>(substMeta)
        ? CanType(CanExistentialMetatypeType::get(substInstance))
        : CanType(CanMetatypeType::get(substInstance));
    }
    return CanType();
  }
  
  CanType visitTupleType(TupleType *tuple, CanType subst,
                         ArchetypeType*, ArrayRef<ProtocolConformanceRef>) {
    if (auto substTuple = dyn_cast<TupleType>(subst)) {
      // Tuple elements must match.
      if (tuple->getNumElements() != substTuple->getNumElements())
        return CanType();
      // TODO: Label reordering?
      SmallVector<TupleTypeElt, 4> newElements;
      bool didChange = false;
      for (unsigned i : indices(tuple->getElements())) {
        auto elt = tuple->getElements()[i],
             substElt = substTuple->getElements()[i];
        if (elt.getName() != substElt.getName())
          return CanType();
        auto newElt = visit(elt.getType(),
                            substElt.getType()->getCanonicalType(),
                            nullptr, {});
        if (!newElt)
          return CanType();
        newElements.push_back(substElt.getWithType(newElt));
        didChange = didChange | (newElt != CanType(substElt.getType()));
      }
      if (!didChange)
        return subst;
      return TupleType::get(newElements, subst->getASTContext())
        ->getCanonicalType();
    }
    return CanType();
  }
  
  CanType visitDependentMemberType(DependentMemberType *dt, CanType subst,
                             ArchetypeType*, ArrayRef<ProtocolConformanceRef>) {
    return subst;
  }
  CanType visitGenericTypeParamType(GenericTypeParamType *dt, CanType subst,
                             ArchetypeType*, ArrayRef<ProtocolConformanceRef>) {
    return subst;
  }
  
  CanType visitFunctionType(FunctionType *func, CanType subst,
                            ArchetypeType*, ArrayRef<ProtocolConformanceRef>) {
    if (auto substFunc = dyn_cast<FunctionType>(subst)) {
      if (!func->hasSameExtInfoAs(substFunc))
        return CanType();
      
      if (func->getParams().size() != substFunc->getParams().size())
        return CanType();

      SmallVector<AnyFunctionType::Param, 4> newParams;
      bool didChange = false;
      for (unsigned i : indices(func->getParams())) {
        auto param = func->getParams()[i];
        auto substParam = substFunc.getParams()[i];
        if (param.getParameterFlags() != substParam.getParameterFlags())
          return CanType();
        
        auto newParamTy =
          visit(param.getPlainType(), substParam.getPlainType(), nullptr, {});
        if (!newParamTy)
          return CanType();
        
        newParams.push_back(substParam.withType(newParamTy));
        didChange = didChange | (newParamTy != substParam.getPlainType());
      }
      
      auto newReturn = visit(func->getResult()->getCanonicalType(),
                             substFunc->getResult()->getCanonicalType(),
                             nullptr, {});
      if (!newReturn)
        return CanType();
      if (!didChange && newReturn == substFunc.getResult())
        return subst;
      return FunctionType::get(newParams, newReturn, func->getExtInfo())
        ->getCanonicalType();
    }
    return CanType();
  }
  
  CanType visitSILFunctionType(SILFunctionType *func, CanType subst,
                             ArchetypeType*, ArrayRef<ProtocolConformanceRef>) {
    if (auto substFunc = dyn_cast<SILFunctionType>(subst)) {
      if (!func->hasSameExtInfoAs(substFunc))
        return CanType();

      if (func->getInvocationGenericSignature()
          || substFunc->getInvocationGenericSignature()) {
        auto sig = func->getInvocationGenericSignature();
        if (sig != substFunc->getInvocationGenericSignature())
          return CanType();

        auto origSubs = func->getPatternSubstitutions();
        auto substSubs = substFunc->getPatternSubstitutions();

        if ((bool) origSubs != (bool) substSubs)
          return CanType();

        for (unsigned i : indices(origSubs.getReplacementTypes())) {
          auto origType =
            origSubs.getReplacementTypes()[i]->getCanonicalType(sig);
          auto substType =
            substSubs.getReplacementTypes()[i]->getCanonicalType(sig);

          auto newType = visit(origType, substType, nullptr, {});

          if (!newType)
            return CanType();

          // We can test SILFunctionTypes for bindability, but we can't
          // transform them.
          assert(newType == substType
                 && "cannot transform SILFunctionTypes");
        }
      }

      // Compare substituted function types.
      if (func->getPatternGenericSignature()
          || substFunc->getPatternGenericSignature()) {
        if (func->getPatternGenericSignature()
              != substFunc->getPatternGenericSignature())
          return CanType();
        
        auto sig = func->getPatternGenericSignature();
        
        auto origSubs = func->getPatternSubstitutions();
        auto substSubs = substFunc->getPatternSubstitutions();
        
        for (unsigned i : indices(origSubs.getReplacementTypes())) {
          auto origType =
            origSubs.getReplacementTypes()[i]->getCanonicalType(sig);
          auto substType =
            substSubs.getReplacementTypes()[i]->getCanonicalType(sig);
          
          auto newType = visit(origType, substType, nullptr, {});
          
          if (!newType)
            return CanType();
          
          // We can test SILFunctionTypes for bindability, but we can't
          // transform them.
          assert(newType == substType
                 && "cannot transform SILFunctionTypes");
        }
        
        return subst;
      }
      
      if (func->getParameters().size() != substFunc->getParameters().size())
        return CanType();
      if (func->getResults().size() != substFunc->getResults().size())
        return CanType();
      
      for (unsigned i : indices(func->getParameters())) {
        if (func->getParameters()[i].getConvention()
              != substFunc->getParameters()[i].getConvention())
          return CanType();
        
        auto origParam = func->getParameters()[i].getInterfaceType();
        auto substParam = substFunc->getParameters()[i].getInterfaceType();
        auto newParam = visit(origParam, substParam, nullptr, {});
        if (!newParam)
          return CanType();
        
        // We can test SILFunctionTypes for bindability, but we can't
        // transform them.
        assert(newParam == substParam
               && "cannot transform SILFunctionTypes");
      }

      for (unsigned i : indices(func->getResults())) {
        if (func->getResults()[i].getConvention()
            != substFunc->getResults()[i].getConvention())
          return CanType();

        auto origResult = func->getResults()[i].getInterfaceType();
        auto substResult = substFunc->getResults()[i].getInterfaceType();
        auto newResult = visit(origResult, substResult, nullptr, {});
        if (!newResult)
          return CanType();

        // We can test SILFunctionTypes for bindability, but we can't
        // transform them.
        assert(newResult == substResult
               && "cannot transform SILFunctionTypes");
      }
      
      return subst;
    }
    
    return CanType();
  }
  
  CanType visitBoundGenericType(BoundGenericType *bgt, CanType subst,
                            ArchetypeType *, ArrayRef<ProtocolConformanceRef>) {
    auto substBGT = dyn_cast<BoundGenericType>(subst);
    if (!substBGT)
      return CanType();
    
    if (bgt->getDecl() != substBGT->getDecl())
      return CanType();

    auto *decl = bgt->getDecl();
    if (decl->isInvalid())
      return CanType();

    auto *moduleDecl = decl->getParentModule();
    auto origSubMap = bgt->getContextSubstitutionMap(
        moduleDecl, decl, decl->getGenericEnvironment());
    auto substSubMap = substBGT->getContextSubstitutionMap(
        moduleDecl, decl, decl->getGenericEnvironment());

    auto genericSig = decl->getGenericSignature();
    
    // Same decl should always either have or not have a parent.
    assert((bool)bgt->getParent() == (bool)substBGT->getParent());
    CanType newParent;
    if (bgt->getParent()) {
      newParent = visit(bgt->getParent()->getCanonicalType(),
                        substBGT.getParent(),
                        nullptr, {});
      if (!newParent)
        return CanType();
    }
    
    SmallVector<Type, 4> newParams;
    bool didChange = newParent != substBGT.getParent();
    
    auto depthStart =
      genericSig->getGenericParams().size() - bgt->getGenericArgs().size();
    for (auto i : indices(bgt->getGenericArgs())) {
      auto orig = bgt->getGenericArgs()[i]->getCanonicalType();
      auto subst = substBGT.getGenericArgs()[i];
      auto gp = genericSig->getGenericParams()[depthStart + i];
      
      // The new type is upper-bounded by the constraints the nominal type
      // requires. The substitution operation may be interested in transforming
      // the substituted type's conformances to these protocols.
      auto upperBoundArchetype = decl->mapTypeIntoContext(gp)
                                     ->getAs<ArchetypeType>();
      SmallVector<ProtocolConformanceRef, 4> substConformances;
      if (upperBoundArchetype) {
        for (auto proto : upperBoundArchetype->getConformsTo()) {
          auto conformance = substSubMap.lookupConformance(gp->getCanonicalType(),
                                                           proto);
          if (!conformance)
            return CanType();
          substConformances.push_back(conformance);
        }
      }
      
      auto newParam = visit(orig, subst, upperBoundArchetype,
                            substConformances);
      if (!newParam)
        return CanType();
      
      newParams.push_back(newParam);
      didChange |= (newParam != subst);
    }

    for (const auto &req : genericSig->getRequirements()) {
      if (req.getKind() != RequirementKind::Conformance) continue;

      auto canTy = req.getFirstType()->getCanonicalType();
      auto *proto = req.getSecondType()->castTo<ProtocolType>()->getDecl();
      auto origConf = origSubMap.lookupConformance(canTy, proto);
      auto substConf = substSubMap.lookupConformance(canTy, proto);

      if (origConf.isConcrete()) {
        // A generic argument may inherit a concrete conformance from a class
        // constraint, which could still be bound to a type parameter we don't
        // know more about.
        if (origConf.getConcrete()->getType()->is<ArchetypeType>())
          continue;
        
        if (!substConf.isConcrete())
          return CanType();
        if (origConf.getConcrete()->getRootConformance()
              != substConf.getConcrete()->getRootConformance())
          return CanType();
      }
    }

    if (!didChange)
      return subst;
    
    return BoundGenericType::get(substBGT->getDecl(),
                                 newParent, newParams)
      ->getCanonicalType();
  }
};
}

CanType TypeBase::substituteBindingsTo(Type ty,
                             IsBindableVisitor::VisitBindingCallback substFn) {
  return IsBindableVisitor(substFn)
    .visit(getCanonicalType(), ty->getCanonicalType(), nullptr, {});
}

bool TypeBase::isBindableTo(Type ty) {
  // Keep a mapping of archetype bindings, so we reject types that try to bind
  // different types to the same type parameter, e.g.
  // `Foo<T,T>`.isBindableTo(`Foo<Int, String>`).
  llvm::DenseMap<ArchetypeType *, CanType> Bindings;
  
  return !substituteBindingsTo(ty,
    [&](ArchetypeType *archetype, CanType binding,
        ArchetypeType*, ArrayRef<ProtocolConformanceRef>) -> CanType {
      // If we already bound this archetype, make sure the new binding candidate
      // is the same type.
      auto bound = Bindings.find(archetype);
      if (bound != Bindings.end()) {
        if (!bound->second->isEqual(binding))
          return CanType();
      } else {
        Bindings.insert({archetype, binding});
      }
      return binding;
    })
    .isNull();
}

bool TypeBase::isBindableToSuperclassOf(Type ty) {
  // Do an exact match if no archetypes are involved.
  if (!hasArchetype())
    return isExactSuperclassOf(ty);
  
  // For there to be a superclass relationship,
  // the potential subtype must be a class or superclass-bounded archetype.
  if (!ty->mayHaveSuperclass())
    return false;

  SmallPtrSet<ClassDecl *, 8> seen;
  do {
    if (auto *classDecl = ty->getClassOrBoundGenericClass())
      if (!seen.insert(classDecl).second)
        return false;
    if (isBindableTo(ty))
      return true;
  } while ((ty = ty->getSuperclass()));
  return false;
}

static bool isBridgeableObjectType(CanType type) {
  // Metatypes aren't always trivially bridgeable unless they've been
  // SIL-lowered to have an @objc representation.
  if (auto metaTy = dyn_cast<AnyMetatypeType>(type)) {
    if (!metaTy->hasRepresentation())
      return false;

    if (metaTy->getRepresentation() != MetatypeRepresentation::ObjC)
      return false;

    if (auto metatype = dyn_cast<MetatypeType>(type)) {
      CanType instanceType = metatype.getInstanceType();
      return instanceType->mayHaveSuperclass();
    }

    // @objc protocol metatypes.
    if (auto metatype = dyn_cast<ExistentialMetatypeType>(type)) {
      return metatype.getInstanceType()->isObjCExistentialType();
    }
  }

  // Classes and class-constrained archetypes.
  if (type->mayHaveSuperclass())
    return true;

  // Pure-ObjC existential types.
  if (type.isObjCExistentialType()) {
    return true;
  }

  // Blocks.
  if (auto fnType = dyn_cast<AnyFunctionType>(type)) {
    return fnType->getRepresentation()
      == AnyFunctionType::Representation::Block;
  } else if (auto fnType = dyn_cast<SILFunctionType>(type)) {
    return fnType->getRepresentation()
      == SILFunctionType::Representation::Block;
  }

  return false;
}

static bool hasRetainablePointerRepresentation(CanType type) {
  // Look through one level of Optional<> or ImplicitlyUnwrappedOptional<>.
  if (auto objType = type.getOptionalObjectType()) {
    type = objType;
  }

  return isBridgeableObjectType(type);
}

bool TypeBase::hasRetainablePointerRepresentation() {
  return ::hasRetainablePointerRepresentation(getCanonicalType());
}

bool TypeBase::isBridgeableObjectType() {
  return ::isBridgeableObjectType(getCanonicalType());
}

bool TypeBase::isPotentiallyBridgedValueType() {
  // struct and enum types
  if (auto nominal = getAnyNominal()) {
    if (isa<StructDecl>(nominal) || isa<EnumDecl>(nominal))
      return true;
  }

  // Error existentials.
  if (isExistentialWithError()) return true;

  // Archetypes that aren't class-constrained.
  if (auto archetype = getAs<ArchetypeType>())
    return !archetype->requiresClass();

  return false;
}

/// Determine whether this is a representable Objective-C object type.
static ForeignRepresentableKind
getObjCObjectRepresentable(Type type, const DeclContext *dc) {
  // @objc metatypes are representable when their instance type is.
  if (auto metatype = type->getAs<AnyMetatypeType>()) {
    auto instanceType = metatype->getInstanceType();

    // Consider metatype of any existential type as not Objective-C
    // representable.
    if (metatype->is<MetatypeType>() && instanceType->isAnyExistentialType())
      return ForeignRepresentableKind::None;

    // If the instance type is not representable verbatim, the metatype is not
    // representable.
    if (getObjCObjectRepresentable(instanceType, dc)
          != ForeignRepresentableKind::Object)
      return ForeignRepresentableKind::None;

    // Objective-C metatypes are trivially representable.
    if (metatype->hasRepresentation() &&
        metatype->getRepresentation() == MetatypeRepresentation::ObjC)
      return ForeignRepresentableKind::Object;

    // All other metatypes are bridged.
    return ForeignRepresentableKind::Bridged;
  }

  // DynamicSelfType is always representable in Objective-C, even if
  // the class is not @objc, allowing Self-returning methods to witness
  // @objc protocol requirements.
  if (type->is<DynamicSelfType>())
    return ForeignRepresentableKind::Object;

  // @objc classes.
  if (auto classDecl = type->getClassOrBoundGenericClass()) {
    if (classDecl->isObjC())
      return ForeignRepresentableKind::Object;
  }

  // Objective-C existential types are trivially representable if
  // they don't have a superclass constraint, or if the superclass
  // constraint is an @objc class.
  if (type->isExistentialType()) {
    auto layout = type->getExistentialLayout();
    if (layout.isObjC() &&
        (!layout.explicitSuperclass ||
         getObjCObjectRepresentable(layout.explicitSuperclass, dc) ==
           ForeignRepresentableKind::Object))
      return ForeignRepresentableKind::Object;
  }

  // Any can be bridged to id.
  if (type->isAny()) {
    return ForeignRepresentableKind::Bridged;
  }

  if (auto tyContext = dc->getInnermostTypeContext()) {
    // Class-constrained generic parameters, from ObjC generic classes.
    if (auto *classDecl = tyContext->getSelfClassDecl())
      if (classDecl->hasClangNode())
        if (auto archetype = type->getAs<ArchetypeType>())
          if (archetype->requiresClass())
            return ForeignRepresentableKind::Object;

    // The 'Self' parameter in a protocol is representable in Objective-C.
    if (auto *protoDecl = dyn_cast<ProtocolDecl>(tyContext))
      if (type->isEqual(dc->mapTypeIntoContext(protoDecl->getSelfInterfaceType())))
        return ForeignRepresentableKind::Object;
  }

  return ForeignRepresentableKind::None;
}

/// Determine the foreign representation of this type.
///
/// This function determines when and how a particular type is mapped
/// into a foreign language. Any changes to the logic here also need
/// to be reflected in PrintAsObjC, so that the Swift type will be
/// properly printed for (Objective-)C and in SIL's bridging logic.
static std::pair<ForeignRepresentableKind, ProtocolConformance *>
getForeignRepresentable(Type type, ForeignLanguage language,
                        const DeclContext *dc) {
  // Local function that simply produces a failing result.
  auto failure = []() -> std::pair<ForeignRepresentableKind,
                                   ProtocolConformance *> {
    return { ForeignRepresentableKind::None, nullptr };
  };
  
  // If type has an error let's fail early.
  if (type->hasError())
    return failure();
  
  // Look through one level of optional type, but remember that we did.
  bool wasOptional = false;
  if (auto valueType = type->getOptionalObjectType()) {
    type = valueType;
    wasOptional = true;
  }

  // Objective-C object types, including metatypes.
  if (language == ForeignLanguage::ObjectiveC) {
    auto representable = getObjCObjectRepresentable(type, dc);
    if (representable != ForeignRepresentableKind::None)
      return { representable, nullptr };
  }

  // Function types.
  if (auto functionType = type->getAs<FunctionType>()) {
    // Cannot handle async or throwing functions.
    if (functionType->getExtInfo().isAsync() ||
        functionType->getExtInfo().isThrowing())
      return failure();

    // Whether we have found any types that are bridged.
    bool anyBridged = false;
    bool anyStaticBridged = false;

    // Local function to combine the result of a recursive invocation.
    //
    // Returns true on failure.
    auto recurse = [&](Type componentType) -> bool {
      switch (componentType->getForeignRepresentableIn(language, dc).first) {
      case ForeignRepresentableKind::None:
        return true;

      case ForeignRepresentableKind::Trivial:
      case ForeignRepresentableKind::Object:
        return false;

      case ForeignRepresentableKind::Bridged:
      case ForeignRepresentableKind::BridgedError:
        anyBridged = true;
        return false;

      case ForeignRepresentableKind::StaticBridged:
        anyStaticBridged = true;
        return false;
      }

      llvm_unreachable("Unhandled ForeignRepresentableKind in switch.");
    };

    // Check the representation of the function type.
    bool isBlock = false;
    switch (functionType->getRepresentation()) {
    case AnyFunctionType::Representation::Thin:
      return failure();

    case AnyFunctionType::Representation::Swift:
      anyStaticBridged = true;
      break;

    case AnyFunctionType::Representation::Block:
      isBlock = true;
      break;

    case AnyFunctionType::Representation::CFunctionPointer:
      break;
    }

    auto success = [](bool anyStaticBridged,
                      bool anyBridged,
                      bool isBlock) -> std::pair<ForeignRepresentableKind,
                                                 ProtocolConformance *> {
      // We have something representable; check how it is representable.
      return { anyStaticBridged ? ForeignRepresentableKind::StaticBridged
                   : anyBridged ? ForeignRepresentableKind::Bridged
                   : isBlock    ? ForeignRepresentableKind::Object
                   : ForeignRepresentableKind::Trivial,
                   nullptr };
    };

    // Look at the result type.
    Type resultType = functionType->getResult();
    if (!resultType->isVoid() && recurse(resultType))
      return failure();

    // Look at the input params.
    for (const auto &param : functionType->getParams()) {
      if (param.isVariadic())
        return failure();
      if (recurse(param.getOldType()))
        return failure();
    }

    return success(anyStaticBridged, anyBridged, isBlock);
  }

  // Give special dispensation to builtin types for testing purposes.
  if (type->is<BuiltinType>())
    return { ForeignRepresentableKind::Trivial, nullptr };

  auto nominal = type->getAnyNominal();
  if (!nominal) return failure();

  ASTContext &ctx = nominal->getASTContext();

  // Unmanaged<T> can be trivially represented in Objective-C if T
  // is trivially represented in Objective-C.
  if (language == ForeignLanguage::ObjectiveC &&
      nominal == ctx.getUnmanagedDecl()) {
    auto boundGenericType = type->getAs<BoundGenericType>();

    // Note: works around a broken Unmanaged<> definition.
    if (!boundGenericType || boundGenericType->getGenericArgs().size() != 1)
      return failure();
    
    auto typeArgument = boundGenericType->getGenericArgs()[0];
    if (typeArgument->isTriviallyRepresentableIn(language, dc))
      return { ForeignRepresentableKind::Trivial, nullptr };

    return failure();
  }

  // If the type was imported from Clang, check whether it is
  // representable in the requested language.
  if (nominal->hasClangNode() || nominal->isObjC()) {
    switch (language) {
    case ForeignLanguage::C:
      // Imported classes and protocols are not representable in C.
      if (isa<ClassDecl>(nominal) || isa<ProtocolDecl>(nominal))
        return failure();
      LLVM_FALLTHROUGH;

    case ForeignLanguage::ObjectiveC:
      if (isa<StructDecl>(nominal) || isa<EnumDecl>(nominal)) {
        // Optional structs are not representable in (Objective-)C if they
        // originally came from C, whether or not they are bridged, unless they
        // came from swift_newtype. If they are defined in Swift, they are only
        // representable if they are bridged (checked below).
        if (wasOptional) {
          if (nominal->hasClangNode()) {
            Type underlyingType =
                nominal->getDeclaredInterfaceType()
                       ->getSwiftNewtypeUnderlyingType();
            if (underlyingType) {
              return getForeignRepresentable(OptionalType::get(underlyingType),
                                             language, dc);
            }
            return failure();
          }
          break;
        }
      }

      return { ForeignRepresentableKind::Trivial, nullptr };
    }
  }

  // Pointers may be representable in ObjC.
  PointerTypeKind pointerKind;
  if (auto pointerElt = type->getAnyPointerElementType(pointerKind)) {
    switch (pointerKind) {
    case PTK_UnsafeMutableRawPointer:
    case PTK_UnsafeRawPointer:
    case PTK_UnsafeMutablePointer:
    case PTK_UnsafePointer:
      // An UnsafeMutablePointer<T> or UnsafePointer<T> is
      // representable if T is trivially representable or Void.
      if (pointerElt->isVoid() ||
          pointerElt->isTriviallyRepresentableIn(language, dc))
        return { ForeignRepresentableKind::Trivial, nullptr };

      return failure();

    case PTK_AutoreleasingUnsafeMutablePointer:
      // An AutoreleasingUnsafeMutablePointer<T> is representable in
      // Objective-C if T is a representable object type in
      // Objective-C.

      // Allow one level of optionality.
      if (auto objectType = pointerElt->getOptionalObjectType())
        pointerElt = objectType;

      if (language == ForeignLanguage::ObjectiveC &&
          getObjCObjectRepresentable(pointerElt, dc)
            != ForeignRepresentableKind::None)
        return { ForeignRepresentableKind::Trivial, nullptr };

      return failure();
    }
  }

  // Determine whether this nominal type is known to be representable
  // in this foreign language.
  auto result = ctx.getForeignRepresentationInfo(nominal, language, dc);
  if (result.getKind() == ForeignRepresentableKind::None) return failure();

  if (wasOptional && !result.isRepresentableAsOptional())
    return failure();
  
  // If our nominal type has type arguments, make sure they are
  // representable as well. Because type arguments are not actually
  // translated separately, whether they are trivially representable
  // or bridged representable doesn't impact our final result.
  if (auto boundGenericType = type->getAs<BoundGenericType>()) {
    for (auto typeArg : boundGenericType->getGenericArgs()) {
      // Type arguments cannot be optional.
      if (typeArg->getOptionalObjectType())
        return failure();

      // A type parameter can appear here when we're looking at an
      // extension of an @objc imported class.
      //
      // FIXME: Make this more principled.
      if (typeArg->isTypeParameter())
        continue;

      // And must be representable either an object or bridged.
      switch (typeArg->getForeignRepresentableIn(language, dc).first) {
      case ForeignRepresentableKind::None:
      case ForeignRepresentableKind::StaticBridged:
        return failure();

      case ForeignRepresentableKind::Trivial:
        // FIXME: We allow trivially-representable cases that also
        // conform to _ObjectiveCBridgeable. This may not be desirable
        // and should be re-evaluated.
        if (auto nominal = typeArg->getAnyNominal()) {
          if (auto objcBridgeable
                = ctx.getProtocol(KnownProtocolKind::ObjectiveCBridgeable)) {
            SmallVector<ProtocolConformance *, 1> conformances;
            if (nominal->lookupConformance(dc->getParentModule(),
                                           objcBridgeable,
                                           conformances))
              break;
          }
        }
        
        return failure();
        
      case ForeignRepresentableKind::Object:
      case ForeignRepresentableKind::Bridged:
      case ForeignRepresentableKind::BridgedError:
        break;
      }
    }
    
    // Specialize the conformance we were given for the type we're testing.
    if (result.getKind() == ForeignRepresentableKind::Bridged
        && !result.getConformance()->getType()->isEqual(type)) {
      auto specialized = type->getASTContext()
        .getSpecializedConformance(type, result.getConformance(),
             boundGenericType->getContextSubstitutionMap(dc->getParentModule(),
                                                 boundGenericType->getDecl()));
      result = ForeignRepresentationInfo::forBridged(specialized);
    }
  }

  return { result.getKind(), result.getConformance() };
}

std::pair<ForeignRepresentableKind, ProtocolConformance *>
TypeBase::getForeignRepresentableIn(ForeignLanguage language,
                                    const DeclContext *dc) {
  return getForeignRepresentable(Type(this), language, dc);
}

bool TypeBase::isRepresentableIn(ForeignLanguage language,
                                 const DeclContext *dc) {
  switch (getForeignRepresentableIn(language, dc).first) {
  case ForeignRepresentableKind::None:
    return false;

  case ForeignRepresentableKind::Trivial:
  case ForeignRepresentableKind::Object:
  case ForeignRepresentableKind::Bridged:
  case ForeignRepresentableKind::BridgedError:
  case ForeignRepresentableKind::StaticBridged:
    return true;
  }

  llvm_unreachable("Unhandled ForeignRepresentableKind in switch.");
}

bool TypeBase::isTriviallyRepresentableIn(ForeignLanguage language,
                                          const DeclContext *dc) {
  switch (getForeignRepresentableIn(language, dc).first) {
  case ForeignRepresentableKind::None:
  case ForeignRepresentableKind::Bridged:
  case ForeignRepresentableKind::BridgedError:
  case ForeignRepresentableKind::StaticBridged:
    return false;

  case ForeignRepresentableKind::Trivial:
  case ForeignRepresentableKind::Object:
    return true;
  }

  llvm_unreachable("Unhandled ForeignRepresentableKind in switch.");
}

static bool isABICompatibleEvenAddingOptional(CanType t1, CanType t2) {
  // Classes, class-constrained archetypes, and pure-ObjC existential
  // types all have single retainable pointer representation; optionality
  // change is allowed.
  // NOTE: This doesn't use isAnyClassReferenceType because we want it to
  // return a conservative answer for dependent types. There's probably
  // a better answer here, though.
  if ((t1->mayHaveSuperclass() || t1->isObjCExistentialType()) &&
      (t2->mayHaveSuperclass() || t2->isObjCExistentialType())) {
    return true;
  }

  // Class metatypes are ABI-compatible even under optionality change.
  if (auto metaTy1 = dyn_cast<MetatypeType>(t1)) {
    if (auto metaTy2 = dyn_cast<MetatypeType>(t2)) {
      if (metaTy1.getInstanceType().getClassOrBoundGenericClass() &&
          metaTy2.getInstanceType().getClassOrBoundGenericClass()) {
        return true;
      }
    }
  }

  return false;
}

namespace {
  enum class ParameterPosition {
    NotParameter,
    Parameter,
    ParameterTupleElement
  };

  enum class OptionalUnwrapping {
    None,
    OptionalToOptional,
    ValueToOptional,
    OptionalToValue
  };
} // end anonymous namespace

static bool matchesFunctionType(CanAnyFunctionType fn1, CanAnyFunctionType fn2,
                                TypeMatchOptions matchMode,
                                OptionalUnwrapping insideOptional,
                                llvm::function_ref<bool()> paramsAndResultMatch) {
  // FIXME: Handle generic functions in non-ABI matches.
  if (!matchMode.contains(TypeMatchFlags::AllowABICompatible)) {
    if (!isa<FunctionType>(fn1) || !isa<FunctionType>(fn2))
      return false;
  }

  // When checking overrides, allow the base type to be throwing even if the
  // overriding type isn't.
  auto ext1 = fn1->getExtInfo();
  auto ext2 = fn2->getExtInfo();
  if (matchMode.contains(TypeMatchFlags::AllowOverride)) {
    if (ext2.isThrowing()) {
      ext1 = ext1.withThrows(true);
    }
  }
  // If specified, allow an escaping function parameter to override a
  // non-escaping function parameter when the parameter is optional.
  // Note that this is checking 'ext2' rather than 'ext1' because parameters
  // must be contravariant for the containing function to be covariant.
  if (matchMode.contains(
          TypeMatchFlags::IgnoreNonEscapingForOptionalFunctionParam) &&
      insideOptional == OptionalUnwrapping::OptionalToOptional) {
    if (!ext2.isNoEscape())
      ext1 = ext1.withNoEscape(false);
  }
  if (!ext1.isEqualTo(ext2, useClangTypes(fn1)))
    return false;

  return paramsAndResultMatch();
}

static bool matches(CanType t1, CanType t2, TypeMatchOptions matchMode,
                    ParameterPosition paramPosition,
                    OptionalUnwrapping insideOptional) {
  if (t1 == t2) return true;

  // First try unwrapping optionals.
  // Make sure we only unwrap at most one layer of optional.
  if (insideOptional == OptionalUnwrapping::None) {
    // Value-to-optional and optional-to-optional.
    if (auto obj2 = t2.getOptionalObjectType()) {
      // Optional-to-optional.
      if (auto obj1 = t1.getOptionalObjectType()) {
        // Allow T? and T! to freely match one another.
        return matches(obj1, obj2, matchMode, ParameterPosition::NotParameter,
                       OptionalUnwrapping::OptionalToOptional);
      }

      // Value-to-optional.
      if (matchMode.contains(TypeMatchFlags::AllowABICompatible)) {
        if (isABICompatibleEvenAddingOptional(t1, obj2))
          return true;
      }
      if (matchMode.contains(TypeMatchFlags::AllowOverride) ||
          matchMode.contains(TypeMatchFlags::AllowTopLevelOptionalMismatch)) {
        return matches(t1, obj2, matchMode, ParameterPosition::NotParameter,
                       OptionalUnwrapping::ValueToOptional);
      }

    } else if (matchMode.contains(
                 TypeMatchFlags::AllowTopLevelOptionalMismatch)) {
      // Optional-to-value, normally disallowed.
      if (auto obj1 = t1.getOptionalObjectType()) {
        return matches(obj1, t2, matchMode, ParameterPosition::NotParameter,
                       OptionalUnwrapping::OptionalToValue);
      }
    }
  }

  // Scalar-to-tuple and tuple-to-tuple.
  if (auto tuple2 = dyn_cast<TupleType>(t2)) {
    // We only ever look into singleton tuples on the RHS if we're
    // certain that the LHS isn't also a singleton tuple.
    ParameterPosition elementPosition;
    switch (paramPosition) {
    case ParameterPosition::NotParameter:
    case ParameterPosition::ParameterTupleElement:
      elementPosition = ParameterPosition::NotParameter;
      break;
    case ParameterPosition::Parameter:
      elementPosition = ParameterPosition::ParameterTupleElement;
      break;
    }

    auto tuple1 = dyn_cast<TupleType>(t1);
    if (!tuple1 || tuple1->getNumElements() != tuple2->getNumElements()) {
      if (tuple2->getNumElements() == 1) {
        return matches(t1, tuple2.getElementType(0), matchMode, elementPosition,
                       OptionalUnwrapping::None);
      }
      return false;
    }

    for (auto i : indices(tuple1.getElementTypes())) {
      if (!matches(tuple1.getElementType(i), tuple2.getElementType(i),
                   matchMode, elementPosition, OptionalUnwrapping::None)) {
        return false;
      }
    }
    return true;
  }

  // Function-to-function.
  if (auto fn2 = dyn_cast<AnyFunctionType>(t2)) {
    auto fn1 = dyn_cast<AnyFunctionType>(t1);
    if (!fn1)
      return false;

    auto paramsAndResultMatch = [&]() {
      auto fn2Params = fn2.getParams();
      auto fn1Params = fn1.getParams();
      if (fn2Params.size() != fn1Params.size()) {
        return false;
      }

      // Inputs are contravariant.
      for (auto i : indices(fn2.getParams())) {
        if (!matches(fn2Params[i].getOldType(), fn1Params[i].getOldType(),
                     matchMode, ParameterPosition::ParameterTupleElement,
                     OptionalUnwrapping::None)) {
          return false;
        }
      }

      // Results are covariant.
      return (matches(fn1.getResult(), fn2.getResult(), matchMode,
                      ParameterPosition::NotParameter,
                      OptionalUnwrapping::None));
    };

    return matchesFunctionType(fn1, fn2, matchMode, insideOptional,
                               paramsAndResultMatch);
  }

  // Class-to-class.
  if (matchMode.contains(TypeMatchFlags::AllowOverride))
    if (t2->isExactSuperclassOf(t1))
      return true;

  if (matchMode.contains(TypeMatchFlags::AllowABICompatible))
    if (isABICompatibleEvenAddingOptional(t1, t2))
      return true;

  if (matchMode.contains(TypeMatchFlags::AllowCompatibleOpaqueTypeArchetypes))
    if (auto opaque1 = t1->getAs<OpaqueTypeArchetypeType>())
      if (auto opaque2 = t2->getAs<OpaqueTypeArchetypeType>())
        return opaque1->getBoundSignature().getCanonicalSignature() ==
                   opaque2->getBoundSignature().getCanonicalSignature() &&
               opaque1->getInterfaceType()->getCanonicalType()->matches(
                   opaque2->getInterfaceType()->getCanonicalType(), matchMode);

  return false;
}

bool TypeBase::matches(Type other, TypeMatchOptions matchMode) {
  return ::matches(getCanonicalType(), other->getCanonicalType(), matchMode,
                   ParameterPosition::NotParameter, OptionalUnwrapping::None);
}

bool TypeBase::matchesParameter(Type other, TypeMatchOptions matchMode) {
  return ::matches(getCanonicalType(), other->getCanonicalType(), matchMode,
                   ParameterPosition::Parameter, OptionalUnwrapping::None);
}

bool TypeBase::matchesFunctionType(Type other, TypeMatchOptions matchMode,
                                   llvm::function_ref<bool()> paramsAndResultMatch) {
  auto thisFnTy = dyn_cast<AnyFunctionType>(getCanonicalType());
  auto otherFnTy = dyn_cast<AnyFunctionType>(other->getCanonicalType());

  assert(thisFnTy && otherFnTy);
  return ::matchesFunctionType(thisFnTy, otherFnTy, matchMode,
                               OptionalUnwrapping::None, paramsAndResultMatch);
}

/// getNamedElementId - If this tuple has a field with the specified name,
/// return the field index, otherwise return -1.
int TupleType::getNamedElementId(Identifier I) const {
  for (unsigned i = 0, e = Bits.TupleType.Count; i != e; ++i) {
    if (getTrailingObjects<TupleTypeElt>()[i].getName() == I)
      return i;
  }

  // Otherwise, name not found.
  return -1;
}

ArchetypeType::ArchetypeType(TypeKind Kind,
                             const ASTContext &Ctx,
                             RecursiveTypeProperties properties,
                             Type InterfaceType,
                             ArrayRef<ProtocolDecl *> ConformsTo,
                             Type Superclass, LayoutConstraint Layout)
  : SubstitutableType(Kind, &Ctx, properties),
    InterfaceType(InterfaceType)
{
  // Set up the bits we need for trailing objects to work.
  Bits.ArchetypeType.ExpandedNestedTypes = false;
  Bits.ArchetypeType.HasSuperclass = static_cast<bool>(Superclass);
  Bits.ArchetypeType.HasLayoutConstraint = static_cast<bool>(Layout);
  Bits.ArchetypeType.NumProtocols = ConformsTo.size();

  // Record the superclass.
  if (Superclass)
    *getSubclassTrailingObjects<Type>() = Superclass;

  // Record the layout constraint.
  if (Layout)
    *getSubclassTrailingObjects<LayoutConstraint>() = Layout;

  // Copy the protocols.
  std::uninitialized_copy(ConformsTo.begin(), ConformsTo.end(),
                          getSubclassTrailingObjects<ProtocolDecl *>());
}

GenericEnvironment *ArchetypeType::getGenericEnvironment() const {
  auto root = getRoot();
  if (auto primary = dyn_cast<PrimaryArchetypeType>(root)) {
    return primary->getGenericEnvironment();
  }
  if (auto opened = dyn_cast<OpenedArchetypeType>(root)) {
    return opened->getGenericEnvironment();
  }
  if (auto opaque = dyn_cast<OpaqueTypeArchetypeType>(root)) {
    return opaque->getGenericEnvironment();
  }
  llvm_unreachable("unhandled root archetype kind?!");
}

ArchetypeType *ArchetypeType::getRoot() const {
  auto parent = this;
  while (auto nested = dyn_cast<NestedArchetypeType>(parent)) {
    parent = nested->getParent();
  }
  return const_cast<ArchetypeType*>(parent);
}

Type ArchetypeType::getExistentialType() const {
  // Opened types hold this directly.
  if (auto opened = dyn_cast<OpenedArchetypeType>(this))
    return opened->getOpenedExistentialType();
  
  // Otherwise, compute it from scratch.
  SmallVector<Type, 4> constraintTypes;
  
  if (auto super = getSuperclass()) {
    constraintTypes.push_back(super);
  }
  for (auto proto : getConformsTo()) {
    constraintTypes.push_back(proto->getDeclaredInterfaceType());
  }
  return ProtocolCompositionType::get(
     const_cast<ArchetypeType*>(this)->getASTContext(), constraintTypes, false);
}

PrimaryArchetypeType::PrimaryArchetypeType(const ASTContext &Ctx,
                                     GenericEnvironment *GenericEnv,
                                     Type InterfaceType,
                                     ArrayRef<ProtocolDecl *> ConformsTo,
                                     Type Superclass, LayoutConstraint Layout)
  : ArchetypeType(TypeKind::PrimaryArchetype, Ctx,
                  RecursiveTypeProperties::HasArchetype,
                  InterfaceType, ConformsTo, Superclass, Layout),
    Environment(GenericEnv)
{
}

OpenedArchetypeType::OpenedArchetypeType(const ASTContext &Ctx,
                                         Type Existential,
                                         ArrayRef<ProtocolDecl *> ConformsTo,
                                         Type Superclass,
                                         LayoutConstraint Layout, UUID uuid)
  : ArchetypeType(TypeKind::OpenedArchetype, Ctx,
                  RecursiveTypeProperties::HasArchetype
                    | RecursiveTypeProperties::HasOpenedExistential,
                  Type(), ConformsTo, Superclass, Layout),
    Opened(Existential.getPointer()),
    ID(uuid)
{
}

NestedArchetypeType::NestedArchetypeType(const ASTContext &Ctx,
                                       ArchetypeType *Parent,
                                       Type InterfaceType,
                                       ArrayRef<ProtocolDecl *> ConformsTo,
                                       Type Superclass,
                                       LayoutConstraint Layout)
  : ArchetypeType(TypeKind::NestedArchetype, Ctx,
                  Parent->getRecursiveProperties(),
                  InterfaceType, ConformsTo, Superclass, Layout),
    Parent(Parent)
{
}

OpaqueTypeArchetypeType::OpaqueTypeArchetypeType(OpaqueTypeDecl *OpaqueDecl,
                                   SubstitutionMap Substitutions,
                                   RecursiveTypeProperties Props,
                                   Type InterfaceType,
                                   ArrayRef<ProtocolDecl*> ConformsTo,
                                   Type Superclass, LayoutConstraint Layout)
  : ArchetypeType(TypeKind::OpaqueTypeArchetype, OpaqueDecl->getASTContext(),
                  Props,
                  InterfaceType, ConformsTo, Superclass, Layout),
    OpaqueDecl(OpaqueDecl),
    Substitutions(Substitutions)
{
}

GenericSignature OpaqueTypeArchetypeType::getBoundSignature() const {
  return Environment->getGenericSignature();
}

static Optional<std::pair<ArchetypeType *, OpaqueTypeArchetypeType*>>
getArchetypeAndRootOpaqueArchetype(Type maybeOpaqueType) {
  auto archetype = dyn_cast<ArchetypeType>(maybeOpaqueType.getPointer());
  if (!archetype)
    return None;
  auto opaqueRoot = dyn_cast<OpaqueTypeArchetypeType>(archetype->getRoot());
  if (!opaqueRoot)
    return None;

  return std::make_pair(archetype, opaqueRoot);
}

OpaqueSubstitutionKind
ReplaceOpaqueTypesWithUnderlyingTypes::shouldPerformSubstitution(
    OpaqueTypeDecl *opaque) const {
  return shouldPerformSubstitution(opaque, inContext->getParentModule(),
                                   contextExpansion);
}
OpaqueSubstitutionKind
ReplaceOpaqueTypesWithUnderlyingTypes::shouldPerformSubstitution(
    OpaqueTypeDecl *opaque, ModuleDecl *contextModule,
    ResilienceExpansion contextExpansion) {
  auto namingDecl = opaque->getNamingDecl();
  
  // Don't allow replacement if the naming decl is dynamically replaceable.
  if (namingDecl && namingDecl->isDynamic())
    return OpaqueSubstitutionKind::DontSubstitute;

  // Allow replacement of opaque result types of inlineable function regardless
  // of resilience and in which context.
  if (auto *afd = dyn_cast<AbstractFunctionDecl>(namingDecl)) {
    if (afd->getResilienceExpansion() == ResilienceExpansion::Minimal) {
      return OpaqueSubstitutionKind::AlwaysSubstitute;
    }
  } else if (auto *asd = dyn_cast<AbstractStorageDecl>(namingDecl)) {
    auto *getter = asd->getOpaqueAccessor(AccessorKind::Get);
    if (getter &&
        getter->getResilienceExpansion() == ResilienceExpansion::Minimal) {
      return OpaqueSubstitutionKind::AlwaysSubstitute;
    }
  }

  // Allow replacement of opaque result types in the context of maximal
  // resilient expansion if the context's and the opaque type's module are the
  // same.
  auto module = namingDecl->getModuleContext();
  if (contextExpansion == ResilienceExpansion::Maximal &&
      module == contextModule)
    return OpaqueSubstitutionKind::SubstituteSameModuleMaximalResilience;

  // Allow general replacement from non resilient modules. Otherwise, disallow.
  if (module->isResilient())
    return OpaqueSubstitutionKind::DontSubstitute;

  return OpaqueSubstitutionKind::SubstituteNonResilientModule;
}

static Type
substOpaqueTypesWithUnderlyingTypes(Type ty, const DeclContext *inContext,
                                    ResilienceExpansion contextExpansion,
                                    bool isWholeModuleContext) {
  ReplaceOpaqueTypesWithUnderlyingTypes replacer(inContext, contextExpansion,
                                                 isWholeModuleContext);
  return ty.subst(replacer, replacer, SubstFlags::SubstituteOpaqueArchetypes);
}

/// Checks that \p dc has access to \p ty for the purposes of an opaque
/// substitution described by \p kind.
///
/// This is purely an implementation detail check about whether type metadata
/// will be accessible. It's not intended to enforce any rules about what
/// opaque substitutions are or are not allowed.
static bool canSubstituteTypeInto(Type ty, const DeclContext *dc,
                                  OpaqueSubstitutionKind kind,
                                  bool isContextWholeModule) {
  TypeDecl *typeDecl = ty->getAnyNominal();
  if (!typeDecl) {
    // We also need to check that the opaque type descriptor is accessible.
    if (auto opaqueTy = ty->getAs<OpaqueTypeArchetypeType>())
      typeDecl = opaqueTy->getDecl();
  }
  if (!typeDecl) {
    return true;
  }

  switch (kind) {
  case OpaqueSubstitutionKind::DontSubstitute:
    return false;

  case OpaqueSubstitutionKind::AlwaysSubstitute:
    return true;

  case OpaqueSubstitutionKind::SubstituteSameModuleMaximalResilience:
    // In whole module compilation private types are okay.
    if (isContextWholeModule)
      return true;

    // In the same file any visibility is okay.
    if (!dc->isModuleContext() &&
        typeDecl->getDeclContext()->getParentSourceFile() ==
        dc->getParentSourceFile())
      return true;

    return typeDecl->getEffectiveAccess() > AccessLevel::FilePrivate;

  case OpaqueSubstitutionKind::SubstituteNonResilientModule:
    // Can't access types that are not public from a different module.
    if (dc->getParentModule() == typeDecl->getDeclContext()->getParentModule())
      return true;

    return typeDecl->getEffectiveAccess() > AccessLevel::Internal;
  }
  llvm_unreachable("invalid subsitution kind");
}

Type ReplaceOpaqueTypesWithUnderlyingTypes::
operator()(SubstitutableType *maybeOpaqueType) const {
  auto archetypeAndRoot = getArchetypeAndRootOpaqueArchetype(maybeOpaqueType);
  if (!archetypeAndRoot)
    return maybeOpaqueType;

  auto archetype = archetypeAndRoot->first;
  auto opaqueRoot = archetypeAndRoot->second;

  auto substitutionKind = shouldPerformSubstitution(opaqueRoot->getDecl());
  if (substitutionKind == OpaqueSubstitutionKind::DontSubstitute) {
    return maybeOpaqueType;
  }

  auto subs = opaqueRoot->getDecl()->getUnderlyingTypeSubstitutions();
  // If the body of the opaque decl providing decl has not been type checked we
  // don't have a underlying subsitution.
  if (!subs.hasValue())
    return maybeOpaqueType;

  // Apply the underlying type substitutions to the interface type of the
  // archetype in question. This will map the inner generic signature of the
  // opaque type to its outer signature.
  auto partialSubstTy = archetype->getInterfaceType().subst(*subs);
  // Then apply the substitutions from the root opaque archetype, to specialize
  // for its type arguments.
  auto substTy = partialSubstTy.subst(opaqueRoot->getSubstitutions());

  // Check that we are allowed to substitute the underlying type into the
  // context.
  auto inContext = this->inContext;
  auto isContextWholeModule = this->isContextWholeModule;
  if (substTy.findIf(
          [inContext, substitutionKind, isContextWholeModule](Type t) -> bool {
            if (!canSubstituteTypeInto(t, inContext, substitutionKind,
                                       isContextWholeModule))
              return true;
            return false;
          }))
    return maybeOpaqueType;

  // If the type still contains opaque types, recur.
  if (substTy->hasOpaqueArchetype()) {
    return ::substOpaqueTypesWithUnderlyingTypes(
        substTy, inContext, contextExpansion, isContextWholeModule);
  }

  return substTy;
}

static ProtocolConformanceRef substOpaqueTypesWithUnderlyingTypes(
    ProtocolConformanceRef ref, Type origType, const DeclContext *inContext,
    ResilienceExpansion contextExpansion, bool isWholeModuleContext) {
  ReplaceOpaqueTypesWithUnderlyingTypes replacer(inContext, contextExpansion,
                                                 isWholeModuleContext);
  return ref.subst(origType, replacer, replacer,
                   SubstFlags::SubstituteOpaqueArchetypes);
}

ProtocolConformanceRef swift::substOpaqueTypesWithUnderlyingTypes(
    ProtocolConformanceRef ref, Type origType, TypeExpansionContext context) {
  ReplaceOpaqueTypesWithUnderlyingTypes replacer(
      context.getContext(), context.getResilienceExpansion(),
      context.isWholeModuleContext());
  return ref.subst(origType, replacer, replacer,
                   SubstFlags::SubstituteOpaqueArchetypes);
}

ProtocolConformanceRef ReplaceOpaqueTypesWithUnderlyingTypes::
operator()(CanType maybeOpaqueType, Type replacementType,
           ProtocolDecl *protocol) const {
  auto abstractRef = ProtocolConformanceRef(protocol);
  
  auto archetypeAndRoot = getArchetypeAndRootOpaqueArchetype(maybeOpaqueType);
  if (!archetypeAndRoot) {
    if (maybeOpaqueType->isTypeParameter() ||
        maybeOpaqueType->is<ArchetypeType>())
      return abstractRef;
    
    // SIL type lowering may have already substituted away the opaque type, in
    // which case we'll end up "substituting" the same type.
    if (maybeOpaqueType->isEqual(replacementType)) {
      return inContext->getParentModule()
                      ->lookupConformance(replacementType, protocol);
    }
    
    llvm_unreachable("origType should have been an opaque type or type parameter");
  }

  auto archetype = archetypeAndRoot->first;
  auto opaqueRoot = archetypeAndRoot->second;

  auto substitutionKind = shouldPerformSubstitution(opaqueRoot->getDecl());
  if (substitutionKind == OpaqueSubstitutionKind::DontSubstitute) {
    return abstractRef;
  }

  auto subs = opaqueRoot->getDecl()->getUnderlyingTypeSubstitutions();
  // If the body of the opaque decl providing decl has not been type checked we
  // don't have a underlying subsitution.
  if (!subs.hasValue())
    return abstractRef;

  // Apply the underlying type substitutions to the interface type of the
  // archetype in question. This will map the inner generic signature of the
  // opaque type to its outer signature.
  auto partialSubstTy = archetype->getInterfaceType().subst(*subs);
  auto partialSubstRef =
      abstractRef.subst(archetype->getInterfaceType(), *subs);

  // Then apply the substitutions from the root opaque archetype, to specialize
  // for its type arguments.
  auto substTy = partialSubstTy.subst(opaqueRoot->getSubstitutions());

  // Check that we are allowed to substitute the underlying type into the
  // context.
  auto inContext = this->inContext;
  auto isContextWholeModule = this->isContextWholeModule;
  if (substTy.findIf(
          [inContext, substitutionKind, isContextWholeModule](Type t) -> bool {
            if (!canSubstituteTypeInto(t, inContext, substitutionKind,
                                       isContextWholeModule))
              return true;
            return false;
          }))
    return abstractRef;

  auto substRef =
      partialSubstRef.subst(partialSubstTy, opaqueRoot->getSubstitutions());

  // If the type still contains opaque types, recur.
  if (substTy->hasOpaqueArchetype()) {
    return ::substOpaqueTypesWithUnderlyingTypes(
        substRef, substTy, inContext, contextExpansion, isContextWholeModule);
  }
  return substRef;
}

CanNestedArchetypeType NestedArchetypeType::getNew(
                                   const ASTContext &Ctx,
                                   ArchetypeType *Parent,
                                   DependentMemberType *InterfaceType,
                                   SmallVectorImpl<ProtocolDecl *> &ConformsTo,
                                   Type Superclass,
                                   LayoutConstraint Layout) {
  assert(!Superclass || Superclass->getClassOrBoundGenericClass());

  // Gather the set of protocol declarations to which this archetype conforms.
  ProtocolType::canonicalizeProtocols(ConformsTo);

  auto arena = AllocationArena::Permanent;
  void *mem = Ctx.Allocate(
    NestedArchetypeType::totalSizeToAlloc<ProtocolDecl *, Type, LayoutConstraint>(
          ConformsTo.size(), Superclass ? 1 : 0, Layout ? 1 : 0),
      alignof(NestedArchetypeType), arena);

  return CanNestedArchetypeType(::new (mem) NestedArchetypeType(
      Ctx, Parent, InterfaceType, ConformsTo, Superclass, Layout));
}

CanPrimaryArchetypeType
PrimaryArchetypeType::getNew(const ASTContext &Ctx,
                      GenericEnvironment *GenericEnv,
                      GenericTypeParamType *InterfaceType,
                      SmallVectorImpl<ProtocolDecl *> &ConformsTo,
                      Type Superclass,
                      LayoutConstraint Layout) {
  assert(!Superclass || Superclass->getClassOrBoundGenericClass());
  assert(GenericEnv && "missing generic environment for archetype");

  // Gather the set of protocol declarations to which this archetype conforms.
  ProtocolType::canonicalizeProtocols(ConformsTo);

  auto arena = AllocationArena::Permanent;
  void *mem = Ctx.Allocate(
    PrimaryArchetypeType::totalSizeToAlloc<ProtocolDecl *, Type, LayoutConstraint>(
          ConformsTo.size(), Superclass ? 1 : 0, Layout ? 1 : 0),
      alignof(PrimaryArchetypeType), arena);

  return CanPrimaryArchetypeType(::new (mem) PrimaryArchetypeType(
      Ctx, GenericEnv, InterfaceType, ConformsTo, Superclass, Layout));
}

bool ArchetypeType::requiresClass() const {
  if (Bits.ArchetypeType.HasSuperclass)
    return true;
  if (auto layout = getLayoutConstraint())
    if (layout->isClass())
      return true;
  for (ProtocolDecl *conformed : getConformsTo())
    if (conformed->requiresClass())
      return true;
  return false;
}

namespace {
  /// Function object that orders archetypes by name.
  struct OrderArchetypeByName {
    bool operator()(std::pair<Identifier, Type> X,
                    std::pair<Identifier, Type> Y) const {
      return X.first.str() < Y.first.str();
    }

    bool operator()(std::pair<Identifier, Type> X,
                    Identifier Y) const {
      return X.first.str() < Y.str();
    }

    bool operator()(Identifier X,
                    std::pair<Identifier, Type> Y) const {
      return X.str() < Y.first.str();
    }

    bool operator()(Identifier X, Identifier Y) const {
      return X.str() < Y.str();
    }
  };
} // end anonymous namespace

void ArchetypeType::populateNestedTypes() const {
  if (Bits.ArchetypeType.ExpandedNestedTypes) return;

  // Collect the set of nested types of this archetype.
  SmallVector<std::pair<Identifier, Type>, 4> nestedTypes;
  llvm::SmallPtrSet<Identifier, 4> knownNestedTypes;
  ProtocolType::visitAllProtocols(getConformsTo(),
                                  [&](ProtocolDecl *proto) -> bool {
    for (auto assocType : proto->getAssociatedTypeMembers()) {
      if (knownNestedTypes.insert(assocType->getName()).second)
        nestedTypes.push_back({ assocType->getName(), Type() });
    }

    return false;
  });

  // Record the nested types.
  auto mutableThis = const_cast<ArchetypeType *>(this);

  std::sort(nestedTypes.begin(), nestedTypes.end(), OrderArchetypeByName());
  auto &Ctx = mutableThis->getASTContext();
  mutableThis->NestedTypes = Ctx.AllocateCopy(nestedTypes);
  mutableThis->Bits.ArchetypeType.ExpandedNestedTypes = true;
}

Type ArchetypeType::getNestedType(Identifier Name) const {
  populateNestedTypes();

  auto Pos = std::lower_bound(NestedTypes.begin(), NestedTypes.end(), Name,
                              OrderArchetypeByName());
  if (Pos == NestedTypes.end() || Pos->first != Name) {
    return ErrorType::get(const_cast<ArchetypeType *>(this)->getASTContext());
  }

  // If the type is null, lazily resolve it. 
  if (!Pos->second) {
    resolveNestedType(*Pos);
  }

  return Pos->second;
}

Optional<Type> ArchetypeType::getNestedTypeIfKnown(Identifier Name) const {
  populateNestedTypes();

  auto Pos = std::lower_bound(NestedTypes.begin(), NestedTypes.end(), Name,
                              OrderArchetypeByName());
  if (Pos == NestedTypes.end() || Pos->first != Name || !Pos->second)
    return None;

  return Pos->second;
}

bool ArchetypeType::hasNestedType(Identifier Name) const {
  populateNestedTypes();

  auto Pos = std::lower_bound(NestedTypes.begin(), NestedTypes.end(), Name,
                              OrderArchetypeByName());
  return Pos != NestedTypes.end() && Pos->first == Name;
}

ArrayRef<std::pair<Identifier, Type>>
ArchetypeType::getKnownNestedTypes() const {
  populateNestedTypes();
  return NestedTypes;
}

void ArchetypeType::registerNestedType(Identifier name, Type nested) {
  populateNestedTypes();

  auto found = std::lower_bound(NestedTypes.begin(), NestedTypes.end(), name,
                                OrderArchetypeByName());
  assert(found != NestedTypes.end() && found->first == name &&
         "Unable to find nested type?");
  assert(!found->second ||
         found->second->isEqual(nested) ||
         (found->second->hasError() && nested->hasError()));
  found->second = nested;
}

static void collectFullName(const ArchetypeType *Archetype,
                            SmallVectorImpl<char> &Result) {
  if (auto nested = dyn_cast<NestedArchetypeType>(Archetype)) {
    collectFullName(nested->getParent(), Result);
    Result.push_back('.');
  }
  Result.append(Archetype->getName().str().begin(),
                Archetype->getName().str().end());
}

AssociatedTypeDecl *NestedArchetypeType::getAssocType() const {
  return InterfaceType->castTo<DependentMemberType>()->getAssocType();
}

Identifier ArchetypeType::getName() const {
  if (auto nested = dyn_cast<NestedArchetypeType>(this))
    return nested->getAssocType()->getName();
  assert(InterfaceType);
  return InterfaceType->castTo<GenericTypeParamType>()->getName();
}

std::string ArchetypeType::getFullName() const {
  llvm::SmallString<64> Result;
  collectFullName(this, Result);
  return Result.str().str();
}

void
OpaqueTypeArchetypeType::Profile(llvm::FoldingSetNodeID &id,
                                 OpaqueTypeDecl *decl,
                                 SubstitutionMap subs) {
  id.AddPointer(decl);
  subs.profile(id);
}

void ProtocolCompositionType::Profile(llvm::FoldingSetNodeID &ID,
                                      ArrayRef<Type> Members,
                                      bool HasExplicitAnyObject) {
  ID.AddInteger(HasExplicitAnyObject);
  for (auto T : Members)
    ID.AddPointer(T.getPointer());
}

bool ProtocolType::requiresClass() {
  return getDecl()->requiresClass();
}

bool ProtocolCompositionType::requiresClass() {
  return getExistentialLayout().requiresClass();
}

Type ProtocolCompositionType::get(const ASTContext &C,
                                  ArrayRef<Type> Members,
                                  bool HasExplicitAnyObject) {
  for (Type t : Members) {
    if (!t->isCanonical())
      return build(C, Members, HasExplicitAnyObject);
  }
    
  Type Superclass;
  SmallVector<ProtocolDecl *, 4> Protocols;
  for (Type t : Members) {
    addProtocols(t, Protocols, Superclass, HasExplicitAnyObject);
  }
  
  // Minimize the set of protocols composed together.
  ProtocolType::canonicalizeProtocols(Protocols);

  // The presence of a superclass constraint makes AnyObject redundant.
  if (Superclass)
    HasExplicitAnyObject = false;

  // If one protocol remains with no further constraints, its nominal
  // type is the canonical type.
  if (Protocols.size() == 1 && !Superclass && !HasExplicitAnyObject)
    return Protocols.front()->getDeclaredInterfaceType();

  // Form the set of canonical protocol types from the protocol
  // declarations, and use that to build the canonical composition type.
  SmallVector<Type, 4> CanTypes;
  if (Superclass)
    CanTypes.push_back(Superclass->getCanonicalType());
  std::transform(Protocols.begin(), Protocols.end(),
                 std::back_inserter(CanTypes),
                 [](ProtocolDecl *Proto) {
                   return Proto->getDeclaredInterfaceType();
                 });

  // TODO: Canonicalize away HasExplicitAnyObject if it is implied
  // by one of our member protocols.
  return build(C, CanTypes, HasExplicitAnyObject);
}

<<<<<<< HEAD
void AnyFunctionType::ExtInfo::ClangTypeInfo::printType(
    ClangModuleLoader *cml, llvm::raw_ostream &os) const {
  cml->printClangType(type, os);
}

void
AnyFunctionType::ExtInfo::assertIsFunctionType(const clang::Type *type) {
#ifndef NDEBUG
  if (!(type->isFunctionPointerType() || type->isBlockPointerType() ||
        type->isFunctionReferenceType())) {
    llvm::errs() << "Expected a Clang function type wrapped in a pointer type "
                 << "or a block pointer type but found:\n";
    type->dump();
    llvm_unreachable("\nUnexpected Clang type when creating ExtInfo!");
  }
#endif
  return;
}

const clang::Type *AnyFunctionType::getClangFunctionType() const {
=======
ClangTypeInfo AnyFunctionType::getClangTypeInfo() const {
>>>>>>> 154e5665
  switch (getKind()) {
  case TypeKind::Function:
    return cast<FunctionType>(this)->getClangTypeInfo();
  case TypeKind::GenericFunction:
    // Generic functions do not have C types.
    return ClangTypeInfo();
  default:
    llvm_unreachable("Illegal type kind for AnyFunctionType.");
  }
}

ClangTypeInfo AnyFunctionType::getCanonicalClangTypeInfo() const {
  return getClangTypeInfo().getCanonical();
}

bool AnyFunctionType::hasSameExtInfoAs(const AnyFunctionType *otherFn) {
  return getExtInfo().isEqualTo(otherFn->getExtInfo(), useClangTypes(this));
}

// [TODO: Store-SIL-Clang-type]
ClangTypeInfo SILFunctionType::getClangTypeInfo() const {
  return ClangTypeInfo();
}

bool SILFunctionType::hasSameExtInfoAs(const SILFunctionType *otherFn) {
  return getExtInfo().isEqualTo(otherFn->getExtInfo(), useClangTypes(this));
}

FunctionType *
GenericFunctionType::substGenericArgs(SubstitutionMap subs) {
  return substGenericArgs(
    [=](Type t) { return t.subst(subs); });
}

FunctionType *GenericFunctionType::substGenericArgs(
    llvm::function_ref<Type(Type)> substFn) const {
  llvm::SmallVector<AnyFunctionType::Param, 4> params;
  params.reserve(getNumParams());

  llvm::transform(getParams(), std::back_inserter(params),
                  [&](const AnyFunctionType::Param &param) {
                    return param.withType(substFn(param.getPlainType()));
                  });

  auto resultTy = substFn(getResult());

  // Build the resulting (non-generic) function type.
  return FunctionType::get(params, resultTy, getExtInfo());
}

CanFunctionType
CanGenericFunctionType::substGenericArgs(SubstitutionMap subs) const {
  return cast<FunctionType>(
           getPointer()->substGenericArgs(subs)->getCanonicalType());
}

static Type getMemberForBaseType(LookupConformanceFn lookupConformances,
                                 Type origBase,
                                 Type substBase,
                                 AssociatedTypeDecl *assocType,
                                 Identifier name,
                                 SubstOptions options) {
  // Produce a dependent member type for the given base type.
  auto getDependentMemberType = [&](Type baseType) {
    if (assocType)
      return DependentMemberType::get(baseType, assocType);

    return DependentMemberType::get(baseType, name);
  };

  // Produce a failed result.
  auto failed = [&]() -> Type {
    Type baseType = ErrorType::get(substBase ? substBase : origBase);
    if (assocType)
      return DependentMemberType::get(baseType, assocType);

    return DependentMemberType::get(baseType, name);
  };

  // If we don't have a substituted base type, fail.
  if (!substBase) return failed();

  if (auto *selfType = substBase->getAs<DynamicSelfType>())
    substBase = selfType->getSelfType();

  // Error recovery path.
  // FIXME: Generalized existentials will look here.
  if (substBase->isOpenedExistential())
    return failed();

  // If the parent is an archetype, extract the child archetype with the
  // given name.
  if (auto archetypeParent = substBase->getAs<ArchetypeType>()) {
    if (archetypeParent->hasNestedType(name))
      return archetypeParent->getNestedType(name);

    // If looking for an associated type and the archetype is constrained to a
    // class, continue to the default associated type lookup
    if (!assocType || !archetypeParent->getSuperclass())
      return failed();
  }

  // If the parent is a type variable or a member rooted in a type variable,
  // or if the parent is a type parameter, we're done. Also handle
  // UnresolvedType here, which can come up in diagnostics.
  if (substBase->isTypeVariableOrMember() ||
      substBase->isTypeParameter() ||
      substBase->is<UnresolvedType>())
    return getDependentMemberType(substBase);

  // Retrieve the member type with the given name.

  // Tuples don't have member types.
  if (substBase->is<TupleType>())
    return failed();

  // If we know the associated type, look in the witness table.
  if (assocType) {
    auto proto = assocType->getProtocol();
    ProtocolConformanceRef conformance =
        lookupConformances(origBase->getCanonicalType(), substBase, proto);

    if (conformance.isInvalid())
      return failed();
    if (!conformance.isConcrete())
      return failed();

    // Retrieve the type witness.
    auto witness =
        conformance.getConcrete()->getTypeWitnessAndDecl(assocType, options);

    auto witnessTy = witness.getWitnessType();
    if (!witnessTy || witnessTy->hasError())
      return failed();

    // This is a hacky feature allowing code completion to migrate to
    // using Type::subst() without changing output.
    if (options & SubstFlags::DesugarMemberTypes) {
      if (auto *aliasType = dyn_cast<TypeAliasType>(witnessTy.getPointer()))
        witnessTy = aliasType->getSinglyDesugaredType();

      // Another hack. If the type witness is a opaque result type. They can
      // only be referred using the name of the associated type.
      if (witnessTy->is<OpaqueTypeArchetypeType>())
        witnessTy = witness.getWitnessDecl()->getDeclaredInterfaceType();
    }

    if (witnessTy->is<ErrorType>())
      return failed();

    return witnessTy;
  }

  return failed();
}

ProtocolConformanceRef LookUpConformanceInModule::
operator()(CanType dependentType, Type conformingReplacementType,
           ProtocolDecl *conformedProtocol) const {
  if (conformingReplacementType->isTypeParameter())
    return ProtocolConformanceRef(conformedProtocol);

  return M->lookupConformance(conformingReplacementType,
                              conformedProtocol);
}

ProtocolConformanceRef LookUpConformanceInSubstitutionMap::
operator()(CanType dependentType, Type conformingReplacementType,
           ProtocolDecl *conformedProtocol) const {
  // Lookup conformances for opened existential.
  if (conformingReplacementType->isOpenedExistential()) {
    return conformedProtocol->getModuleContext()->lookupConformance(
        conformingReplacementType, conformedProtocol);
  }
  return Subs.lookupConformance(dependentType, conformedProtocol);
}

ProtocolConformanceRef MakeAbstractConformanceForGenericType::
operator()(CanType dependentType, Type conformingReplacementType,
           ProtocolDecl *conformedProtocol) const {
  assert((conformingReplacementType->is<ErrorType>()
          || conformingReplacementType->is<SubstitutableType>()
          || conformingReplacementType->is<DependentMemberType>()
          || conformingReplacementType->is<TypeVariableType>())
         && "replacement requires looking up a concrete conformance");
  // Lookup conformances for opened existential.
  if (conformingReplacementType->isOpenedExistential()) {
    return conformedProtocol->getModuleContext()->lookupConformance(
        conformingReplacementType, conformedProtocol);
  }
  return ProtocolConformanceRef(conformedProtocol);
}

ProtocolConformanceRef LookUpConformanceInSignature::
operator()(CanType dependentType, Type conformingReplacementType,
           ProtocolDecl *conformedProtocol) const {
  // Lookup conformances for opened existential.
  if (conformingReplacementType->isOpenedExistential()) {
    return conformedProtocol->getModuleContext()->lookupConformance(
        conformingReplacementType, conformedProtocol);
  }

  // FIXME: Should pass dependentType instead, once
  // GenericSignature::lookupConformance() does the right thing
  return Sig->lookupConformance(conformingReplacementType->getCanonicalType(),
                                conformedProtocol);
}

Type DependentMemberType::substBaseType(ModuleDecl *module, Type substBase) {
  return substBaseType(substBase, LookUpConformanceInModule(module));
}

Type DependentMemberType::substBaseType(Type substBase,
                                        LookupConformanceFn lookupConformance) {
  if (substBase.getPointer() == getBase().getPointer() &&
      substBase->hasTypeParameter())
    return this;

  return getMemberForBaseType(lookupConformance, getBase(), substBase,
                              getAssocType(), getName(), None);
}

Type DependentMemberType::substRootParam(Type newRoot,
                                         LookupConformanceFn lookupConformance){
  auto base = getBase();
  if (base->is<GenericTypeParamType>()) {
    return substBaseType(newRoot, lookupConformance);
  }
  if (auto depMem = base->getAs<DependentMemberType>()) {
    return substBaseType(depMem->substRootParam(newRoot, lookupConformance),
                         lookupConformance);
  }
  return Type();
}

static Type substGenericFunctionType(GenericFunctionType *genericFnType,
                                     TypeSubstitutionFn substitutions,
                                     LookupConformanceFn lookupConformances,
                                     SubstOptions options) {
  // Substitute into the function type (without generic signature).
  auto *bareFnType = FunctionType::get(genericFnType->getParams(),
                                       genericFnType->getResult(),
                                       genericFnType->getExtInfo());
  Type result =
    Type(bareFnType).subst(substitutions, lookupConformances, options);
  if (!result || result->is<ErrorType>()) return result;

  auto *fnType = result->castTo<FunctionType>();
  // Substitute generic parameters.
  bool anySemanticChanges = false;
  SmallVector<GenericTypeParamType *, 2> genericParams;
  for (auto param : genericFnType->getGenericParams()) {
    Type paramTy =
      Type(param).subst(substitutions, lookupConformances, options);
    if (!paramTy)
      return Type();

    if (auto newParam = paramTy->getAs<GenericTypeParamType>()) {
      if (!newParam->isEqual(param))
        anySemanticChanges = true;

      genericParams.push_back(newParam);
    } else {
      anySemanticChanges = true;
    }
  }

  // If no generic parameters remain, this is a non-generic function type.
  if (genericParams.empty())
    return result;

  // Transform requirements.
  SmallVector<Requirement, 2> requirements;
  for (const auto &req : genericFnType->getRequirements()) {
    // Substitute into the requirement.
    auto substReqt = req.subst(substitutions, lookupConformances, options);
    if (!substReqt) {
      anySemanticChanges = true;
      continue;
    }

    // Did anything change?
    if (!anySemanticChanges &&
        (!req.getFirstType()->isEqual(substReqt->getFirstType()) ||
         (req.getKind() != RequirementKind::Layout &&
          !req.getSecondType()->isEqual(substReqt->getSecondType())))) {
      anySemanticChanges = true;
    }

    // Skip any erroneous requirements.
    if (substReqt->getFirstType()->hasError() ||
        (substReqt->getKind() != RequirementKind::Layout &&
         substReqt->getSecondType()->hasError()))
      continue;

    requirements.push_back(*substReqt);
  }

  GenericSignature genericSig;
  if (anySemanticChanges) {
    // If there were semantic changes, we need to build a new generic
    // signature.
    ASTContext &ctx = genericFnType->getASTContext();
    genericSig = evaluateOrDefault(
        ctx.evaluator,
        AbstractGenericSignatureRequest{nullptr, genericParams, requirements},
        GenericSignature());
  } else {
    // Use the mapped generic signature.
    genericSig = GenericSignature::get(genericParams, requirements);
  }

  // Produce the new generic function type.
  return GenericFunctionType::get(genericSig, fnType->getParams(),
                                  fnType->getResult(), fnType->getExtInfo());
}

static Type substType(Type derivedType,
                      TypeSubstitutionFn substitutions,
                      LookupConformanceFn lookupConformances,
                      SubstOptions options) {
  // Handle substitutions into generic function types.
  if (auto genericFnType = derivedType->getAs<GenericFunctionType>()) {
    return substGenericFunctionType(genericFnType, substitutions,
                                    lookupConformances, options);
  }

  // FIXME: Change getTypeOfMember() to not pass GenericFunctionType here
  if (!derivedType->hasArchetype()
      && !derivedType->hasTypeParameter()
      && (!options.contains(SubstFlags::SubstituteOpaqueArchetypes)
          || !derivedType->hasOpaqueArchetype()))
    return derivedType;

  return derivedType.transformRec([&](TypeBase *type) -> Optional<Type> {
    // FIXME: Add SIL versions of mapTypeIntoContext() and
    // mapTypeOutOfContext() and use them appropriately
    assert((options.contains(SubstFlags::AllowLoweredTypes) ||
            !isa<SILFunctionType>(type)) &&
           "should not be doing AST type-substitution on a lowered SIL type;"
           "use SILType::subst");

    // Special-case handle SILBoxTypes and substituted SILFunctionTypes;
    // we want to structurally substitute the substitutions.
    if (auto boxTy = dyn_cast<SILBoxType>(type)) {
      auto subMap = boxTy->getSubstitutions();
      auto newSubMap = subMap.subst(substitutions, lookupConformances);

      return SILBoxType::get(boxTy->getASTContext(),
                             boxTy->getLayout(),
                             newSubMap);
    }
    
    if (auto silFnTy = dyn_cast<SILFunctionType>(type)) {
      if (silFnTy->isPolymorphic())
        return None;
      if (auto subs = silFnTy->getInvocationSubstitutions()) {
        auto newSubs = subs.subst(substitutions, lookupConformances, options);
        return silFnTy->withInvocationSubstitutions(newSubs);
      }
      if (auto subs = silFnTy->getPatternSubstitutions()) {
        auto newSubs = subs.subst(substitutions, lookupConformances, options);
        return silFnTy->withPatternSubstitutions(newSubs);
      }
      return None;
    }

    // Special-case TypeAliasType; we need to substitute conformances.
    if (auto aliasTy = dyn_cast<TypeAliasType>(type)) {
      Type parentTy;
      if (auto origParentTy = aliasTy->getParent())
        parentTy = substType(origParentTy,
                             substitutions, lookupConformances, options);
      auto underlyingTy = substType(aliasTy->getSinglyDesugaredType(),
                                    substitutions, lookupConformances, options);
      if (parentTy && parentTy->isExistentialType())
        return underlyingTy;
      auto subMap = aliasTy->getSubstitutionMap()
          .subst(substitutions, lookupConformances, options);
      return Type(TypeAliasType::get(aliasTy->getDecl(), parentTy,
                                     subMap, underlyingTy));
    }

    // We only substitute for substitutable types and dependent member types.
    
    // For dependent member types, we may need to look up the member if the
    // base is resolved to a non-dependent type.
    if (auto depMemTy = dyn_cast<DependentMemberType>(type)) {
      auto newBase = substType(depMemTy->getBase(),
                               substitutions, lookupConformances, options);
      if (!newBase)
        return Type();
      
      return getMemberForBaseType(lookupConformances,
                                  depMemTy->getBase(), newBase,
                                  depMemTy->getAssocType(),
                                  depMemTy->getName(), options);
    }
    
    auto substOrig = dyn_cast<SubstitutableType>(type);
    if (!substOrig)
      return None;
    // Opaque types can't normally be directly substituted unless we
    // specifically were asked to substitute them.
    if (!options.contains(SubstFlags::SubstituteOpaqueArchetypes)
        && isa<OpaqueTypeArchetypeType>(substOrig))
      return None;

    // If we have a substitution for this type, use it.
    if (auto known = substitutions(substOrig)) {
      if (options.contains(SubstFlags::SubstituteOpaqueArchetypes) &&
          isa<OpaqueTypeArchetypeType>(substOrig) &&
          known->getCanonicalType() == substOrig->getCanonicalType())
        return None; // Recursively process the substitutions of the opaque type
                     // archetype.
      return known;
    }

    // If we failed to substitute a generic type parameter, give up.
    if (isa<GenericTypeParamType>(substOrig))
      return ErrorType::get(type);

    if (isa<PrimaryArchetypeType>(substOrig))
      return ErrorType::get(type);

    // Opened existentials cannot be substituted in this manner,
    // but if they appear in the original type this is not an
    // error.
    if (isa<OpenedArchetypeType>(substOrig))
      return Type(type);

    // For nested archetypes, we can substitute the parent.
    auto nestedArchetype = cast<NestedArchetypeType>(substOrig);
    auto parent = nestedArchetype->getParent();

    // Substitute into the parent type.
    Type substParent = substType(parent, substitutions,
                                 lookupConformances, options);

    // If the parent didn't change, we won't change.
    if (substParent.getPointer() == parent)
      return Type(type);

    // Get the associated type reference from a child archetype.
    AssociatedTypeDecl *assocType = nestedArchetype->getAssocType();

    return getMemberForBaseType(lookupConformances, parent, substParent,
                                assocType, nestedArchetype->getName(),
                                options);
  });
}

Type Type::subst(SubstitutionMap substitutions,
                 SubstOptions options) const {
  return substType(*this,
                   QuerySubstitutionMap{substitutions},
                   LookUpConformanceInSubstitutionMap(substitutions),
                   options);
}

Type Type::subst(TypeSubstitutionFn substitutions,
                 LookupConformanceFn conformances,
                 SubstOptions options) const {
  return substType(*this, substitutions, conformances, options);
}

Type Type::substDependentTypesWithErrorTypes() const {
  return substType(*this,
                   [](SubstitutableType *t) -> Type { return Type(); },
                   MakeAbstractConformanceForGenericType(),
                   SubstFlags::AllowLoweredTypes);
}

const DependentMemberType *TypeBase::findUnresolvedDependentMemberType() {
  if (!hasTypeParameter()) return nullptr;

  const DependentMemberType *unresolvedDepMemTy = nullptr;
  Type(this).findIf([&](Type type) -> bool {
    if (auto depMemTy = type->getAs<DependentMemberType>()) {
      if (depMemTy->getAssocType() == nullptr) {
        unresolvedDepMemTy = depMemTy;
        return true;
      }
    }
    return false;
  });

  return unresolvedDepMemTy;
}

bool TypeBase::isNoEscape() const {
  auto type = getCanonicalType();

  if (auto silFuncTy = dyn_cast<SILFunctionType>(type))
    return silFuncTy->isNoEscape();

  if (auto funcTy = dyn_cast<FunctionType>(type))
    return funcTy->isNoEscape();

  if (auto tupleTy = dyn_cast<TupleType>(type)) {
    for (auto eltTy : tupleTy.getElementTypes())
      if (eltTy->isNoEscape())
        return true;
  }

  return false;
}

static Type getConcreteTypeForSuperclassTraversing(Type t) {
  if (t->isExistentialType()) {
    return t->getExistentialLayout().getSuperclass();
  } if (auto archetype = t->getAs<ArchetypeType>()) {
    return archetype->getSuperclass();
  } else if (auto dynamicSelfTy = t->getAs<DynamicSelfType>()) {
    return dynamicSelfTy->getSelfType();
  }
  return t;
}

Type TypeBase::getSuperclassForDecl(const ClassDecl *baseClass,
                                    bool useArchetypes) {
  Type t = getConcreteTypeForSuperclassTraversing(this);

  while (t) {
    // If we have a class-constrained archetype or class-constrained
    // existential, get the underlying superclass constraint.
    auto *nominalDecl = t->getAnyNominal();
    assert(nominalDecl && "expected nominal type here");
    assert(isa<ClassDecl>(nominalDecl) && "expected a class here");

    if (nominalDecl == baseClass)
      return t;

    t = t->getSuperclass(useArchetypes);
  }

#ifndef NDEBUG
  auto *currentClass = getConcreteTypeForSuperclassTraversing(this)
      ->getClassOrBoundGenericClass();
  assert(baseClass->isSuperclassOf(currentClass) &&
         "no inheritance relationship between given classes");
#endif

  return ErrorType::get(this);
}

TypeSubstitutionMap
TypeBase::getContextSubstitutions(const DeclContext *dc,
                                  GenericEnvironment *genericEnv) {
  assert(dc->isTypeContext());
  Type baseTy(this);

  assert(!baseTy->hasLValueType() &&
         !baseTy->is<AnyMetatypeType>() &&
         !baseTy->is<ErrorType>());

  // The resulting set of substitutions. Always use this to ensure we
  // don't miss out on NRVO anywhere.
  TypeSubstitutionMap substitutions;

  // If the member is part of a protocol or extension thereof, we need
  // to substitute in the type of Self.
  if (dc->getSelfProtocolDecl()) {
    // FIXME: This feels painfully inefficient. We're creating a dense map
    // for a single substitution.
    substitutions[dc->getSelfInterfaceType()
                    ->getCanonicalType()->castTo<GenericTypeParamType>()]
      = baseTy;
    return substitutions;
  }

  const auto genericSig = dc->getGenericSignatureOfContext();
  if (!genericSig)
    return substitutions;

  // Find the superclass type with the context matching that of the member.
  auto *ownerNominal = dc->getSelfNominalTypeDecl();
  if (auto *ownerClass = dyn_cast<ClassDecl>(ownerNominal))
    baseTy = baseTy->getSuperclassForDecl(ownerClass);

  // Gather all of the substitutions for all levels of generic arguments.
  auto params = genericSig->getGenericParams();
  unsigned n = params.size();

  while (baseTy && n > 0) {
    if (baseTy->is<ErrorType>())
      break;

    // For a bound generic type, gather the generic parameter -> generic
    // argument substitutions.
    if (auto boundGeneric = baseTy->getAs<BoundGenericType>()) {
      auto args = boundGeneric->getGenericArgs();
      for (unsigned i = 0, e = args.size(); i < e; ++i) {
        substitutions[params[n - e + i]->getCanonicalType()
                        ->castTo<GenericTypeParamType>()] = args[i];
      }

      // Continue looking into the parent.
      baseTy = boundGeneric->getParent();
      n -= args.size();
      continue;
    }

    // Continue looking into the parent.
    if (auto protocolTy = baseTy->getAs<ProtocolType>()) {
      baseTy = protocolTy->getParent();
      --n;
      continue;
    }

    // Continue looking into the parent.
    if (auto nominalTy = baseTy->getAs<NominalType>()) {
      baseTy = nominalTy->getParent();
      continue;
    }

    // Assert and break to avoid hanging if we get an unexpected baseTy.
    assert(0 && "Bad base type");
    break;
  }

  while (n > 0) {
    auto *gp = params[--n];
    auto substTy = (genericEnv
                    ? genericEnv->mapTypeIntoContext(gp)
                    : gp);
    auto result = substitutions.insert(
      {gp->getCanonicalType()->castTo<GenericTypeParamType>(),
       substTy});
    assert(result.second);
    (void) result;
  }

  return substitutions;
}

SubstitutionMap TypeBase::getContextSubstitutionMap(
    ModuleDecl *module, const DeclContext *dc,
    GenericEnvironment *genericEnv) {
  auto genericSig = dc->getGenericSignatureOfContext();
  if (genericSig.isNull())
    return SubstitutionMap();
  return SubstitutionMap::get(
    genericSig,
    QueryTypeSubstitutionMap{getContextSubstitutions(dc, genericEnv)},
    LookUpConformanceInModule(module));
}

TypeSubstitutionMap TypeBase::getMemberSubstitutions(
    const ValueDecl *member,
    GenericEnvironment *genericEnv) {
  auto *memberDC = member->getDeclContext();

  TypeSubstitutionMap substitutions;

  // Compute the set of member substitutions to apply.
  if (memberDC->isTypeContext())
    substitutions = getContextSubstitutions(memberDC, genericEnv);

  // If the member itself is generic, preserve its generic parameters.
  // We need this since code completion and diagnostics want to be able
  // to call getTypeOfMember() with functions and nested types.
  if (isa<AbstractFunctionDecl>(member) ||
      isa<GenericTypeDecl>(member) ||
      isa<SubscriptDecl>(member)) {
    auto *innerDC = member->getInnermostDeclContext();
    if (innerDC->isInnermostContextGeneric()) {
      if (auto sig = innerDC->getGenericSignatureOfContext()) {
        for (auto param : sig->getInnermostGenericParams()) {
          auto *genericParam = param->getCanonicalType()
              ->castTo<GenericTypeParamType>();
          substitutions[genericParam] =
            (genericEnv
             ? genericEnv->mapTypeIntoContext(param)
             : param);
        }
      }
    }
  }

  return substitutions;
}

SubstitutionMap TypeBase::getMemberSubstitutionMap(
    ModuleDecl *module, const ValueDecl *member,
    GenericEnvironment *genericEnv) {
  auto genericSig = member->getInnermostDeclContext()
      ->getGenericSignatureOfContext();
  if (genericSig.isNull())
    return SubstitutionMap();
  auto subs = getMemberSubstitutions(member, genericEnv);
  return SubstitutionMap::get(
      genericSig,
      QueryTypeSubstitutionMap{subs},
      LookUpConformanceInModule(module));
}

Type TypeBase::getTypeOfMember(ModuleDecl *module, const ValueDecl *member,
                               Type memberType) {
  if (is<ErrorType>())
    return ErrorType::get(getASTContext());

  if (auto *lvalue = getAs<LValueType>()) {
    auto objectTy = lvalue->getObjectType();
    return objectTy->getTypeOfMember(module, member, memberType);
  }

  // If no member type was provided, use the member's type.
  if (!memberType)
    memberType = member->getInterfaceType();

  assert(memberType);

  // Perform the substitution.
  auto substitutions = getMemberSubstitutionMap(module, member);
  return memberType.subst(substitutions);
}

Type TypeBase::adjustSuperclassMemberDeclType(const ValueDecl *baseDecl,
                                              const ValueDecl *derivedDecl,
                                              Type memberType) {
  auto subs = SubstitutionMap::getOverrideSubstitutions(
      baseDecl, derivedDecl, /*derivedSubs=*/None);

  if (auto *genericMemberType = memberType->getAs<GenericFunctionType>()) {
    memberType = FunctionType::get(genericMemberType->getParams(),
                                   genericMemberType->getResult(),
                                   genericMemberType->getExtInfo());
  }

  auto type = memberType.subst(subs);
  if (baseDecl->getDeclContext()->getSelfProtocolDecl())
    return type;

  if (auto *afd = dyn_cast<AbstractFunctionDecl>(baseDecl)) {
    type = type->replaceSelfParameterType(this);
    if (afd->hasDynamicSelfResult())
      type = type->replaceCovariantResultType(this, /*uncurryLevel=*/2);
  } else if (auto *sd = dyn_cast<SubscriptDecl>(baseDecl)) {
    if (sd->getElementInterfaceType()->hasDynamicSelfType())
      type = type->replaceCovariantResultType(this, /*uncurryLevel=*/1);
  } else if (auto *vd = dyn_cast<VarDecl>(baseDecl)) {
    if (vd->getValueInterfaceType()->hasDynamicSelfType())
      type = type->replaceCovariantResultType(this, /*uncurryLevel=*/0);
  }

  return type;
}

Identifier DependentMemberType::getName() const {
  if (NameOrAssocType.is<Identifier>())
    return NameOrAssocType.get<Identifier>();

  return NameOrAssocType.get<AssociatedTypeDecl *>()->getName();
}

static bool transformSILResult(
                           SILResultInfo &result, bool &changed,
                           llvm::function_ref<Optional<Type>(TypeBase *)> fn) {
  Type transType = result.getInterfaceType().transformRec(fn);
  if (!transType) return true;

  CanType canTransType = transType->getCanonicalType();
  if (canTransType != result.getInterfaceType()) {
    changed = true;
    result = result.getWithInterfaceType(canTransType);
  }
  return false;
}

static bool transformSILYield(
                            SILYieldInfo &yield, bool &changed,
                            llvm::function_ref<Optional<Type>(TypeBase *)> fn) {
  Type transType = yield.getInterfaceType().transformRec(fn);
  if (!transType) return true;

  CanType canTransType = transType->getCanonicalType();
  if (canTransType != yield.getInterfaceType()) {
    changed = true;
    yield = yield.getWithInterfaceType(canTransType);
  }
  return false;
}

static bool transformSILParameter(
                            SILParameterInfo &param, bool &changed,
                            llvm::function_ref<Optional<Type>(TypeBase *)> fn) {
  Type transType = param.getInterfaceType().transformRec(fn);
  if (!transType) return true;

  CanType canTransType = transType->getCanonicalType();
  if (canTransType != param.getInterfaceType()) {
    changed = true;
    param = param.getWithInterfaceType(canTransType);
  }
  return false;
}

Type Type::transform(llvm::function_ref<Type(Type)> fn) const {
  return transformRec([&fn](TypeBase *type) -> Optional<Type> {
    Type transformed = fn(Type(type));
    if (!transformed)
      return Type();

    // If the function didn't change the type at all, let transformRec()
    // recurse.
    if (transformed.getPointer() == type)
      return None;

    return transformed;
  });
}

Type Type::transformRec(
                    llvm::function_ref<Optional<Type>(TypeBase *)> fn) const {
  if (!isa<ParenType>(getPointer())) {
    // Transform this type node.
    if (Optional<Type> transformed = fn(getPointer()))
      return *transformed;

    // Recur.
  }

  // Recur into children of this type.
  TypeBase *base = getPointer();
  switch (base->getKind()) {
#define BUILTIN_TYPE(Id, Parent) \
case TypeKind::Id:
#define TYPE(Id, Parent)
#include "swift/AST/TypeNodes.def"
  case TypeKind::PrimaryArchetype:
  case TypeKind::OpenedArchetype:
  case TypeKind::Error:
  case TypeKind::Unresolved:
  case TypeKind::TypeVariable:
  case TypeKind::GenericTypeParam:
  case TypeKind::SILToken:
  case TypeKind::Module:
    return *this;

  case TypeKind::Enum:
  case TypeKind::Struct:
  case TypeKind::Class:
  case TypeKind::Protocol: {
    auto nominalTy = cast<NominalType>(base);
    if (auto parentTy = nominalTy->getParent()) {
      parentTy = parentTy.transformRec(fn);
      if (!parentTy)
        return Type();

      if (parentTy.getPointer() == nominalTy->getParent().getPointer())
        return *this;

      return NominalType::get(nominalTy->getDecl(), parentTy,
                              Ptr->getASTContext());
    }

    return *this;
  }
      
  case TypeKind::SILBlockStorage: {
    auto storageTy = cast<SILBlockStorageType>(base);
    Type transCap = storageTy->getCaptureType().transformRec(fn);
    if (!transCap)
      return Type();
    CanType canTransCap = transCap->getCanonicalType();
    if (canTransCap != storageTy->getCaptureType())
      return SILBlockStorageType::get(canTransCap);
    return storageTy;
  }

  case TypeKind::SILBox: {
#ifndef NDEBUG
    // This interface isn't suitable for updating the substitution map in a
    // generic SILBox.
    auto boxTy = cast<SILBoxType>(base);
    for (Type type : boxTy->getSubstitutions().getReplacementTypes()) {
      assert(type->isEqual(type.transformRec(fn))
             && "SILBoxType can't be transformed");
    }
#endif
    return base;
  }
  
  case TypeKind::SILFunction: {
    auto fnTy = cast<SILFunctionType>(base);
    bool changed = false;
    auto hasTypeErasedGenericClassType = [](Type ty) -> bool {
      return ty.findIf([](Type subType) -> bool {
        if (subType->isTypeErasedGenericClassType())
          return true;
        else
          return false;
      });
    };
    auto updateSubs = [&](SubstitutionMap &subs) -> bool {
      // This interface isn't suitable for updating the substitution map in a
      // substituted SILFunctionType.
      // TODO(SILFunctionType): Is it suitable for any SILFunctionType??
      SmallVector<Type, 4> newReplacements;
      for (Type type : subs.getReplacementTypes()) {
        auto transformed = type.transformRec(fn);
        assert((type->isEqual(transformed) ||
                (type->hasTypeParameter() && transformed->hasTypeParameter()) ||
                (hasTypeErasedGenericClassType(type) &&
                 hasTypeErasedGenericClassType(transformed))) &&
               "Substituted SILFunctionType can't be transformed into a "
               "concrete type");
        newReplacements.push_back(transformed->getCanonicalType());
        if (!type->isEqual(transformed))
          changed = true;
      }

      if (changed) {
        subs = SubstitutionMap::get(subs.getGenericSignature(),
                                    newReplacements,
                                    subs.getConformances());
      }

      return changed;
    };

    if (fnTy->isPolymorphic())
      return fnTy;

    if (auto subs = fnTy->getInvocationSubstitutions()) {
      if (updateSubs(subs)) {
        return fnTy->withInvocationSubstitutions(subs);
      }
      return fnTy;
    }

    if (auto subs = fnTy->getPatternSubstitutions()) {
      if (updateSubs(subs)) {
        return fnTy->withPatternSubstitutions(subs);
      }
      return fnTy;
    }

    SmallVector<SILParameterInfo, 8> transInterfaceParams;
    for (SILParameterInfo param : fnTy->getParameters()) {
      if (transformSILParameter(param, changed, fn)) return Type();
      transInterfaceParams.push_back(param);
    }

    SmallVector<SILYieldInfo, 8> transInterfaceYields;
    for (SILYieldInfo yield : fnTy->getYields()) {
      if (transformSILYield(yield, changed, fn)) return Type();
      transInterfaceYields.push_back(yield);
    }

    SmallVector<SILResultInfo, 8> transInterfaceResults;
    for (SILResultInfo result : fnTy->getResults()) {
      if (transformSILResult(result, changed, fn)) return Type();
      transInterfaceResults.push_back(result);
    }

    Optional<SILResultInfo> transErrorResult;
    if (fnTy->hasErrorResult()) {
      SILResultInfo result = fnTy->getErrorResult();
      if (transformSILResult(result, changed, fn)) return Type();
      transErrorResult = result;
    }

    if (!changed) return *this;

    return SILFunctionType::get(
        fnTy->getInvocationGenericSignature(),
        fnTy->getExtInfo(),
        fnTy->getCoroutineKind(),
        fnTy->getCalleeConvention(),
        transInterfaceParams,
        transInterfaceYields,
        transInterfaceResults,
        transErrorResult,
        SubstitutionMap(),
        SubstitutionMap(),
        Ptr->getASTContext(),
        fnTy->getWitnessMethodConformanceOrInvalid());
  }

#define REF_STORAGE(Name, ...) \
  case TypeKind::Name##Storage:
#include "swift/AST/ReferenceStorage.def"
  {
    auto storageTy = cast<ReferenceStorageType>(base);
    Type refTy = storageTy->getReferentType();
    Type substRefTy = refTy.transformRec(fn);
    if (!substRefTy)
      return Type();

    if (substRefTy.getPointer() == refTy.getPointer())
      return *this;

    return ReferenceStorageType::get(substRefTy, storageTy->getOwnership(),
                                     Ptr->getASTContext());
  }

  case TypeKind::UnboundGeneric: {
    auto unbound = cast<UnboundGenericType>(base);
    Type substParentTy;
    if (auto parentTy = unbound->getParent()) {
      substParentTy = parentTy.transformRec(fn);
      if (!substParentTy)
        return Type();

      if (substParentTy.getPointer() == parentTy.getPointer())
        return *this;

      return UnboundGenericType::get(unbound->getDecl(), substParentTy,
                                     Ptr->getASTContext());
    }

    return *this;
  }

  case TypeKind::BoundGenericClass:
  case TypeKind::BoundGenericEnum:
  case TypeKind::BoundGenericStruct: {
    auto bound = cast<BoundGenericType>(base);
    SmallVector<Type, 4> substArgs;
    bool anyChanged = false;
    Type substParentTy;
    if (auto parentTy = bound->getParent()) {
      substParentTy = parentTy.transformRec(fn);
      if (!substParentTy)
        return Type();

      if (substParentTy.getPointer() != parentTy.getPointer())
        anyChanged = true;
    }

    for (auto arg : bound->getGenericArgs()) {
      Type substArg = arg.transformRec(fn);
      if (!substArg)
        return Type();
      substArgs.push_back(substArg);
      if (substArg.getPointer() != arg.getPointer())
        anyChanged = true;
    }

    if (!anyChanged)
      return *this;

    return BoundGenericType::get(bound->getDecl(), substParentTy, substArgs);
  }
      
  case TypeKind::OpaqueTypeArchetype: {
    auto opaque = cast<OpaqueTypeArchetypeType>(base);
    if (opaque->getSubstitutions().empty())
      return *this;
    
    SmallVector<Type, 4> newSubs;
    bool anyChanged = false;
    for (auto replacement : opaque->getSubstitutions().getReplacementTypes()) {
      Type newReplacement = replacement.transformRec(fn);
      if (!newReplacement)
        return Type();
      newSubs.push_back(newReplacement);
      if (replacement.getPointer() != newReplacement.getPointer())
        anyChanged = true;
    }
    
    if (!anyChanged)
      return *this;
    
    // FIXME: This re-looks-up conformances instead of transforming them in
    // a systematic way.
    auto sig = opaque->getDecl()->getGenericSignature();
    auto newSubMap =
      SubstitutionMap::get(sig,
       [&](SubstitutableType *t) -> Type {
         auto index = sig->getGenericParamOrdinal(cast<GenericTypeParamType>(t));
         return newSubs[index];
       },
       LookUpConformanceInModule(opaque->getDecl()->getModuleContext()));
    return OpaqueTypeArchetypeType::get(opaque->getDecl(),
                                        newSubMap);
  }
  case TypeKind::NestedArchetype: {
    // Transform the root type of a nested opaque archetype.
    auto nestedType = cast<NestedArchetypeType>(base);
    auto root = dyn_cast<OpaqueTypeArchetypeType>(nestedType->getRoot());
    if (!root)
      return *this;
    
    auto substRoot = Type(root).transformRec(fn);
    if (substRoot.getPointer() == root) {
      return *this;
    }
    
    // Substitute the new root into the root of the interface type.
    return nestedType->getInterfaceType()->substRootParam(substRoot,
        LookUpConformanceInModule(root->getDecl()->getModuleContext()));
  }

  case TypeKind::ExistentialMetatype: {
    auto meta = cast<ExistentialMetatypeType>(base);
    auto instanceTy = meta->getInstanceType().transformRec(fn);
    if (!instanceTy)
      return Type();

    if (instanceTy.getPointer() == meta->getInstanceType().getPointer())
      return *this;

    if (meta->hasRepresentation())
      return ExistentialMetatypeType::get(instanceTy,
                                          meta->getRepresentation());
    return ExistentialMetatypeType::get(instanceTy);
  }

  case TypeKind::Metatype: {
    auto meta = cast<MetatypeType>(base);
    auto instanceTy = meta->getInstanceType().transformRec(fn);
    if (!instanceTy)
      return Type();

    if (instanceTy.getPointer() == meta->getInstanceType().getPointer())
      return *this;

    if (meta->hasRepresentation())
      return MetatypeType::get(instanceTy, meta->getRepresentation());
    return MetatypeType::get(instanceTy);
  }

  case TypeKind::DynamicSelf: {
    auto dynamicSelf = cast<DynamicSelfType>(base);
    auto selfTy = dynamicSelf->getSelfType().transformRec(fn);
    if (!selfTy)
      return Type();

    if (selfTy.getPointer() == dynamicSelf->getSelfType().getPointer())
      return *this;

    return DynamicSelfType::get(selfTy, selfTy->getASTContext());
  }

  case TypeKind::TypeAlias: {
    auto alias = cast<TypeAliasType>(base);
    Type oldUnderlyingType = Type(alias->getSinglyDesugaredType());
    Type newUnderlyingType = oldUnderlyingType.transformRec(fn);
    if (!newUnderlyingType) return Type();

    Type oldParentType = alias->getParent();
    Type newParentType;
    if (oldParentType) {
      newParentType = oldParentType.transformRec(fn);
      if (!newParentType) return newUnderlyingType;
    }

    auto subMap = alias->getSubstitutionMap();
    for (Type oldReplacementType : subMap.getReplacementTypes()) {
      Type newReplacementType = oldReplacementType.transformRec(fn);
      if (!newReplacementType)
        return newUnderlyingType;

      // If anything changed with the replacement type, we lose the sugar.
      // FIXME: This is really unfortunate.
      if (newReplacementType.getPointer() != oldReplacementType.getPointer())
        return newUnderlyingType;
    }

    if (oldParentType.getPointer() == newParentType.getPointer() &&
        oldUnderlyingType.getPointer() == newUnderlyingType.getPointer())
      return *this;

    return TypeAliasType::get(alias->getDecl(), newParentType, subMap,
                              newUnderlyingType);
  }

  case TypeKind::Paren: {
    auto paren = cast<ParenType>(base);
    Type underlying = paren->getUnderlyingType().transformRec(fn);
    if (!underlying)
      return Type();

    if (underlying.getPointer() == paren->getUnderlyingType().getPointer())
      return *this;

    auto otherFlags = paren->getParameterFlags().withInOut(underlying->is<InOutType>());
    return ParenType::get(Ptr->getASTContext(), underlying->getInOutObjectType(), otherFlags);
  }

  case TypeKind::Tuple: {
    auto tuple = cast<TupleType>(base);
    bool anyChanged = false;
    SmallVector<TupleTypeElt, 4> elements;
    unsigned Index = 0;
    for (const auto &elt : tuple->getElements()) {
      Type eltTy = elt.getType().transformRec(fn);
      if (!eltTy)
        return Type();

      // If nothing has changed, just keep going.
      if (!anyChanged && eltTy.getPointer() == elt.getType().getPointer()) {
        ++Index;
        continue;
      }

      // If this is the first change we've seen, copy all of the previous
      // elements.
      if (!anyChanged) {
        // Copy all of the previous elements.
        elements.append(tuple->getElements().begin(),
                        tuple->getElements().begin() + Index);
        anyChanged = true;
      }

      // Add the new tuple element, with the new type, no initializer,
      elements.push_back(elt.getWithType(eltTy));
      ++Index;
    }

    if (!anyChanged)
      return *this;

    return TupleType::get(elements, Ptr->getASTContext());
  }


  case TypeKind::DependentMember: {
    auto dependent = cast<DependentMemberType>(base);
    auto dependentBase = dependent->getBase().transformRec(fn);
    if (!dependentBase)
      return Type();

    if (dependentBase.getPointer() == dependent->getBase().getPointer())
      return *this;

    if (auto assocType = dependent->getAssocType())
      return DependentMemberType::get(dependentBase, assocType);

    return DependentMemberType::get(dependentBase, dependent->getName());
  }

  case TypeKind::GenericFunction:
  case TypeKind::Function: {
    auto function = cast<AnyFunctionType>(base);

    bool isUnchanged = true;

    // Transform function parameter types.
    SmallVector<AnyFunctionType::Param, 8> substParams;
    for (auto param : function->getParams()) {
      auto type = param.getPlainType();
      auto label = param.getLabel();
      auto flags = param.getParameterFlags();

      auto substType = type.transformRec(fn);
      if (!substType)
        return Type();

      if (type.getPointer() != substType.getPointer())
        isUnchanged = false;

      // FIXME: Remove this once we get rid of TVO_CanBindToInOut;
      // the only time we end up here is when the constraint solver
      // simplifies a type containing a type variable fixed to an
      // InOutType.
      if (substType->is<InOutType>()) {
        assert(flags.getValueOwnership() == ValueOwnership::Default);
        substType = substType->getInOutObjectType();
        flags = flags.withInOut(true);
      }

      substParams.emplace_back(substType, label, flags);
    }

    // Transform result type.
    auto resultTy = function->getResult().transformRec(fn);
    if (!resultTy)
      return Type();

    if (resultTy.getPointer() != function->getResult().getPointer())
      isUnchanged = false;

    if (auto genericFnType = dyn_cast<GenericFunctionType>(base)) {
#ifndef NDEBUG
      // Check that generic parameters won't be trasnformed.
      // Transform generic parameters.
      for (auto param : genericFnType->getGenericParams()) {
        assert(Type(param).transformRec(fn).getPointer() == param &&
               "GenericFunctionType transform() changes type parameter");
      }
#endif

      if (isUnchanged) return *this;

      auto genericSig = genericFnType->getGenericSignature();
      return GenericFunctionType::get(genericSig, substParams, resultTy,
                                      function->getExtInfo());
    }

    if (isUnchanged) return *this;

    return FunctionType::get(substParams, resultTy,
                             function->getExtInfo());
  }

  case TypeKind::ArraySlice: {
    auto slice = cast<ArraySliceType>(base);
    auto baseTy = slice->getBaseType().transformRec(fn);
    if (!baseTy)
      return Type();

    if (baseTy.getPointer() == slice->getBaseType().getPointer())
      return *this;

    return ArraySliceType::get(baseTy);
  }

  case TypeKind::Optional: {
    auto optional = cast<OptionalType>(base);
    auto baseTy = optional->getBaseType().transformRec(fn);
    if (!baseTy)
      return Type();

    if (baseTy.getPointer() == optional->getBaseType().getPointer())
      return *this;

    return OptionalType::get(baseTy);
  }

  case TypeKind::Dictionary: {
    auto dict = cast<DictionaryType>(base);
    auto keyTy = dict->getKeyType().transformRec(fn);
    if (!keyTy)
      return Type();

    auto valueTy = dict->getValueType().transformRec(fn);
    if (!valueTy)
      return Type();

    if (keyTy.getPointer() == dict->getKeyType().getPointer() &&
        valueTy.getPointer() == dict->getValueType().getPointer())
      return *this;

    return DictionaryType::get(keyTy, valueTy);
  }

  case TypeKind::LValue: {
    auto lvalue = cast<LValueType>(base);
    auto objectTy = lvalue->getObjectType().transformRec(fn);
    if (!objectTy || objectTy->hasError())
      return objectTy;

    return objectTy.getPointer() == lvalue->getObjectType().getPointer() ?
      *this : LValueType::get(objectTy);
  }

  case TypeKind::InOut: {
    auto inout = cast<InOutType>(base);
    auto objectTy = inout->getObjectType().transformRec(fn);
    if (!objectTy || objectTy->hasError())
      return objectTy;
    
    return objectTy.getPointer() == inout->getObjectType().getPointer() ?
      *this : InOutType::get(objectTy);
  }

  case TypeKind::ProtocolComposition: {
    auto pc = cast<ProtocolCompositionType>(base);
    SmallVector<Type, 4> substMembers;
    auto members = pc->getMembers();
    bool anyChanged = false;
    unsigned index = 0;
    for (auto member : members) {
      auto substMember = member.transformRec(fn);
      if (!substMember)
        return Type();
      
      if (anyChanged) {
        substMembers.push_back(substMember);
        ++index;
        continue;
      }
      
      if (substMember.getPointer() != member.getPointer()) {
        anyChanged = true;
        substMembers.append(members.begin(), members.begin() + index);
        substMembers.push_back(substMember);
      }
      
      ++index;
    }
    
    if (!anyChanged)
      return *this;
    
    return ProtocolCompositionType::get(Ptr->getASTContext(),
                                        substMembers,
                                        pc->hasExplicitAnyObject());
  }
  }
  
  llvm_unreachable("Unhandled type in transformation");
}


bool Type::findIf(llvm::function_ref<bool(Type)> pred) const {
  class Walker : public TypeWalker {
    llvm::function_ref<bool(Type)> Pred;
  public:
    explicit Walker(llvm::function_ref<bool(Type)> pred) : Pred(pred) {}

    Action walkToTypePre(Type ty) override {
      if (Pred(ty))
        return Action::Stop;
      return Action::Continue;
    }
  };

  return walk(Walker(pred));
}

TypeTraitResult TypeBase::canBeClass() {
  // Any bridgeable object type can be a class.
  if (isBridgeableObjectType())
    return TypeTraitResult::Is;

  CanType self = getCanonicalType();

  // Archetypes with a trivial layout constraint can never
  // represent a class.
  if (auto Archetype = dyn_cast<ArchetypeType>(self)) {
    if (auto Layout = Archetype->getLayoutConstraint()) {
      if (Layout->isTrivial())
        return TypeTraitResult::IsNot;
      if (Layout->isClass())
        return TypeTraitResult::Is;
    }
  }

  // Dependent types might be bound to classes.
  if (isa<SubstitutableType>(self))
    return TypeTraitResult::CanBe;
  if (isa<DependentMemberType>(self))
    return TypeTraitResult::CanBe;
  
  return TypeTraitResult::IsNot;
}

bool Type::isPrivateStdlibType(bool treatNonBuiltinProtocolsAsPublic) const {
  Type Ty = *this;
  if (!Ty)
    return false;

  // A 'public' typealias can have an 'internal' type.
  if (auto *NAT = dyn_cast<TypeAliasType>(Ty.getPointer())) {
    auto *AliasDecl = NAT->getDecl();
    if (auto parent = NAT->getParent()) {
      if (parent.isPrivateStdlibType(treatNonBuiltinProtocolsAsPublic))
        return true;
    }

    if (AliasDecl->isPrivateStdlibDecl(treatNonBuiltinProtocolsAsPublic))
      return true;

    return Type(NAT->getSinglyDesugaredType()).isPrivateStdlibType(
                                            treatNonBuiltinProtocolsAsPublic);
  }

  if (auto Paren = dyn_cast<ParenType>(Ty.getPointer())) {
    Type Underlying = Paren->getUnderlyingType();
    return Underlying.isPrivateStdlibType(treatNonBuiltinProtocolsAsPublic);
  }

  if (Type Unwrapped = Ty->getOptionalObjectType())
    return Unwrapped.isPrivateStdlibType(treatNonBuiltinProtocolsAsPublic);

  if (auto TyD = Ty->getAnyNominal())
    if (TyD->isPrivateStdlibDecl(treatNonBuiltinProtocolsAsPublic))
      return true;

  return false;
}

// NOTE: If you add a new SOMETIMES_LOADABLE_CHECKED_REF_STORAGE type, then you
// may or may not want to emulate what 'unowned' does.
bool UnownedStorageType::isLoadable(ResilienceExpansion resilience) const {
  auto ty = getReferentType();
  if (auto underlyingTy = ty->getOptionalObjectType())
    ty = underlyingTy;
  return ty->getReferenceCounting() == ReferenceCounting::Native;
}

static ReferenceCounting getClassReferenceCounting(ClassDecl *theClass) {
  return (theClass->checkAncestry(AncestryFlags::ClangImported)
          ? ReferenceCounting::ObjC
          : ReferenceCounting::Native);
}

ReferenceCounting TypeBase::getReferenceCounting() {
  CanType type = getCanonicalType();
  ASTContext &ctx = type->getASTContext();

  // In the absence of Objective-C interoperability, everything uses native
  // reference counting or is the builtin BridgeObject.
  if (!ctx.LangOpts.EnableObjCInterop) {
    return type->getKind() == TypeKind::BuiltinBridgeObject
             ? ReferenceCounting::Bridge
             : ReferenceCounting::Native;
  }

  switch (type->getKind()) {
#define SUGARED_TYPE(id, parent) case TypeKind::id:
#define TYPE(id, parent)
#include "swift/AST/TypeNodes.def"
    llvm_unreachable("sugared canonical type?");

  case TypeKind::BuiltinNativeObject:
  case TypeKind::SILBox:
    return ReferenceCounting::Native;

  case TypeKind::BuiltinBridgeObject:
    return ReferenceCounting::Bridge;

  case TypeKind::Class:
    return getClassReferenceCounting(cast<ClassType>(type)->getDecl());
  case TypeKind::BoundGenericClass:
    return getClassReferenceCounting(
                                  cast<BoundGenericClassType>(type)->getDecl());
  case TypeKind::UnboundGeneric:
    return getClassReferenceCounting(
                    cast<ClassDecl>(cast<UnboundGenericType>(type)->getDecl()));

  case TypeKind::DynamicSelf:
    return cast<DynamicSelfType>(type).getSelfType()
        ->getReferenceCounting();

  case TypeKind::PrimaryArchetype:
  case TypeKind::OpenedArchetype:
  case TypeKind::NestedArchetype:
  case TypeKind::OpaqueTypeArchetype: {
    auto archetype = cast<ArchetypeType>(type);
    auto layout = archetype->getLayoutConstraint();
    (void)layout;
    assert(archetype->requiresClass() ||
           (layout && layout->isRefCounted()));
    if (auto supertype = archetype->getSuperclass())
      return supertype->getReferenceCounting();
    return ReferenceCounting::Unknown;
  }

  case TypeKind::Protocol:
  case TypeKind::ProtocolComposition: {
    auto layout = type->getExistentialLayout();
    assert(layout.requiresClass() && "Opaque existentials don't use refcounting");
    if (auto superclass = layout.getSuperclass())
      return superclass->getReferenceCounting();
    return ReferenceCounting::Unknown;
  }

  case TypeKind::Function:
  case TypeKind::GenericFunction:
  case TypeKind::SILFunction:
  case TypeKind::SILBlockStorage:
  case TypeKind::Error:
  case TypeKind::Unresolved:
  case TypeKind::BuiltinInteger:
  case TypeKind::BuiltinIntegerLiteral:
  case TypeKind::BuiltinFloat:
  case TypeKind::BuiltinRawPointer:
  case TypeKind::BuiltinUnsafeValueBuffer:
  case TypeKind::BuiltinVector:
  case TypeKind::Tuple:
  case TypeKind::Enum:
  case TypeKind::Struct:
  case TypeKind::Metatype:
  case TypeKind::ExistentialMetatype:
  case TypeKind::Module:
  case TypeKind::LValue:
  case TypeKind::InOut:
  case TypeKind::TypeVariable:
  case TypeKind::BoundGenericEnum:
  case TypeKind::BoundGenericStruct:
  case TypeKind::SILToken:
  case TypeKind::GenericTypeParam:
  case TypeKind::DependentMember:
#define REF_STORAGE(Name, ...) \
  case TypeKind::Name##Storage:
#include "swift/AST/ReferenceStorage.def"
    llvm_unreachable("type is not a class reference");
  }

  llvm_unreachable("Unhandled type kind!");
}

//
// SILBoxType implementation
//

void SILBoxType::Profile(llvm::FoldingSetNodeID &id, SILLayout *Layout,
                         SubstitutionMap Substitutions) {
  id.AddPointer(Layout);
  Substitutions.profile(id);
}

static RecursiveTypeProperties getBoxRecursiveProperties(
    SILLayout *Layout, SubstitutionMap subMap) {
  RecursiveTypeProperties props;
  for (auto &field : Layout->getFields()) {
    auto fieldProps = field.getLoweredType()->getRecursiveProperties();
    fieldProps.removeHasTypeParameter();
    fieldProps.removeHasDependentMember();
    props |= fieldProps;
  }
  for (auto replacementType : subMap.getReplacementTypes()) {
    if (replacementType) props |= replacementType->getRecursiveProperties();
  }
  return props;
}

SILBoxType::SILBoxType(ASTContext &C,
                       SILLayout *Layout, SubstitutionMap Substitutions)
  : TypeBase(TypeKind::SILBox, &C,
             getBoxRecursiveProperties(Layout, Substitutions)),
    Layout(Layout), Substitutions(Substitutions) {
  assert(Substitutions.isCanonical());
}

Type TypeBase::openAnyExistentialType(OpenedArchetypeType *&opened) {
  assert(isAnyExistentialType());
  if (auto metaty = getAs<ExistentialMetatypeType>()) {
    opened = OpenedArchetypeType::get(metaty->getInstanceType());
    if (metaty->hasRepresentation())
      return MetatypeType::get(opened, metaty->getRepresentation());
    else
      return MetatypeType::get(opened);
  }
  opened = OpenedArchetypeType::get(this);
  return opened;
}

bool TypeBase::hasOpaqueArchetypePropertiesOrCases() {
  if (auto *structDecl = getStructOrBoundGenericStruct()) {
    for (auto *field : structDecl->getStoredProperties()) {
      auto fieldTy = field->getInterfaceType()->getCanonicalType();
      if (fieldTy->hasOpaqueArchetype() ||
          fieldTy->hasOpaqueArchetypePropertiesOrCases())
        return true;
    }
  }

  if (auto *enumDecl = getEnumOrBoundGenericEnum()) {
    for (auto *elt : enumDecl->getAllElements()) {
      auto eltType = elt->getInterfaceType();
      if (eltType->hasOpaqueArchetype() ||
          eltType->getCanonicalType()->hasOpaqueArchetypePropertiesOrCases())
        return true;
    }
  }
  return false;
}

CanType swift::substOpaqueTypesWithUnderlyingTypes(CanType ty,
                                                   TypeExpansionContext context,
                                                   bool allowLoweredTypes) {
  if (!context.shouldLookThroughOpaqueTypeArchetypes() ||
      !ty->hasOpaqueArchetype())
    return ty;

  ReplaceOpaqueTypesWithUnderlyingTypes replacer(
      context.getContext(), context.getResilienceExpansion(),
      context.isWholeModuleContext());
  SubstOptions flags = SubstFlags::SubstituteOpaqueArchetypes;
  if (allowLoweredTypes)
    flags =
        SubstFlags::SubstituteOpaqueArchetypes | SubstFlags::AllowLoweredTypes;
  return ty.subst(replacer, replacer, flags)->getCanonicalType();
}

AnyFunctionType *AnyFunctionType::getWithoutDifferentiability() const {
  SmallVector<Param, 8> newParams;
  for (auto &param : getParams()) {
    Param newParam(param.getPlainType(), param.getLabel(),
                   param.getParameterFlags().withNoDerivative(false));
    newParams.push_back(newParam);
  }
  auto nonDiffExtInfo =
      getExtInfo()
          .intoBuilder()
          .withDifferentiabilityKind(DifferentiabilityKind::NonDifferentiable)
          .build();
  if (isa<FunctionType>(this))
    return FunctionType::get(newParams, getResult(), nonDiffExtInfo);
  assert(isa<GenericFunctionType>(this));
  return GenericFunctionType::get(getOptGenericSignature(), newParams,
                                  getResult(), nonDiffExtInfo);
}

Optional<TangentSpace>
TypeBase::getAutoDiffTangentSpace(LookupConformanceFn lookupConformance) {
  assert(lookupConformance);
  auto &ctx = getASTContext();

  Type cacheKey = this;
  auto lookup = ctx.AutoDiffTangentSpaces.find(cacheKey);
  if (lookup != ctx.AutoDiffTangentSpaces.end())
    return lookup->getSecond();
  auto cache = [&](Optional<TangentSpace> tangentSpace) {
    ctx.AutoDiffTangentSpaces.insert({cacheKey, tangentSpace});
    return tangentSpace;
  };

  // For tuple types: the tangent space is a tuple of the elements'  tangent
  // space types, for the elements that have a tangent space.
  if (auto *tupleTy = getAs<TupleType>()) {
    SmallVector<TupleTypeElt, 8> newElts;
    for (auto elt : tupleTy->getElements()) {
      auto eltSpace = elt.getType()->getAutoDiffTangentSpace(lookupConformance);
      if (!eltSpace)
        continue;
      newElts.push_back(elt.getWithType(eltSpace->getType()));
    }
    if (newElts.empty())
      return cache(
          TangentSpace::getTuple(ctx.TheEmptyTupleType->castTo<TupleType>()));
    if (newElts.size() == 1)
      return cache(TangentSpace::getTangentVector(newElts.front().getType()));
    auto *tupleType = TupleType::get(newElts, ctx)->castTo<TupleType>();
    return cache(TangentSpace::getTuple(tupleType));
  }

  // For `Differentiable`-conforming types: the tangent space is the
  // `TangentVector` associated type.
  auto *differentiableProtocol =
      ctx.getProtocol(KnownProtocolKind::Differentiable);
  if (!differentiableProtocol)
    return cache(None);
  auto associatedTypeLookup =
      differentiableProtocol->lookupDirect(ctx.Id_TangentVector);
  assert(associatedTypeLookup.size() == 1);
  auto *dependentType = DependentMemberType::get(
      differentiableProtocol->getDeclaredInterfaceType(),
      cast<AssociatedTypeDecl>(associatedTypeLookup[0]));

  // Try to get the `TangentVector` associated type of `base`.
  // Return the associated type if it is valid.
  auto assocTy = dependentType->substBaseType(this, lookupConformance);
  if (!assocTy->hasError())
    return cache(TangentSpace::getTangentVector(assocTy));

  // Otherwise, there is no associated tangent space. Return `None`.
  return cache(None);
}

// Creates an `AnyFunctionType` from the given parameters, result type,
// generic signature, and `ExtInfo`.
static AnyFunctionType *
makeFunctionType(ArrayRef<AnyFunctionType::Param> parameters, Type resultType,
                 GenericSignature genericSignature,
                 AnyFunctionType::ExtInfo extInfo) {
  if (genericSignature)
    return GenericFunctionType::get(genericSignature, parameters, resultType,
                                    extInfo);
  return FunctionType::get(parameters, resultType, extInfo);
}

AnyFunctionType *AnyFunctionType::getAutoDiffDerivativeFunctionType(
    IndexSubset *parameterIndices, AutoDiffDerivativeFunctionKind kind,
    LookupConformanceFn lookupConformance, GenericSignature derivativeGenSig,
    bool makeSelfParamFirst) {
  assert(!parameterIndices->isEmpty() &&
         "Expected at least one differentiability parameter");
  auto &ctx = getASTContext();

  // If `derivativeGenSig` is not defined, use the current function's type
  // generic signature.
  if (!derivativeGenSig)
    derivativeGenSig = getOptGenericSignature();

  // Unwrap curry levels. At most, two parameter lists are necessary, for
  // curried method types with a `(Self)` parameter list.
  // TODO(TF-874): Simplify curry level logic.
  SmallVector<AnyFunctionType *, 2> curryLevels;
  auto *currentLevel = castTo<AnyFunctionType>();
  for (unsigned i : range(2)) {
    (void)i;
    if (currentLevel == nullptr)
      break;
    curryLevels.push_back(currentLevel);
    currentLevel = currentLevel->getResult()->getAs<AnyFunctionType>();
  }

  auto originalResult = curryLevels.back()->getResult();

  auto linearMapTypeExpected = getAutoDiffDerivativeFunctionLinearMapType(
      parameterIndices, kind.getLinearMapKind(), lookupConformance,
      makeSelfParamFirst);
  assert(linearMapTypeExpected && "Linear map type is invalid");
  Type linearMapType = linearMapTypeExpected.get();

  // Build the full derivative function type: `(T...) -> (R, LinearMapType)`.
  SmallVector<TupleTypeElt, 2> retElts;
  retElts.push_back(originalResult);
  retElts.push_back(linearMapType);
  auto retTy = TupleType::get(retElts, ctx);
  auto *derivativeFunctionType =
      makeFunctionType(curryLevels.back()->getParams(), retTy,
                       curryLevels.size() == 1 ? derivativeGenSig : nullptr,
                       curryLevels.back()->getExtInfo());

  // Wrap the derivative function type in additional curry levels.
  auto curryLevelsWithoutLast =
      ArrayRef<AnyFunctionType *>(curryLevels).drop_back(1);
  for (auto pair : enumerate(llvm::reverse(curryLevelsWithoutLast))) {
    unsigned i = pair.index();
    auto *curryLevel = pair.value();
    derivativeFunctionType = makeFunctionType(
        curryLevel->getParams(), derivativeFunctionType,
        i == curryLevelsWithoutLast.size() - 1 ? derivativeGenSig : nullptr,
        curryLevel->getExtInfo());
  }

  return derivativeFunctionType;
}

llvm::Expected<AnyFunctionType *>
AnyFunctionType::getAutoDiffDerivativeFunctionLinearMapType(
    IndexSubset *parameterIndices, AutoDiffLinearMapKind kind,
    LookupConformanceFn lookupConformance, bool makeSelfParamFirst) {
  auto &ctx = getASTContext();
  // Error if differentiability parameter indices are empty.
  if (parameterIndices->isEmpty())
    return llvm::make_error<DerivativeFunctionTypeError>(
        this, DerivativeFunctionTypeError::Kind::NoDifferentiabilityParameters);

  // Get differentiability parameters.
  SmallVector<AnyFunctionType::Param, 8> diffParams;
  getSubsetParameters(parameterIndices, diffParams,
                      /*reverseCurryLevels*/ !makeSelfParamFirst);

  // Get the original semantic result type.
  SmallVector<AutoDiffSemanticFunctionResultType, 1> originalResults;
  autodiff::getFunctionSemanticResultTypes(this, originalResults);
  // Error if no original semantic results.
  if (originalResults.empty())
    return llvm::make_error<DerivativeFunctionTypeError>(
        this, DerivativeFunctionTypeError::Kind::NoSemanticResults);
  // Error if multiple original semantic results.
  // TODO(TF-1250): Support functions with multiple semantic results.
  if (originalResults.size() > 1)
    return llvm::make_error<DerivativeFunctionTypeError>(
        this, DerivativeFunctionTypeError::Kind::MultipleSemanticResults);
  auto originalResult = originalResults.front();
  auto originalResultType = originalResult.type;

  // Get the original semantic result type's `TangentVector` associated type.
  auto resultTan =
      originalResultType->getAutoDiffTangentSpace(lookupConformance);
  // Error if original semantic result has no tangent space.
  if (!resultTan) {
    return llvm::make_error<DerivativeFunctionTypeError>(
        this, DerivativeFunctionTypeError::Kind::NonDifferentiableResult,
        std::make_pair(originalResultType, /*index*/ 0));
  }
  auto resultTanType = resultTan->getType();

  // Compute the result linear map function type.
  FunctionType *linearMapType;
  switch (kind) {
  case AutoDiffLinearMapKind::Differential: {
    // Compute the differential type, returned by JVP functions.
    //
    // Case 1: original function has no `inout` parameters.
    // - Original:     `(T0, T1, ...) -> R`
    // - Differential: `(T0.Tan, T1.Tan, ...) -> R.Tan`
    //
    // Case 2: original function has a non-wrt `inout` parameter.
    // - Original:      `(T0, inout T1, ...) -> Void`
    // - Differential: `(T0.Tan, ...) -> T1.Tan`
    //
    // Case 3: original function has a wrt `inout` parameter.
    // - Original:     `(T0, inout T1, ...) -> Void`
    // - Differential: `(T0.Tan, inout T1.Tan, ...) -> Void`
    SmallVector<AnyFunctionType::Param, 4> differentialParams;
    bool hasInoutDiffParameter = false;
    for (auto i : range(diffParams.size())) {
      auto diffParam = diffParams[i];
      auto paramType = diffParam.getPlainType();
      auto paramTan = paramType->getAutoDiffTangentSpace(lookupConformance);
      // Error if paraneter has no tangent space.
      if (!paramTan) {
        return llvm::make_error<DerivativeFunctionTypeError>(
            this,
            DerivativeFunctionTypeError::Kind::
                NonDifferentiableDifferentiabilityParameter,
            std::make_pair(paramType, i));
      }
      differentialParams.push_back(AnyFunctionType::Param(
          paramTan->getType(), Identifier(), diffParam.getParameterFlags()));
      if (diffParam.isInOut())
        hasInoutDiffParameter = true;
    }
    auto differentialResult =
        hasInoutDiffParameter ? Type(ctx.TheEmptyTupleType) : resultTanType;
    linearMapType = FunctionType::get(differentialParams, differentialResult);
    break;
  }
  case AutoDiffLinearMapKind::Pullback: {
    // Compute the pullback type, returned by VJP functions.
    //
    // Case 1: original function has no `inout` parameters.
    // - Original: `(T0, T1, ...) -> R`
    // - Pullback: `R.Tan -> (T0.Tan, T1.Tan, ...)`
    //
    // Case 2: original function has a non-wrt `inout` parameter.
    // - Original: `(T0, inout T1, ...) -> Void`
    // - Pullback: `(T1.Tan) -> (T0.Tan, ...)`
    //
    // Case 3: original function has a wrt `inout` parameter.
    // - Original: `(T0, inout T1, ...) -> Void`
    // - Pullback: `(inout T1.Tan) -> (T0.Tan, ...)`
    SmallVector<TupleTypeElt, 4> pullbackResults;
    bool hasInoutDiffParameter = false;
    for (auto i : range(diffParams.size())) {
      auto diffParam = diffParams[i];
      auto paramType = diffParam.getPlainType();
      auto paramTan = paramType->getAutoDiffTangentSpace(lookupConformance);
      // Error if paraneter has no tangent space.
      if (!paramTan) {
        return llvm::make_error<DerivativeFunctionTypeError>(
            this,
            DerivativeFunctionTypeError::Kind::
                NonDifferentiableDifferentiabilityParameter,
            std::make_pair(paramType, i));
      }
      if (diffParam.isInOut()) {
        hasInoutDiffParameter = true;
        continue;
      }
      pullbackResults.push_back(TupleTypeElt(paramTan->getType(), Identifier(),
                                             diffParam.getParameterFlags()));
    }
    Type pullbackResult;
    if (pullbackResults.empty()) {
      pullbackResult = ctx.TheEmptyTupleType;
    } else if (pullbackResults.size() == 1) {
      pullbackResult = pullbackResults.front().getType();
    } else {
      pullbackResult = TupleType::get(pullbackResults, ctx);
    }
    auto flags = ParameterTypeFlags().withInOut(hasInoutDiffParameter);
    auto pullbackParam =
        AnyFunctionType::Param(resultTanType, Identifier(), flags);
    linearMapType = FunctionType::get({pullbackParam}, pullbackResult);
    break;
  }
  }
  assert(linearMapType && "Expected linear map type");
  return linearMapType;
}

CanSILFunctionType
SILFunctionType::withInvocationSubstitutions(SubstitutionMap subs) const {
  subs = subs.getCanonical();
  if (subs == getInvocationSubstitutions())
    return CanSILFunctionType(const_cast<SILFunctionType*>(this));

  assert(!subs || CanGenericSignature(subs.getGenericSignature())
                    == getInvocationGenericSignature());
  return SILFunctionType::get(getInvocationGenericSignature(),
                          getExtInfo(), getCoroutineKind(),
                          getCalleeConvention(),
                          getParameters(), getYields(), getResults(),
                          getOptionalErrorResult(),
                          getPatternSubstitutions(), subs,
                          const_cast<SILFunctionType*>(this)->getASTContext(),
                          getWitnessMethodConformanceOrInvalid());
}

CanSILFunctionType
SILFunctionType::withPatternSubstitutions(SubstitutionMap subs) const {
  subs = subs.getCanonical();
  if (subs == getPatternSubstitutions())
    return CanSILFunctionType(const_cast<SILFunctionType*>(this));

  assert(!subs || CanGenericSignature(subs.getGenericSignature())
                    == getPatternGenericSignature());
  return SILFunctionType::get(getInvocationGenericSignature(),
                          getExtInfo(), getCoroutineKind(),
                          getCalleeConvention(),
                          getParameters(), getYields(), getResults(),
                          getOptionalErrorResult(),
                          subs, getInvocationSubstitutions(),
                          const_cast<SILFunctionType*>(this)->getASTContext(),
                          getWitnessMethodConformanceOrInvalid());
}

CanSILFunctionType
SILFunctionType::withPatternSpecialization(CanGenericSignature sig,
                                           SubstitutionMap subs,
                                           ProtocolConformanceRef
                                             witnessConformance) const {
  assert(!hasInvocationSubstitutions());
  subs = subs.getCanonical();
  assert(!subs || CanGenericSignature(subs.getGenericSignature())
                    == getSubstGenericSignature());
  return SILFunctionType::get(sig,
                          getExtInfo(), getCoroutineKind(),
                          getCalleeConvention(),
                          getParameters(), getYields(), getResults(),
                          getOptionalErrorResult(),
                          subs, SubstitutionMap(),
                          const_cast<SILFunctionType*>(this)->getASTContext(),
                          witnessConformance);
}

SourceLoc swift::extractNearestSourceLoc(Type ty) {
  if (auto nominal = ty->getAnyNominal())
    return extractNearestSourceLoc(nominal);

  return SourceLoc();
}<|MERGE_RESOLUTION|>--- conflicted
+++ resolved
@@ -3414,30 +3414,7 @@
   return build(C, CanTypes, HasExplicitAnyObject);
 }
 
-<<<<<<< HEAD
-void AnyFunctionType::ExtInfo::ClangTypeInfo::printType(
-    ClangModuleLoader *cml, llvm::raw_ostream &os) const {
-  cml->printClangType(type, os);
-}
-
-void
-AnyFunctionType::ExtInfo::assertIsFunctionType(const clang::Type *type) {
-#ifndef NDEBUG
-  if (!(type->isFunctionPointerType() || type->isBlockPointerType() ||
-        type->isFunctionReferenceType())) {
-    llvm::errs() << "Expected a Clang function type wrapped in a pointer type "
-                 << "or a block pointer type but found:\n";
-    type->dump();
-    llvm_unreachable("\nUnexpected Clang type when creating ExtInfo!");
-  }
-#endif
-  return;
-}
-
-const clang::Type *AnyFunctionType::getClangFunctionType() const {
-=======
 ClangTypeInfo AnyFunctionType::getClangTypeInfo() const {
->>>>>>> 154e5665
   switch (getKind()) {
   case TypeKind::Function:
     return cast<FunctionType>(this)->getClangTypeInfo();
