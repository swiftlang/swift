//===--- GenThunk.cpp - IR Generation for Method Dispatch Thunks ----------===//
//
// This source file is part of the Swift.org open source project
//
// Copyright (c) 2014 - 2017 Apple Inc. and the Swift project authors
// Licensed under Apache License v2.0 with Runtime Library Exception
//
// See https://swift.org/LICENSE.txt for license information
// See https://swift.org/CONTRIBUTORS.txt for the list of Swift project authors
//
//===----------------------------------------------------------------------===//
//
//  This file implements IR generation for class and protocol method dispatch
//  thunks, which are used in resilient builds to hide vtable and witness table
//  offsets from clients.
//
//===----------------------------------------------------------------------===//

#include "Callee.h"
#include "CallEmission.h"
#include "ClassMetadataVisitor.h"
#include "ConstantBuilder.h"
#include "Explosion.h"
#include "GenCall.h"
#include "GenClass.h"
#include "GenDecl.h"
#include "GenHeap.h"
#include "GenOpaque.h"
#include "GenPointerAuth.h"
#include "GenProto.h"
#include "GenType.h"
#include "IRGenFunction.h"
#include "IRGenModule.h"
#include "LoadableTypeInfo.h"
#include "MetadataLayout.h"
#include "NativeConventionSchema.h"
#include "ProtocolInfo.h"
#include "Signature.h"
#include "swift/AST/GenericEnvironment.h"
#include "swift/AST/PrettyStackTrace.h"
#include "swift/IRGen/Linking.h"
#include "swift/SIL/SILDeclRef.h"
#include "llvm/IR/Function.h"

using namespace swift;
using namespace irgen;

/// Find the entry point for a method dispatch thunk.
llvm::Function *
IRGenModule::getAddrOfDispatchThunk(SILDeclRef declRef,
                                    ForDefinition_t forDefinition) {
  LinkEntity entity = LinkEntity::forDispatchThunk(declRef);

  llvm::Function *&entry = GlobalFuncs[entity];
  if (entry) {
    if (forDefinition) updateLinkageForDefinition(*this, entry, entity);
    return entry;
  }

  auto fnType = getSILModule().Types.getConstantFunctionType(
      getMaximalTypeExpansionContext(), declRef);
  Signature signature = getSignature(fnType);
  LinkInfo link = LinkInfo::get(*this, entity, forDefinition);

  entry = createFunction(*this, link, signature);
  return entry;
}

namespace {

class IRGenThunk {
  IRGenFunction &IGF;
  SILDeclRef declRef;
  TypeExpansionContext expansionContext;
  CanSILFunctionType origTy;
  CanSILFunctionType substTy;
  SubstitutionMap subMap;
  bool isAsync;
  bool isCoroutine;
  bool isWitnessMethod;

  Optional<AsyncContextLayout> asyncLayout;

  // Initialized by prepareArguments()
  llvm::Value *indirectReturnSlot = nullptr;
  llvm::Value *selfValue = nullptr;
  llvm::Value *errorResult = nullptr;
  WitnessMetadata witnessMetadata;
  Explosion params;

  void prepareArguments();
  Callee lookupMethod();

public:
  IRGenThunk(IRGenFunction &IGF, SILDeclRef declRef);
  void emit();
};

} // end namespace

IRGenThunk::IRGenThunk(IRGenFunction &IGF, SILDeclRef declRef)
  : IGF(IGF), declRef(declRef),
    expansionContext(IGF.IGM.getMaximalTypeExpansionContext()) {
  auto &Types = IGF.IGM.getSILModule().Types;
  origTy = Types.getConstantFunctionType(expansionContext, declRef);

  if (auto *genericEnv = Types.getConstantGenericEnvironment(declRef))
    subMap = genericEnv->getForwardingSubstitutionMap();

  substTy = origTy->substGenericArgs(
      IGF.IGM.getSILModule(), subMap, expansionContext);

  isAsync = origTy->isAsync();
  isCoroutine = origTy->isCoroutine();

  auto *decl = cast<AbstractFunctionDecl>(declRef.getDecl());
  isWitnessMethod = isa<ProtocolDecl>(decl->getDeclContext());

  if (isAsync) {
    asyncLayout.emplace(irgen::getAsyncContextLayout(
        IGF.IGM, origTy, substTy, subMap, /*suppress generics*/ false,
        FunctionPointer::Kind(
            FunctionPointer::BasicKind::AsyncFunctionPointer)));
  }
}

// FIXME: This duplicates the structure of CallEmission. It should be
// possible to refactor some code and simplify this drastically, since
// conceptually all we're doing is forwarding the arguments verbatim
// using the sync or async calling convention.
void IRGenThunk::prepareArguments() {
  Explosion original = IGF.collectParameters();

  if (isWitnessMethod) {
    witnessMetadata.SelfWitnessTable = original.takeLast();
    witnessMetadata.SelfMetadata = original.takeLast();
  }

  if (origTy->hasErrorResult()) {
    if (isAsync) {
      auto context = asyncLayout->emitCastTo(IGF, IGF.getAsyncContext());
      auto errorLayout = asyncLayout->getErrorLayout();
      Address pointerToAddress =
          errorLayout.project(IGF, context, /*offsets*/ llvm::None);
      auto load = IGF.Builder.CreateLoad(pointerToAddress);
      auto addr = Address(load, IGF.IGM.getPointerAlignment());
      IGF.setCallerErrorResultSlot(addr.getAddress());
    } else {
      errorResult = original.takeLast();
      IGF.setCallerErrorResultSlot(errorResult);
    }
  }

  if (isCoroutine) {
    original.transferInto(params, 1);
  }

  selfValue = original.takeLast();

  // Prepare indirect results, if any.
  SILFunctionConventions conv(origTy, IGF.getSILModule());
  SILType directResultType = conv.getSILResultType(expansionContext);
  auto &directResultTL = IGF.IGM.getTypeInfo(directResultType);
  auto &schema = directResultTL.nativeReturnValueSchema(IGF.IGM);
  if (schema.requiresIndirect()) {
    indirectReturnSlot = original.claimNext();
  }

  original.transferInto(params, conv.getNumIndirectSILResults());

  // Chop off the async context parameters.
  if (isAsync) {
    // FIXME: Once we remove async task and executor this should be one not
    // three.
    unsigned numAsyncContextParams =
        (unsigned)AsyncFunctionArgumentIndex::Context + 1;
    (void)original.claim(numAsyncContextParams);
  }

  // Prepare each parameter.
  for (auto param : origTy->getParameters().drop_back()) {
    auto paramType = conv.getSILType(param, expansionContext);

    // If the SIL parameter isn't passed indirectly, we need to map it
    // to an explosion.
    if (paramType.isObject()) {
      auto &paramTI = IGF.getTypeInfo(paramType);
      auto &loadableParamTI = cast<LoadableTypeInfo>(paramTI);
      auto &nativeSchema = loadableParamTI.nativeParameterValueSchema(IGF.IGM);
      unsigned size = nativeSchema.size();

      Explosion nativeParam;
      if (nativeSchema.requiresIndirect()) {
        // If the explosion must be passed indirectly, load the value from the
        // indirect address.
        Address paramAddr =
            loadableParamTI.getAddressForPointer(original.claimNext());
        loadableParamTI.loadAsTake(IGF, paramAddr, nativeParam);
      } else {
        if (!nativeSchema.empty()) {
          // Otherwise, we map from the native convention to the type's
          // explosion schema.
          Explosion paramExplosion;
          original.transferInto(paramExplosion, size);
          nativeParam = nativeSchema.mapFromNative(IGF.IGM, IGF, paramExplosion,
                                                   paramType);
        }
      }

      nativeParam.transferInto(params, nativeParam.size());
    } else {
      params.add(original.claimNext());
    }
  }

  // Anything else, just pass along.  This will include things like
  // generic arguments.
  params.add(original.claimAll());
}

Callee IRGenThunk::lookupMethod() {
  CalleeInfo info(origTy, substTy, subMap);

  // Protocol case.
  if (isWitnessMethod) {
    // Find the witness we're interested in.
    auto *wtable = witnessMetadata.SelfWitnessTable;
    auto witness = emitWitnessMethodValue(IGF, wtable, declRef);

    return Callee(std::move(info), witness, selfValue);
  }

  // Class case.

  // Load the metadata, or use the 'self' value if we have a static method.
  auto selfTy = origTy->getSelfParameter().getSILStorageType(
      IGF.IGM.getSILModule(), origTy, expansionContext);

  // If 'self' is an instance, load the class metadata.
  llvm::Value *metadata;
  if (selfTy.is<MetatypeType>()) {
    metadata = selfValue;
  } else {
    metadata = emitHeapMetadataRefForHeapObject(IGF, selfValue, selfTy,
                                                /*suppress cast*/ true);
  }

  // Find the method we're interested in.
  auto method = emitVirtualMethodValue(IGF, metadata, declRef, origTy);

  return Callee(std::move(info), method, selfValue);
}

void IRGenThunk::emit() {
  PrettyStackTraceDecl stackTraceRAII("emitting dispatch thunk for",
                                      declRef.getDecl());

  GenericContextScope scope(IGF.IGM, origTy->getInvocationGenericSignature());

  if (isAsync) {
    auto asyncContextIdx =
        Signature::forAsyncEntry(IGF.IGM, origTy).getAsyncContextIndex();
    IGF.setupAsync(asyncContextIdx);

    auto entity = LinkEntity::forDispatchThunk(declRef);
    emitAsyncFunctionEntry(IGF, *asyncLayout, entity, asyncContextIdx);
    emitAsyncFunctionPointer(IGF.IGM, IGF.CurFn, entity,
                             asyncLayout->getSize());
  }

  prepareArguments();

  auto callee = lookupMethod();

  std::unique_ptr<CallEmission> emission =
      getCallEmission(IGF, callee.getSwiftContext(), std::move(callee));

  emission->begin();

  emission->setArgs(params, /*isOutlined=*/false, &witnessMetadata);

  if (isCoroutine) {
    assert(!isAsync);

    auto *result = emission->emitCoroutineAsOrdinaryFunction();
    emission->end();

    IGF.Builder.CreateRet(result);
    return;
  }

  Explosion result;

  // Determine if the result is returned indirectly.
  SILFunctionConventions conv(origTy, IGF.getSILModule());
  SILType directResultType = conv.getSILResultType(expansionContext);
  auto &directResultTL = IGF.IGM.getTypeInfo(directResultType);
  auto &schema = directResultTL.nativeReturnValueSchema(IGF.IGM);
  if (schema.requiresIndirect()) {
    Address indirectReturnAddr(indirectReturnSlot,
                               directResultTL.getBestKnownAlignment());
    emission->emitToMemory(indirectReturnAddr,
                           cast<LoadableTypeInfo>(directResultTL), false);
  } else {
    emission->emitToExplosion(result, /*isOutlined=*/false);
  }

  llvm::Value *errorValue = nullptr;

  if (isAsync && origTy->hasErrorResult()) {
    SILType errorType = conv.getSILErrorType(expansionContext);
    Address calleeErrorSlot = emission->getCalleeErrorSlot(
        errorType, /*isCalleeAsync=*/origTy->isAsync());
    errorValue = IGF.Builder.CreateLoad(calleeErrorSlot);
  }

  emission->end();

  if (isAsync && errorValue) {
    IGF.Builder.CreateStore(errorValue, IGF.getCallerErrorResultSlot());
  }

  if (isAsync) {
<<<<<<< HEAD
    emitAsyncReturn(IGF, *asyncLayout, origTy, result);
=======
    emitAsyncReturn(IGF, *asyncLayout, directResultType, origTy, result);
>>>>>>> e212eda4
    return;
  }

  // Return the result.
  if (result.empty()) {
    IGF.Builder.CreateRetVoid();
    return;
  }

  auto resultTy = conv.getSILResultType(expansionContext);
  resultTy = resultTy.subst(IGF.getSILModule(), subMap);

  IGF.emitScalarReturn(resultTy, resultTy, result,
                       /*swiftCCReturn=*/false,
                       /*isOutlined=*/false);
}

void IRGenModule::emitDispatchThunk(SILDeclRef declRef) {
  auto *f = getAddrOfDispatchThunk(declRef, ForDefinition);
  if (!f->isDeclaration()) {
    return;
  }

  IRGenFunction IGF(*this, f);
  IRGenThunk(IGF, declRef).emit();
}

llvm::Constant *
IRGenModule::getAddrOfAsyncFunctionPointer(LinkEntity entity) {
  return getAddrOfLLVMVariable(
    LinkEntity::forAsyncFunctionPointer(entity),
    NotForDefinition, DebugTypeInfo());
}

llvm::Constant *
IRGenModule::getAddrOfAsyncFunctionPointer(SILFunction *function) {
  (void)getAddrOfSILFunction(function, NotForDefinition);
  return getAddrOfAsyncFunctionPointer(
      LinkEntity::forSILFunction(function));
}

llvm::Constant *IRGenModule::defineAsyncFunctionPointer(LinkEntity entity,
                                                        ConstantInit init) {
  auto asyncEntity = LinkEntity::forAsyncFunctionPointer(entity);
  auto *var = cast<llvm::GlobalVariable>(
      getAddrOfLLVMVariable(asyncEntity, init, DebugTypeInfo()));
  setTrueConstGlobal(var);
  return var;
}

SILFunction *
IRGenModule::getSILFunctionForAsyncFunctionPointer(llvm::Constant *afp) {
  for (auto &entry : GlobalVars) {
    if (entry.getSecond() == afp) {
      auto entity = entry.getFirst();
      return entity.getSILFunction();
    }
  }
  return nullptr;
}

llvm::GlobalValue *IRGenModule::defineMethodDescriptor(SILDeclRef declRef,
                                                       NominalTypeDecl *nominalDecl,
                                                       llvm::Constant *definition) {
  auto entity = LinkEntity::forMethodDescriptor(declRef);
  return defineAlias(entity, definition);
}

/// Get or create a method descriptor variable.
llvm::Constant *
IRGenModule::getAddrOfMethodDescriptor(SILDeclRef declRef,
                                       ForDefinition_t forDefinition) {
  assert(forDefinition == NotForDefinition);
  assert(declRef.getOverriddenWitnessTableEntry() == declRef &&
         "Overriding protocol requirements do not have method descriptors");
  LinkEntity entity = LinkEntity::forMethodDescriptor(declRef);
  return getAddrOfLLVMVariable(entity, forDefinition, DebugTypeInfo());
}

/// Fetch the method lookup function for a resilient class.
llvm::Function *
IRGenModule::getAddrOfMethodLookupFunction(ClassDecl *classDecl,
                                           ForDefinition_t forDefinition) {
  IRGen.noteUseOfTypeMetadata(classDecl);

  LinkEntity entity = LinkEntity::forMethodLookupFunction(classDecl);
  llvm::Function *&entry = GlobalFuncs[entity];
  if (entry) {
    if (forDefinition) updateLinkageForDefinition(*this, entry, entity);
    return entry;
  }

  llvm::Type *params[] = {
    TypeMetadataPtrTy,
    MethodDescriptorStructTy->getPointerTo()
  };
  auto fnType = llvm::FunctionType::get(Int8PtrTy, params, false);
  Signature signature(fnType, llvm::AttributeList(), SwiftCC);
  LinkInfo link = LinkInfo::get(*this, entity, forDefinition);
  entry = createFunction(*this, link, signature);
  return entry;
}

void IRGenModule::emitMethodLookupFunction(ClassDecl *classDecl) {
  auto *f = getAddrOfMethodLookupFunction(classDecl, ForDefinition);
  if (!f->isDeclaration()) {
    assert(IRGen.isLazilyReemittingNominalTypeDescriptor(classDecl));
    return;
  }

  IRGenFunction IGF(*this, f);

  auto params = IGF.collectParameters();
  auto *metadata = params.claimNext();
  auto *method = params.claimNext();

  auto *description = getAddrOfTypeContextDescriptor(classDecl,
                                                     RequireMetadata);

  // Check for lookups of nonoverridden methods first.
  class LookUpNonoverriddenMethods
    : public ClassMetadataScanner<LookUpNonoverriddenMethods> {
  
    IRGenFunction &IGF;
    llvm::Value *methodArg;
      
  public:
    LookUpNonoverriddenMethods(IRGenFunction &IGF,
                               ClassDecl *classDecl,
                               llvm::Value *methodArg)
      : ClassMetadataScanner(IGF.IGM, classDecl), IGF(IGF),
        methodArg(methodArg) {}
      
    void noteNonoverriddenMethod(SILDeclRef method) {
      // The method lookup function would be used only for `super.` calls
      // from other modules, so we only need to look at public-visibility
      // methods here.
      if (!hasPublicVisibility(method.getLinkage(NotForDefinition))) {
        return;
      }
      
      auto methodDesc = IGM.getAddrOfMethodDescriptor(method, NotForDefinition);
      
      auto isMethod = IGF.Builder.CreateICmpEQ(methodArg, methodDesc);
      
      auto falseBB = IGF.createBasicBlock("");
      auto trueBB = IGF.createBasicBlock("");

      IGF.Builder.CreateCondBr(isMethod, trueBB, falseBB);
      
      IGF.Builder.emitBlock(trueBB);
      // Since this method is nonoverridden, we can produce a static result.
      auto entry = VTable->getEntry(IGM.getSILModule(), method);
      llvm::Value *impl = IGM.getAddrOfSILFunction(entry->getImplementation(),
                                                   NotForDefinition);
      // Sign using the discriminator we would include in the method
      // descriptor.
      if (auto &schema = IGM.getOptions().PointerAuth.SwiftClassMethods) {
        auto discriminator =
          PointerAuthInfo::getOtherDiscriminator(IGM, schema, method);
        
        impl = emitPointerAuthSign(IGF, impl,
                            PointerAuthInfo(schema.getKey(), discriminator));
      }
      impl = IGF.Builder.CreateBitCast(impl, IGM.Int8PtrTy);
      IGF.Builder.CreateRet(impl);
      
      IGF.Builder.emitBlock(falseBB);
      // Continue emission on the false branch.
    }
      
    void noteResilientSuperclass() {}
    void noteStartOfImmediateMembers(ClassDecl *clas) {}
  };
  
  LookUpNonoverriddenMethods(IGF, classDecl, method).layout();
  
  // Use the runtime to look up vtable entries.
  auto *result = IGF.Builder.CreateCall(getLookUpClassMethodFn(),
                                        {metadata, method, description});
  IGF.Builder.CreateRet(result);
}<|MERGE_RESOLUTION|>--- conflicted
+++ resolved
@@ -321,11 +321,7 @@
   }
 
   if (isAsync) {
-<<<<<<< HEAD
-    emitAsyncReturn(IGF, *asyncLayout, origTy, result);
-=======
     emitAsyncReturn(IGF, *asyncLayout, directResultType, origTy, result);
->>>>>>> e212eda4
     return;
   }
 
