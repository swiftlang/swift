--- conflicted
+++ resolved
@@ -3450,16 +3450,6 @@
     assert(!IGF.isAsync());
     auto &retTI = cast<LoadableTypeInfo>(IGF.getTypeInfo(resultTy));
     retTI.initialize(IGF, result, IGF.IndirectReturn, false);
-<<<<<<< HEAD
-    IGF.Builder.CreateRetVoid();
-  } else if (IGF.isAsync()) {
-    // If we're generating an async function, store the result into the buffer.
-    assert(!IGF.IndirectReturn.isValid() &&
-           "Formally direct results should stay direct results for async "
-           "functions");
-    auto asyncLayout = getAsyncContextLayout(IGF);
-    emitAsyncReturn(IGF, asyncLayout, fnType, result);
-=======
     auto asyncLayout = getAsyncContextLayout(IGF);
     if (!IGF.isAsync()) {
       IGF.Builder.CreateRetVoid();
@@ -3475,7 +3465,6 @@
     // If we're generating an async function, store the result into the buffer.
     auto asyncLayout = getAsyncContextLayout(IGF);
     emitAsyncReturn(IGF, asyncLayout, funcResultType, fnType, result);
->>>>>>> e212eda4
   } else {
     auto funcLang = IGF.CurSILFn->getLoweredFunctionType()->getLanguage();
     auto swiftCCReturn = funcLang == SILFunctionLanguage::Swift;
@@ -3513,9 +3502,6 @@
   // Async functions just return to the continuation.
   if (isAsync()) {
     auto layout = getAsyncContextLayout(*this);
-<<<<<<< HEAD
-    emitAsyncReturn(*this, layout, i->getFunction()->getLoweredFunctionType());
-=======
     SILFunctionConventions conv(CurSILFn->getLoweredFunctionType(),
                                 getSILModule());
     auto funcResultType = CurSILFn->mapTypeIntoContext(
@@ -3524,7 +3510,6 @@
     Explosion empty;
     emitAsyncReturn(*this, layout, funcResultType,
                     i->getFunction()->getLoweredFunctionType(), empty);
->>>>>>> e212eda4
     return;
   }
 
