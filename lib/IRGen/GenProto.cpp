//===--- GenProto.cpp - Swift IR Generation for Protocols -----------------===//
//
// This source file is part of the Swift.org open source project
//
// Copyright (c) 2014 - 2017 Apple Inc. and the Swift project authors
// Licensed under Apache License v2.0 with Runtime Library Exception
//
// See https://swift.org/LICENSE.txt for license information
// See https://swift.org/CONTRIBUTORS.txt for the list of Swift project authors
//
//===----------------------------------------------------------------------===//
//
//  This file implements IR generation for protocols in Swift.
//
//  Protocols serve two masters: generic algorithms and existential
//  types.  In either case, the size and structure of a type is opaque
//  to the code manipulating a value.  Local values of the type must
//  be stored in fixed-size buffers (which can overflow to use heap
//  allocation), and basic operations on the type must be dynamically
//  delegated to a collection of information that "witnesses" the
//  truth that a particular type implements the protocol.
//
//  In the comments throughout this file, three type names are used:
//    'B' is the type of a fixed-size buffer
//    'T' is the type which implements a protocol
//    'W' is the type of a witness to the protocol
//
//===----------------------------------------------------------------------===//

#include "swift/AST/ASTContext.h"
#include "swift/AST/CanTypeVisitor.h"
#include "swift/AST/Types.h"
#include "swift/AST/ConformanceLookup.h"
#include "swift/AST/Decl.h"
#include "swift/AST/DiagnosticsIRGen.h"
#include "swift/AST/GenericEnvironment.h"
#include "swift/AST/LazyResolver.h"
#include "swift/AST/IRGenOptions.h"
#include "swift/AST/PackConformance.h"
#include "swift/AST/PrettyStackTrace.h"
#include "swift/AST/SubstitutionMap.h"
#include "swift/Basic/Assertions.h"
#include "swift/Basic/Platform.h"
#include "swift/ClangImporter/ClangModule.h"
#include "swift/IRGen/Linking.h"
#include "swift/SIL/SILDeclRef.h"
#include "swift/SIL/SILDefaultWitnessTable.h"
#include "swift/SIL/SILModule.h"
#include "swift/SIL/SILValue.h"
#include "swift/SIL/SILWitnessTable.h"
#include "swift/SIL/SILWitnessVisitor.h"
#include "swift/SIL/TypeLowering.h"
#include "llvm/ADT/SmallString.h"
#include "llvm/Support/raw_ostream.h"
#include "llvm/IR/DerivedTypes.h"
#include "llvm/IR/Function.h"
#include "llvm/IR/Module.h"

#include "CallEmission.h"
#include "ConformanceDescription.h"
#include "ConstantBuilder.h"
#include "EntryPointArgumentEmission.h"
#include "EnumPayload.h"
#include "Explosion.h"
#include "FixedTypeInfo.h"
#include "Fulfillment.h"
#include "GenArchetype.h"
#include "GenCall.h"
#include "GenCast.h"
#include "GenClass.h"
#include "GenEnum.h"
#include "GenHeap.h"
#include "GenMeta.h"
#include "GenOpaque.h"
#include "GenPack.h"
#include "GenPointerAuth.h"
#include "GenPoly.h"
#include "GenTuple.h"
#include "GenType.h"
#include "GenericRequirement.h"
#include "IRGenDebugInfo.h"
#include "IRGenFunction.h"
#include "IRGenMangler.h"
#include "IRGenModule.h"
#include "LoadableTypeInfo.h"
#include "MetadataPath.h"
#include "MetadataRequest.h"
#include "NecessaryBindings.h"
#include "ProtocolInfo.h"
#include "TypeInfo.h"

#include "GenProto.h"

using namespace swift;
using namespace irgen;

namespace {

/// A class for computing how to pass arguments to a polymorphic
/// function.  The subclasses of this are the places which need to
/// be updated if the convention changes.
class PolymorphicConvention {
protected:
  IRGenModule &IGM;
  ModuleDecl &M;
  CanSILFunctionType FnType;

  CanGenericSignature Generics;

  std::vector<MetadataSource> Sources;

  FulfillmentMap Fulfillments;

  GenericSignature::RequiredProtocols getRequiredProtocols(Type t) {
    // FIXME: We need to rework this to use archetypes instead of interface
    // types, or fix the bad interaction between interface type substitution
    // and concretized conformance requirements. Then we can remove the hack
    // from getReducedType() to handle this case, and also stop calling
    // getReducedType() here.
    t = Generics.getReducedType(t);
    if (!t->isTypeParameter())
      return {};

    return Generics->getRequiredProtocols(t);
  }

  CanType getSuperclassBound(Type t) {
    // See above.
    t = Generics.getReducedType(t);
    if (!t->isTypeParameter())
      return CanType();

    if (auto superclassTy = Generics->getSuperclassBound(t))
      return superclassTy->getCanonicalType();
    return CanType();
  }

public:
  PolymorphicConvention(IRGenModule &IGM, CanSILFunctionType fnType, bool considerParameterSources);

  ArrayRef<MetadataSource> getSources() const { return Sources; }

  void enumerateRequirements(const RequirementCallback &callback);

  void enumerateUnfulfilledRequirements(const RequirementCallback &callback);

  /// Returns a Fulfillment for a type parameter requirement, or
  /// nullptr if it's unfulfilled.
  const Fulfillment *getFulfillmentForTypeMetadata(CanType type) const;

  /// Returns a Fulfillment for a pack shape, or nullptr if it's
  /// unfulfilled.
  const Fulfillment *getFulfillmentForShape(CanType type) const;

  /// Return the source of type metadata at a particular source index.
  const MetadataSource &getSource(size_t SourceIndex) const {
    return Sources[SourceIndex];
  }

private:
  template <typename ...Args>
  void considerNewTypeSource(IsExact_t isExact, MetadataSource::Kind kind,
                             CanType type, Args... args);
  bool considerType(CanType type, IsExact_t isExact,
                    unsigned sourceIndex, MetadataPath &&path);

  /// Testify to generic parameters in the Self type of a protocol
  /// witness method.
  void considerWitnessSelf(CanSILFunctionType fnType);

  /// Testify to generic parameters in the Self type of an @objc
  /// generic or protocol method.
  void considerObjCGenericSelf(CanSILFunctionType fnType);

  void considerParameter(SILParameterInfo param, unsigned paramIndex,
                         bool isSelfParameter);

  void addSelfMetadataFulfillment(CanType arg);
  void addSelfWitnessTableFulfillment(CanType arg,
                                      ProtocolConformanceRef conformance);

  void addPseudogenericFulfillments();

  struct FulfillmentMapCallback : FulfillmentMap::InterestingKeysCallback {
    PolymorphicConvention &Self;
    FulfillmentMapCallback(PolymorphicConvention &self) : Self(self) {}

    bool isInterestingType(CanType type) const override {
      return type->isTypeParameter();
    }
    bool hasInterestingType(CanType type) const override {
      return type->hasTypeParameter();
    }
    bool isInterestingPackExpansion(CanPackExpansionType type) const override {
      return type.getPatternType()->isTypeParameter();
    }
    bool hasLimitedInterestingConformances(CanType type) const override {
      return true;
    }
    GenericSignature::RequiredProtocols
    getInterestingConformances(CanType type) const override {
      return Self.getRequiredProtocols(type);
    }
    CanType getSuperclassBound(CanType type) const override {
      return Self.getSuperclassBound(type);
    }
  };
};

} // end anonymous namespace

PolymorphicConvention::PolymorphicConvention(IRGenModule &IGM,
                                             CanSILFunctionType fnType,
                                             bool considerParameterSources = true)
  : IGM(IGM), M(*IGM.getSwiftModule()), FnType(fnType),
    Generics(fnType->getInvocationGenericSignature()) {
  auto rep = fnType->getRepresentation();

  if (fnType->isPseudogeneric()) {
    // Protocol witnesses still get Self metadata no matter what. The type
    // parameters of Self are pseudogeneric, though.
    if (rep == SILFunctionTypeRepresentation::WitnessMethod)
      considerWitnessSelf(fnType);

    addPseudogenericFulfillments();
    return;
  }

  if (rep == SILFunctionTypeRepresentation::WitnessMethod) {
    // Protocol witnesses always derive all polymorphic parameter information
    // from the Self and Self witness table arguments. We also *cannot* consider
    // other arguments; doing so would potentially make the signature
    // incompatible with other witnesses for the same method.
    considerWitnessSelf(fnType);
  } else if (rep == SILFunctionTypeRepresentation::ObjCMethod) {
    // Objective-C thunks for generic methods also always derive all
    // polymorphic parameter information from the Self argument.
    considerObjCGenericSelf(fnType);
  } else {
    // We don't need to pass anything extra as long as all of the
    // archetypes (and their requirements) are producible from
    // arguments.
    unsigned selfIndex = ~0U;
    auto params = fnType->getParameters();

    if (considerParameterSources) {
      // Consider 'self' first.
      if (fnType->hasSelfParam()) {
        selfIndex = params.size() - 1;
        considerParameter(params[selfIndex], selfIndex, true);
      }

      // Now consider the rest of the parameters.
      for (auto index : indices(params)) {
        if (index != selfIndex)
          considerParameter(params[index], index, false);
      }
    }
  }
}

void PolymorphicConvention::addPseudogenericFulfillments() {
  enumerateRequirements([&](GenericRequirement reqt) {
    auto erasedTypeParam = Generics->getExistentialType(reqt.getTypeParameter())
                              ->getCanonicalType();
    Sources.emplace_back(MetadataSource::Kind::ErasedTypeMetadata,
                         reqt.getTypeParameter(), erasedTypeParam);

    MetadataPath path;
    Fulfillments.addFulfillment(reqt,
                                Sources.size() - 1, std::move(path),
                                MetadataState::Complete);
  });
}

void
irgen::enumerateGenericSignatureRequirements(CanGenericSignature signature,
                                          const RequirementCallback &callback) {
  if (!signature) return;

  for (auto type : signature->getShapeClasses())
    callback(GenericRequirement::forShape(type));

  // Get all of the type metadata.
  signature->forEachParam([&](GenericTypeParamType *gp, bool canonical) {
    if (gp->isValue() && canonical) {
      callback(GenericRequirement::forValue(CanType(gp)));
      return;
    }

    if (canonical)
      callback(GenericRequirement::forMetadata(CanType(gp)));
  });

  // Get the protocol conformances.
  for (auto &reqt : signature.getRequirements()) {
    switch (reqt.getKind()) {
      // Ignore these; they don't introduce extra requirements.
      case RequirementKind::SameShape:
      case RequirementKind::Superclass:
      case RequirementKind::SameType:
      case RequirementKind::Layout:
        continue;

      case RequirementKind::Conformance: {
        auto type = CanType(reqt.getFirstType());
        auto protocol = reqt.getProtocolDecl();
        if (Lowering::TypeConverter::protocolRequiresWitnessTable(protocol)) {
          callback(GenericRequirement::forWitnessTable(type, protocol));
        }
        continue;
      }
    }
    llvm_unreachable("bad requirement kind");
  }
}

void
PolymorphicConvention::enumerateRequirements(const RequirementCallback &callback) {
  return enumerateGenericSignatureRequirements(Generics, callback);
}

void PolymorphicConvention::
enumerateUnfulfilledRequirements(const RequirementCallback &callback) {
  enumerateRequirements([&](GenericRequirement requirement) {
    if (!Fulfillments.getFulfillment(requirement))
      callback(requirement);
  });
}

template <typename ...Args>
void PolymorphicConvention::considerNewTypeSource(IsExact_t isExact,
                                                  MetadataSource::Kind kind,
                                                  CanType type,
                                                  Args... args) {
  if (!Fulfillments.isInterestingTypeForFulfillments(type)) return;

  // Prospectively add a source.
  Sources.emplace_back(kind, type, std::forward<Args>(args)...);

  // Consider the source.
  if (!considerType(type, isExact, Sources.size() - 1, MetadataPath())) {
    // If it wasn't used in any fulfillments, remove it.
    Sources.pop_back();
  }
}

bool PolymorphicConvention::considerType(CanType type, IsExact_t isExact,
                                         unsigned sourceIndex,
                                         MetadataPath &&path) {
  FulfillmentMapCallback callbacks(*this);
  return Fulfillments.searchTypeMetadata(IGM, type, isExact,
                                         MetadataState::Complete, sourceIndex,
                                         std::move(path), callbacks);
}

void PolymorphicConvention::considerWitnessSelf(CanSILFunctionType fnType) {
  CanType selfTy = fnType->getSelfInstanceType(
      IGM.getSILModule(), IGM.getMaximalTypeExpansionContext());
  auto conformance = fnType->getWitnessMethodConformanceOrInvalid();

  // First, bind type metadata for Self.
  Sources.emplace_back(MetadataSource::Kind::SelfMetadata, selfTy);

  if (selfTy->is<GenericTypeParamType>()) {
    // The Self type is abstract, so we can fulfill its metadata from
    // the Self metadata parameter.
    addSelfMetadataFulfillment(selfTy);
  }

  considerType(selfTy, IsInexact, Sources.size() - 1, MetadataPath());

  // The witness table for the Self : P conformance can be
  // fulfilled from the Self witness table parameter.
  Sources.emplace_back(MetadataSource::Kind::SelfWitnessTable, selfTy);
  addSelfWitnessTableFulfillment(selfTy, conformance);
}

void PolymorphicConvention::considerObjCGenericSelf(CanSILFunctionType fnType) {
  // If this is a static method, get the instance type.
  CanType selfTy = fnType->getSelfInstanceType(
      IGM.getSILModule(), IGM.getMaximalTypeExpansionContext());
  unsigned paramIndex = fnType->getParameters().size() - 1;

  // Bind type metadata for Self.
  Sources.emplace_back(MetadataSource::Kind::ClassPointer, selfTy, paramIndex);

  if (isa<GenericTypeParamType>(selfTy))
    addSelfMetadataFulfillment(selfTy);
  else
    considerType(selfTy, IsInexact,
                 Sources.size() - 1, MetadataPath());
}

void PolymorphicConvention::considerParameter(SILParameterInfo param,
                                              unsigned paramIndex,
                                              bool isSelfParameter) {
  auto type = param.getArgumentType(IGM.getSILModule(), FnType,
                                    IGM.getMaximalTypeExpansionContext());
  switch (param.getConvention()) {
      // Indirect parameters do give us a value we can use, but right now
      // we don't bother, for no good reason. But if this is 'self',
      // consider passing an extra metatype.
    case ParameterConvention::Indirect_In:
    case ParameterConvention::Indirect_In_Guaranteed:
    case ParameterConvention::Indirect_Inout:
    case ParameterConvention::Indirect_InoutAliasable:
    case ParameterConvention::Indirect_In_CXX:
      if (!isSelfParameter) return;
      if (type->getNominalOrBoundGenericNominal()) {
        considerNewTypeSource(IsExact,
                              MetadataSource::Kind::GenericLValueMetadata,
                              type, paramIndex);
      }
      return;

    case ParameterConvention::Pack_Guaranteed:
    case ParameterConvention::Pack_Owned:
    case ParameterConvention::Pack_Inout:
      // Ignore packs as sources of metadata.
      // In principle, we could recurse into non-expansion components,
      // but what situation would we be in where we had concrete
      // components of a pack and weren't ABI-constrained to ignore them?
      return;

    case ParameterConvention::Direct_Owned:
    case ParameterConvention::Direct_Unowned:
    case ParameterConvention::Direct_Guaranteed:
      // Classes are sources of metadata.
      if (type->getClassOrBoundGenericClass()) {
        considerNewTypeSource(IsInexact, MetadataSource::Kind::ClassPointer,
                              type, paramIndex);
        return;
      }

      if (isa<GenericTypeParamType>(type)) {
        if (auto superclassTy = getSuperclassBound(type)) {
          considerNewTypeSource(IsInexact, MetadataSource::Kind::ClassPointer,
                                superclassTy, paramIndex);
          return;

        }
      }

      // Thick metatypes are sources of metadata.
      if (auto metatypeTy = dyn_cast<MetatypeType>(type)) {
        if (metatypeTy->getRepresentation() != MetatypeRepresentation::Thick)
          return;

        // Thick metatypes for Objective-C parameterized classes are not
        // sources of metadata.
        CanType objTy = metatypeTy.getInstanceType();
        if (auto classDecl = objTy->getClassOrBoundGenericClass())
          if (classDecl->isTypeErasedGenericClass())
            return;

        considerNewTypeSource(IsInexact, MetadataSource::Kind::Metadata, objTy,
                              paramIndex);
        return;
      }

      return;
  }
  llvm_unreachable("bad parameter convention");
}

void PolymorphicConvention::addSelfMetadataFulfillment(CanType arg) {
  unsigned source = Sources.size() - 1;
  Fulfillments.addFulfillment(GenericRequirement::forMetadata(arg),
                              source, MetadataPath(), MetadataState::Complete);
}

void PolymorphicConvention::addSelfWitnessTableFulfillment(
    CanType arg, ProtocolConformanceRef conformance) {
  auto proto = conformance.getRequirement();
  unsigned source = Sources.size() - 1;
  Fulfillments.addFulfillment(GenericRequirement::forWitnessTable(arg, proto),
                              source, MetadataPath(), MetadataState::Complete);

  if (conformance.isConcrete()) {
    FulfillmentMapCallback callbacks(*this);
    Fulfillments.searchConformance(IGM, conformance.getConcrete(), source,
                                   MetadataPath(), callbacks);
  }
}

const Fulfillment *
PolymorphicConvention::getFulfillmentForTypeMetadata(CanType type) const {
  return Fulfillments.getTypeMetadata(type);
}

const Fulfillment *
PolymorphicConvention::getFulfillmentForShape(CanType type) const {
  return Fulfillments.getShape(type);
}

void irgen::enumerateGenericParamFulfillments(IRGenModule &IGM,
                                  CanSILFunctionType fnType,
                                  GenericParamFulfillmentCallback callback) {
  PolymorphicConvention convention(IGM, fnType);

  // Check if any requirements were fulfilled by metadata stored inside a
  // captured value.
  auto generics = fnType->getInvocationGenericSignature();

  for (auto shapeClass : generics->getShapeClasses()) {
    auto fulfillment
      = convention.getFulfillmentForShape(shapeClass);
    if (fulfillment == nullptr)
      continue;

    auto &source = convention.getSource(fulfillment->SourceIndex);
    callback(GenericRequirement::forShape(shapeClass),
             source, fulfillment->Path);
  }

  for (auto genericParam : generics.getGenericParams()) {
    auto genericParamType = genericParam->getCanonicalType();

    auto fulfillment
      = convention.getFulfillmentForTypeMetadata(genericParamType);
    if (fulfillment == nullptr)
      continue;

    auto &source = convention.getSource(fulfillment->SourceIndex);
    callback(GenericRequirement::forMetadata(genericParamType),
             source, fulfillment->Path);
  }
}

namespace {

/// A class for binding type parameters of a generic function.
class EmitPolymorphicParameters : public PolymorphicConvention {
  IRGenFunction &IGF;
  SILFunction &Fn;

public:
  EmitPolymorphicParameters(IRGenFunction &IGF, SILFunction &Fn);

  void emit(EntryPointArgumentEmission &emission,
            WitnessMetadata *witnessMetadata,
            const GetParameterFn &getParameter);

private:
  CanType getTypeInContext(CanType type) const;

  CanType getArgTypeInContext(unsigned paramIndex) const;

  /// Fulfill local type data from any extra information associated with
  /// the given source.
  void bindExtraSource(const MetadataSource &source,
                       EntryPointArgumentEmission &emission,
                       WitnessMetadata *witnessMetadata);

  void bindParameterSources(const GetParameterFn &getParameter);

  void bindParameterSource(SILParameterInfo param, unsigned paramIndex,
                           const GetParameterFn &getParameter) ;
  // Did the convention decide that the parameter at the given index
  // was a class-pointer source?
  bool isClassPointerSource(unsigned paramIndex);

  // If we are building a protocol witness thunks for
  // `DistributedActorSystem.remoteCall` or
  // `DistributedTargetInvocationEncoder.record{Argument, ReturnType}`
  // `DistributedTargetInvocationDecoder.decodeNextArgument`
  // `DistributedTargetInvocationResultHandler.onReturn`
  // requirements we need to supply witness tables associated with `Res`,
  // `Argument`, `R` generic parameters which are not expressible on the
  // protocol requirement because they come from `SerializationRequirement`
  // associated type.
  void injectAdHocDistributedRequirements();
};

} // end anonymous namespace

EmitPolymorphicParameters::EmitPolymorphicParameters(IRGenFunction &IGF,
                          SILFunction &Fn)
  : PolymorphicConvention(IGF.IGM, Fn.getLoweredFunctionType()),
    IGF(IGF), Fn(Fn) {}


CanType EmitPolymorphicParameters::getTypeInContext(CanType type) const {
  return Fn.mapTypeIntoContext(type)->getCanonicalType();
}

CanType EmitPolymorphicParameters::getArgTypeInContext(unsigned paramIndex) const {
  return getTypeInContext(FnType->getParameters()[paramIndex].getArgumentType(
      IGM.getSILModule(), FnType, IGM.getMaximalTypeExpansionContext()));
}

void EmitPolymorphicParameters::bindExtraSource(
    const MetadataSource &source, EntryPointArgumentEmission &emission,
    WitnessMetadata *witnessMetadata) {
  switch (source.getKind()) {
    case MetadataSource::Kind::Metadata:
    case MetadataSource::Kind::ClassPointer:
      // Ignore these, we'll get to them when we walk the parameter list.
      return;

    case MetadataSource::Kind::GenericLValueMetadata: {
      CanType argTy = getArgTypeInContext(source.getParamIndex());

      llvm::Value *metadata = emission.getNextPolymorphicParameterAsMetadata();
      setTypeMetadataName(IGF.IGM, metadata, argTy);

      IGF.bindLocalTypeDataFromTypeMetadata(argTy, IsExact, metadata,
                                            MetadataState::Complete);
      return;
    }

    case MetadataSource::Kind::SelfMetadata: {
      assert(witnessMetadata && "no metadata for witness method");
      llvm::Value *metadata = witnessMetadata->SelfMetadata;
      assert(metadata && "no Self metadata for witness method");

      // Mark this as the cached metatype for Self.
      auto selfTy = FnType->getSelfInstanceType(
          IGM.getSILModule(), IGM.getMaximalTypeExpansionContext());
      CanType argTy = getTypeInContext(selfTy);
      setTypeMetadataName(IGF.IGM, metadata, argTy);
      auto *CD = selfTy.getClassOrBoundGenericClass();
      // The self metadata here corresponds to the conforming type.
      // For an inheritable conformance, that may be a subclass of the static
      // type, and so the self metadata will be inexact. Currently, all
      // conformances are inheritable.
      IGF.bindLocalTypeDataFromTypeMetadata(
          argTy, (!CD || CD->isFinal()) ? IsExact : IsInexact, metadata,
                                            MetadataState::Complete);
      return;
    }

    case MetadataSource::Kind::SelfWitnessTable: {
      assert(witnessMetadata && "no metadata for witness method");
      llvm::Value *selfTable = witnessMetadata->SelfWitnessTable;
      assert(selfTable && "no Self witness table for witness method");

      // Mark this as the cached witness table for Self.
      auto conformance = FnType->getWitnessMethodConformanceOrInvalid();
      auto selfProto = conformance.getRequirement();

      auto selfTy = FnType->getSelfInstanceType(
          IGM.getSILModule(), IGM.getMaximalTypeExpansionContext());
      CanType argTy = getTypeInContext(selfTy);

      setProtocolWitnessTableName(IGF.IGM, selfTable, argTy, selfProto);
      IGF.setUnscopedLocalTypeData(
          argTy,
          LocalTypeDataKind::forProtocolWitnessTable(conformance),
          selfTable);

      if (conformance.isConcrete()) {
        IGF.bindLocalTypeDataFromSelfWitnessTable(
                                          conformance.getConcrete(),
                                          selfTable,
                                          [this](CanType type) {
                                            return getTypeInContext(type);
                                          });
      }
      return;
    }

    case MetadataSource::Kind::ErasedTypeMetadata: {
      ArtificialLocation Loc(IGF.getDebugScope(), IGF.IGM.DebugInfo.get(),
                             IGF.Builder);
      CanType argTy = getTypeInContext(source.Type);
      llvm::Value *metadata = IGF.emitTypeMetadataRef(source.getFixedType());
      setTypeMetadataName(IGF.IGM, metadata, argTy);
      IGF.bindLocalTypeDataFromTypeMetadata(argTy, IsExact, metadata,
                                            MetadataState::Complete);
      return;
    }
  }
  llvm_unreachable("bad source kind!");
}

void EmitPolymorphicParameters::bindParameterSources(const GetParameterFn &getParameter) {
  auto params = FnType->getParameters();

  // Bind things from 'self' preferentially.
  if (FnType->hasSelfParam()) {
    bindParameterSource(params.back(), params.size() - 1, getParameter);
    params = params.drop_back();
  }

  for (unsigned index : indices(params)) {
    bindParameterSource(params[index], index, getParameter);
  }
}

void EmitPolymorphicParameters::
bindParameterSource(SILParameterInfo param, unsigned paramIndex,
                    const GetParameterFn &getParameter) {
  // Ignore indirect parameters for now.  This is potentially dumb.
  if (IGF.IGM.silConv.isSILIndirect(param))
    return;

  CanType paramType = getArgTypeInContext(paramIndex);

  // If the parameter is a thick metatype, bind it directly.
  // TODO: objc metatypes?
  if (auto metatype = dyn_cast<MetatypeType>(paramType)) {
    if (metatype->getRepresentation() == MetatypeRepresentation::Thick) {
      paramType = metatype.getInstanceType();
      llvm::Value *metadata = getParameter(paramIndex);
      IGF.bindLocalTypeDataFromTypeMetadata(paramType, IsInexact, metadata,
                                            MetadataState::Complete);
    } else if (metatype->getRepresentation() == MetatypeRepresentation::ObjC) {
      paramType = metatype.getInstanceType();
      llvm::Value *objcMetatype = getParameter(paramIndex);
      auto *metadata = emitObjCMetadataRefForMetadata(IGF, objcMetatype);
      IGF.bindLocalTypeDataFromTypeMetadata(paramType, IsInexact, metadata,
                                            MetadataState::Complete);
    }
    return;
  }

  // If the parameter is a class type, we only consider it interesting
  // if the convention decided it was actually a source.
  // TODO: if the class pointer is guaranteed, we can do this lazily,
  // at which point it might make sense to do it for a wider selection
  // of types.
  if (isClassPointerSource(paramIndex)) {
    llvm::Value *instanceRef = getParameter(paramIndex);
    SILType instanceType = SILType::getPrimitiveObjectType(paramType);
    llvm::Value *metadata =
      emitDynamicTypeOfHeapObject(IGF, instanceRef,
                                  MetatypeRepresentation::Thick,
                                  instanceType,
                                  /*allow artificial subclasses*/ true);
    IGF.bindLocalTypeDataFromTypeMetadata(paramType, IsInexact, metadata,
                                          MetadataState::Complete);
    return;
  }
}

bool EmitPolymorphicParameters::isClassPointerSource(unsigned paramIndex) {
  for (auto &source : getSources()) {
    if (source.getKind() == MetadataSource::Kind::ClassPointer &&
        source.getParamIndex() == paramIndex) {
      return true;
    }
  }
  return false;
}

void EmitPolymorphicParameters::injectAdHocDistributedRequirements() {
  // FIXME: We need a better way to recognize that function is
  // a thunk for witness of `remoteCall` requirement.
  if (!Fn.hasLocation())
    return;

  auto loc = Fn.getLocation();

  auto *funcDecl = dyn_cast_or_null<FuncDecl>(loc.getAsDeclContext());
  if (!(funcDecl && funcDecl->isGeneric()))
    return;

  if (!funcDecl->isDistributedWitnessWithAdHocSerializationRequirement())
    return;

  Type genericParam;

  auto sig = funcDecl->getGenericSignature();

  // DistributedActorSystem.remoteCall
  if (funcDecl->isDistributedActorSystemRemoteCall(
          /*isVoidReturn=*/false)) {
    genericParam = funcDecl->getResultInterfaceType();
  } else {
    // DistributedTargetInvocationEncoder.record{Argument, ReturnType}
    // DistributedTargetInvocationDecoder.decodeNextArgument
    // DistributedTargetInvocationResultHandler.onReturn
    genericParam = sig.getInnermostGenericParams().front();
  }

  if (!genericParam)
    return;

  auto protocols = sig->getRequiredProtocols(genericParam);
  if (protocols.empty())
    return;

  auto archetypeTy = getTypeInContext(genericParam->getCanonicalType());
  llvm::Value *metadata = IGF.emitTypeMetadataRef(archetypeTy);

  for (auto *proto : protocols) {
    if (!Lowering::TypeConverter::protocolRequiresWitnessTable(proto))
      continue;

    // Lookup the witness table for this protocol dynamically via
    // swift_conformsToProtocol(<<archetype>>, <<protocol>>)
    auto *witnessTable = IGF.Builder.CreateCall(
        IGM.getConformsToProtocolFunctionPointer(),
        {metadata, IGM.getAddrOfProtocolDescriptor(proto)});

    IGF.setUnscopedLocalTypeData(
        archetypeTy,
        LocalTypeDataKind::forAbstractProtocolWitnessTable(proto),
        witnessTable);
  }
}

namespace {

/// A class for binding type parameters of a generic function.
class BindPolymorphicParameter : public PolymorphicConvention {
  IRGenFunction &IGF;
  CanSILFunctionType &SubstFnType;

public:
  BindPolymorphicParameter(IRGenFunction &IGF, CanSILFunctionType &origFnType,
                           CanSILFunctionType &SubstFnType)
      : PolymorphicConvention(IGF.IGM, origFnType), IGF(IGF),
        SubstFnType(SubstFnType) {}

  void emit(Explosion &in, unsigned paramIndex);

private:
  // Did the convention decide that the parameter at the given index
  // was a class-pointer source?
  bool isClassPointerSource(unsigned paramIndex);
};

} // end anonymous namespace

bool BindPolymorphicParameter::isClassPointerSource(unsigned paramIndex) {
  for (auto &source : getSources()) {
    if (source.getKind() == MetadataSource::Kind::ClassPointer &&
        source.getParamIndex() == paramIndex) {
      return true;
    }
  }
  return false;
}

void BindPolymorphicParameter::emit(Explosion &nativeParam, unsigned paramIndex) {
  if (!isClassPointerSource(paramIndex))
    return;

  assert(nativeParam.size() == 1);
  auto paramType = SubstFnType->getParameters()[paramIndex].getArgumentType(
      IGM.getSILModule(), SubstFnType, IGM.getMaximalTypeExpansionContext());
  llvm::Value *instanceRef = nativeParam.getAll()[0];
  SILType instanceType = SILType::getPrimitiveObjectType(paramType);
  llvm::Value *metadata =
    emitDynamicTypeOfHeapObject(IGF, instanceRef,
                                MetatypeRepresentation::Thick,
                                instanceType,
                                /* allow artificial subclasses */ true);
  IGF.bindLocalTypeDataFromTypeMetadata(paramType, IsInexact, metadata,
                                        MetadataState::Complete);
}

void irgen::bindPolymorphicParameter(IRGenFunction &IGF,
                                     CanSILFunctionType &OrigFnType,
                                     CanSILFunctionType &SubstFnType,
                                     Explosion &nativeParam,
                                     unsigned paramIndex) {
  BindPolymorphicParameter(IGF, OrigFnType, SubstFnType)
      .emit(nativeParam, paramIndex);
}

static bool shouldSetName(IRGenModule &IGM, llvm::Value *value, CanType type) {
  // If value names are globally disabled, honor that.
  if (!IGM.EnableValueNames) return false;

  // Suppress value names for values with local archetypes
  if (type->hasLocalArchetype()) return false;

  // If the value already has a name, honor that.
  if (value->hasName()) return false;

  // Only do this for local values.
  return (isa<llvm::Instruction>(value) || isa<llvm::Argument>(value));
}

void irgen::setTypeMetadataName(IRGenModule &IGM, llvm::Value *metadata,
                                CanType type) {
  if (!shouldSetName(IGM, metadata, type)) return;

  SmallString<128> name; {
    llvm::raw_svector_ostream out(name);
    type.print(out);
  }
  metadata->setName(type->getString());
}

void irgen::setProtocolWitnessTableName(IRGenModule &IGM, llvm::Value *wtable,
                                        CanType type,
                                        ProtocolDecl *requirement) {
  if (!shouldSetName(IGM, wtable, type)) return;

  SmallString<128> name; {
    llvm::raw_svector_ostream out(name);
    type.print(out);
    out << '.' << requirement->getNameStr();
  }
  wtable->setName(name);
}

namespace {
  /// A class which lays out a witness table in the abstract.
  class WitnessTableLayout : public SILWitnessVisitor<WitnessTableLayout> {
    SmallVector<WitnessTableEntry, 16> Entries;
    bool requirementSignatureOnly;

  public:
    explicit WitnessTableLayout(ProtocolInfoKind resultKind) {
      switch (resultKind) {
      case ProtocolInfoKind::RequirementSignature:
        requirementSignatureOnly = true;
        break;
      case ProtocolInfoKind::Full:
        requirementSignatureOnly = false;
        break;
      }
    }

    bool shouldVisitRequirementSignatureOnly() {
      return requirementSignatureOnly;
    }

    void addProtocolConformanceDescriptor() { }

    /// The next witness is an out-of-line base protocol.
    void addOutOfLineBaseProtocol(ProtocolDecl *baseProto) {
      Entries.push_back(WitnessTableEntry::forOutOfLineBase(baseProto));
    }

    void addMethod(SILDeclRef func) {
      // If this assert needs to be changed, be sure to also change
      // ProtocolDescriptorBuilder::getRequirementInfo.
      assert((isa<ConstructorDecl>(func.getDecl())
                  ? (func.kind == SILDeclRef::Kind::Allocator)
                  : (func.kind == SILDeclRef::Kind::Func)) &&
             "unexpected kind for protocol witness declaration ref");
      Entries.push_back(WitnessTableEntry::forFunction(func));
    }

    void addPlaceholder(MissingMemberDecl *placeholder) {
      for (auto i : range(placeholder->getNumberOfVTableEntries())) {
        (void)i;
        Entries.push_back(WitnessTableEntry::forPlaceholder());
      }
    }

    void addAssociatedType(AssociatedType requirement) {
      // In Embedded Swift witness tables don't have associated-types entries.
      if (requirement.getAssociation()->getASTContext().LangOpts.hasFeature(Feature::Embedded))
        return;
      Entries.push_back(WitnessTableEntry::forAssociatedType(requirement));
    }

    void addAssociatedConformance(const AssociatedConformance &req) {
      if (req.getAssociation()->getASTContext().LangOpts.hasFeature(Feature::Embedded) &&
          !req.getAssociatedRequirement()->requiresClass()) {
        // If it's not a class protocol, the associated type can never be used to create
        // an existential. Therefore this witness entry is never used at runtime
        // in embedded swift.
        return;
      }
      Entries.push_back(WitnessTableEntry::forAssociatedConformance(req));
    }

    ArrayRef<WitnessTableEntry> getEntries() const { return Entries; }
  };
} // end anonymous namespace

/// Return true if the witness table requires runtime instantiation to
/// handle resiliently-added requirements with default implementations.
///
/// If disableOptimizations is true, skip optimizations that treat
/// formally-resilient conformances as non-resilient.
bool IRGenModule::isResilientConformance(
    const NormalProtocolConformance *conformance,
    bool disableOptimizations
) {
  // If the protocol is not resilient, the conformance is not resilient
  // either.
  bool shouldTreatProtocolNonResilient =
    IRGen.Opts.UseFragileResilientProtocolWitnesses;
  if (!conformance->getProtocol()->isResilient() ||
      shouldTreatProtocolNonResilient)
    return false;

  auto *conformanceModule = conformance->getDeclContext()->getParentModule();

  // If the protocol and the conformance are both in the current module,
  // they're not resilient.
  if (conformanceModule == getSwiftModule() &&
      conformanceModule == conformance->getProtocol()->getParentModule())
    return false;

  // If the protocol WAS from the current module (@_originallyDefinedIn), we
  // consider the conformance non-resilient, because we used to consider it
  // non-resilient before the symbol moved. This is to ensure ABI stability
  // across module boundaries.
  if (conformanceModule == getSwiftModule() &&
      conformanceModule->getName().str() ==
      conformance->getProtocol()->getAlternateModuleName())
    return false;

  // If the protocol and the conformance are in the same module and the
  // conforming type is not generic, they're not resilient.
  //
  // This is an optimization -- a conformance of a non-generic type cannot
  // resiliently become dependent.
  if (!conformance->getDeclContext()->isGenericContext() &&
      conformanceModule == conformance->getProtocol()->getParentModule() &&
      !disableOptimizations)
    return false;

  // We have a resilient conformance.
  return true;
}

bool IRGenModule::isResilientConformance(const RootProtocolConformance *root,
                                         bool disableOptimizations) {
  if (auto normal = dyn_cast<NormalProtocolConformance>(root))
    return isResilientConformance(normal, disableOptimizations);
  // Self-conformances never require this.
  return false;
}

/// Whether this protocol conformance has a dependent type witness.
static bool hasDependentTypeWitness(
                                const NormalProtocolConformance *conformance) {
  auto DC = conformance->getDeclContext();
  // If the conforming type isn't dependent, the below check is never true.
  if (!DC->isGenericContext())
    return false;

  auto genericSig = conformance->getGenericSignature();

  // Check whether any of the associated types are dependent.
  if (conformance->forEachTypeWitness(
        [&](AssociatedTypeDecl *requirement, Type type,
            TypeDecl *explicitDecl) -> bool {
          // Skip associated types that don't have witness table entries.
          if (!requirement->getOverriddenDecls().empty())
            return false;

          // RESILIENCE: this could be an opaque conformance
          return type->getReducedType(genericSig)->hasTypeParameter();
       },
       /*useResolver=*/true)) {
    return true;
  }

  return false;
}

static bool isSynthesizedNonUnique(const RootProtocolConformance *conformance) {
  if (auto normal = dyn_cast<NormalProtocolConformance>(conformance))
    return normal->isSynthesizedNonUnique();
  return false;
}

/// Determine whether a protocol can ever have a dependent conformance.
static bool protocolCanHaveDependentConformance(
    ProtocolDecl *proto,
    bool isResilient
) {
  // Objective-C protocols have never been able to have a dependent conformance.
  if (proto->isObjC())
    return false;

  // Prior to Swift 6.0, only Objective-C protocols were never able to have
  // a dependent conformance. This is overly pessimistic when the protocol
  // is a marker protocol (since they don't have requirements), but we must
  // retain backward compatibility with binaries built for earlier deployment
  // targets that concluded that these protocols might involve dependent
  // conformances. Only do this for resilient protocols.
  if (isResilient && proto->isSpecificProtocol(KnownProtocolKind::Sendable)) {
    ASTContext &ctx = proto->getASTContext();
    if (auto runtimeCompatVersion = getSwiftRuntimeCompatibilityVersionForTarget(
            ctx.LangOpts.Target)) {
      if (runtimeCompatVersion < llvm::VersionTuple(6, 0))
        return true;
    }
  }

  return Lowering::TypeConverter::protocolRequiresWitnessTable(proto);
}

static bool isDependentConformance(
              IRGenModule &IGM,
              const RootProtocolConformance *rootConformance,
              bool isResilient,
              llvm::SmallPtrSet<const NormalProtocolConformance *, 4> &visited){
  // Self-conformances are never dependent.
  auto conformance = dyn_cast<NormalProtocolConformance>(rootConformance);
  if (!conformance)
    return false;

  if (IGM.getOptions().LazyInitializeProtocolConformances) {
    const auto *MD = rootConformance->getDeclContext()->getParentModule();
    if (!(MD == IGM.getSwiftModule() || MD->isStaticLibrary()))
      return true;
  }

  // Check whether we've visited this conformance already.  If so,
  // optimistically assume it's fine --- we want the maximal fixed point.
  if (!visited.insert(conformance).second)
    return false;

  // If the conformance is resilient or synthesized, this is always true.
  if (IGM.isResilientConformance(conformance)
      || isSynthesizedNonUnique(conformance))
    return true;

  // Check whether any of the conformances are dependent.
  auto proto = conformance->getProtocol();
  for (const auto &req : proto->getRequirementSignature().getRequirements()) {
    if (req.getKind() != RequirementKind::Conformance)
      continue;

    auto assocProtocol = req.getProtocolDecl();
    if (!protocolCanHaveDependentConformance(
            assocProtocol, isResilient))
      continue;

    auto assocConformance =
      conformance->getAssociatedConformance(req.getFirstType(), assocProtocol);

    // We might be presented with a broken AST.
    if (assocConformance.isInvalid())
      return false;

    if (assocConformance.isAbstract() ||
        isDependentConformance(IGM,
                               assocConformance.getConcrete()
                                 ->getRootConformance(),
                               isResilient,
                               visited))
      return true;
  }

  if (hasDependentTypeWitness(conformance))
    return true;

  // Check if there are any conditional conformances. Other forms of conditional
  // requirements don't exist in the witness table.
  return SILWitnessTable::enumerateWitnessTableConditionalConformances(
    conformance, [](unsigned, CanType, ProtocolDecl *) { return true; });
}

static bool hasConditionalConformances(IRGenModule &IGM,
                                       const RootProtocolConformance *rootConformance,
                                       llvm::SmallPtrSet<const NormalProtocolConformance *, 4> visited) {
  // Self-conformances are never dependent.
  auto conformance = dyn_cast<NormalProtocolConformance>(rootConformance);
  if (!conformance)
    return false;

  // Check whether we've visited this conformance already.  If so,
  // optimistically assume it's fine --- we want the maximal fixed point.
  if (!visited.insert(conformance).second)
    return false;

  // Check whether any of the conformances are dependent.
  auto proto = conformance->getProtocol();
  for (const auto &req : proto->getRequirementSignature().getRequirements()) {
    if (req.getKind() != RequirementKind::Conformance)
      continue;

    auto assocProtocol = req.getProtocolDecl();
    if (assocProtocol->isObjC())
      continue;

    auto assocConformance =
      conformance->getAssociatedConformance(req.getFirstType(), assocProtocol);

    // We might be presented with a broken AST.
    if (assocConformance.isInvalid())
      return false;

    if (assocConformance.isAbstract())
      continue;

    if (hasConditionalConformances(IGM,
                               assocConformance.getConcrete()
                                 ->getRootConformance(),
                               visited))
      return true;
  }

  // Check if there are any conditional conformances. Other forms of conditional
  // requirements don't exist in the witness table.
  return SILWitnessTable::enumerateWitnessTableConditionalConformances(
    conformance, [](unsigned, CanType, ProtocolDecl *) { return true; });
}
static bool hasConditionalConformances(IRGenModule &IGM,
                                       const RootProtocolConformance *conformance) {
  llvm::SmallPtrSet<const NormalProtocolConformance *, 4> visited;
  return hasConditionalConformances(IGM, conformance, visited);
}
/// Is there anything about the given conformance that requires witness
/// tables to be dependently-generated?
bool IRGenModule::isDependentConformance(
    const RootProtocolConformance *conformance) {
  llvm::SmallPtrSet<const NormalProtocolConformance *, 4> visited;
  return ::isDependentConformance(
      *this, conformance,
      isResilientConformance(conformance, /*disableOptimizations=*/true),
      visited);
}

static llvm::Value *
emitConditionalConformancesBuffer(IRGenFunction &IGF,
                                  const ProtocolConformance *substConformance) {
  auto rootConformance =
    dyn_cast<NormalProtocolConformance>(substConformance->getRootConformance());

  // Not a normal conformance means no conditional requirements means no need
  // for a buffer.
  if (!rootConformance)
    return llvm::UndefValue::get(IGF.IGM.WitnessTablePtrPtrTy);

  // Pointers to the witness tables, in the right order, which will be included
  // in the buffer that gets passed to the witness table accessor.
  llvm::SmallVector<llvm::Value *, 4> tables;

  auto subMap = substConformance->getSubstitutionMap();
  SILWitnessTable::enumerateWitnessTableConditionalConformances(
      rootConformance, [&](unsigned, CanType type, ProtocolDecl *proto) {
        auto substType = type.subst(subMap)->getCanonicalType();
        auto reqConformance = subMap.lookupConformance(type, proto);
        assert(reqConformance && "conditional conformance must be valid");

        tables.push_back(emitWitnessTableRef(IGF, substType, reqConformance));
        return /*finished?*/ false;
      });

  // No conditional requirements means no need for a buffer.
  if (tables.empty()) {
    return llvm::UndefValue::get(IGF.IGM.WitnessTablePtrPtrTy);
  }

  auto buffer = IGF.createAlloca(
      llvm::ArrayType::get(IGF.IGM.WitnessTablePtrTy, tables.size()),
      IGF.IGM.getPointerAlignment(), "conditional.requirement.buffer");
  buffer = IGF.Builder.CreateStructGEP(buffer, 0, Size(0));

  // Write each of the conditional witness tables into the buffer.
  for (auto idx : indices(tables)) {
    auto slot =
        IGF.Builder.CreateConstArrayGEP(buffer, idx, IGF.IGM.getPointerSize());
    auto wtable =
        IGF.Builder.CreateBitCast(tables[idx], IGF.IGM.WitnessTablePtrTy);
    IGF.Builder.CreateStore(wtable, slot);
  }

  return buffer.getAddress();
}

static llvm::Value *emitWitnessTableAccessorCall(
    IRGenFunction &IGF, const ProtocolConformance *conformance,
    llvm::Value **srcMetadataCache) {
  auto conformanceDescriptor =
    IGF.IGM.getAddrOfProtocolConformanceDescriptor(
                                             conformance->getRootConformance());

  // Emit the source metadata if we haven't yet.
  if (!*srcMetadataCache) {
    *srcMetadataCache = IGF.emitAbstractTypeMetadataRef(
      conformance->getType()->getCanonicalType());
  }

  auto conditionalTables =
      emitConditionalConformancesBuffer(IGF, conformance);

  auto call = IGF.IGM.IRGen.Opts.UseRelativeProtocolWitnessTables ?
    IGF.Builder.CreateCall(
      IGF.IGM.getGetWitnessTableRelativeFunctionPointer(),
      {conformanceDescriptor, *srcMetadataCache, conditionalTables}) :
    IGF.Builder.CreateCall(
      IGF.IGM.getGetWitnessTableFunctionPointer(),
      {conformanceDescriptor, *srcMetadataCache, conditionalTables});

  call->setCallingConv(IGF.IGM.DefaultCC);
  call->setDoesNotThrow();

  return call;
}

/// Fetch the lazy access function for the given conformance of the
/// given type.
static llvm::Function *
getWitnessTableLazyAccessFunction(IRGenModule &IGM,
                                  const ProtocolConformance *conformance) {
  auto conformingType = conformance->getType()->getCanonicalType();
  assert(!conformingType->hasArchetype());

  auto rootConformance = conformance->getRootNormalConformance();
  llvm::Function *accessor = IGM.getAddrOfWitnessTableLazyAccessFunction(
      rootConformance, conformingType, ForDefinition);

  // If we're not supposed to define the accessor, or if we already
  // have defined it, just return the pointer.
  if (!accessor->empty())
    return accessor;

  if (IGM.getOptions().optimizeForSize())
    accessor->addFnAttr(llvm::Attribute::NoInline);

  // Okay, define the accessor.
  auto cacheVariable =
      cast<llvm::GlobalVariable>(IGM.getAddrOfWitnessTableLazyCacheVariable(
          rootConformance, conformingType, ForDefinition));
  emitCacheAccessFunction(
      IGM, accessor, cacheVariable, IGM.WitnessTablePtrTy, CacheStrategy::Lazy,
      [&](IRGenFunction &IGF, Explosion &params) {
        llvm::Value *conformingMetadataCache = nullptr;
        return MetadataResponse::forComplete(emitWitnessTableAccessorCall(
            IGF, conformance, &conformingMetadataCache));
      });

  return accessor;
}

static const ProtocolConformance *
mapConformanceIntoContext(const RootProtocolConformance *conf) {
  if (auto *genericEnv = conf->getDeclContext()->getGenericEnvironmentOfContext())
    return conf->subst(genericEnv->getForwardingSubstitutionMap()).getConcrete();
  return conf;
}

WitnessIndex ProtocolInfo::getAssociatedTypeIndex(
                                    IRGenModule &IGM,
                                    AssociatedType assocType) const {
  assert(!IGM.isResilient(assocType.getSourceProtocol(),
                          ResilienceExpansion::Maximal) &&
         "Cannot ask for the associated type index of non-resilient protocol");
  for (auto &witness : getWitnessEntries()) {
    if (witness.matchesAssociatedType(assocType))
      return getNonBaseWitnessIndex(&witness);
  }
  llvm_unreachable("didn't find entry for associated type");
}

static llvm::Constant *
getConstantSignedRelativeProtocolWitnessTable(IRGenModule &IGM,
                                              llvm::Value *table) {
  auto constantTable = cast<llvm::Constant>(table);
  auto &schema = IGM.getOptions().PointerAuth.RelativeProtocolWitnessTable;
  constantTable =
      IGM.getConstantSignedPointer(constantTable, schema, PointerAuthEntity(),
                                   /*storageAddress*/ nullptr);
  return constantTable;
}

namespace {

/// Conformance info for a witness table that can be directly generated.
class DirectConformanceInfo : public ConformanceInfo {
  friend ProtocolInfo;

  const RootProtocolConformance *RootConformance;
public:
  DirectConformanceInfo(const RootProtocolConformance *C)
      : RootConformance(C) {}

  llvm::Value *getTable(IRGenFunction &IGF,
                        llvm::Value **conformingMetadataCache) const override {
    return IGF.IGM.getAddrOfWitnessTable(RootConformance);
  }

  llvm::Constant *tryGetConstantTable(IRGenModule &IGM,
                                      CanType conformingType) const override {
    if (IGM.getOptions().LazyInitializeProtocolConformances) {
      const auto *MD = RootConformance->getDeclContext()->getParentModule();
      // If the protocol conformance is defined in the current module or the
      // module will be statically linked, then we can statically initialize the
      // conformance as we know that the protocol conformance is guaranteed to
      // be present.
      if (!(MD == IGM.getSwiftModule() || MD->isStaticLibrary()))
        return nullptr;
    }
    return IGM.getAddrOfWitnessTable(RootConformance);
  }
};

/// Conformance info for a witness table that can be directly generated.
class SpecializedConformanceInfo : public ConformanceInfo {
  friend ProtocolInfo;

  const SpecializedProtocolConformance *Conformance;
public:
  SpecializedConformanceInfo(const SpecializedProtocolConformance *C)
      : Conformance(C) {}

  llvm::Value *getTable(IRGenFunction &IGF,
                        llvm::Value **conformingMetadataCache) const override {
    return IGF.IGM.getAddrOfWitnessTable(Conformance);
  }

  llvm::Constant *tryGetConstantTable(IRGenModule &IGM,
                                      CanType conformingType) const override {
    return IGM.getAddrOfWitnessTable(Conformance);
  }
};

/// Conformance info for a witness table that is (or may be) dependent.
class AccessorConformanceInfo : public ConformanceInfo {
  friend ProtocolInfo;

  const ProtocolConformance *Conformance;

public:
  AccessorConformanceInfo(const ProtocolConformance *C) : Conformance(C) {}

  llvm::Value *getTable(IRGenFunction &IGF,
                        llvm::Value **typeMetadataCache) const override {
    // If we're looking up a dependent type, we can't cache the result.
    if (Conformance->getType()->hasArchetype() ||
        Conformance->getType()->hasDynamicSelfType()) {
      return emitWitnessTableAccessorCall(IGF, Conformance,
                                          typeMetadataCache);
    }

    // Otherwise, call a lazy-cache function.
    auto accessor =
      getWitnessTableLazyAccessFunction(IGF.IGM, Conformance);
    llvm::CallInst *call =
        IGF.Builder.CreateCall(accessor->getFunctionType(), accessor, {});
    call->setCallingConv(IGF.IGM.DefaultCC);
    call->setDoesNotAccessMemory();
    call->setDoesNotThrow();

    return call;
  }

  llvm::Constant *tryGetConstantTable(IRGenModule &IGM,
                                      CanType conformingType) const override {
    return nullptr;
  }
};

  /// A base class for some code shared between fragile and resilient witness
  /// table layout.
  class WitnessTableBuilderBase {
  protected:
    IRGenModule &IGM;
    SILWitnessTable *SILWT;
    const RootProtocolConformance &Conformance;
    const ProtocolConformance &ConformanceInContext;
    CanType ConcreteType;

    std::optional<FulfillmentMap> Fulfillments;

    WitnessTableBuilderBase(IRGenModule &IGM, SILWitnessTable *SILWT)
        : IGM(IGM), SILWT(SILWT),
          Conformance(*SILWT->getConformance()->getRootConformance()),
          ConformanceInContext(*mapConformanceIntoContext(SILWT->getConformance()->getRootConformance())),
          ConcreteType(Conformance.getDeclContext()
                         ->mapTypeIntoContext(Conformance.getType())
                         ->getCanonicalType()) {}

    void defineAssociatedTypeWitnessTableAccessFunction(
                                        AssociatedConformance requirement,
                                        CanType associatedType,
                                        ProtocolConformanceRef conformance);

    llvm::Constant *getAssociatedConformanceWitness(
                                    AssociatedConformance requirement,
                                    CanType associatedType,
                                    ProtocolConformanceRef conformance);

    const FulfillmentMap &getFulfillmentMap() {
      if (Fulfillments) return *Fulfillments;

      Fulfillments.emplace();
      if (ConcreteType->hasArchetype()) {
        struct Callback : FulfillmentMap::InterestingKeysCallback {
          bool isInterestingType(CanType type) const override {
            return isa<ArchetypeType>(type);
          }
          bool hasInterestingType(CanType type) const override {
            return type->hasArchetype();
          }
          bool isInterestingPackExpansion(CanPackExpansionType type) const override {
            return isa<PackArchetypeType>(type.getPatternType());
          }
          bool hasLimitedInterestingConformances(CanType type) const override {
            return false;
          }
          GenericSignature::RequiredProtocols
          getInterestingConformances(CanType type) const override {
            llvm_unreachable("no limits");
          }
          CanType getSuperclassBound(CanType type) const override {
            if (auto superclassTy = cast<ArchetypeType>(type)->getSuperclass())
              return superclassTy->getCanonicalType();
            return CanType();
          }
        } callback;
        Fulfillments->searchTypeMetadata(IGM, ConcreteType, IsExact,
                                         MetadataState::Abstract,
                                         /*sourceIndex*/ 0, MetadataPath(),
                                         callback);
      }
      return *Fulfillments;
    }
  };

  /// A fragile witness table is emitted to look like one in memory, except
  /// possibly with some blank slots which are filled in by an instantiation
  /// function.
  class FragileWitnessTableBuilder : public WitnessTableBuilderBase,
                                     public SILWitnessVisitor<FragileWitnessTableBuilder> {
    ConstantArrayBuilder &Table;
    unsigned TableSize = ~0U; // will get overwritten unconditionally
    SmallVector<std::pair<size_t, const ConformanceInfo *>, 4>
      SpecializedBaseConformances;

    ArrayRef<SILWitnessTable::Entry> SILEntries;
    ArrayRef<SILWitnessTable::ConditionalConformance>
        SILConditionalConformances;

    const ProtocolInfo &PI;

    SmallVector<size_t, 4> ConditionalRequirementPrivateDataIndices;
    bool isRelative;

    void addConditionalConformances() {
      for (auto reqtIndex : indices(SILConditionalConformances)) {
        // We don't actually need to know anything about the specific
        // conformances here, just make sure we get right private data slots.
        ConditionalRequirementPrivateDataIndices.push_back(reqtIndex);
      }
    }

  public:
    FragileWitnessTableBuilder(IRGenModule &IGM, ConstantArrayBuilder &table,
                               SILWitnessTable *SILWT, bool isRelative)
        : WitnessTableBuilderBase(IGM, SILWT), Table(table),
          SILEntries(SILWT->getEntries()),
          SILConditionalConformances(SILWT->getConditionalConformances()),
          PI(IGM.getProtocolInfo(SILWT->getConformance()->getProtocol(),
                                 ProtocolInfoKind::Full)),
          isRelative(isRelative) {}

    /// The number of entries in the witness table.
    unsigned getTableSize() const { return TableSize; }

    /// The top-level entry point.
    void build() {
      addConditionalConformances();
      visitProtocolDecl(Conformance.getProtocol());
      TableSize = Table.size();
    }

    /// Add reference to the protocol conformance descriptor that generated
    /// this table.
    void addProtocolConformanceDescriptor() {
      // In Embedded Swift, there are no protocol conformance descriptors. Emit
      // a null pointer instead to keep the same layout as regular Swift.
      if (IGM.Context.LangOpts.hasFeature(Feature::Embedded)) {
        Table.addNullPointer(IGM.Int8PtrTy);
        return;
      }
      
      auto descriptor =
        IGM.getAddrOfProtocolConformanceDescriptor(&Conformance);
      if (isRelative)
        Table.addRelativeAddress(descriptor);
      else
        Table.add(descriptor);
    }

    /// A base protocol is witnessed by a pointer to the conformance
    /// of this type to that protocol.
    void addOutOfLineBaseProtocol(ProtocolDecl *baseProto) {
      auto &entry = SILEntries.front();
      SILEntries = SILEntries.slice(1);

      assert(entry.getKind() == SILWitnessTable::BaseProtocol
             && "sil witness table does not match protocol");
      assert(entry.getBaseProtocolWitness().Requirement == baseProto
             && "sil witness table does not match protocol");
      auto piIndex = PI.getBaseIndex(baseProto);
      assert((size_t)piIndex.getValue() ==
             Table.size() - WitnessTableFirstRequirementOffset &&
             "offset doesn't match ProtocolInfo layout");

      // TODO: Use the witness entry instead of falling through here.

      // Look for conformance info.
      ProtocolConformance *astConf = nullptr;
      if (isa<SpecializedProtocolConformance>(SILWT->getConformance())) {
        astConf = entry.getBaseProtocolWitness().Witness;
        ASSERT(isa<SpecializedProtocolConformance>(astConf));
      } else {
        astConf = ConformanceInContext.getInheritedConformance(baseProto);
        assert(astConf->getType()->isEqual(ConcreteType));
      }
      const ConformanceInfo &conf = IGM.getConformanceInfo(baseProto, astConf);

      // If we can emit the base witness table as a constant, do so.
      llvm::Constant *baseWitness = conf.tryGetConstantTable(IGM, ConcreteType);

      if (baseWitness && isRelative) {
        Table.addRelativeAddress(baseWitness);
        return;
      } else if (baseWitness) {
        Table.add(baseWitness);
        return;
      }

      // Otherwise, we'll need to derive it at instantiation time.
      SpecializedBaseConformances.push_back({Table.size(), &conf});

      if (isRelative) {
        Table.addInt32(0);
        return;
      }
      Table.addNullPointer(IGM.Int8PtrTy);
    }

    void addMethod(SILDeclRef requirement) {
      auto &entry = SILEntries.front();
      SILEntries = SILEntries.slice(1);

      bool isAsyncRequirement = requirement.hasAsync();
      bool isCalleeAllocatedCoroutineRequirement =
          requirement.isCalleeAllocatedCoroutine();
      assert(!(isAsyncRequirement && isCalleeAllocatedCoroutineRequirement) &&
             "async yield_once coroutines aren't implemented");

#ifndef NDEBUG
      assert(entry.getKind() == SILWitnessTable::Method
             && "sil witness table does not match protocol");
      assert(entry.getMethodWitness().Requirement == requirement
             && "sil witness table does not match protocol");
      auto piIndex = PI.getFunctionIndex(requirement);
      assert((size_t)piIndex.getValue() ==
              Table.size() - WitnessTableFirstRequirementOffset &&
             "offset doesn't match ProtocolInfo layout");
#endif

      SILFunction *Func = entry.getMethodWitness().Witness;
      llvm::Constant *witness = nullptr;
      if (Func) {
        assert(Func->isAsync() == isAsyncRequirement);
        assert(Func->isCalleeAllocatedCoroutine() ==
               isCalleeAllocatedCoroutineRequirement);
        if (Func->isAsync()) {
          witness = IGM.getAddrOfAsyncFunctionPointer(Func);
        } else if (Func->isCalleeAllocatedCoroutine()) {
          witness = IGM.getAddrOfCoroFunctionPointer(Func);
        } else {

          auto *conformance = dyn_cast<NormalProtocolConformance>(&Conformance);
          auto f = IGM.getAddrOfSILFunction(Func, NotForDefinition);
          if (IGM.getOptions().UseProfilingMarkerThunks &&
              conformance &&
              conformance->getDeclContext()->
                getSelfNominalTypeDecl()->isGenericContext() &&
                !Func->getLoweredFunctionType()->isCoroutine())
            witness = IGM.getAddrOfWitnessTableProfilingThunk(f, *conformance);
          else
            witness = f;
        }
      } else {
        // The method is removed by dead method elimination.
        // It should be never called. We add a pointer to an error function.
        if (isAsyncRequirement) {
          witness = llvm::ConstantExpr::getBitCast(
              IGM.getDeletedAsyncMethodErrorAsyncFunctionPointer(),
              IGM.FunctionPtrTy);
        } else if (isCalleeAllocatedCoroutineRequirement) {
          witness = llvm::ConstantExpr::getBitCast(
              IGM.getDeletedCalleeAllocatedCoroutineMethodErrorAsyncFunctionPointer(),
              IGM.CoroFunctionPointerPtrTy);
        } else {
          witness = llvm::ConstantExpr::getBitCast(
              IGM.getDeletedMethodErrorFn(), IGM.FunctionPtrTy);
        }
      }
      witness = llvm::ConstantExpr::getBitCast(witness, IGM.Int8PtrTy);

      if (isRelative) {
        Table.addRelativeAddress(witness);
        return;
      }

      PointerAuthSchema schema =
          isAsyncRequirement
              ? IGM.getOptions().PointerAuth.AsyncProtocolWitnesses
          : isCalleeAllocatedCoroutineRequirement
              ? IGM.getOptions().PointerAuth.CoroProtocolWitnesses
              : IGM.getOptions().PointerAuth.ProtocolWitnesses;
      Table.addSignedPointer(witness, schema, requirement);

      return;
    }

    void addPlaceholder(MissingMemberDecl *placeholder) {
      llvm_unreachable("cannot emit a witness table with placeholders in it");
    }

    void addAssociatedType(AssociatedType requirement) {
      auto &entry = SILEntries.front();
      SILEntries = SILEntries.slice(1);

      // In Embedded Swift witness tables don't have associated-types entries.
      if (IGM.Context.LangOpts.hasFeature(Feature::Embedded))
        return;

#ifndef NDEBUG
      assert(entry.getKind() == SILWitnessTable::AssociatedType
             && "sil witness table does not match protocol");
      assert(entry.getAssociatedTypeWitness().Requirement
             == requirement.getAssociation()
             && "sil witness table does not match protocol");
      auto piIndex = PI.getAssociatedTypeIndex(IGM, requirement);
      assert((size_t)piIndex.getValue() ==
             Table.size() - WitnessTableFirstRequirementOffset &&
             "offset doesn't match ProtocolInfo layout");
#else
      (void)entry;
#endif

      auto associate =
          Conformance.getTypeWitness(requirement.getAssociation());
      llvm::Constant *witness =
          IGM.getAssociatedTypeWitness(
            associate,
            Conformance.getDeclContext()->getGenericSignatureOfContext(),
            /*inProtocolContext=*/false);
      witness = llvm::ConstantExpr::getBitCast(witness, IGM.Int8PtrTy);

      if (isRelative) {
        Table.addRelativeAddress(witness);
        return;
      }

      auto &schema = IGM.getOptions().PointerAuth
                        .ProtocolAssociatedTypeAccessFunctions;
      Table.addSignedPointer(witness, schema, requirement);
    }

    void addAssociatedConformance(AssociatedConformance requirement) {
      // FIXME: Add static witness tables for type conformances.

      auto &entry = SILEntries.front();
      (void)entry;
      SILEntries = SILEntries.slice(1);

      if (IGM.Context.LangOpts.hasFeature(Feature::Embedded) &&
          !requirement.getAssociatedRequirement()->requiresClass()) {
        // If it's not a class protocol, the associated type can never be used to create
        // an existential. Therefore this witness entry is never used at runtime
        // in embedded swift.
        return;
      }

      auto associate =
        ConformanceInContext.getAssociatedType(
          requirement.getAssociation())->getCanonicalType();

      ProtocolConformanceRef associatedConformance =
        ConformanceInContext.getAssociatedConformance(
          requirement.getAssociation(),
          requirement.getAssociatedRequirement());

#ifndef NDEBUG
      assert(entry.getKind() == SILWitnessTable::AssociatedConformance
             && "sil witness table does not match protocol");
      auto associatedWitness = entry.getAssociatedConformanceWitness();
      assert(associatedWitness.Requirement == requirement.getAssociation()
             && "sil witness table does not match protocol");
      assert(associatedWitness.Protocol ==
               requirement.getAssociatedRequirement()
             && "sil witness table does not match protocol");
      auto piIndex = PI.getAssociatedConformanceIndex(requirement);
      assert((size_t)piIndex.getValue() ==
              Table.size() - WitnessTableFirstRequirementOffset &&
             "offset doesn't match ProtocolInfo layout");
#endif

      if (IGM.Context.LangOpts.hasFeature(Feature::Embedded)) {
        // In Embedded Swift associated-conformance entries simply point to the witness table
        // of the associated conformance.
        ProtocolConformanceRef assocConf =
          SILWT->getConformance()->getAssociatedConformance(requirement.getAssociation(),
                                                            requirement.getAssociatedRequirement());
        llvm::Constant *witnessEntry = IGM.getAddrOfWitnessTable(assocConf.getConcrete());
        auto &schema = IGM.getOptions().PointerAuth
                          .ProtocolAssociatedTypeWitnessTableAccessFunctions;
        Table.addSignedPointer(witnessEntry, schema, requirement);
        return;
      }

      llvm::Constant *witnessEntry =
        getAssociatedConformanceWitness(requirement, associate,
                                        associatedConformance);

      if (isRelative) {
        Table.addRelativeAddress(witnessEntry);
        return;
      }

      auto &schema = IGM.getOptions().PointerAuth
                        .ProtocolAssociatedTypeWitnessTableAccessFunctions;
      Table.addSignedPointer(witnessEntry, schema, requirement);
    }

    /// Build the instantiation function that runs at the end of witness
    /// table specialization.
    llvm::Function *buildInstantiationFunction();
  };

  /// A resilient witness table consists of a list of descriptor/witness pairs,
  /// and a runtime function builds the actual witness table in memory, placing
  /// entries in the correct oder and filling in default implementations as
  /// needed.
  class ResilientWitnessTableBuilder : public WitnessTableBuilderBase {
  public:
    ResilientWitnessTableBuilder(IRGenModule &IGM, SILWitnessTable *SILWT)
        : WitnessTableBuilderBase(IGM, SILWT) {}

    /// Collect the set of resilient witnesses, which will become part of the
    /// protocol conformance descriptor.
    void collectResilientWitnesses(
                        SmallVectorImpl<llvm::Constant *> &resilientWitnesses);
  };
} // end anonymous namespace

llvm::Constant *IRGenModule::getAssociatedTypeWitness(Type type,
                                                      GenericSignature sig,
                                                      bool inProtocolContext) {
  // FIXME: If we can directly reference constant type metadata, do so.

  // Form a reference to the mangled name for this type.
  assert(!type->hasArchetype() && "type cannot contain archetypes");
  auto role = inProtocolContext
    ? MangledTypeRefRole::DefaultAssociatedTypeWitness
    : MangledTypeRefRole::Metadata;
  auto typeRef = getTypeRef(type, sig, role).first;

  // Set the low bit to indicate that this is a mangled name.
  auto witness = llvm::ConstantExpr::getBitCast(typeRef, Int8PtrTy);
  unsigned bit = ProtocolRequirementFlags::AssociatedTypeMangledNameBit;
  auto bitConstant = llvm::ConstantInt::get(IntPtrTy, bit);
  return llvm::ConstantExpr::getInBoundsGetElementPtr(Int8Ty, witness,
                                                      bitConstant);
}

static void buildAssociatedTypeValueName(CanType depAssociatedType,
                                         SmallString<128> &name) {
  if (auto memberType = dyn_cast<DependentMemberType>(depAssociatedType)) {
    buildAssociatedTypeValueName(memberType.getBase(), name);
    name += '.';
    name += memberType->getName().str();
  } else {
    assert(isa<GenericTypeParamType>(depAssociatedType)); // Self
  }
}

llvm::Constant *WitnessTableBuilderBase::getAssociatedConformanceWitness(
                                AssociatedConformance requirement,
                                CanType associatedType,
                                ProtocolConformanceRef conformance) {
  defineAssociatedTypeWitnessTableAccessFunction(requirement, associatedType,
                                                 conformance);
  assert(isa<NormalProtocolConformance>(Conformance) && "has associated type");
  auto conf = cast<NormalProtocolConformance>(&Conformance);
  return IGM.getMangledAssociatedConformance(conf, requirement);
}

void WitnessTableBuilderBase::defineAssociatedTypeWitnessTableAccessFunction(
                                AssociatedConformance requirement,
                                CanType associatedType,
                                ProtocolConformanceRef associatedConformance) {
  bool hasArchetype = associatedType->hasArchetype();
  bool isOpaqueArchetype = isa<OpaqueTypeArchetypeType>(associatedType);

  assert(isa<NormalProtocolConformance>(Conformance) && "has associated type");

  // Emit an access function.
  llvm::Function *accessor =
    IGM.getAddrOfAssociatedTypeWitnessTableAccessFunction(
                                  cast<NormalProtocolConformance>(&Conformance),
                                                          requirement);

  IRGenFunction IGF(IGM, accessor);
  if (IGM.DebugInfo)
    IGM.DebugInfo->emitArtificialFunction(IGF, accessor);

  if (IGM.getOptions().optimizeForSize())
    accessor->addFnAttr(llvm::Attribute::NoInline);

  Explosion parameters = IGF.collectParameters();

  llvm::Value *associatedTypeMetadata = parameters.claimNext();

  // We use a non-standard name for the type that states the association
  // requirement rather than the concrete type.
  if (IGM.EnableValueNames) {
    SmallString<128> name;
    name += ConcreteType->getString();
    buildAssociatedTypeValueName(requirement.getAssociation(), name);
    associatedTypeMetadata->setName(name);
  }

  llvm::Value *self = parameters.claimNext();
  setTypeMetadataName(IGM, self, ConcreteType);

  Address destTable(parameters.claimNext(), IGM.WitnessTableTy,
                    IGM.getPointerAlignment());
  setProtocolWitnessTableName(IGM, destTable.getAddress(), ConcreteType,
                              Conformance.getProtocol());

  ProtocolDecl *associatedProtocol = requirement.getAssociatedRequirement();

  const ConformanceInfo *conformanceI = nullptr;

  if (associatedConformance.isConcrete()) {
    assert(associatedType->isEqual(associatedConformance.getConcrete()->getType()));

    conformanceI = &IGM.getConformanceInfo(associatedProtocol,
                                           associatedConformance.getConcrete());

    // If we can emit a constant table, do so.
    if (auto constantTable =
          conformanceI->tryGetConstantTable(IGM, associatedType)) {
      constantTable =
          getConstantSignedRelativeProtocolWitnessTable(IGM, constantTable);
      IGF.Builder.CreateRet(constantTable);
      return;
    }
  }

  // If there are no archetypes, return a reference to the table.
  if (!hasArchetype && !isOpaqueArchetype) {
    auto wtable = conformanceI->getTable(IGF, &associatedTypeMetadata);
    IGF.Builder.CreateRet(wtable);
    return;
  }

  IGF.bindLocalTypeDataFromSelfWitnessTable(
        &Conformance,
        destTable.getAddress(),
        [&](CanType type) {
          return Conformance.getDeclContext()->mapTypeIntoContext(type)
                   ->getCanonicalType();
        });

  // If the witness table is directly fulfillable from the type, do so.
  if (auto fulfillment =
        getFulfillmentMap().getWitnessTable(associatedType,
                                            associatedProtocol)) {
    // We don't know that 'self' is any better than an abstract metadata here.
    auto source = MetadataResponse::forBounded(self, MetadataState::Abstract);

    llvm::Value *wtable =
      fulfillment->Path.followFromTypeMetadata(IGF, ConcreteType, source,
                                               MetadataState::Complete,
                                               /*cache*/ nullptr)
                       .getMetadata();
    IGF.Builder.CreateRet(wtable);
    return;
  }

  // Bind local type data from the metadata arguments.
  IGF.bindLocalTypeDataFromTypeMetadata(associatedType, IsExact,
                                        associatedTypeMetadata,
                                        MetadataState::Abstract);
  IGF.bindLocalTypeDataFromTypeMetadata(ConcreteType, IsExact, self,
                                        MetadataState::Abstract);

  // Find abstract conformances.
  // TODO: provide an API to find the best metadata path to the conformance
  // and decide whether it's expensive enough to be worth caching.
  if (!conformanceI) {
    assert(associatedConformance.isAbstract());
    auto wtable =
      emitArchetypeWitnessTableRef(IGF, cast<ArchetypeType>(associatedType),
                                   associatedConformance.getAbstract());
    IGF.Builder.CreateRet(wtable);
    return;
  }

  // Handle concrete conformances involving archetypes.
  auto wtable = conformanceI->getTable(IGF, &associatedTypeMetadata);
  IGF.Builder.CreateRet(wtable);
}

void ResilientWitnessTableBuilder::collectResilientWitnesses(
                      SmallVectorImpl<llvm::Constant *> &resilientWitnesses) {
  assert(isa<NormalProtocolConformance>(Conformance) &&
         "resilient conformance should always be normal");
  auto &conformance = cast<NormalProtocolConformance>(Conformance);

  assert(resilientWitnesses.empty());
  for (auto &entry : SILWT->getEntries()) {
    // Associated type witness.
    if (entry.getKind() == SILWitnessTable::AssociatedType) {
      // Associated type witness.
      auto assocType = entry.getAssociatedTypeWitness().Requirement;
      auto associate = conformance.getTypeWitness(assocType);

      llvm::Constant *witness =
          IGM.getAssociatedTypeWitness(
            associate,
            conformance.getDeclContext()->getGenericSignatureOfContext(),
            /*inProtocolContext=*/false);
      resilientWitnesses.push_back(witness);
      continue;
    }

    // Associated conformance access function.
    if (entry.getKind() == SILWitnessTable::AssociatedConformance) {
      const auto &witness = entry.getAssociatedConformanceWitness();

      auto associate =
        ConformanceInContext.getAssociatedType(
          witness.Requirement)->getCanonicalType();

      ProtocolConformanceRef associatedConformance =
        ConformanceInContext.getAssociatedConformance(witness.Requirement,
                                                      witness.Protocol);
      AssociatedConformance requirement(SILWT->getProtocol(),
                                        witness.Requirement,
                                        witness.Protocol);

      llvm::Constant *witnessEntry =
        getAssociatedConformanceWitness(requirement, associate,
                                        associatedConformance);
      resilientWitnesses.push_back(witnessEntry);
      continue;
    }

    // Inherited conformance witnesses.
    if (entry.getKind() == SILWitnessTable::BaseProtocol) {
      const auto &witness = entry.getBaseProtocolWitness();
      auto baseProto = witness.Requirement;
      auto proto = SILWT->getProtocol();
      CanType selfType = proto->getSelfInterfaceType()->getCanonicalType();
      AssociatedConformance requirement(proto, selfType, baseProto);
      ProtocolConformanceRef inheritedConformance =
        ConformanceInContext.getAssociatedConformance(selfType, baseProto);
      llvm::Constant *witnessEntry =
        getAssociatedConformanceWitness(requirement, ConcreteType,
                                        inheritedConformance);
      resilientWitnesses.push_back(witnessEntry);
      continue;
    }

    if (entry.getKind() != SILWitnessTable::Method)
      continue;

    SILFunction *Func = entry.getMethodWitness().Witness;
    llvm::Constant *witness;
    bool isGenericConformance =
      conformance.getDeclContext()->getSelfNominalTypeDecl()->isGenericContext();
    if (Func) {
      if (Func->isAsync())
        witness = IGM.getAddrOfAsyncFunctionPointer(Func);
      else if (Func->getLoweredFunctionType()->isCalleeAllocatedCoroutine())
        witness = IGM.getAddrOfCoroFunctionPointer(Func);
      else {
        auto f = IGM.getAddrOfSILFunction(Func, NotForDefinition);
        if (isGenericConformance && IGM.getOptions().UseProfilingMarkerThunks &&
            !Func->getLoweredFunctionType()->isCoroutine())
          witness = IGM.getAddrOfWitnessTableProfilingThunk(f, conformance);
        else witness = f;
      }
    } else {
      // The method is removed by dead method elimination.
      // It should be never called. We add a null pointer.
      witness = nullptr;
    }
    resilientWitnesses.push_back(witness);
  }
}

llvm::Function *FragileWitnessTableBuilder::buildInstantiationFunction() {
  // We need an instantiation function if any base conformance
  // is non-dependent.
  if (SpecializedBaseConformances.empty())
    return nullptr;

  assert(isa<NormalProtocolConformance>(Conformance) &&
         "self-conformance requiring instantiation function?");

  llvm::Function *fn =
    IGM.getAddrOfGenericWitnessTableInstantiationFunction(
          cast<NormalProtocolConformance>(&Conformance));
  IRGenFunction IGF(IGM, fn);
  if (IGM.DebugInfo)
    IGM.DebugInfo->emitArtificialFunction(IGF, fn);

  auto PointerAlignment = IGM.getPointerAlignment();
  auto PointerSize = IGM.getPointerSize();

  // Break out the parameters.
  Explosion params = IGF.collectParameters();
  Address wtable(params.claimNext(), IGM.WitnessTableTy, PointerAlignment);
  llvm::Value *metadata = params.claimNext();
  IGF.bindLocalTypeDataFromTypeMetadata(ConcreteType, IsExact, metadata,
                                        MetadataState::Complete);
  llvm::Value *instantiationArgs = params.claimNext();
  Address conditionalTables(
      IGF.Builder.CreateBitCast(instantiationArgs,
                                IGF.IGM.WitnessTablePtrPtrTy),
      IGM.WitnessTablePtrTy, PointerAlignment);

  // Register local type data for the conditional conformance witness tables.
  for (auto idx : indices(ConditionalRequirementPrivateDataIndices)) {
    Address conditionalTablePtr =
        IGF.Builder.CreateConstArrayGEP(conditionalTables, idx, PointerSize);
    auto conditionalTable = IGF.Builder.CreateLoad(conditionalTablePtr);

    const auto &condConformance = SILConditionalConformances[idx];
    CanType reqTypeInContext =
      Conformance.getDeclContext()
        ->mapTypeIntoContext(condConformance.Requirement)
        ->getCanonicalType();
    if (auto archetype = dyn_cast<ArchetypeType>(reqTypeInContext)) {
      auto condProto = condConformance.Conformance.getRequirement();
      IGF.setUnscopedLocalTypeData(
             archetype,
             LocalTypeDataKind::forAbstractProtocolWitnessTable(condProto),
             conditionalTable);
    }
  }

  // Initialize all the specialized base conformances.
  for (auto &base : SpecializedBaseConformances) {
    // Ask the ConformanceInfo to emit the wtable.
    llvm::Value *baseWTable =
      base.second->getTable(IGF, &metadata);

    baseWTable = IGF.Builder.CreateBitCast(baseWTable, IGM.Int8PtrTy);

    // Store that to the appropriate slot in the new witness table.
    Address slot =
        IGF.Builder.CreateConstArrayGEP(wtable, base.first, PointerSize);
    IGF.Builder.CreateStore(baseWTable, slot);
  }


  IGF.Builder.CreateRetVoid();

  return fn;
}

/// Produce a reference for the conforming entity of a protocol conformance
/// descriptor, which is usually the conforming concrete type.
static TypeEntityReference getConformingEntityReference(
    IRGenModule &IGM, const RootProtocolConformance *conformance) {
  // This is a conformance of a protocol to another protocol. Module it as
  // an extension.
  if (isa<NormalProtocolConformance>(conformance) &&
      cast<NormalProtocolConformance>(conformance)->isConformanceOfProtocol()) {
    auto ext = cast<ExtensionDecl>(conformance->getDeclContext());
    auto linkEntity = LinkEntity::forExtensionDescriptor(ext);
    IGM.IRGen.noteUseOfExtensionDescriptor(ext);
    return IGM.getContextDescriptorEntityReference(linkEntity);
  }

  return IGM.getTypeEntityReference(
             conformance->getDeclContext()->getSelfNominalTypeDecl());
}

namespace {
  /// Builds a protocol conformance descriptor.
  class ProtocolConformanceDescriptorBuilder {
    IRGenModule &IGM;
    ConstantStructBuilder &B;
    const RootProtocolConformance *Conformance;
    SILWitnessTable *SILWT;
    ConformanceDescription Description;
    ConformanceFlags Flags;

    using PlaceholderPosition =
      ConstantAggregateBuilderBase::PlaceholderPosition;
    std::optional<PlaceholderPosition> FlagsPP;

  public:
    ProtocolConformanceDescriptorBuilder(
                                 IRGenModule &IGM,
                                 ConstantStructBuilder &B,
                                 const ConformanceDescription &description)
      : IGM(IGM), B(B), Conformance(description.conformance),
        SILWT(description.wtable), Description(description) { }

    void layout() {
      addProtocol();
      addConformingType();
      addWitnessTable();
      addFlags();
      addContext();
      addConditionalRequirements();
      addResilientWitnesses();
      addGenericWitnessTable();
      addGlobalActorIsolation();

      // We fill the flags last, since we continue filling them in
      // after the call to addFlags() deposits the placeholder.
      B.fillPlaceholderWithInt(*FlagsPP, IGM.Int32Ty,
                               Flags.getIntValue());

      B.suggestType(IGM.ProtocolConformanceDescriptorTy);
    }

    void addProtocol() {
      // Relative reference to the protocol descriptor.
      auto protocol = Conformance->getProtocol();
      auto descriptorRef = IGM.getAddrOfLLVMVariableOrGOTEquivalent(
                                   LinkEntity::forProtocolDescriptor(protocol));
      B.addRelativeAddress(descriptorRef);
    }

    void addConformingType() {
      // Add a relative reference to the type, with the type reference
      // kind stored in the flags.
      auto ref = getConformingEntityReference(IGM, Conformance);
      B.addRelativeAddress(ref.getValue());
      Flags = Flags.withTypeReferenceKind(ref.getKind());
    }

    void addWitnessTable() {
      // Relative reference to the witness table.
      B.addRelativeAddressOrNull(Description.pattern);
    }

    void addFlags() {
      // Miscellaneous flags.
      if (auto conf = dyn_cast<NormalProtocolConformance>(Conformance)) {
        auto isolation = conf->getIsolation();
        Flags = Flags.withIsRetroactive(conf->isRetroactive());
        Flags = Flags.withIsSynthesizedNonUnique(conf->isSynthesizedNonUnique());
        Flags = Flags.withIsConformanceOfProtocol(conf->isConformanceOfProtocol());
<<<<<<< HEAD
        Flags = Flags.withHasGlobalActorIsolation(conf->isIsolated());
        Flags = withSerialExecutorCheckingModeFlags(Flags, conf);
=======
        Flags = Flags.withHasGlobalActorIsolation(isolation.isGlobalActor());
>>>>>>> 76a1742a
      } else {
        Flags = Flags.withIsRetroactive(false)
                     .withIsSynthesizedNonUnique(false);
      }

      // Add a placeholder for the flags.
      FlagsPP = B.addPlaceholderWithSize(IGM.Int32Ty);
    }

    void addContext() {
      auto normal = dyn_cast<NormalProtocolConformance>(Conformance);
      if (!normal || !normal->isRetroactive())
        return;

      auto moduleContext =
        normal->getDeclContext()->getModuleScopeContext();
      ConstantReference moduleContextRef =
        IGM.getAddrOfParentContextDescriptor(moduleContext,
                                             /*fromAnonymousContext=*/false);
      B.addRelativeAddress(moduleContextRef);
    }

    void addConditionalRequirements() {
      auto normal = dyn_cast<NormalProtocolConformance>(Conformance);
      if (!normal)
        return;

      // Compute the inverse requirements from the generic signature where the
      // conformance occurs.
      SmallVector<Requirement, 2> condReqs;
      SmallVector<InverseRequirement, 2> inverses;
      if (auto genericSig =
              normal->getDeclContext()->getGenericSignatureOfContext()) {
        genericSig->getRequirementsWithInverses(condReqs, inverses);
      }
      condReqs.clear();

      for (auto condReq : normal->getConditionalRequirements()) {
        // We don't need to collect conditional requirements for invertible
        // protocol requirements here, since they are encoded in the inverse
        // list above.
        if (!condReq.isInvertibleProtocolRequirement()) {
          condReqs.push_back(condReq);
        }
      }
      if (condReqs.empty()) {
        // For a protocol P that conforms to another protocol, introduce a
        // conditional requirement for that P's Self: P. This aligns with
        // SILWitnessTable::enumerateWitnessTableConditionalConformances().
        if (auto selfProto = normal->getDeclContext()->getSelfProtocolDecl()) {
          auto selfType = selfProto->getSelfInterfaceType()->getCanonicalType();
          condReqs.emplace_back(RequirementKind::Conformance, selfType,
                                   selfProto->getDeclaredInterfaceType());
        }

        if (condReqs.empty() && inverses.empty())
          return;
      }

      auto nominal = normal->getDeclContext()->getSelfNominalTypeDecl();
      auto sig = nominal->getGenericSignatureOfContext();
      auto metadata = irgen::addGenericRequirements(
          IGM, B, sig, condReqs, inverses);

      Flags = Flags.withNumConditionalRequirements(metadata.NumRequirements);
      Flags = Flags.withNumConditionalPackDescriptors(
          metadata.GenericPackArguments.size());

      // Collect the shape classes from the nominal type's generic signature.
      sig->forEachParam([&](GenericTypeParamType *param, bool canonical) {
        if (canonical && param->isParameterPack()) {
          auto reducedShape = sig->getReducedShape(param)->getCanonicalType();
          if (reducedShape->isEqual(param))
            metadata.ShapeClasses.push_back(reducedShape);
        }
      });

      irgen::addGenericPackShapeDescriptors(
          IGM, B, metadata.ShapeClasses,
          metadata.GenericPackArguments);
    }

    void addResilientWitnesses() {
      if (Description.resilientWitnesses.empty())
        return;
      assert(!IGM.IRGen.Opts.UseFragileResilientProtocolWitnesses);

      Flags = Flags.withHasResilientWitnesses(true);

      // TargetResilientWitnessesHeader
      ArrayRef<llvm::Constant *> witnesses = Description.resilientWitnesses;
      B.addInt32(witnesses.size());
      for (const auto &entry : SILWT->getEntries()) {
        // Add the requirement descriptor.
        if (entry.getKind() == SILWitnessTable::AssociatedType) {
          // Associated type descriptor.
          auto assocType = entry.getAssociatedTypeWitness().Requirement;
          auto assocTypeDescriptor =
            IGM.getAddrOfLLVMVariableOrGOTEquivalent(
              LinkEntity::forAssociatedTypeDescriptor(assocType));
          B.addRelativeAddress(assocTypeDescriptor);
        } else if (entry.getKind() == SILWitnessTable::AssociatedConformance) {
          // Associated conformance descriptor.
          const auto &witness = entry.getAssociatedConformanceWitness();

          AssociatedConformance requirement(SILWT->getProtocol(),
                                            witness.Requirement,
                                            witness.Protocol);
          auto assocConformanceDescriptor =
            IGM.getAddrOfLLVMVariableOrGOTEquivalent(
              LinkEntity::forAssociatedConformanceDescriptor(requirement));
          B.addRelativeAddress(assocConformanceDescriptor);
        } else if (entry.getKind() == SILWitnessTable::BaseProtocol) {
          // Associated conformance descriptor for a base protocol.
          const auto &witness = entry.getBaseProtocolWitness();
          auto proto = SILWT->getProtocol();
          BaseConformance requirement(proto, witness.Requirement);
          auto baseConformanceDescriptor =
            IGM.getAddrOfLLVMVariableOrGOTEquivalent(
              LinkEntity::forBaseConformanceDescriptor(requirement));
          B.addRelativeAddress(baseConformanceDescriptor);
        } else if (entry.getKind() == SILWitnessTable::Method) {
          // distributed thunks don't need resilience
          if (entry.getMethodWitness().Requirement.isDistributedThunk()) {
            witnesses = witnesses.drop_back();
            continue;
          }

          // Method descriptor.
          auto declRef = entry.getMethodWitness().Requirement;
          auto requirement =
            IGM.getAddrOfLLVMVariableOrGOTEquivalent(
              LinkEntity::forMethodDescriptor(declRef));
          B.addRelativeAddress(requirement);
        } else {
          // Not part of the resilient witness table.
          continue;
        }

        // Add the witness.
        llvm::Constant *witness = witnesses.front();
        if (auto *fn = llvm::dyn_cast<llvm::Function>(witness)) {
          B.addCompactFunctionReference(fn);
        } else {
          B.addRelativeAddress(witness);
        }
        witnesses = witnesses.drop_front();
      }
      assert(witnesses.empty() && "Wrong # of resilient witnesses");
    }

    void addGenericWitnessTable() {
      if (!Description.requiresSpecialization)
        return;

      Flags = Flags.withHasGenericWitnessTable(true);

      // WitnessTableSizeInWords
      B.addInt(IGM.Int16Ty, Description.witnessTableSize);
      // WitnessTablePrivateSizeInWordsAndRequiresInstantiation
      B.addInt(IGM.Int16Ty,
               (Description.witnessTablePrivateSize << 1) |
                Description.requiresSpecialization);
      // Instantiation function
      B.addCompactFunctionReferenceOrNull(Description.instantiationFn);

      // Private data
      if (IGM.IRGen.Opts.NoPreallocatedInstantiationCaches) {
        B.addInt32(0);
      } else {
        auto privateDataTy =
          llvm::ArrayType::get(IGM.Int8PtrTy,
                               swift::NumGenericMetadataPrivateDataWords);
        auto privateDataInit = llvm::Constant::getNullValue(privateDataTy);
        
        IRGenMangler mangler(IGM.Context);
        auto symbolName =
          mangler.mangleProtocolConformanceInstantiationCache(Conformance);
        
        auto privateData =
          new llvm::GlobalVariable(IGM.Module, privateDataTy,
                                   /*constant*/ false,
                                   llvm::GlobalVariable::InternalLinkage,
                                   privateDataInit, symbolName);
        B.addRelativeAddress(privateData);
      }
    }

    void addGlobalActorIsolation() {
      if (!Flags.hasGlobalActorIsolation())
        return;

      auto normal = cast<NormalProtocolConformance>(Conformance);
      auto nominal = normal->getDeclContext()->getSelfNominalTypeDecl();

      // Add global actor type.
      auto sig = nominal->getGenericSignatureOfContext();
      auto isolation = Conformance->getIsolation();
      assert(isolation.isGlobalActor());
      Type globalActorType = isolation.getGlobalActor();
      auto globalActorTypeName = IGM.getTypeRef(
          globalActorType, sig, MangledTypeRefRole::Metadata).first;
      B.addRelativeAddress(globalActorTypeName);

      // Add conformance of the global actor type to the GlobalActor protocol.
      SmallVector<ProtocolConformance *, 1> globalActorConformances;
      auto globalActorProtocol =
          IGM.Context.getProtocol(KnownProtocolKind::GlobalActor);
      auto globalActorConformance = lookupConformance(
          globalActorType, globalActorProtocol);

      auto rootGlobalActorConformance = globalActorConformance.getConcrete()
        ->getRootConformance();
      IGM.IRGen.addLazyWitnessTable(rootGlobalActorConformance);

      auto globalActorConformanceDescriptor =
          IGM.getAddrOfLLVMVariableOrGOTEquivalent(
            LinkEntity::forProtocolConformanceDescriptor(
              rootGlobalActorConformance));
      B.addRelativeAddress(globalActorConformanceDescriptor);
    }

    static ConformanceFlags
    withSerialExecutorCheckingModeFlags(ConformanceFlags Flags, const NormalProtocolConformance *conf) {
      ProtocolDecl *proto = conf->getProtocol();
      auto &C = proto->getASTContext();

      ConformanceFlags UpdatedFlags = Flags;
      if (proto->isSpecificProtocol(swift::KnownProtocolKind::SerialExecutor)) {
        conf->forEachValueWitness([&](const ValueDecl *req,
                                      Witness witness) {
          bool nameMatch = witness.getDecl()->getBaseIdentifier() == C.Id_isIsolatingCurrentContext;
          if (nameMatch) {
            if (DeclContext *NominalOrExtension = witness.getDecl()->getDeclContext()) {
              // If the witness is NOT the default implementation in the _Concurrency library,
              // we should record that this is an user provided implementation and we should call it.
              bool hasNonDefaultIsIsolatingCurrentContext =
                  !NominalOrExtension->getParentModule()->isConcurrencyModule();
              UpdatedFlags = UpdatedFlags.withHasNonDefaultSerialExecutorIsIsolatingCurrentContext(
                            hasNonDefaultIsIsolatingCurrentContext);
            }
          }
        });
      }

      return UpdatedFlags;
    }
  };
}

void IRGenModule::emitProtocolConformance(
                                const ConformanceDescription &record) {
  auto conformance = record.conformance;

  // Emit additional metadata to be used by reflection.
  emitAssociatedTypeMetadataRecord(conformance);

  // Form the protocol conformance descriptor.
  ConstantInitBuilder initBuilder(*this);
  auto init = initBuilder.beginStruct();
  ProtocolConformanceDescriptorBuilder builder(*this, init, record);
  builder.layout();

  auto var =
    cast<llvm::GlobalVariable>(
          getAddrOfProtocolConformanceDescriptor(conformance,
                                                 init.finishAndCreateFuture()));
  var->setConstant(true);
  setTrueConstGlobal(var);
}

void IRGenerator::ensureRelativeSymbolCollocation(SILWitnessTable &wt) {
  if (!CurrentIGM)
    return;

  // Only resilient conformances use relative pointers for witness methods.
  if (wt.isDeclaration() || isAvailableExternally(wt.getLinkage()) ||
      !CurrentIGM->isResilientConformance(wt.getConformance()->getRootConformance()))
    return;

  for (auto &entry : wt.getEntries()) {
    if (entry.getKind() != SILWitnessTable::Method)
      continue;
    auto *witness = entry.getMethodWitness().Witness;
    if (witness)
      forceLocalEmitOfLazyFunction(witness);
  }
}

void IRGenerator::ensureRelativeSymbolCollocation(SILDefaultWitnessTable &wt) {
  if (!CurrentIGM)
    return;

  for (auto &entry : wt.getEntries()) {
    if (entry.getKind() != SILWitnessTable::Method)
      continue;
    auto *witness = entry.getMethodWitness().Witness;
    if (witness)
      forceLocalEmitOfLazyFunction(witness);
  }
}

/// Do a memoized witness-table layout for a protocol.
const ProtocolInfo &IRGenModule::getProtocolInfo(ProtocolDecl *protocol,
                                                 ProtocolInfoKind kind) {
  // If the protocol is resilient, we cannot know the full witness table layout.
  assert(!isResilient(protocol, ResilienceExpansion::Maximal) ||
         kind == ProtocolInfoKind::RequirementSignature);

  return Types.getProtocolInfo(protocol, kind);
}

/// Do a memoized witness-table layout for a protocol.
const ProtocolInfo &TypeConverter::getProtocolInfo(ProtocolDecl *protocol,
                                                   ProtocolInfoKind kind) {
  // Check whether we've already translated this protocol.
  auto it = Protocols.find(protocol);
  if (it != Protocols.end() && it->getSecond()->getKind() >= kind)
    return *it->getSecond();

  // If not, lay out the protocol's witness table, if it needs one.
  WitnessTableLayout layout(kind);
  if (Lowering::TypeConverter::protocolRequiresWitnessTable(protocol))
    layout.visitProtocolDecl(protocol);

  // Create a ProtocolInfo object from the layout.
  std::unique_ptr<ProtocolInfo> info = ProtocolInfo::create(layout.getEntries(),
                                                            kind);

  // Verify that we haven't generated an incompatible layout.
  if (it != Protocols.end()) {
    ArrayRef<WitnessTableEntry> originalEntries =
        it->second->getWitnessEntries();
    ArrayRef<WitnessTableEntry> newEntries = info->getWitnessEntries();
    assert(newEntries.size() >= originalEntries.size());
    assert(newEntries.take_front(originalEntries.size()) == originalEntries);
    (void)originalEntries;
    (void)newEntries;
  }

  // Memoize.
  std::unique_ptr<const ProtocolInfo> &cachedInfo = Protocols[protocol];
  cachedInfo = std::move(info);

  // Done.
  return *cachedInfo;
}

/// Allocate a new ProtocolInfo.
std::unique_ptr<ProtocolInfo>
ProtocolInfo::create(ArrayRef<WitnessTableEntry> table, ProtocolInfoKind kind) {
  size_t bufferSize = totalSizeToAlloc<WitnessTableEntry>(table.size());
  void *buffer = ::operator new(bufferSize);
  return std::unique_ptr<ProtocolInfo>(new(buffer) ProtocolInfo(table, kind));
}

// Provide a unique home for the ConformanceInfo vtable.
void ConformanceInfo::anchor() {}

/// Find the conformance information for a protocol.
const ConformanceInfo &
IRGenModule::getConformanceInfo(const ProtocolDecl *protocol,
                                const ProtocolConformance *conformance) {
  assert(conformance->getProtocol() == protocol &&
         "conformance is for wrong protocol");

  auto checkCache =
      [this](const ProtocolConformance *conf) -> const ConformanceInfo * {
    // Check whether we've already cached this.
    auto it = Conformances.find(conf);
    if (it != Conformances.end())
      return it->second.get();

    return nullptr;
  };

  if (auto found = checkCache(conformance))
    return *found;

  const ConformanceInfo *info;

  auto *specConf = conformance;
  if (auto *inheritedC = dyn_cast<InheritedProtocolConformance>(conformance))
    specConf = inheritedC->getInheritedConformance();

  // If there is a specialized SILWitnessTable for the specialized conformance,
  // directly use it.
  if (auto *sc = dyn_cast<SpecializedProtocolConformance>(specConf)) {
    SILWitnessTable *wt = getSILModule().lookUpWitnessTable(specConf);
    if (wt && wt->getConformance() == sc) {
      info = new SpecializedConformanceInfo(sc);
      Conformances.try_emplace(conformance, info);
      return *info;
    }
  }

  //  Drill down to the root normal
  auto rootConformance = conformance->getRootConformance();

  // If the conformance is dependent in any way, we need to unique it.
  // Under a relative protocol witness table implementation conformances are
  // always direct.
  //
  // FIXME: Both implementations of ConformanceInfo are trivially-destructible,
  // so in theory we could allocate them on a BumpPtrAllocator. But there's not
  // a good one for us to use. (The ASTContext's outlives the IRGenModule in
  // batch mode.)
  if (!IRGen.Opts.UseRelativeProtocolWitnessTables &&
      (isDependentConformance(rootConformance) ||
      // Foreign types need to go through the accessor to unique the witness
      // table.
      isSynthesizedNonUnique(rootConformance))) {
    info = new AccessorConformanceInfo(conformance);
    Conformances.try_emplace(conformance, info);
  } else if(IRGen.Opts.UseRelativeProtocolWitnessTables &&
            hasConditionalConformances(*this, rootConformance)) {
    info = new AccessorConformanceInfo(conformance);
    Conformances.try_emplace(conformance, info);
  } else {
    // Otherwise, we can use a direct-referencing conformance, which can get
    // away with the non-specialized conformance.
    if (auto found = checkCache(rootConformance))
      return *found;

    info = new DirectConformanceInfo(rootConformance);
    Conformances.try_emplace(rootConformance, info);
  }

  return *info;
}

/// Whether the witness table will be constant.
static bool isConstantWitnessTable(SILWitnessTable *wt) {
  for (const auto &entry : wt->getEntries()) {
    switch (entry.getKind()) {
    case SILWitnessTable::Invalid:
    case SILWitnessTable::BaseProtocol:
    case SILWitnessTable::Method:
      continue;

    case SILWitnessTable::AssociatedType:
    case SILWitnessTable::AssociatedConformance:
      // Associated types and conformances are cached in the witness table.
      // FIXME: If we start emitting constant references to here,
      // we will need to ask the witness table builder for this information.
      return false;
    }
  }

  return true;
}

static void addWTableTypeMetadata(IRGenModule &IGM,
                                  llvm::GlobalVariable *global,
                                  SILWitnessTable *wt) {
  auto conf = wt->getConformance();

  uint64_t minOffset = UINT64_MAX;
  uint64_t maxOffset = 0;
  for (auto entry : wt->getEntries()) {
    if (entry.getKind() != SILWitnessTable::WitnessKind::Method)
      continue;

    auto mw = entry.getMethodWitness();
    auto member = mw.Requirement;

    auto &fnProtoInfo =
        IGM.getProtocolInfo(conf->getProtocol(), ProtocolInfoKind::Full);
    auto index = fnProtoInfo.getFunctionIndex(member).forProtocolWitnessTable();
    auto entrySize = IGM.IRGen.Opts.UseRelativeProtocolWitnessTables ?
      4 : IGM.getPointerSize().getValue();
    auto offset = index.getValue() * entrySize;
    global->addTypeMetadata(offset, typeIdForMethod(IGM, member));

    minOffset = std::min(minOffset, offset);
    maxOffset = std::max(maxOffset, offset);
  }

  if (minOffset == UINT64_MAX)
    return;

  using VCallVisibility = llvm::GlobalObject::VCallVisibility;
  VCallVisibility vis = VCallVisibility::VCallVisibilityPublic;
  auto linkage = stripExternalFromLinkage(wt->getLinkage());
  switch (linkage) {
  case SILLinkage::Private:
    vis = VCallVisibility::VCallVisibilityTranslationUnit;
    break;
  case SILLinkage::Hidden:
  case SILLinkage::Shared:
    vis = VCallVisibility::VCallVisibilityLinkageUnit;
    break;
  case SILLinkage::Public:
  case SILLinkage::PublicExternal:
  case SILLinkage::PublicNonABI:
  case SILLinkage::Package:
  case SILLinkage::PackageExternal:
  case SILLinkage::PackageNonABI:
  case SILLinkage::HiddenExternal:
    if (IGM.getOptions().InternalizeAtLink) {
      vis = VCallVisibility::VCallVisibilityLinkageUnit;
    }
    break;
  }

  auto relptrSize = IGM.DataLayout.getTypeAllocSize(IGM.Int32Ty).getKnownMinValue();
  IGM.setVCallVisibility(global, vis,
                         std::make_pair(minOffset, maxOffset + relptrSize));
}

void IRGenModule::emitSILWitnessTable(SILWitnessTable *wt) {
  if (Context.LangOpts.hasFeature(Feature::Embedded)) {
    // In Embedded Swift, only class-bound wtables are allowed.
    if (!wt->getConformance()->getProtocol()->requiresClass())
      return;
  }

  // Don't emit a witness table if it is a declaration.
  if (wt->isDeclaration())
    return;

  // Don't emit a witness table that is available externally.
  // It can end up in having duplicate symbols for generated associated type
  // metadata access functions.
  // Also, it is not a big benefit for LLVM to emit such witness tables.
  if (isAvailableExternally(wt->getLinkage()))
    return;

  // Ensure that relatively-referenced symbols for witness thunks are collocated
  // in the same LLVM module.
  IRGen.ensureRelativeSymbolCollocation(*wt);

  auto conf = wt->getConformance();
  RootProtocolConformance *rootConf = conf->getRootConformance();
  PrettyStackTraceConformance _st("emitting witness table for", conf);

  unsigned tableSize = 0;
  llvm::GlobalVariable *global = nullptr;
  llvm::Function *instantiationFunction = nullptr;
  bool isDependent = isDependentConformance(rootConf);
  SmallVector<llvm::Constant *, 4> resilientWitnesses;
  bool isResilient = isResilientConformance(rootConf);
  bool useRelativeProtocolWitnessTable =
    IRGen.Opts.UseRelativeProtocolWitnessTables;
  if (useRelativeProtocolWitnessTable &&
      !conf->getConditionalRequirements().empty()) {
    auto sig = conf->getGenericSignature();
    sig->forEachParam([&](GenericTypeParamType *param, bool canonical) {
                      if (param->isParameterPack()) {
#ifndef NDEBUG
                        wt->dump();
#endif
                        llvm::report_fatal_error("use of relative protcol witness tables not supported");
                      }});
  }
  if (!isResilient) {
    // Build the witness table.
    ConstantInitBuilder builder(*this);
    auto witnessTableEntryTy = useRelativeProtocolWitnessTable ?
      (llvm::Type*)RelativeAddressTy : (llvm::Type*)Int8PtrTy;
    auto wtableContents = builder.beginArray(witnessTableEntryTy);
    FragileWitnessTableBuilder wtableBuilder(*this, wtableContents, wt,
                                             useRelativeProtocolWitnessTable);
    wtableBuilder.build();

    // Produce the initializer value.
    auto initializer = wtableContents.finishAndCreateFuture();

    auto *normalConf = dyn_cast<NormalProtocolConformance>(conf);
    global = cast<llvm::GlobalVariable>(
      (isDependent && conf->getDeclContext()->isGenericContext() &&
       !useRelativeProtocolWitnessTable && normalConf)
        ? getAddrOfWitnessTablePattern(normalConf, initializer)
        : getAddrOfWitnessTable(conf, initializer));
    // Eelative protocol witness tables are always constant. They don't cache
    // results in the table.
    global->setConstant(useRelativeProtocolWitnessTable ||
                        isConstantWitnessTable(wt));
    global->setAlignment(
        llvm::MaybeAlign(getWitnessTableAlignment().getValue()));

    if (getOptions().WitnessMethodElimination) {
      addWTableTypeMetadata(*this, global, wt);
    }

    tableSize = wtableBuilder.getTableSize();
    instantiationFunction = wtableBuilder.buildInstantiationFunction();
  } else {
    if (IRGen.Opts.UseRelativeProtocolWitnessTables)
      llvm::report_fatal_error("resilient relative protocol witness tables are not supported");

    // Build the witness table.
    ResilientWitnessTableBuilder wtableBuilder(*this, wt);

    // Collect the resilient witnesses to go into the conformance descriptor.
    wtableBuilder.collectResilientWitnesses(resilientWitnesses);
  }

  if (!Context.LangOpts.hasFeature(Feature::Embedded)) {
    // Collect the information that will go into the protocol conformance
    // descriptor.
    unsigned tablePrivateSize = wt->getConditionalConformances().size();
    ConformanceDescription description(rootConf, wt, global, tableSize,
                                       tablePrivateSize, isDependent);

    // Build the instantiation function, we if need one.
    description.instantiationFn = instantiationFunction;
    description.resilientWitnesses = std::move(resilientWitnesses);

    // Record this conformance descriptor.
    addProtocolConformance(std::move(description));

    IRGen.noteUseOfTypeContextDescriptor(
        conf->getDeclContext()->getSelfNominalTypeDecl(),
        RequireMetadata);
  }
}

/// True if a function's signature in LLVM carries polymorphic parameters.
/// Generic functions and protocol witnesses carry polymorphic parameters.
bool irgen::hasPolymorphicParameters(CanSILFunctionType ty) {
  switch (ty->getRepresentation()) {
  case SILFunctionTypeRepresentation::Block:
    // Should never be polymorphic.
    assert(!ty->isPolymorphic() && "polymorphic C function?!");
    return false;

  case SILFunctionTypeRepresentation::Thick:
  case SILFunctionTypeRepresentation::Thin:
  case SILFunctionTypeRepresentation::Method:
  case SILFunctionTypeRepresentation::Closure:
  case SILFunctionTypeRepresentation::KeyPathAccessorGetter:
  case SILFunctionTypeRepresentation::KeyPathAccessorSetter:
  case SILFunctionTypeRepresentation::KeyPathAccessorEquals:
  case SILFunctionTypeRepresentation::KeyPathAccessorHash:
    return ty->isPolymorphic();

  case SILFunctionTypeRepresentation::CFunctionPointer:
  case SILFunctionTypeRepresentation::ObjCMethod:
  case SILFunctionTypeRepresentation::CXXMethod:
    // May be polymorphic at the SIL level, but no type metadata is actually
    // passed.
    return false;

  case SILFunctionTypeRepresentation::WitnessMethod:
    // Always carries polymorphic parameters for the Self type.
    return true;
  }

  llvm_unreachable("Not a valid SILFunctionTypeRepresentation.");
}

/// Emit a polymorphic parameters clause, binding all the metadata necessary.
void EmitPolymorphicParameters::emit(EntryPointArgumentEmission &emission,
                                     WitnessMetadata *witnessMetadata,
                                     const GetParameterFn &getParameter) {
  // Collect any early sources and bind local type data from them.
  for (auto &source : getSources()) {
    bindExtraSource(source, emission, witnessMetadata);
  }

  auto subs = Fn.getForwardingSubstitutionMap();

  // Collect any concrete type metadata that's been passed separately.
  enumerateUnfulfilledRequirements([&](GenericRequirement requirement) {
    llvm::Value *value = emission.getNextPolymorphicParameter(requirement);
    bindGenericRequirement(IGF, requirement, value, MetadataState::Complete,
                           subs);
  });

  // Bind all the fulfillments we can from the formal parameters.
  bindParameterSources(getParameter);

  // Inject ad-hoc requirements related to `SerializationRequirement`
  // associated type.
  injectAdHocDistributedRequirements();
}

MetadataResponse
MetadataPath::followFromTypeMetadata(IRGenFunction &IGF,
                                     CanType sourceType,
                                     MetadataResponse source,
                                     DynamicMetadataRequest request,
                                     Map<MetadataResponse> *cache) const {
  LocalTypeDataKey key = {
    sourceType,
    LocalTypeDataKind::forFormalTypeMetadata()
  };
  return follow(IGF, key, source, Path.begin(), Path.end(), request, cache);
}

MetadataResponse
MetadataPath::followFromWitnessTable(IRGenFunction &IGF,
                                     CanType conformingType,
                                     ProtocolConformanceRef conformance,
                                     MetadataResponse source,
                                     DynamicMetadataRequest request,
                                     Map<MetadataResponse> *cache) const {
  LocalTypeDataKey key = {
    conformingType,
    LocalTypeDataKind::forProtocolWitnessTable(conformance)
  };
  return follow(IGF, key, source, Path.begin(), Path.end(), request, cache);
}

/// Follow this metadata path.
///
/// \param sourceKey - A description of the source value.  Not necessarily
///   an appropriate caching key.
/// \param cache - If given, this cache will be used to short-circuit
///   the lookup; otherwise, the global (but dominance-sensitive) cache
///   in the IRGenFunction will be used.  This caching system is somewhat
///   more efficient than what IGF provides, but it's less general, and it
///   should probably be removed.
MetadataResponse MetadataPath::follow(IRGenFunction &IGF,
                                      LocalTypeDataKey sourceKey,
                                      MetadataResponse source,
                                      iterator begin, iterator end,
                                      DynamicMetadataRequest finalRequest,
                                      Map<MetadataResponse> *cache) {
  assert(source && "no source metadata value!");

  // The invariant is that this iterator starts a path from source and
  // that sourceKey is correctly describes it.
  iterator i = begin;

  // Before we begin emitting code to generate the actual path, try to find
  // the latest point in the path that we've cached a value for.

  // If the caller gave us a cache to use, check that.  This lookup is very
  // efficient and doesn't even require us to parse the prefix.
  if (cache) {
    auto result = cache->findPrefix(begin, end);
    if (result.first) {
      source = *result.first;

      // If that was the end, there's no more work to do; don't bother
      // adjusting the source key.
      if (result.second == end)
        return source;

      // Advance the source key past the cached prefix.
      while (i != result.second) {
        Component component = *i++;
        (void) followComponent(IGF, sourceKey, MetadataResponse(), component,
                               MetadataState::Abstract);
      }
    }

  // Otherwise, make a pass over the path looking for available concrete
  // entries in the IGF's local type data cache.
  } else {
    auto skipI = i;
    LocalTypeDataKey skipKey = sourceKey;
    while (skipI != end) {
      Component component = *skipI++;
      (void) followComponent(IGF, skipKey, MetadataResponse(), component,
                             MetadataState::Abstract);

      // Check the cache for a concrete value.  We don't want an abstract
      // cache entry because, if one exists, we'll just end up here again
      // recursively.
      auto skipRequest =
        (skipI == end ? finalRequest : MetadataState::Abstract);
      if (auto skipResponse =
            IGF.tryGetConcreteLocalTypeData(skipKey, skipRequest)) {
        // Advance the baseline information for the source to the current
        // point in the path, then continue the search.
        sourceKey = skipKey;
        source = skipResponse;
        i = skipI;
      }
    }
  }

  // Drill in on the actual source value.
  while (i != end) {
    auto component = *i++;

    auto componentRequest =
      (i == end ? finalRequest : MetadataState::Abstract);
    source = followComponent(IGF, sourceKey, source,
                             component, componentRequest);

    // If we have a cache, remember this in the cache at the next position.
    if (cache) {
      cache->insertNew(begin, i, source);

    // Otherwise, insert it into the global cache (at the updated source key).
    } else {
      IGF.setScopedLocalTypeData(sourceKey, source);
    }
  }

  return source;
}

llvm::Value *IRGenFunction::optionallyLoadFromConditionalProtocolWitnessTable(
  llvm::Value *wtable) {
  if (!IGM.IRGen.Opts.UseRelativeProtocolWitnessTables)
    return wtable;

  auto *ptrVal = Builder.CreatePtrToInt(wtable, IGM.IntPtrTy);
  auto *one = llvm::ConstantInt::get(IGM.IntPtrTy, 1);
  auto *isCond = Builder.CreateAnd(ptrVal, one);
  auto *isCondBB = llvm::BasicBlock::Create(IGM.getLLVMContext());
  auto *endBB = llvm::BasicBlock::Create(IGM.getLLVMContext());
  auto *origBB = Builder.GetInsertBlock();
  isCond = Builder.CreateICmpEQ(isCond, one);
  Builder.CreateCondBr(isCond, isCondBB, endBB);

  Builder.emitBlock(isCondBB);
  ConditionalDominanceScope condition (*this);
  auto *mask = Builder.CreateNot(one);
  auto *wtableAddr = Builder.CreateAnd(ptrVal, mask);
  wtableAddr = Builder.CreateIntToPtr(wtableAddr, IGM.WitnessTablePtrPtrTy);
  auto *wtableDeref = Builder.CreateLoad(Address(wtableAddr,
                                                 IGM.WitnessTablePtrTy,
                                                 IGM.getPointerAlignment()));
  Builder.CreateBr(endBB);

  Builder.emitBlock(endBB);
  auto *phi = Builder.CreatePHI(wtable->getType(), 2);
  phi->addIncoming(wtable, origBB);
  phi->addIncoming(wtableDeref, isCondBB);
  if (auto &schema = getOptions().PointerAuth.RelativeProtocolWitnessTable) {
    auto info = PointerAuthInfo::emit(*this, schema, nullptr,
                                      PointerAuthEntity());
    return emitPointerAuthAuth(*this, phi, info);
  }
  return phi;
}

llvm::Value *irgen::loadParentProtocolWitnessTable(IRGenFunction &IGF,
                                            llvm::Value *wtable,
                                            WitnessIndex index) {
  auto &IGM = IGF.IGM;
  if (!IGM.IRGen.Opts.UseRelativeProtocolWitnessTables) {
    auto baseWTable =
      emitInvariantLoadOfOpaqueWitness(IGF,/*isProtocolWitness*/true, wtable,
                                       index);
    return baseWTable;
  }

  llvm::SmallString<40> fnName;
  llvm::raw_svector_ostream(fnName)
    << "__swift_relative_protocol_witness_table_parent_"
    << index.getValue();

  auto helperFn = cast<llvm::Function>(IGM.getOrCreateHelperFunction(
    fnName, IGM.WitnessTablePtrTy, {IGM.WitnessTablePtrTy},
    [&](IRGenFunction &subIGF) {

  auto it = subIGF.CurFn->arg_begin();
  llvm::Value *wtable =  &*it;
  auto &Builder = subIGF.Builder;
  auto *ptrVal = Builder.CreatePtrToInt(wtable, IGM.IntPtrTy);
  auto *one = llvm::ConstantInt::get(IGM.IntPtrTy, 1);
  auto *isCond = Builder.CreateAnd(ptrVal, one);
  auto *isNotCondBB = llvm::BasicBlock::Create(IGM.getLLVMContext());
  auto *isCondBB = llvm::BasicBlock::Create(IGM.getLLVMContext());
  auto *endBB = llvm::BasicBlock::Create(IGM.getLLVMContext());
  isCond = Builder.CreateICmpEQ(isCond, one);
  Builder.CreateCondBr(isCond, isCondBB, isNotCondBB);

  Builder.emitBlock(isCondBB);
  auto *mask = Builder.CreateNot(one);
  auto *wtableAddr = Builder.CreateAnd(ptrVal, mask);
  wtableAddr = Builder.CreateIntToPtr(wtableAddr, IGM.WitnessTablePtrTy);
  auto addr = slotForLoadOfOpaqueWitness(subIGF, wtableAddr, index,
                                         false /*isRelative*/);
  llvm::Value *baseWTable = Builder.CreateLoad(addr);
  baseWTable = subIGF.Builder.CreateBitCast(baseWTable, IGM.WitnessTablePtrTy);
  Builder.CreateBr(endBB);

  Builder.emitBlock(isNotCondBB);
  if (auto &schema = subIGF.getOptions().PointerAuth.RelativeProtocolWitnessTable) {
    auto info = PointerAuthInfo::emit(subIGF, schema, nullptr,
                                      PointerAuthEntity());
    wtable = emitPointerAuthAuth(subIGF, wtable, info);
  }
  auto baseWTable2 =
      emitInvariantLoadOfOpaqueWitness(subIGF,/*isProtocolWitness*/true, wtable,
                                       index);
  baseWTable2 = subIGF.Builder.CreateBitCast(baseWTable2,
                                          subIGF.IGM.WitnessTablePtrTy);
  if (auto &schema = subIGF.getOptions().PointerAuth.RelativeProtocolWitnessTable) {
    auto info = PointerAuthInfo::emit(subIGF, schema, nullptr,
                                      PointerAuthEntity());
    baseWTable2 = emitPointerAuthSign(subIGF, baseWTable2, info);

    baseWTable2 = subIGF.Builder.CreateBitCast(baseWTable2,
                                            IGM.WitnessTablePtrTy);
  }

  Builder.CreateBr(endBB);

  Builder.emitBlock(endBB);
  auto *phi = Builder.CreatePHI(wtable->getType(), 2);
  phi->addIncoming(baseWTable, isCondBB);
  phi->addIncoming(baseWTable2, isNotCondBB);
  Builder.CreateRet(phi);

  }, true /*noinline*/));

  auto *call = IGF.Builder.CreateCallWithoutDbgLoc(
    helperFn->getFunctionType(), helperFn, {wtable});
  call->setCallingConv(IGF.IGM.DefaultCC);
  call->setDoesNotThrow();
  return call;
}

llvm::Value *irgen::loadConditionalConformance(IRGenFunction &IGF,
                                               llvm::Value *wtable,
                                               WitnessIndex index) {

  auto &IGM = IGF.IGM;
  if (!IGM.IRGen.Opts.UseRelativeProtocolWitnessTables) {
    return emitInvariantLoadOfOpaqueWitness(IGF, /*isProtocolWitness*/true,
                                            wtable, index);
  }

  auto &Builder = IGF.Builder;
  auto *one = llvm::ConstantInt::get(IGM.IntPtrTy, 1);
  auto *mask = Builder.CreateNot(one);
  auto *ptrVal = Builder.CreatePtrToInt(wtable, IGM.IntPtrTy);
  auto *wtableAddr = Builder.CreateAnd(ptrVal, mask);
  wtableAddr = Builder.CreateIntToPtr(wtableAddr, IGM.WitnessTablePtrTy);
  auto addr = slotForLoadOfOpaqueWitness(IGF, wtableAddr, index,
                                         false /*isRelative*/);
  return Builder.CreateLoad(addr);
}

/// Call an associated-type witness table access function.  Does not do
/// any caching or drill down to implied protocols.
static llvm::Value *
emitAssociatedTypeWitnessTableRef(IRGenFunction &IGF,
                                  llvm::Value *parentMetadata,
                                  llvm::Value *wtable,
                                  AssociatedConformance conformance,
                                  llvm::Value *associatedTypeMetadata) {
  auto sourceProtocol = conformance.getSourceProtocol();
  auto assocConformanceDescriptor =
    IGF.IGM.getAddrOfAssociatedConformanceDescriptor(conformance);
  auto baseDescriptor =
    IGF.IGM.getAddrOfProtocolRequirementsBaseDescriptor(sourceProtocol);

  auto call = IGF.IGM.IRGen.Opts.UseRelativeProtocolWitnessTables ?
    IGF.Builder.CreateCall(
      IGF.IGM.getGetAssociatedConformanceWitnessRelativeFunctionPointer(),
      {wtable, parentMetadata, associatedTypeMetadata, baseDescriptor,
       assocConformanceDescriptor}) :
    IGF.Builder.CreateCall(
      IGF.IGM.getGetAssociatedConformanceWitnessFunctionPointer(),
      {wtable, parentMetadata, associatedTypeMetadata, baseDescriptor,
       assocConformanceDescriptor});
  call->setDoesNotThrow();
  call->setDoesNotAccessMemory();
  return call;
}

/// Drill down on a single stage of component.
///
/// sourceType and sourceDecl will be adjusted to refer to the new
/// component.  Source can be null, in which case this will be the only
/// thing done.
MetadataResponse MetadataPath::followComponent(IRGenFunction &IGF,
                                               LocalTypeDataKey &sourceKey,
                                               MetadataResponse source,
                                               Component component,
                                               DynamicMetadataRequest request) {
  switch (component.getKind()) {
  case Component::Kind::NominalTypeArgument:
  case Component::Kind::NominalTypeArgumentConformance:
  case Component::Kind::NominalTypeArgumentShape:
  case Component::Kind::NominalValueArgument: {
    assert(sourceKey.Kind == LocalTypeDataKind::forFormalTypeMetadata());
    auto type = sourceKey.Type;
    if (auto archetypeTy = dyn_cast<ArchetypeType>(type))
      type = archetypeTy->getSuperclass()->getCanonicalType();
    auto *nominal = type.getAnyNominal();
    auto reqtIndex = component.getPrimaryIndex();

    GenericTypeRequirements requirements(IGF.IGM, nominal);
    auto &requirement = requirements.getRequirements()[reqtIndex];

    auto subs = type->getContextSubstitutionMap();
    auto sub = requirement.getTypeParameter().subst(subs)->getCanonicalType();

    // In either case, we need to change the type.
    sourceKey.Type = sub;

    // If this is a type argument, we've fully updated sourceKey.
    if (component.getKind() == Component::Kind::NominalTypeArgument) {
      assert(requirement.isAnyMetadata() && "index mismatch!");

      if (!source) return MetadataResponse();

      auto sourceMetadata = source.getMetadata();
      auto *argMetadata = requirement.isMetadataPack()
          ? emitArgumentMetadataPackRef(IGF, nominal, requirements, reqtIndex,
                                        sourceMetadata)
          : emitArgumentMetadataRef(IGF, nominal, requirements, reqtIndex,
                                    sourceMetadata);
      setTypeMetadataName(IGF.IGM, argMetadata, sourceKey.Type);

      // Assume that the argument metadata is complete if the metadata is.
      auto argState = getPresumedMetadataStateForTypeArgument(
                                           source.getStaticLowerBoundOnState());
      auto response = MetadataResponse::forBounded(argMetadata, argState);

      // Do a dynamic check if necessary to satisfy the request.
      assert((requirement.isMetadata() || request.isSatisfiedBy(response)) &&
             "checkTypeMetadataState for packs is currently unimplemented");
      return emitCheckTypeMetadataState(IGF, request, response);

    // If this is a shape class, load the value.
    } else if (component.getKind() == Component::Kind::NominalTypeArgumentShape) {
      assert(requirement.isShape() && "index mismatch!");

      sourceKey.Kind = LocalTypeDataKind::forPackShapeExpression();

      if (!source) return MetadataResponse();

      auto sourceMetadata = source.getMetadata();
      auto shape = emitArgumentPackShapeRef(IGF, nominal,
                                            requirements, reqtIndex,
                                            sourceMetadata);

      return MetadataResponse::forComplete(shape);

    // Otherwise, we need to switch sourceKey.Kind to the appropriate
    // conformance kind.
    } else if (component.getKind() == Component::Kind::NominalTypeArgumentConformance) {
      assert(requirement.isAnyWitnessTable() && "index mismatch!");
      auto conformance = subs.lookupConformance(requirement.getTypeParameter(),
                                                requirement.getProtocol());
      assert(conformance.getRequirement() == requirement.getProtocol());
      sourceKey.Kind = LocalTypeDataKind::forProtocolWitnessTable(conformance);

      if (!source) return MetadataResponse();

      auto sourceMetadata = source.getMetadata();
      auto protocol = conformance.getRequirement();
      auto wtable = requirement.isWitnessTablePack()
        ? emitArgumentWitnessTablePackRef(IGF, nominal, requirements,
                                          reqtIndex, sourceMetadata)
        : emitArgumentWitnessTableRef(IGF, nominal, requirements, reqtIndex,
                                      sourceMetadata);
      setProtocolWitnessTableName(IGF.IGM, wtable, sourceKey.Type, protocol);

      return MetadataResponse::forComplete(wtable);
    } else if (component.getKind() == Component::Kind::NominalValueArgument) {
      assert(requirement.isValue() && "index mismatch!");

      sourceKey.Kind = LocalTypeDataKind::forValue();

      if (!source) return MetadataResponse();

      auto sourceMetadata = source.getMetadata();
      auto value = emitValueGenericRef(IGF, nominal, requirements, reqtIndex,
                                       sourceMetadata);

      setTypeMetadataName(IGF.IGM, value, sourceKey.Type);

      return MetadataResponse::forComplete(value);
    }

    llvm_unreachable("Bad component kind");
  }

  case Component::Kind::PackExpansionCount: {
    assert(sourceKey.Kind == LocalTypeDataKind::forPackShapeExpression());

    auto componentIndex = component.getPrimaryIndex();

    auto packType = cast<PackType>(sourceKey.Type);
    auto expansion = cast<PackExpansionType>(
        packType.getElementType(componentIndex));
    sourceKey.Type = expansion.getCountType();

    if (!source) return MetadataResponse();

    // Count the number of pack expansions in the pack.
    size_t numExpansions = 0;
    for (auto eltType : packType.getElementTypes()) {
      if (auto eltExpansion = dyn_cast<PackExpansionType>(eltType)) {
        assert(eltExpansion.getCountType() == expansion.getCountType());
        numExpansions++;
      }
    }
    assert(numExpansions >= 1);
    size_t numScalars = packType->getNumElements() - numExpansions;

    llvm::Value *count = source.getMetadata();

    // Subtract the number of scalars.
    if (numScalars > 0) {
      count = IGF.Builder.CreateSub(count,
                                    IGF.IGM.getSize(Size(numScalars)));
    }
    // Divide by the number of pack expansions.
    if (numExpansions > 1) {
      count = IGF.Builder.CreateUDiv(count,
                                     IGF.IGM.getSize(Size(numExpansions)));
    }

    return MetadataResponse::forComplete(count);
  }

  case Component::Kind::PackExpansionPattern: {
    assert(sourceKey.Kind == LocalTypeDataKind::forFormalTypeMetadata() ||
           sourceKey.Kind.isPackProtocolConformance());
    bool isTypeMetadata =
      (sourceKey.Kind == LocalTypeDataKind::forFormalTypeMetadata());

    auto componentIndex = component.getPrimaryIndex();

    // Change the key type to the pattern type.
    auto packType = cast<PackType>(sourceKey.Type);
    auto expansion = cast<PackExpansionType>(
        packType.getElementType(componentIndex));
    sourceKey.Type = expansion.getPatternType();

    // If this is a pack conformance, change the key kind to the
    // appropriate component.
    if (!isTypeMetadata) {
      sourceKey.Kind = LocalTypeDataKind::forProtocolWitnessTable(
          sourceKey.Kind.getPackProtocolConformance()
                           ->getPatternConformances()[componentIndex]);
    }

    if (!source) return MetadataResponse();

    // Compute the offset of the start of the pack component.
    // We can skip even computing this in the very likely case that the
    // component index is zero.
    if (componentIndex == 0) return source;
    auto dynamicIndex =
      emitIndexOfStructuralPackComponent(IGF, packType, componentIndex);

    // Slice into the pack.
    auto eltTy = (isTypeMetadata ? IGF.IGM.TypeMetadataPtrTy
                                 : IGF.IGM.WitnessTablePtrTy);
    auto subPack =
      IGF.Builder.CreateInBoundsGEP(eltTy, source.getMetadata(),
                                    dynamicIndex);

    // The pack slice has the same state as the containing pack.
    auto state = source.getStaticLowerBoundOnState();
    if (source.hasDynamicState())
      return MetadataResponse(subPack, source.getDynamicState(), state);
    return MetadataResponse::forBounded(subPack, state);
  }

  case Component::Kind::OutOfLineBaseProtocol: {
    auto conformance = sourceKey.Kind.getProtocolConformance();
    auto protocol = conformance.getRequirement();
    auto &pi = IGF.IGM.getProtocolInfo(protocol,
                                       ProtocolInfoKind::RequirementSignature);

    auto &entry = pi.getWitnessEntries()[component.getPrimaryIndex()];
    assert(entry.isOutOfLineBase());
    auto inheritedProtocol = entry.getBase();

    sourceKey.Kind =
      LocalTypeDataKind::forAbstractProtocolWitnessTable(inheritedProtocol);
    if (conformance.isConcrete()) {
      auto inheritedConformance =
        conformance.getConcrete()->getInheritedConformance(inheritedProtocol);
      if (inheritedConformance) {
        sourceKey.Kind = LocalTypeDataKind::forConcreteProtocolWitnessTable(
                                                          inheritedConformance);
      }
    }

    if (!source) return MetadataResponse();

    auto wtable = source.getMetadata();
    WitnessIndex index(component.getPrimaryIndex(), /*prefix*/ false);
    auto baseWTable = loadParentProtocolWitnessTable(IGF, wtable,
                                       index.forProtocolWitnessTable());
    baseWTable =
      IGF.Builder.CreateBitCast(baseWTable, IGF.IGM.WitnessTablePtrTy);
    setProtocolWitnessTableName(IGF.IGM, baseWTable, sourceKey.Type,
                                inheritedProtocol);

    return MetadataResponse::forComplete(baseWTable);
  }

  case Component::Kind::AssociatedConformance: {
    auto sourceType = sourceKey.Type;
    auto sourceConformance = sourceKey.Kind.getProtocolConformance();
    auto sourceProtocol = sourceConformance.getRequirement();
    auto &pi = IGF.IGM.getProtocolInfo(sourceProtocol,
                                       ProtocolInfoKind::RequirementSignature);

    auto &entry = pi.getWitnessEntries()[component.getPrimaryIndex()];
    assert(entry.isAssociatedConformance());
    auto association = entry.getAssociatedConformancePath();
    auto associatedRequirement = entry.getAssociatedConformanceRequirement();

    CanType associatedType =
      sourceConformance.getAssociatedType(sourceType, association)
        ->getCanonicalType();
    sourceKey.Type = associatedType;

    auto associatedConformance =
      sourceConformance.getAssociatedConformance(sourceType, association,
                                                 associatedRequirement);
    sourceKey.Kind =
      LocalTypeDataKind::forProtocolWitnessTable(associatedConformance);

    assert((associatedConformance.isConcrete() ||
            isa<ArchetypeType>(sourceKey.Type)) &&
           "couldn't find concrete conformance for concrete type");

    if (!source) return MetadataResponse();

    AssociatedConformance associatedConformanceRef(sourceProtocol,
                                                   association,
                                                   associatedRequirement);

    if (IGF.IGM.Context.LangOpts.hasFeature(Feature::Embedded)) {
      // In Embedded Swift associated-conformance entries simply point to the witness table
      // of the associated conformance.
      llvm::Value *sourceWTable = source.getMetadata();
      llvm::Value *associatedWTable = emitAssociatedConformanceValue(IGF, sourceWTable, associatedConformanceRef);
      return MetadataResponse::forComplete(associatedWTable);
    }

    auto *sourceMetadata =
        IGF.emitAbstractTypeMetadataRef(sourceType);

    // Try to avoid circularity when realizing the associated metadata.
    //
    // Suppose we are asked to produce the witness table for some
    // conformance access path (T : P)(Self.X : Q)(Self.Y : R).
    //
    // The associated conformance accessor for (Self.Y : R) takes the
    // metadata for T.X and T.X : Q as arguments. If T.X is concrete,
    // there are two ways of building it:
    //
    // a) Using the knowledge of the concrete type to build it directly,
    // by first constructing the type metadata for its generic arguments.
    //
    // b) Obtaining T.X from the witness table for T : P. This will also
    // construct the generic type, but from the generic environment
    // of the concrete type of T, and not the abstract environment of
    // our conformance access path.
    //
    // Now, say that T.X == Foo<T.X.Y>, with "Foo<A> where A : R".
    //
    // If approach a) is taken, then constructing Foo<T.X.Y> requires
    // recovering the conformance T.X.Y : R, which recursively evaluates
    // the same conformance access path, eventually causing a stack
    // overflow.
    //
    // With approach b) on the other hand, the type metadata for
    // Foo<T.X.Y> is constructed from the concrete type metadata for T,
    // which must provide some other conformance access path for the
    // conformance to R.
    //
    // This is not very principled, and a remaining issue is with conformance
    // requirements where the subject type consists of multiple terms.
    //
    // A better approach would be for conformance access paths to directly
    // record how type metadata at each intermediate step is constructed.
    llvm::Value *associatedMetadata = nullptr;

    if (auto response = IGF.tryGetLocalTypeMetadata(associatedType,
                                                    MetadataState::Abstract)) {
      // The associated type metadata was already cached, so we're fine.
      associatedMetadata = response.getMetadata();
    } else {
      // If the associated type is concrete and the parent type is an archetype,
      // it is better to realize the associated type metadata from the witness
      // table of the parent's conformance, instead of realizing the concrete
      // type directly.
      auto depMemType = cast<DependentMemberType>(association);
      CanType baseSubstType =
        sourceConformance.getAssociatedType(sourceType, depMemType.getBase())
          ->getCanonicalType();
      if (auto archetypeType = dyn_cast<ArchetypeType>(baseSubstType)) {
        AssociatedType baseAssocType(depMemType->getAssocType());

        MetadataResponse response =
          emitAssociatedTypeMetadataRef(IGF, archetypeType, baseAssocType,
                                        MetadataState::Abstract);

        // Cache this response in case we have to realize the associated type
        // again later.
        IGF.setScopedLocalTypeMetadata(associatedType, response);

        associatedMetadata = response.getMetadata();
      } else {
        // Ok, fall back to realizing the (possibly concrete) type.
        associatedMetadata =
          IGF.emitAbstractTypeMetadataRef(sourceKey.Type);
      }
    }

    auto sourceWTable = source.getMetadata();

    auto associatedWTable =
      emitAssociatedTypeWitnessTableRef(IGF, sourceMetadata, sourceWTable,
                                        associatedConformanceRef,
                                        associatedMetadata);

    setProtocolWitnessTableName(IGF.IGM, associatedWTable, sourceKey.Type,
                                associatedRequirement);

    return MetadataResponse::forComplete(associatedWTable);
  }

  case Component::Kind::ConditionalConformance: {
    auto sourceConformance = sourceKey.Kind.getProtocolConformance();

    auto reqtIndex = component.getPrimaryIndex();

    ProtocolDecl *conformingProto;
    auto found = SILWitnessTable::enumerateWitnessTableConditionalConformances(
        sourceConformance.getConcrete(),
        [&](unsigned index, CanType type, ProtocolDecl *proto) {
          if (reqtIndex == index) {
            conformingProto = proto;
            sourceKey.Type = type;
            // done!
            return true;
          }
          return /*finished?*/ false;
        });
    assert(found && "too many conditional conformances");
    (void)found;

    sourceKey.Kind =
        LocalTypeDataKind::forAbstractProtocolWitnessTable(conformingProto);

    if (!source) return MetadataResponse();

    WitnessIndex index(privateWitnessTableIndexToTableOffset(reqtIndex),
                       /*prefix*/ false);

    auto sourceWTable = source.getMetadata();
    auto capturedWTable = loadConditionalConformance(IGF, sourceWTable,
                                                     index.forProtocolWitnessTable());
    capturedWTable =
      IGF.Builder.CreateBitCast(capturedWTable, IGF.IGM.WitnessTablePtrTy);
    setProtocolWitnessTableName(IGF.IGM, capturedWTable, sourceKey.Type,
                                conformingProto);

    return MetadataResponse::forComplete(capturedWTable);
  }

  case Component::Kind::TuplePack: {
    assert(component.getPrimaryIndex() == 0);

    auto tupleType = cast<TupleType>(sourceKey.Type);
    auto packType = tupleType.getInducedPackType();

    sourceKey.Kind = LocalTypeDataKind::forFormalTypeMetadata();
    sourceKey.Type = packType;

    if (!source) return MetadataResponse();

    auto sourceMetadata = source.getMetadata();
    return emitInducedTupleTypeMetadataPackRef(IGF, packType,
                                               sourceMetadata);
  }

  case Component::Kind::TupleShape: {
    assert(component.getPrimaryIndex() == 0);

    auto tupleType = cast<TupleType>(sourceKey.Type);

    sourceKey.Kind = LocalTypeDataKind::forPackShapeExpression();
    sourceKey.Type = tupleType.getInducedPackType();

    if (!source) return MetadataResponse();

    auto sourceMetadata = source.getMetadata();
    auto count = irgen::emitTupleTypeMetadataLength(IGF, sourceMetadata);

    return MetadataResponse::forComplete(count);
  }

  case Component::Kind::Impossible:
    llvm_unreachable("following an impossible path!");

  } 
  llvm_unreachable("bad metadata path component");
}

void MetadataPath::dump() const {
  auto &out = llvm::errs();
  print(out);
  out << '\n';
}
void MetadataPath::print(llvm::raw_ostream &out) const {
  for (auto i = Path.begin(), e = Path.end(); i != e; ++i) {
    if (i != Path.begin()) out << ".";
    auto component = *i;
    switch (component.getKind()) {
    case Component::Kind::OutOfLineBaseProtocol:
      out << "out_of_line_base_protocol[" << component.getPrimaryIndex() << "]";
      break;
    case Component::Kind::AssociatedConformance:
      out << "associated_conformance[" << component.getPrimaryIndex() << "]";
      break;
    case Component::Kind::NominalTypeArgument:
      out << "nominal_type_argument[" << component.getPrimaryIndex() << "]";
      break;
    case Component::Kind::NominalTypeArgumentConformance:
      out << "nominal_type_argument_conformance["
          << component.getPrimaryIndex() << "]";
      break;
    case Component::Kind::NominalTypeArgumentShape:
      out << "nominal_type_argument_shape["
          << component.getPrimaryIndex() << "]";
      break;
    case Component::Kind::NominalValueArgument:
      out << "nominal_value_argument["
          << component.getPrimaryIndex() << "]";
      break;
    case Component::Kind::PackExpansionCount:
      out << "pack_expansion_count[" << component.getPrimaryIndex() << "]";
      break;
    case Component::Kind::PackExpansionPattern:
      out << "pack_expansion_pattern[" << component.getPrimaryIndex() << "]";
      break;
    case Component::Kind::ConditionalConformance:
      out << "conditional_conformance[" << component.getPrimaryIndex() << "]";
      break;
    case Component::Kind::TuplePack:
      out << "tuple_pack";
      break;
    case Component::Kind::TupleShape:
      out << "tuple_shape";
      break;
    case Component::Kind::Impossible:
      out << "impossible";
      break;
    }
  }
}

/// Collect any required metadata for a witness method from the end of
/// the given parameter list.
void irgen::collectTrailingWitnessMetadata(
    IRGenFunction &IGF, SILFunction &fn,
    NativeCCEntryPointArgumentEmission &emission,
    WitnessMetadata &witnessMetadata) {
  assert(fn.getLoweredFunctionType()->getRepresentation()
           == SILFunctionTypeRepresentation::WitnessMethod);

  llvm::Value *wtable = emission.getSelfWitnessTable();
  assert(wtable->getType() == IGF.IGM.WitnessTablePtrTy &&
         "parameter signature mismatch: witness metadata didn't "
         "end in witness table?");
  wtable->setName("SelfWitnessTable");
  witnessMetadata.SelfWitnessTable = wtable;

  llvm::Value *metatype = emission.getSelfMetadata();
  assert(metatype->getType() == IGF.IGM.TypeMetadataPtrTy &&
         "parameter signature mismatch: witness metadata didn't "
         "end in metatype?");
  metatype->setName("Self");
  witnessMetadata.SelfMetadata = metatype;
}

/// Perform all the bindings necessary to emit the given declaration.
void irgen::emitPolymorphicParameters(IRGenFunction &IGF, SILFunction &Fn,
                                      EntryPointArgumentEmission &emission,
                                      WitnessMetadata *witnessMetadata,
                                      const GetParameterFn &getParameter) {
  EmitPolymorphicParameters(IGF, Fn).emit(emission, witnessMetadata,
                                          getParameter);
}

/// Given an array of polymorphic arguments as might be set up by
/// GenericArguments, bind the polymorphic parameters.
void irgen::emitPolymorphicParametersFromArray(IRGenFunction &IGF,
                                               NominalTypeDecl *typeDecl,
                                               Address array,
                                               MetadataState state) {
  GenericTypeRequirements requirements(IGF.IGM, typeDecl);

  array = IGF.Builder.CreateElementBitCast(array, IGF.IGM.TypeMetadataPtrTy);

  SubstitutionMap subs;
  if (auto *genericEnv = typeDecl->getGenericEnvironment())
    subs = genericEnv->getForwardingSubstitutionMap();

  // Okay, bind everything else from the context.
  requirements.bindFromBuffer(IGF, array, state, subs);
}

Size NecessaryBindings::getBufferSize(IRGenModule &IGM) const {
  // We need one pointer for each archetype or witness table.
  return IGM.getPointerSize() * size();
}

void NecessaryBindings::restore(IRGenFunction &IGF, Address buffer,
                                MetadataState metadataState) const {
  bindFromGenericRequirementsBuffer(IGF, getRequirements(), buffer,
                                    metadataState, SubMap);
}

void NecessaryBindings::save(IRGenFunction &IGF, Address buffer,
                std::optional<SubstitutionMap> replacementSubstitutions) const {
  SubstitutionMap subsToPass = replacementSubstitutions.has_value()
    ? replacementSubstitutions.value()
    : SubMap;
  emitInitOfGenericRequirementsBuffer(IGF, getRequirements(), buffer,
                                      MetadataState::Complete, subsToPass,
                                      /*onHeapPacks=*/!NoEscape);
}

llvm::Value *irgen::emitWitnessTableRef(IRGenFunction &IGF,
                                        CanType srcType,
                                        ProtocolConformanceRef conformance) {
  llvm::Value *srcMetadataCache = nullptr;
  return emitWitnessTableRef(IGF, srcType, &srcMetadataCache, conformance);
}

/// Emit a protocol witness table for a conformance.
llvm::Value *irgen::emitWitnessTableRef(IRGenFunction &IGF,
                                        CanType srcType,
                                        llvm::Value **srcMetadataCache,
                                        ProtocolConformanceRef conformance) {
  auto proto = conformance.getRequirement();

  // In Embedded Swift, only class-bound wtables are allowed.
  if (srcType->getASTContext().LangOpts.hasFeature(Feature::Embedded)) {
    assert(proto->requiresClass());
  }

  assert(Lowering::TypeConverter::protocolRequiresWitnessTable(proto)
         && "protocol does not have witness tables?!");

  // Look through any opaque types we're allowed to.
  if (srcType->hasOpaqueArchetype()) {
    std::tie(srcType, conformance) =
      IGF.IGM.substOpaqueTypesWithUnderlyingTypes(srcType, conformance);
  }
  
  // If we don't have concrete conformance information, the type must be
  // an archetype and the conformance must be via one of the protocol
  // requirements of the archetype. Look at what's locally bound.
  ProtocolConformance *concreteConformance;
  if (conformance.isAbstract()) {
    auto archetype = cast<ArchetypeType>(srcType);
    return emitArchetypeWitnessTableRef(IGF, archetype, proto);

  // All other source types should be concrete enough that we have
  // conformance info for them.  However, that conformance info might be
  // more concrete than we're expecting.
  // TODO: make a best effort to devirtualize, maybe?
  } else if (conformance.isPack()) {
    auto pack = cast<PackType>(srcType);
    return emitWitnessTablePackRef(IGF, pack, conformance.getPack());
  } else {
    concreteConformance = conformance.getConcrete();
  }
  assert(concreteConformance->getProtocol() == proto);

  auto cacheKind =
    LocalTypeDataKind::forConcreteProtocolWitnessTable(concreteConformance);

  // Check immediately for an existing cache entry.
  auto wtable = IGF.tryGetLocalTypeData(srcType, cacheKind);
  if (wtable) return wtable;

  auto &conformanceI = IGF.IGM.getConformanceInfo(proto, concreteConformance);
  wtable = conformanceI.getTable(IGF, srcMetadataCache);
  if (isa<llvm::Constant>(wtable))
    wtable = getConstantSignedRelativeProtocolWitnessTable(IGF.IGM, wtable);

  IGF.setScopedLocalTypeData(srcType, cacheKind, wtable);
  return wtable;
}

static CanType getOrigSelfType(IRGenModule &IGM,
                               CanSILFunctionType origFnType) {
  // Grab the apparent 'self' type.  If there isn't a 'self' type,
  // we're not going to try to access this anyway.
  assert(!origFnType->getParameters().empty());

  auto selfParam = origFnType->getParameters().back();
  CanType inputType = selfParam.getArgumentType(
      IGM.getSILModule(), origFnType, IGM.getMaximalTypeExpansionContext());
  // If the parameter is a direct metatype parameter, this is a static method
  // of the instance type. We can assume this because:
  // - metatypes cannot directly conform to protocols
  // - even if they could, they would conform as a value type 'self' and thus
  //   be passed indirectly as an @in or @inout parameter.
  if (auto meta = dyn_cast<MetatypeType>(inputType)) {
    if (!selfParam.isFormalIndirect())
      inputType = meta.getInstanceType();
  }
  
  return inputType;
}

static CanType getSubstSelfType(IRGenModule &IGM,
                                CanSILFunctionType origFnType,
                                SubstitutionMap subs) {
  CanType inputType = getOrigSelfType(IGM, origFnType);
  
  // Substitute the `self` type.
  // FIXME: This has to be done as a formal AST type substitution rather than
  // a SIL function type substitution, because some nominal types (viz
  // Optional) have type lowering recursively applied to their type parameters.
  // Substituting into the original lowered function type like this is still
  // problematic if we ever allow methods or protocol conformances on structural
  // types; we'd really need to separately record the formal Self type in the
  // SIL function type to make that work, which could be managed by having a
  // "substituted generic signature" concept.
  if (!subs.empty()) {
    inputType = inputType.subst(subs)->getCanonicalType();
  }
  
  return inputType;
}

namespace {
  class EmitPolymorphicArguments : public PolymorphicConvention {
    IRGenFunction &IGF;
  public:
    EmitPolymorphicArguments(IRGenFunction &IGF,
                             CanSILFunctionType polyFn)
      : PolymorphicConvention(IGF.IGM, polyFn), IGF(IGF) {}

    void emit(SubstitutionMap subs,
              WitnessMetadata *witnessMetadata, Explosion &out);

  private:
    void emitEarlySources(SubstitutionMap subs, Explosion &out) {
      for (auto &source : getSources()) {
        switch (source.getKind()) {
        // Already accounted for in the parameters.
        case MetadataSource::Kind::ClassPointer:
        case MetadataSource::Kind::Metadata:
          continue;

        // Needs a special argument.
        case MetadataSource::Kind::GenericLValueMetadata: {
          out.add(
              IGF.emitTypeMetadataRef(getSubstSelfType(IGF.IGM, FnType, subs)));
          continue;
        }

        // Witness 'Self' arguments are added as a special case in
        // EmitPolymorphicArguments::emit.
        case MetadataSource::Kind::SelfMetadata:
        case MetadataSource::Kind::SelfWitnessTable:
          continue;

        // No influence on the arguments.
        case MetadataSource::Kind::ErasedTypeMetadata:
          continue;
        }
        llvm_unreachable("bad source kind!");
      }
    }
  };
} // end anonymous namespace

/// Pass all the arguments necessary for the given function.
void irgen::emitPolymorphicArguments(IRGenFunction &IGF,
                                     CanSILFunctionType origFnType,
                                     SubstitutionMap subs,
                                     WitnessMetadata *witnessMetadata,
                                     Explosion &out) {
  EmitPolymorphicArguments(IGF, origFnType).emit(subs, witnessMetadata, out);
}

void EmitPolymorphicArguments::emit(SubstitutionMap subs,
                                    WitnessMetadata *witnessMetadata,
                                    Explosion &out) {
  // Add all the early sources.
  emitEarlySources(subs, out);

  // For now, treat all archetypes independently.
  enumerateUnfulfilledRequirements([&](GenericRequirement requirement) {
    llvm::Value *requiredValue =
      emitGenericRequirementFromSubstitutions(IGF, requirement,
                                              MetadataState::Complete,
                                              subs);
    out.add(requiredValue);
  });

  // For a witness call, add the Self argument metadata arguments last.
  for (auto &source : getSources()) {
    switch (source.getKind()) {
    case MetadataSource::Kind::Metadata:
    case MetadataSource::Kind::ClassPointer:
      // Already accounted for in the arguments.
      continue;

    case MetadataSource::Kind::GenericLValueMetadata:
      // Added in the early phase.
      continue;

    case MetadataSource::Kind::SelfMetadata: {
      assert(witnessMetadata && "no metadata structure for witness method");
      auto self = IGF.emitTypeMetadataRef(
                                      getSubstSelfType(IGF.IGM, FnType, subs));
      witnessMetadata->SelfMetadata = self;
      continue;
    }

    case MetadataSource::Kind::SelfWitnessTable: {
      // Added later.
      continue;
    }

    case MetadataSource::Kind::ErasedTypeMetadata:
      // No influence on the arguments.
      continue;
    }
    llvm_unreachable("bad source kind");
  }
}

NecessaryBindings
NecessaryBindings::forPartialApplyForwarder(IRGenModule &IGM,
                                            CanSILFunctionType origType,
                                            SubstitutionMap subs,
                                            bool noEscape,
                                            bool considerParameterSources) {
  NecessaryBindings bindings(subs, noEscape);
  bindings.computeBindings(IGM, origType, considerParameterSources);
  return bindings;
}

void NecessaryBindings::computeBindings(
    IRGenModule &IGM, CanSILFunctionType origType,
    bool considerParameterSources) {

  // Bail out early if we don't have polymorphic parameters.
  if (!hasPolymorphicParameters(origType))
    return;

  // Figure out what we're actually required to pass:
  PolymorphicConvention convention(IGM, origType, considerParameterSources);

  //   - extra sources
  for (auto &source : convention.getSources()) {
    switch (source.getKind()) {
    case MetadataSource::Kind::Metadata:
    case MetadataSource::Kind::ClassPointer:
      continue;

    case MetadataSource::Kind::GenericLValueMetadata:
      addRequirement(GenericRequirement::forMetadata(
          getOrigSelfType(IGM, origType)));
      continue;

    case MetadataSource::Kind::SelfMetadata:
      // Async functions pass the SelfMetadata and SelfWitnessTable parameters
      // along explicitly.
      addRequirement(GenericRequirement::forMetadata(
          getOrigSelfType(IGM, origType)));
      continue;

    case MetadataSource::Kind::SelfWitnessTable:
      // We'll just pass undef in cases like this.
      continue;

    case MetadataSource::Kind::ErasedTypeMetadata:
      // Fixed in the body.
      continue;
    }
    llvm_unreachable("bad source kind");
  }

  //  - unfulfilled requirements
  convention.enumerateUnfulfilledRequirements(
                                        [&](GenericRequirement requirement) {
    addRequirement(requirement);
  });
}

/// The information we need to record in generic type metadata
/// is the information in the type's generic signature.  This is
/// simply the information that would be passed to a generic function
/// that takes the (thick) parent metatype as an argument.
GenericTypeRequirements::GenericTypeRequirements(IRGenModule &IGM,
                                                 NominalTypeDecl *typeDecl)
  : GenericTypeRequirements(IGM, typeDecl->getGenericSignatureOfContext()) {}

GenericTypeRequirements::GenericTypeRequirements(IRGenModule &IGM,
                                                 GenericSignature ncGenerics) {
  // We only need to do something here if the declaration context is
  // somehow generic.
  if (!ncGenerics || ncGenerics->areAllParamsConcrete()) return;

  // Construct a representative function type.
  auto generics = ncGenerics.getCanonicalSignature();
  auto fnType = SILFunctionType::get(
      generics, SILFunctionType::ExtInfo(), SILCoroutineKind::None,
      /*callee*/ ParameterConvention::Direct_Unowned,
      /*params*/ {}, /*yields*/ {},
      /*results*/ {}, /*error*/ std::nullopt,
      /*pattern subs*/ SubstitutionMap(),
      /*invocation subs*/ SubstitutionMap(), IGM.Context);

  // Figure out what we're actually still required to pass 
  PolymorphicConvention convention(IGM, fnType);
  convention.enumerateUnfulfilledRequirements([&](GenericRequirement reqt) {
    assert(generics->isReducedType(reqt.getTypeParameter()));
    Requirements.push_back(reqt);
  });

  // We do not need to consider extra sources.
}

void GenericTypeRequirements::emitInitOfBuffer(IRGenFunction &IGF,
                                               SubstitutionMap subs,
                                               Address buffer) {
  if (Requirements.empty()) return;

  emitInitOfGenericRequirementsBuffer(IGF, Requirements, buffer,
                                      MetadataState::Complete, subs);
}

void irgen::emitInitOfGenericRequirementsBuffer(IRGenFunction &IGF,
                               ArrayRef<GenericRequirement> requirements,
                               Address buffer,
                               MetadataState metadataState,
                               SubstitutionMap subs,
                               bool onHeapPacks) {
  if (requirements.empty()) return;

  // Cast the buffer to %type**.
  buffer = IGF.Builder.CreateElementBitCast(buffer, IGF.IGM.TypeMetadataPtrTy);

  for (auto index : indices(requirements)) {
    // GEP to the appropriate slot.
    Address slot = buffer;
    if (index != 0) {
      slot = IGF.Builder.CreateConstArrayGEP(slot, index,
                                             IGF.IGM.getPointerSize());
    }

    llvm::Value *value = emitGenericRequirementFromSubstitutions(
        IGF, requirements[index], metadataState, subs, onHeapPacks);
    slot = IGF.Builder.CreateElementBitCast(slot,
                                       requirements[index].getType(IGF.IGM));
    IGF.Builder.CreateStore(value, slot);
  }
}

llvm::Value *
irgen::emitGenericRequirementFromSubstitutions(IRGenFunction &IGF,
                                               GenericRequirement requirement,
                                               MetadataState metadataState,
                                               SubstitutionMap subs,
                                               bool onHeapPacks) {
  CanType depTy = requirement.getTypeParameter();
  CanType argType = depTy.subst(subs)->getCanonicalType();

  switch (requirement.getKind()) {
  case GenericRequirement::Kind::Shape:
    return IGF.emitPackShapeExpression(argType);

  case GenericRequirement::Kind::Metadata:
    return IGF.emitTypeMetadataRef(argType, metadataState).getMetadata();

  case GenericRequirement::Kind::MetadataPack: {
    auto metadata = IGF.emitTypeMetadataRef(argType, metadataState).getMetadata();
    metadata = IGF.Builder.CreateBitCast(metadata, IGF.IGM.TypeMetadataPtrPtrTy);

    // FIXME: We should track if this pack is already known to be on the heap
    if (onHeapPacks) {
      auto shape = IGF.emitPackShapeExpression(argType);
      metadata = IGF.Builder.CreateCall(IGF.IGM.getAllocateMetadataPackFunctionPointer(),
                                        {metadata, shape});
    }

    return metadata;
  }

  case GenericRequirement::Kind::WitnessTable: {
    auto conformance = subs.lookupConformance(depTy, requirement.getProtocol());
    return emitWitnessTableRef(IGF, argType, conformance);
  }

  case GenericRequirement::Kind::WitnessTablePack: {
    auto conformance = subs.lookupConformance(depTy, requirement.getProtocol());
    auto wtable = emitWitnessTableRef(IGF, argType, conformance);
    wtable = IGF.Builder.CreateBitCast(wtable, IGF.IGM.WitnessTablePtrPtrTy);

    // FIXME: We should track if this pack is already known to be on the heap
    if (onHeapPacks) {
      auto shape = IGF.emitPackShapeExpression(argType);
      wtable = IGF.Builder.CreateCall(IGF.IGM.getAllocateWitnessTablePackFunctionPointer(),
                                      {wtable, shape});
    }

    return wtable;
  }

  case GenericRequirement::Kind::Value:
    return IGF.emitValueGenericRef(argType);
  }
}

void GenericTypeRequirements::bindFromBuffer(IRGenFunction &IGF,
                                             Address buffer,
                                             MetadataState metadataState,
                                             SubstitutionMap subs) {
  bindFromGenericRequirementsBuffer(IGF, Requirements, buffer,
                                    metadataState, subs);
}

void irgen::bindFromGenericRequirementsBuffer(IRGenFunction &IGF,
                                              ArrayRef<GenericRequirement> requirements,
                                              Address buffer,
                                              MetadataState metadataState,
                                              SubstitutionMap subs) {
  if (requirements.empty()) return;

  // Cast the buffer to %type**.
  buffer = IGF.Builder.CreateElementBitCast(buffer, IGF.IGM.TypeMetadataPtrTy);

  for (auto index : indices(requirements)) {
    // GEP to the appropriate slot.
    Address slot = buffer;
    if (index != 0) {
      slot = IGF.Builder.CreateConstArrayGEP(slot, index,
                                             IGF.IGM.getPointerSize());
    }

    // Cast if necessary.
    slot = IGF.Builder.CreateElementBitCast(
        slot, requirements[index].getType(IGF.IGM));

    llvm::Value *value = IGF.Builder.CreateLoad(slot);
    bindGenericRequirement(IGF, requirements[index], value, metadataState, subs);
  }
}

llvm::Type *GenericRequirement::typeForKind(IRGenModule &IGM,
                                            GenericRequirement::Kind kind) {
  switch (kind) {
  case GenericRequirement::Kind::Shape:
  case GenericRequirement::Kind::Value:
    return IGM.SizeTy;
  case GenericRequirement::Kind::Metadata:
    return IGM.TypeMetadataPtrTy;
  case GenericRequirement::Kind::WitnessTable:
    return IGM.WitnessTablePtrTy;
  case GenericRequirement::Kind::MetadataPack:
    return IGM.TypeMetadataPtrPtrTy;
  case GenericRequirement::Kind::WitnessTablePack:
    return IGM.WitnessTablePtrPtrTy;
  }
}

void irgen::bindGenericRequirement(IRGenFunction &IGF,
                                   GenericRequirement requirement,
                                   llvm::Value *value,
                                   MetadataState metadataState,
                                   SubstitutionMap subs) {
  // Get the corresponding context type.
  auto type = requirement.getTypeParameter();
  if (subs)
    type = type.subst(subs)->getCanonicalType();

  // FIXME: Remove this
  bool wasUnwrappedPack = false;
  if (auto packType = dyn_cast<PackType>(type)) {
    if (auto expansionType = packType.unwrapSingletonPackExpansion()) {
      if (auto archetypeType = dyn_cast_or_null<PackArchetypeType>(
            expansionType.getPatternType())) {
        type = archetypeType;
        wasUnwrappedPack = true;
      }
    }
  }

  assert(value->getType() == requirement.getType(IGF.IGM));
  switch (requirement.getKind()) {
  case GenericRequirement::Kind::Shape: {
    assert(isa<ArchetypeType>(type));
    auto kind = LocalTypeDataKind::forPackShapeExpression();
    IGF.setUnscopedLocalTypeData(type, kind, value);
    break;
  }

  case GenericRequirement::Kind::Metadata:
  case GenericRequirement::Kind::MetadataPack: {
    setTypeMetadataName(IGF.IGM, value, type);
    IGF.bindLocalTypeDataFromTypeMetadata(type, IsExact, value, metadataState);
    break;
  }

  case GenericRequirement::Kind::WitnessTable:
  case GenericRequirement::Kind::WitnessTablePack: {
    auto proto = requirement.getProtocol();
    setProtocolWitnessTableName(IGF.IGM, value, type, proto);

    if (subs) {
      auto conf = subs.lookupConformance(requirement.getTypeParameter(), proto);

      // FIXME: Remove this
      if (conf.isPack() && isa<PackArchetypeType>(type)) {
        assert(wasUnwrappedPack);
        assert(conf.getPack()->getPatternConformances().size() == 1);
        conf = conf.getPack()->getPatternConformances()[0];
      }

      auto kind = LocalTypeDataKind::forProtocolWitnessTable(conf);
      IGF.setUnscopedLocalTypeData(type, kind, value);
    } else {
      auto kind = LocalTypeDataKind::forAbstractProtocolWitnessTable(proto);
      IGF.setUnscopedLocalTypeData(type, kind, value);
    }
    break;
  }

  case GenericRequirement::Kind::Value: {
    setTypeMetadataName(IGF.IGM, value, type);
    auto kind = LocalTypeDataKind::forValue();
    IGF.setUnscopedLocalTypeData(type, kind, value);
    break;
  }
  }
}

namespace {
  /// A class for expanding a polymorphic signature.
  class ExpandPolymorphicSignature : public PolymorphicConvention {
    unsigned numShapes = 0;
    unsigned numTypeMetadataPtrs = 0;
    unsigned numWitnessTablePtrs = 0;
    unsigned numValues = 0;

  public:
    ExpandPolymorphicSignature(IRGenModule &IGM, CanSILFunctionType fn)
      : PolymorphicConvention(IGM, fn) {}

    ExpandedSignature
    expand(SmallVectorImpl<llvm::Type *> &out,
           SmallVectorImpl<PolymorphicSignatureExpandedTypeSource> *reqs) {
      auto outStartSize = out.size();
      (void)outStartSize;
      for (auto &source : getSources())
        addEarlySource(source, out, reqs);

      enumerateUnfulfilledRequirements([&](GenericRequirement reqt) {
        if (reqs)
          reqs->push_back(reqt);
        out.push_back(reqt.getType(IGM));
        switch (reqt.getKind()) {
        case GenericRequirement::Kind::Shape:
          ++numShapes;
          break;
        case GenericRequirement::Kind::Metadata:
        case GenericRequirement::Kind::MetadataPack:
          ++numTypeMetadataPtrs;
          break;
        case GenericRequirement::Kind::WitnessTable:
        case GenericRequirement::Kind::WitnessTablePack:
          ++numWitnessTablePtrs;
          break;
        case GenericRequirement::Kind::Value:
          ++numValues;
          break;
        }
      });
      assert((!reqs || reqs->size() == (out.size() - outStartSize)) &&
             "missing type source for type");
      return {numShapes, numTypeMetadataPtrs, numWitnessTablePtrs, numValues};
    }

  private:
    /// Add signature elements for the source metadata.
    void addEarlySource(
        const MetadataSource &source, SmallVectorImpl<llvm::Type *> &out,
        SmallVectorImpl<PolymorphicSignatureExpandedTypeSource> *reqs) {
      switch (source.getKind()) {
      case MetadataSource::Kind::ClassPointer: return; // already accounted for
      case MetadataSource::Kind::Metadata: return; // already accounted for
      case MetadataSource::Kind::GenericLValueMetadata:
        if (reqs)
          reqs->push_back(source);
        ++numTypeMetadataPtrs;
        return out.push_back(IGM.TypeMetadataPtrTy);
      case MetadataSource::Kind::SelfMetadata:
      case MetadataSource::Kind::SelfWitnessTable:
        return; // handled as a special case in expand()
      case MetadataSource::Kind::ErasedTypeMetadata:
        return; // fixed in the body
      }
      llvm_unreachable("bad source kind");
    }
  };
} // end anonymous namespace

/// Given a generic signature, add the argument types required in order to call it.
ExpandedSignature irgen::expandPolymorphicSignature(
    IRGenModule &IGM, CanSILFunctionType polyFn,
    SmallVectorImpl<llvm::Type *> &out,
    SmallVectorImpl<PolymorphicSignatureExpandedTypeSource> *outReqs) {
  return ExpandPolymorphicSignature(IGM, polyFn).expand(out, outReqs);
}

void irgen::expandTrailingWitnessSignature(IRGenModule &IGM,
                                           CanSILFunctionType polyFn,
                                           SmallVectorImpl<llvm::Type*> &out) {
  assert(polyFn->getRepresentation()
          == SILFunctionTypeRepresentation::WitnessMethod);

  assert(getTrailingWitnessSignatureLength(IGM, polyFn) == 2);

  // A witness method always provides Self.
  out.push_back(IGM.TypeMetadataPtrTy);

  // A witness method always provides the witness table for Self.
  out.push_back(IGM.WitnessTablePtrTy);
}

static llvm::Value *emitWTableSlotLoad(IRGenFunction &IGF, llvm::Value *wtable,
                                       SILDeclRef member, Address slot,
                                       bool isRelativeTable) {
  if (IGF.IGM.getOptions().WitnessMethodElimination) {
    // For LLVM IR WME, emit a @llvm.type.checked.load with the type of the
    // method.
    auto slotAsPointer = IGF.Builder.CreateElementBitCast(slot, IGF.IGM.Int8Ty);
    auto typeId = typeIdForMethod(IGF.IGM, member);

    // Arguments for @llvm.type.checked.load: 1) target address, 2) offset -
    // always 0 because target address is directly pointing to the right slot,
    // 3) type identifier, i.e. the mangled name of the *base* method.
    SmallVector<llvm::Value *, 8> args;
    args.push_back(slotAsPointer.getAddress());
    args.push_back(llvm::ConstantInt::get(IGF.IGM.Int32Ty, 0));
    args.push_back(llvm::MetadataAsValue::get(*IGF.IGM.LLVMContext, typeId));

    // TODO/FIXME: Using @llvm.type.checked.load loses the "invariant" marker
    // which could mean redundant loads don't get removed.
    llvm::Value *checkedLoad =
        isRelativeTable ? IGF.Builder.CreateIntrinsicCall(
                              llvm::Intrinsic::type_checked_load_relative, args)
                        : IGF.Builder.CreateIntrinsicCall(
                              llvm::Intrinsic::type_checked_load, args);
    return IGF.Builder.CreateExtractValue(checkedLoad, 0);
  }

  if (isRelativeTable)
    return IGF.emitLoadOfRelativePointer(slot, false, IGF.IGM.Int8Ty);

  // Not doing LLVM IR WME, can just be a direct load.
  return IGF.emitInvariantLoad(slot);
}

static FunctionPointer emitRelativeProtocolWitnessTableAccess(IRGenFunction &IGF,
                                                              WitnessIndex index,
                                                              llvm::Value *wtable,
                                                              SILDeclRef member) {
  auto witnessTableTy = wtable->getType();
  auto &IGM = IGF.IGM;
  llvm::SmallString<40> fnName;
  auto entity = LinkEntity::forMethodDescriptor(member);
  auto mangled = entity.mangleAsString(IGM.Context);
  llvm::raw_svector_ostream(fnName)
    << "__swift_relative_protocol_witness_table_access_"
    << index.forProtocolWitnessTable().getValue()
    << "_" << mangled;

  auto fnType = IGF.IGM.getSILTypes().getConstantFunctionType(
    IGF.IGM.getMaximalTypeExpansionContext(), member);
  Signature signature = IGF.IGM.getSignature(fnType);

  auto helperFn = cast<llvm::Function>(IGM.getOrCreateHelperFunction(
    fnName, IGM.Int8PtrTy, {witnessTableTy},
    [&](IRGenFunction &subIGF) {

    auto it = subIGF.CurFn->arg_begin();
    llvm::Value *wtable =  &*it;
    wtable = subIGF.optionallyLoadFromConditionalProtocolWitnessTable(wtable);
    auto slot = slotForLoadOfOpaqueWitness(subIGF, wtable,
                                           index.forProtocolWitnessTable(),
                                           true);
    llvm::Value *witnessFnPtr = emitWTableSlotLoad(subIGF, wtable, member, slot,
                                                   true);

    subIGF.Builder.CreateRet(witnessFnPtr);

  }, true /*noinline*/));

  auto *call = IGF.Builder.CreateCallWithoutDbgLoc(
    helperFn->getFunctionType(), helperFn, {wtable});
  call->setCallingConv(IGF.IGM.DefaultCC);
  call->setDoesNotThrow();
  auto fn = IGF.Builder.CreateBitCast(call, signature.getType()->getPointerTo());
  return FunctionPointer::createUnsigned(fnType, fn, signature, true);
}

FunctionPointer irgen::emitWitnessMethodValue(IRGenFunction &IGF,
                                              llvm::Value *wtable,
                                              SILDeclRef member) {
  auto *fn = cast<AbstractFunctionDecl>(member.getDecl());
  auto proto = cast<ProtocolDecl>(fn->getDeclContext());

  assert(!IGF.IGM.isResilient(proto, ResilienceExpansion::Maximal));

  // Find the witness we're interested in.
  auto &fnProtoInfo = IGF.IGM.getProtocolInfo(proto, ProtocolInfoKind::Full);
  auto index = fnProtoInfo.getFunctionIndex(member);
  auto isRelativeTable = IGF.IGM.IRGen.Opts.UseRelativeProtocolWitnessTables;
  if (isRelativeTable) {
    return emitRelativeProtocolWitnessTableAccess(IGF, index, wtable, member);
  }

  wtable = IGF.optionallyLoadFromConditionalProtocolWitnessTable(wtable);
  auto slot =
      slotForLoadOfOpaqueWitness(IGF, wtable, index.forProtocolWitnessTable(),
                                 false/*isRelativeTable*/);
  llvm::Value *witnessFnPtr = emitWTableSlotLoad(IGF, wtable, member, slot,
                                                 false/*isRelativeTable*/);

  auto fnType = IGF.IGM.getSILTypes().getConstantFunctionType(
      IGF.IGM.getMaximalTypeExpansionContext(), member);
  Signature signature = IGF.IGM.getSignature(fnType);
  witnessFnPtr = IGF.Builder.CreateBitCast(witnessFnPtr,
                                           signature.getType()->getPointerTo());

  auto &schema = fnType->isAsync()
                     ? IGF.getOptions().PointerAuth.AsyncProtocolWitnesses
                 : fnType->isCalleeAllocatedCoroutine()
                     ? IGF.getOptions().PointerAuth.CoroProtocolWitnesses
                     : IGF.getOptions().PointerAuth.ProtocolWitnesses;
  auto authInfo = PointerAuthInfo::emit(IGF, schema, slot.getAddress(), member);

  return FunctionPointer::createSigned(fnType, witnessFnPtr, authInfo,
                                       signature);
}

llvm::Value *irgen::emitAssociatedConformanceValue(IRGenFunction &IGF,
                                                   llvm::Value *wtable,
                                                   const AssociatedConformance &conf) {
  auto proto = conf.getSourceProtocol();
  assert(!IGF.IGM.isResilient(proto, ResilienceExpansion::Maximal));

  // Find the witness we're interested in.
  auto &fnProtoInfo = IGF.IGM.getProtocolInfo(proto, ProtocolInfoKind::Full);
  auto index = fnProtoInfo.getAssociatedConformanceIndex(conf);
  assert(!IGF.IGM.IRGen.Opts.UseRelativeProtocolWitnessTables);

  wtable = IGF.optionallyLoadFromConditionalProtocolWitnessTable(wtable);
  auto slot =
      slotForLoadOfOpaqueWitness(IGF, wtable, index.forProtocolWitnessTable(),
                                 false/*isRelativeTable*/);
  llvm::Value *confPointer = IGF.emitInvariantLoad(slot);
  if (auto &schema = IGF.getOptions().PointerAuth.ProtocolAssociatedTypeWitnessTableAccessFunctions) {
    auto authInfo = PointerAuthInfo::emit(IGF, schema, slot.getAddress(), conf);
    confPointer = emitPointerAuthAuth(IGF, confPointer, authInfo);
  }
  return confPointer;
}

FunctionPointer irgen::emitWitnessMethodValue(
    IRGenFunction &IGF, CanType baseTy, llvm::Value **baseMetadataCache,
    SILDeclRef member, ProtocolConformanceRef conformance) {
  llvm::Value *wtable = emitWitnessTableRef(IGF, baseTy, baseMetadataCache,
                                            conformance);

  return emitWitnessMethodValue(IGF, wtable, member);
}

llvm::Value *irgen::computeResilientWitnessTableIndex(
                                            IRGenFunction &IGF,
                                            ProtocolDecl *proto,
                                            llvm::Constant *reqtDescriptor) {
  // The requirement base descriptor refers to the first requirement in the
  // protocol descriptor, offset by the start of the witness table requirements.
  auto requirementsBaseDescriptor =
    IGF.IGM.getAddrOfProtocolRequirementsBaseDescriptor(proto);

  // Subtract the two pointers to determine the offset to this particular
  // requirement.
  auto baseAddress = IGF.Builder.CreatePtrToInt(requirementsBaseDescriptor,
                                                IGF.IGM.IntPtrTy);
  auto reqtAddress = IGF.Builder.CreatePtrToInt(reqtDescriptor,
                                                IGF.IGM.IntPtrTy);
  auto offset = IGF.Builder.CreateSub(reqtAddress, baseAddress);

  // Determine how to adjust the byte offset we have to make it a witness
  // table offset.
  const auto &dataLayout = IGF.IGM.Module.getDataLayout();
  auto protoReqSize =
    dataLayout.getTypeAllocSizeInBits(IGF.IGM.ProtocolRequirementStructTy);
  auto ptrSize = dataLayout.getTypeAllocSizeInBits(IGF.IGM.Int8PtrTy);
  assert(protoReqSize >= ptrSize && "> 64-bit pointers?");
  assert((protoReqSize % ptrSize == 0) && "Must be evenly divisible");
  (void)ptrSize;
  unsigned factor = protoReqSize / 8;
  auto factorConstant = llvm::ConstantInt::get(IGF.IGM.IntPtrTy, factor);
  return IGF.Builder.CreateUDiv(offset, factorConstant);
}

MetadataResponse
irgen::emitAssociatedTypeMetadataRef(IRGenFunction &IGF,
                                     llvm::Value *parentMetadata,
                                     llvm::Value *wtable,
                                     AssociatedType associatedType,
                                     DynamicMetadataRequest request) {
  auto &IGM = IGF.IGM;

  // Extract the requirements base descriptor.
  auto reqBaseDescriptor =
    IGM.getAddrOfProtocolRequirementsBaseDescriptor(
                                          associatedType.getSourceProtocol());

  // Extract the associated type descriptor.
  auto assocTypeDescriptor =
    IGM.getAddrOfAssociatedTypeDescriptor(associatedType.getAssociation());
  // Call swift_getAssociatedTypeWitness().
  auto call =
    IGF.IGM.IRGen.Opts.UseRelativeProtocolWitnessTables ?
      IGF.Builder.CreateCall(IGM.getGetAssociatedTypeWitnessRelativeFunctionPointer(),
                             {request.get(IGF), wtable, parentMetadata,
                              reqBaseDescriptor, assocTypeDescriptor}) :
      IGF.Builder.CreateCall(IGM.getGetAssociatedTypeWitnessFunctionPointer(),
                             {request.get(IGF), wtable, parentMetadata,
                              reqBaseDescriptor, assocTypeDescriptor});
  call->setDoesNotThrow();
  call->setDoesNotAccessMemory();
  return MetadataResponse::handle(IGF, request, call);
}

Signature
IRGenModule::getAssociatedTypeWitnessTableAccessFunctionSignature() {
  auto &fnType = AssociatedTypeWitnessTableAccessFunctionTy;
  if (!fnType) {
    // The associated type metadata is passed first so that this function is
    // CC-compatible with a conformance's witness table access function.
    fnType = llvm::FunctionType::get(WitnessTablePtrTy,
                                     { TypeMetadataPtrTy,
                                       TypeMetadataPtrTy,
                                       WitnessTablePtrTy },
                                     /*varargs*/ false);
  }

  auto attrs = llvm::AttributeList().addFnAttribute(getLLVMContext(),
                                                    llvm::Attribute::NoUnwind);
  return Signature(fnType, attrs, SwiftCC);
}

/// Load a reference to the protocol descriptor for the given protocol.
///
/// For Swift protocols, this is a constant reference to the protocol descriptor
/// symbol.
/// For ObjC protocols, descriptors are uniqued at runtime by the ObjC runtime.
/// We need to load the unique reference from a global variable fixed up at
/// startup.
///
/// The result is always a ProtocolDescriptorRefTy whose low bit will be
/// set to indicate when this is an Objective-C protocol.
llvm::Value *irgen::emitProtocolDescriptorRef(IRGenFunction &IGF,
                                              ProtocolDecl *protocol) {
  if (!protocol->isObjC()) {
    return IGF.Builder.CreatePtrToInt(
      IGF.IGM.getAddrOfProtocolDescriptor(protocol),
      IGF.IGM.ProtocolDescriptorRefTy);
  }

  llvm::Value *val = emitReferenceToObjCProtocol(IGF, protocol);
  val = IGF.Builder.CreatePtrToInt(val, IGF.IGM.ProtocolDescriptorRefTy);

  // Set the low bit to indicate that this is an Objective-C protocol.
  auto *isObjCBit = llvm::ConstantInt::get(IGF.IGM.ProtocolDescriptorRefTy, 1);
  val = IGF.Builder.CreateOr(val, isObjCBit);

  return val;
}

llvm::Constant *IRGenModule::getAddrOfGenericEnvironment(
                                                CanGenericSignature signature) {
  if (!signature)
    return nullptr;

  IRGenMangler mangler(Context);
  auto symbolName = mangler.mangleSymbolNameForGenericEnvironment(signature);
  return getAddrOfStringForMetadataRef(symbolName, /*alignment=*/0, false,
      [&] (ConstantInitBuilder &builder) -> ConstantInitFuture {
        /// Collect the cumulative count of parameters at each level.
        llvm::SmallVector<uint16_t, 4> genericParamCounts;
        unsigned curDepth = 0;
        unsigned genericParamCount = 0;
        for (const auto &gp : signature.getGenericParams()) {
          if (curDepth != gp->getDepth()) {
            genericParamCounts.push_back(genericParamCount);
            curDepth = gp->getDepth();
          }

          ++genericParamCount;
        }
        genericParamCounts.push_back(genericParamCount);

        auto flags = GenericEnvironmentFlags()
          .withNumGenericParameterLevels(genericParamCounts.size())
          .withNumGenericRequirements(signature.getRequirements().size());

        ConstantStructBuilder fields = builder.beginStruct();
        fields.setPacked(true);

        // Flags
        fields.addInt32(flags.getIntValue());

        // Parameter counts.
        for (auto count : genericParamCounts) {
          fields.addInt16(count);
        }

        // Generic parameters.
        auto metadata =
            irgen::addGenericParameters(*this, fields, signature, /*implicit=*/false);
        assert(metadata.NumParamsEmitted == metadata.NumParams &&
               "Implicit GenericParamDescriptors not supported here");
        assert(metadata.GenericPackArguments.empty() &&
               "We don't support packs here yet");

        // Need to pad the structure after generic parameters
        // up to four bytes because generic requirements that
        // follow expect that alignment.
        fields.addAlignmentPadding(Alignment(4));

        // Generic requirements
        irgen::addGenericRequirements(*this, fields, signature);
        return fields.finishAndCreateFuture();
      });
}<|MERGE_RESOLUTION|>--- conflicted
+++ resolved
@@ -2237,12 +2237,8 @@
         Flags = Flags.withIsRetroactive(conf->isRetroactive());
         Flags = Flags.withIsSynthesizedNonUnique(conf->isSynthesizedNonUnique());
         Flags = Flags.withIsConformanceOfProtocol(conf->isConformanceOfProtocol());
-<<<<<<< HEAD
-        Flags = Flags.withHasGlobalActorIsolation(conf->isIsolated());
+        Flags = Flags.withHasGlobalActorIsolation(isolation.isGlobalActor());
         Flags = withSerialExecutorCheckingModeFlags(Flags, conf);
-=======
-        Flags = Flags.withHasGlobalActorIsolation(isolation.isGlobalActor());
->>>>>>> 76a1742a
       } else {
         Flags = Flags.withIsRetroactive(false)
                      .withIsSynthesizedNonUnique(false);
