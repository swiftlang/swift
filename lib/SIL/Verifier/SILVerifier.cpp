--- conflicted
+++ resolved
@@ -58,7 +58,9 @@
                               "verify-abort-on-failure",
                               llvm::cl::init(true));
 
-<<<<<<< HEAD
+static llvm::cl::opt<bool> ContinueOnFailure("verify-continue-on-failure",
+                                             llvm::cl::init(false));
+
 // SWIFT_ENABLE_TENSORFLOW
 // This flag is temporarily set to false because debug scope verification does
 // not handle inlined call sites. This is problematic for deabstraction, which
@@ -66,14 +68,10 @@
 // When debug scope verification handles inlined call sites, set this flag to
 // true.
 // Documented at SR-8114.
-=======
-static llvm::cl::opt<bool> ContinueOnFailure("verify-continue-on-failure",
-                                             llvm::cl::init(false));
-
->>>>>>> 6c46841c
 static llvm::cl::opt<bool> VerifyDIHoles(
                               "verify-di-holes",
                               llvm::cl::init(false));
+// SWIFT_ENABLE_TENSORFLOW END
 
 static llvm::cl::opt<bool> SkipConvertEscapeToNoescapeAttributes(
     "verify-skip-convert-escape-to-noescape-attributes", llvm::cl::init(false));
