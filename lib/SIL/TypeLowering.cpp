--- conflicted
+++ resolved
@@ -239,10 +239,7 @@
       case DifferentiabilityKind::NonDifferentiable:
         break;
       }
-<<<<<<< HEAD
-=======
-
->>>>>>> 4a4fe830
+
       // Only escaping closures are references.
       bool isSwiftEscaping = type->getExtInfo().isNoEscape() &&
                              type->getExtInfo().getRepresentation() ==
@@ -253,10 +250,7 @@
       return asImpl().handleTrivial(type);
     }
 
-<<<<<<< HEAD
-=======
     // SWIFT_ENABLE_TENSORFLOW
->>>>>>> 4a4fe830
     RecursiveProperties
     getNormalDifferentiableSILFunctionTypeRecursiveProperties(
         CanSILFunctionType type) {
@@ -953,17 +947,6 @@
   class LinearDifferentiableSILFunctionTypeLowering final
       : public LoadableAggTypeLowering<
                    LinearDifferentiableSILFunctionTypeLowering,
-<<<<<<< HEAD
-                   LinearFunctionExtractee> {
-  public:
-    using LoadableAggTypeLowering::LoadableAggTypeLowering;
-
-    SILValue emitRValueProject(SILBuilder &B, SILLocation loc,
-                               SILValue tupleValue,
-                               LinearFunctionExtractee extractee,
-                               const TypeLowering &eltLowering) const {
-      return B.createLinearFunctionExtract(loc, extractee, tupleValue);
-=======
                    LinearDifferentiableFunctionTypeComponent> {
   public:
     using LoadableAggTypeLowering::LoadableAggTypeLowering;
@@ -972,22 +955,15 @@
         SILBuilder &B, SILLocation loc, SILValue tupleValue,
         LinearDifferentiableFunctionTypeComponent component,
         const TypeLowering &eltLowering) const {
-      // TODO: Handle this once `linear_function_extract` instruction exists.
-      llvm_unreachable("Unhandled");
->>>>>>> 4a4fe830
+      return B.createLinearFunctionExtract(loc, component, tupleValue);
     }
 
     SILValue rebuildAggregate(SILBuilder &B, SILLocation loc,
                               ArrayRef<SILValue> values) const override {
-<<<<<<< HEAD
       assert(values.size() == 3);
       auto fnTy = getLoweredType().castTo<SILFunctionType>();
       auto paramIndices = fnTy->getDifferentiationParameterIndices();
       return B.createLinearFunction(loc, paramIndices, values[0], values[1]);
-=======
-      // TODO: Handle this once `linear_function` instruction exists.
-      llvm_unreachable("Unhandled");
->>>>>>> 4a4fe830
     }
 
     void lowerChildren(TypeConverter &TC,
@@ -997,22 +973,14 @@
       auto origFnTy = fnTy->getWithoutDifferentiability();
       auto paramIndices = fnTy->getDifferentiationParameterIndices();
       children.push_back(Child{
-<<<<<<< HEAD
-        LinearFunctionExtractee::Original,
-=======
         LinearDifferentiableFunctionTypeComponent::Original,
->>>>>>> 4a4fe830
         TC.getTypeLowering(origFnTy, getResilienceExpansion())
       });
       auto transposeFnTy = origFnTy->getAutoDiffTransposeFunctionType(
           paramIndices, TC, LookUpConformanceInModule(&TC.M));
       auto transposeSILFnTy = SILType::getPrimitiveObjectType(transposeFnTy);
       children.push_back(Child{
-<<<<<<< HEAD
-        LinearFunctionExtractee::Transpose,
-=======
         LinearDifferentiableFunctionTypeComponent::Transpose,
->>>>>>> 4a4fe830
         TC.getTypeLowering(transposeSILFnTy, getResilienceExpansion())
       });
       assert(children.size() == 2);
