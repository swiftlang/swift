--- conflicted
+++ resolved
@@ -4608,36 +4608,24 @@
             "unknown verfication type");
   }
 
-<<<<<<< HEAD
-  // SWIFT_ENABLE_TENSORFLOW
-=======
->>>>>>> 62f6686d
   void checkDifferentiableFunctionInst(DifferentiableFunctionInst *dfi) {
     // FIXME(TF-1197): Re-enable verification after substituted SIL function
     // types.
     return;
-#if 0
+// #if 0
     auto origTy =
         dfi->getOriginalFunction()->getType().getAs<SILFunctionType>();
     require(origTy, "The original function must have a function type");
     require(!origTy->isDifferentiable(),
             "The original function must not be @differentiable");
-<<<<<<< HEAD
-    // Skip lowered SIL: LoadableByAddress changes parameter/result conventions.
-=======
     // Skip verification in lowered SIL: LoadableByAddress changes
     // parameter/result conventions.
->>>>>>> 62f6686d
     // TODO: Check that derivative function types match excluding
     // parameter/result conventions in lowered SIL.
     if (F.getModule().getStage() == SILStage::Lowered)
       return;
     if (dfi->hasDerivativeFunctions()) {
       auto jvp = dfi->getJVPFunction();
-<<<<<<< HEAD
-      // auto jvpType = jvp->getType().getAs<SILFunctionType>()->getUnsubstitutedType(F.getModule());
-=======
->>>>>>> 62f6686d
       auto jvpType = jvp->getType().getAs<SILFunctionType>();
       require(jvpType, "The JVP function must have a function type");
       require(!jvpType->isDifferentiable(),
@@ -4645,19 +4633,11 @@
       auto expectedJVPType = origTy->getAutoDiffDerivativeFunctionType(
           dfi->getParameterIndices(), /*resultIndex*/ 0,
           AutoDiffDerivativeFunctionKind::JVP, TC,
-<<<<<<< HEAD
-          // LookUpConformanceInModule(M))->getUnsubstitutedType(F.getModule());
-=======
->>>>>>> 62f6686d
           LookUpConformanceInModule(M));
       requireSameType(SILType::getPrimitiveObjectType(jvpType),
                       SILType::getPrimitiveObjectType(expectedJVPType),
                       "JVP type does not match expected JVP type");
       auto vjp = dfi->getVJPFunction();
-<<<<<<< HEAD
-      // auto vjpType = vjp->getType().getAs<SILFunctionType>()->getUnsubstitutedType(F.getModule());
-=======
->>>>>>> 62f6686d
       auto vjpType = vjp->getType().getAs<SILFunctionType>();
       require(vjpType, "The VJP function must have a function type");
       require(!vjpType->isDifferentiable(),
@@ -4665,19 +4645,23 @@
       auto expectedVJPType = origTy->getAutoDiffDerivativeFunctionType(
           dfi->getParameterIndices(), /*resultIndex*/ 0,
           AutoDiffDerivativeFunctionKind::VJP, TC,
-<<<<<<< HEAD
-          // LookUpConformanceInModule(M))->getUnsubstitutedType(F.getModule());
-=======
->>>>>>> 62f6686d
           LookUpConformanceInModule(M));
       requireSameType(SILType::getPrimitiveObjectType(vjpType),
                       SILType::getPrimitiveObjectType(expectedVJPType),
                       "VJP type does not match expected VJP type");
     }
-#endif
-  }
-
-<<<<<<< HEAD
+// #endif
+  }
+
+  void checkDifferentiableFunctionExtractInst(
+      DifferentiableFunctionExtractInst *dfei) {
+    auto fnTy = dfei->getOperand()->getType().getAs<SILFunctionType>();
+    require(fnTy, "The function operand must have a function type");
+    require(fnTy->getDifferentiabilityKind() == DifferentiabilityKind::Normal,
+            "The function operand must be a '@differentiable' function");
+  }
+
+  // SWIFT_ENABLE_TENSORFLOW
   void checkLinearFunctionInst(LinearFunctionInst *lfi) {
     auto origTy =
         lfi->getOriginalFunction()->getType().getAs<SILFunctionType>();
@@ -4709,20 +4693,6 @@
     }
   }
 
-  void checkDifferentiableFunctionExtractInst(
-      DifferentiableFunctionExtractInst *dfei) {
-    auto fnTy = dfei->getFunctionOperand()->getType().getAs<SILFunctionType>();
-=======
-  void checkDifferentiableFunctionExtractInst(
-      DifferentiableFunctionExtractInst *dfei) {
-    auto fnTy = dfei->getOperand()->getType().getAs<SILFunctionType>();
->>>>>>> 62f6686d
-    require(fnTy, "The function operand must have a function type");
-    require(fnTy->getDifferentiabilityKind() == DifferentiabilityKind::Normal,
-            "The function operand must be a '@differentiable' function");
-  }
-
-<<<<<<< HEAD
   void checkLinearFunctionExtractInst(LinearFunctionExtractInst *lfei) {
     auto fnTy = lfei->getFunctionOperand()->getType().getAs<SILFunctionType>();
     require(fnTy, "The function operand must have a function type");
@@ -4732,8 +4702,6 @@
   }
   // SWIFT_ENABLE_TENSORFLOW END
 
-=======
->>>>>>> 62f6686d
   void checkDifferentiabilityWitnessFunctionInst(
       DifferentiabilityWitnessFunctionInst *dwfi) {
     auto witnessFnTy = dwfi->getType().castTo<SILFunctionType>();
