--- conflicted
+++ resolved
@@ -1408,16 +1408,9 @@
 
 /// Given a VarDecl with a willSet: and/or didSet: specifier, synthesize the
 /// setter which calls them.
-<<<<<<< HEAD
-static void
-synthesizeObservedSetterBody(AccessorDecl *Set, TargetImpl target,
-                             ASTContext &Ctx,
-                             AbstractStorageDecl *storageToUse = nullptr) {
-=======
 static std::pair<BraceStmt *, bool>
 synthesizeObservedSetterBody(AccessorDecl *Set, TargetImpl target,
                              ASTContext &Ctx) {
->>>>>>> fd387c5f
   auto VD = cast<VarDecl>(Set->getStorage());
 
   SourceLoc Loc = VD->getLoc();
@@ -1474,14 +1467,9 @@
   // superclass getter) if didSet takes an argument.
   VarDecl *OldValue = nullptr;
   if (VD->getDidSetFunc()) {
-<<<<<<< HEAD
-    Expr *OldValueExpr = createPropertyLoadOrCallSuperclassGetter(
-        Set, VD, target, Ctx);
-=======
     Expr *OldValueExpr
       = buildStorageReference(Set, VD, target, /*isLValue=*/true, Ctx);
     OldValueExpr = new (Ctx) LoadExpr(OldValueExpr, VD->getType());
->>>>>>> fd387c5f
 
     OldValue = new (Ctx) VarDecl(/*IsStatic*/false, VarDecl::Introducer::Let,
                                  /*IsCaptureList*/false, SourceLoc(),
@@ -1495,51 +1483,6 @@
     SetterBody.push_back(OldValue);
   }
 
-<<<<<<< HEAD
-  // Create:
-  //   (call_expr (dot_syntax_call_expr (decl_ref_expr(willSet)),
-  //                                    (decl_ref_expr(self))),
-  //              (declrefexpr(value)))
-  // or:
-  //   (call_expr (decl_ref_expr(willSet)), (declrefexpr(value)))
-  if (auto willSet = VD->getWillSetFunc()) {
-    Expr *Callee = new (Ctx) DeclRefExpr(willSet, DeclNameLoc(), /*imp*/ true);
-    auto *ValueDRE = new (Ctx) DeclRefExpr(ValueDecl, DeclNameLoc(),
-                                           /*imp*/true);
-    if (SelfDecl) {
-      auto *SelfDRE = new (Ctx) DeclRefExpr(SelfDecl, DeclNameLoc(),
-                                            /*imp*/true);
-      Callee = new (Ctx) DotSyntaxCallExpr(Callee, SourceLoc(), SelfDRE);
-    }
-    SetterBody.push_back(CallExpr::createImplicit(Ctx, Callee, { ValueDRE },
-                                                  { Identifier() }));
-  }
-  
-  // Create an assignment into the storage or call to superclass setter.
-  auto *ValueDRE = new (Ctx) DeclRefExpr(ValueDecl, DeclNameLoc(), true);
-  auto setterStorage = storageToUse ? cast<VarDecl>(storageToUse) : VD;
-  createPropertyStoreOrCallSuperclassSetter(Set, ValueDRE, setterStorage,
-                                            target, SetterBody, Ctx);
-
-  // Create:
-  //   (call_expr (dot_syntax_call_expr (decl_ref_expr(didSet)),
-  //                                    (decl_ref_expr(self))),
-  //              (decl_ref_expr(tmp)))
-  // or:
-  //   (call_expr (decl_ref_expr(didSet)), (decl_ref_expr(tmp)))
-  if (auto didSet = VD->getDidSetFunc()) {
-    auto *OldValueExpr = new (Ctx) DeclRefExpr(OldValue, DeclNameLoc(),
-                                               /*impl*/true);
-    Expr *Callee = new (Ctx) DeclRefExpr(didSet, DeclNameLoc(), /*imp*/ true);
-    if (SelfDecl) {
-      auto *SelfDRE = new (Ctx) DeclRefExpr(SelfDecl, DeclNameLoc(),
-                                            /*imp*/true);
-      Callee = new (Ctx) DotSyntaxCallExpr(Callee, SourceLoc(), SelfDRE);
-    }
-    SetterBody.push_back(CallExpr::createImplicit(Ctx, Callee, { OldValueExpr },
-                                                  { Identifier() }));
-  }
-=======
   if (auto willSet = VD->getWillSetFunc())
     callObserver(willSet, ValueDecl);
   
@@ -1551,7 +1494,6 @@
 
   if (auto didSet = VD->getDidSetFunc())
     callObserver(didSet, OldValue);
->>>>>>> fd387c5f
 
   return { BraceStmt::create(Ctx, Loc, SetterBody, Loc, true),
            /*isTypeChecked=*/true };
@@ -1727,43 +1669,12 @@
            /*isTypeChecked=*/true };
 }
 
-<<<<<<< HEAD
-static void synthesizeLazySetterBody(AbstractFunctionDecl *fn, void *context) {
-  auto *setter = cast<AccessorDecl>(fn);
-  auto *underlyingStorage = (VarDecl *) context;
-  auto &ctx = setter->getASTContext();
-  auto setterStorage = setter->getStorage();
-
-  if (setter->isInvalid() || ctx.hadError())
-    return;
-
-  if (setterStorage->getAccessor(AccessorKind::WillSet) ||
-      setterStorage->getAccessor(AccessorKind::DidSet)) {
-    synthesizeObservedSetterBody(setter, TargetImpl::Storage, ctx,
-                                 underlyingStorage);
-  } else {
-    synthesizeTrivialSetterBodyWithStorage(setter, TargetImpl::Storage,
-                                           underlyingStorage, ctx);
-  }
-}
-
-void swift::completeLazyVarImplementation(VarDecl *VD) {
-  auto &Context = VD->getASTContext();
-
-  assert(VD->getAttrs().hasAttribute<LazyAttr>());
-  assert(VD->getReadImpl() == ReadImplKind::Get ||
-         VD->getReadImpl() == ReadImplKind::Stored);
-  assert(VD->getWriteImpl() == WriteImplKind::Set ||
-         VD->getWriteImpl() == WriteImplKind::StoredWithObservers);
-  assert(!VD->isStatic() && "Static vars are already lazy on their own");
-=======
 llvm::Expected<VarDecl *>
 LazyStoragePropertyRequest::evaluate(Evaluator &evaluator,
                                      VarDecl *VD) const {
   assert(isa<SourceFile>(VD->getDeclContext()->getModuleScopeContext()));
   assert(VD->getAttrs().hasAttribute<LazyAttr>());
   auto &Context = VD->getASTContext();
->>>>>>> fd387c5f
 
   // Create the storage property as an optional of VD's type.
   SmallString<64> NameBuf;
