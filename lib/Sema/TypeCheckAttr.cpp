--- conflicted
+++ resolved
@@ -3652,26 +3652,19 @@
       continue;
     // Cast the candidate to an `AbstractFunctionDecl`.
     auto *candidate = dyn_cast<AbstractFunctionDecl>(decl);
-<<<<<<< HEAD
     // If the candidate is an `AbstractStorageDecl`, use one of its accessors as
     // the candidate.
     if (auto *asd = dyn_cast<AbstractStorageDecl>(decl)) {
       // If accessor kind is specified, use corresponding accessor from the
       // candidate. Otherwise, use the getter by default.
       if (accessorKind != None) {
-        candidate = asd->getAccessor(accessorKind.getValue());
+        candidate = asd->getOpaqueAccessor(accessorKind.getValue());
         // Error if candidate is missing the requested accessor.
         if (!candidate)
           missingAccessor = true;
       } else
-        candidate = asd->getAccessor(AccessorKind::Get);
-    }
-=======
-    // If the candidate is an `AbstractStorageDecl`, use its getter as the
-    // candidate.
-    if (auto *asd = dyn_cast<AbstractStorageDecl>(decl))
-      candidate = asd->getOpaqueAccessor(AccessorKind::Get);
->>>>>>> 6fcfbaaa
+        candidate = asd->getOpaqueAccessor(AccessorKind::Get);
+    }
     if (!candidate) {
       notFunction = true;
       continue;
