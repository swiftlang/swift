--- conflicted
+++ resolved
@@ -45,30 +45,6 @@
 using namespace swift;
 
 namespace {
-<<<<<<< HEAD
-  /// This emits a diagnostic with a fixit to remove the attribute.
-  template<typename ...ArgTypes>
-  InFlightDiagnostic
-  diagnoseAndRemoveAttr(DiagnosticEngine &Diags, Decl *D, DeclAttribute *attr,
-                        ArgTypes &&...Args) {
-    attr->setInvalid();
-
-    assert(!D->hasClangNode() && "Clang importer propagated a bogus attribute");
-    if (!D->hasClangNode()) {
-      SourceLoc loc = attr->getLocation();
-      if (loc.isInvalid()) {
-        loc = D->getLoc();
-      }
-      if (loc.isValid()) {
-        return std::move(Diags.diagnose(loc, std::forward<ArgTypes>(Args)...)
-                            .fixItRemove(attr->getRangeWithAt()));
-      }
-    }
-    return InFlightDiagnostic();
-  }
-
-=======
->>>>>>> 81d8c2e1
 /// This visits each attribute on a decl.  The visitor should return true if
 /// the attribute is invalid and should be marked as such.
 class AttributeChecker : public AttributeVisitor<AttributeChecker> {
@@ -275,12 +251,9 @@
   void visitTransposeAttr(TransposeAttr *attr);
 
   void visitActorAttr(ActorAttr *attr);
-<<<<<<< HEAD
   void visitDistributedActorAttr(DistributedActorAttr *attr);
+  void visitActorIndependentAttr(ActorIndependentAttr *attr);
   void visitDistributedActorIndependentAttr(DistributedActorIndependentAttr *attr);
-=======
-  void visitActorIndependentAttr(ActorIndependentAttr *attr);
->>>>>>> 81d8c2e1
   void visitGlobalActorAttr(GlobalActorAttr *attr);
   void visitAsyncAttr(AsyncAttr *attr);
   void visitSpawnAttr(SpawnAttr *attr);
@@ -1032,8 +1005,8 @@
     newAttr->setImplicit(attr->isImplicit());
     newAttr->setNameImplicit(attr->isNameImplicit());
     newAttr->setAddedByAccessNote(attr->getAddedByAccessNote());
-
     D->getAttrs().add(newAttr);
+
     D->getAttrs().removeAttribute(attr);
     attr->setInvalid();
   };
@@ -2146,8 +2119,8 @@
                                             GenericSignature specializedSig,
                                             ASTContext &ctx) {
   bool hadError = false;
+
   auto specializedReqs = specializedSig->requirementsNotSatisfiedBy(originalSig);
-
   for (auto specializedReq : specializedReqs) {
     if (!specializedReq.getFirstType()->is<GenericTypeParamType>()) {
       ctx.Diags.diagnose(attr->getLocation(),
@@ -5411,7 +5384,48 @@
   (void)classDecl->isActor();
 }
 
-<<<<<<< HEAD
+void AttributeChecker::visitActorIndependentAttr(ActorIndependentAttr *attr) {
+  // @actorIndependent can be applied to global and static/class variables
+  // that do not have storage.
+  auto dc = D->getDeclContext();
+  if (auto var = dyn_cast<VarDecl>(D)) {
+    // @actorIndependent is meaningless on a `let`.
+    if (var->isLet()) {
+      diagnoseAndRemoveAttr(attr, diag::actorindependent_let);
+      return;
+    }
+
+    // @actorIndependent can not be applied to stored properties, unless if
+    // the 'unsafe' option was specified
+    if (var->hasStorage()) {
+      switch (attr->getKind()) {
+        case ActorIndependentKind::Safe:
+          diagnoseAndRemoveAttr(attr, diag::actorindependent_mutable_storage);
+          return;
+
+        case ActorIndependentKind::Unsafe:
+          break;
+      }
+    }
+
+    // @actorIndependent can not be applied to local properties.
+    if (dc->isLocalContext()) {
+      diagnoseAndRemoveAttr(attr, diag::actorindependent_local_var);
+      return;
+    }
+
+    // If this is a static or global variable, we're all set.
+    if (dc->isModuleScopeContext() ||
+        (dc->isTypeContext() && var->isStatic())) {
+      return;
+    }
+  }
+
+  if (auto VD = dyn_cast<ValueDecl>(D)) {
+    (void)getActorIsolation(VD);
+  }
+}
+
 void AttributeChecker::visitDistributedActorAttr(DistributedActorAttr *attr) {
   auto dc = D->getDeclContext();
 
@@ -5459,48 +5473,6 @@
       return;
     }
   }
-=======
-void AttributeChecker::visitActorIndependentAttr(ActorIndependentAttr *attr) {
-  // @actorIndependent can be applied to global and static/class variables
-  // that do not have storage.
-  auto dc = D->getDeclContext();
-  if (auto var = dyn_cast<VarDecl>(D)) {
-    // @actorIndependent is meaningless on a `let`.
-    if (var->isLet()) {
-      diagnoseAndRemoveAttr(attr, diag::actorindependent_let);
-      return;
-    }
-
-    // @actorIndependent can not be applied to stored properties, unless if
-    // the 'unsafe' option was specified
-    if (var->hasStorage()) {
-      switch (attr->getKind()) {
-        case ActorIndependentKind::Safe:
-          diagnoseAndRemoveAttr(attr, diag::actorindependent_mutable_storage);
-          return;
-
-        case ActorIndependentKind::Unsafe:
-          break;
-      }
-    }
-
-    // @actorIndependent can not be applied to local properties.
-    if (dc->isLocalContext()) {
-      diagnoseAndRemoveAttr(attr, diag::actorindependent_local_var);
-      return;
-    }
-
-    // If this is a static or global variable, we're all set.
-    if (dc->isModuleScopeContext() ||
-        (dc->isTypeContext() && var->isStatic())) {
-      return;
-    }
-  }
-
-  if (auto VD = dyn_cast<ValueDecl>(D)) {
-    (void)getActorIsolation(VD);
-  }
->>>>>>> 81d8c2e1
 }
 
 void AttributeChecker::visitNonisolatedAttr(NonisolatedAttr *attr) {
