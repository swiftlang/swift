//===--- TypeCheckOverride.cpp - Override Checking ------------------------===//
//
// This source file is part of the Swift.org open source project
//
// Copyright (c) 2014 - 2017 Apple Inc. and the Swift project authors
// Licensed under Apache License v2.0 with Runtime Library Exception
//
// See https://swift.org/LICENSE.txt for license information
// See https://swift.org/CONTRIBUTORS.txt for the list of Swift project authors
//
//===----------------------------------------------------------------------===//
//
// This file implements semantic analysis for declaration overrides.
//
//===----------------------------------------------------------------------===//
#include "MiscDiagnostics.h"
#include "TypeCheckAvailability.h"
#include "TypeCheckDecl.h"
#include "TypeCheckObjC.h"
#include "TypeChecker.h"
#include "swift/AST/ASTVisitor.h"
#include "swift/AST/Availability.h"
#include "swift/AST/Decl.h"
#include "swift/AST/GenericEnvironment.h"
#include "swift/AST/GenericSignature.h"
#include "swift/AST/NameLookupRequests.h"
#include "swift/AST/ParameterList.h"
#include "swift/AST/TypeCheckRequests.h"
using namespace swift;

static void adjustFunctionTypeForOverride(Type &type) {
  // Drop 'throws'.
  // FIXME: Do we want to allow overriding a function returning a value
  // with one returning Never?
  auto fnType = type->castTo<AnyFunctionType>();
  auto extInfo = fnType->getExtInfo();
  extInfo = extInfo.withThrows(false);
  if (!fnType->getExtInfo().isEqualTo(extInfo, useClangTypes(fnType)))
    type = fnType->withExtInfo(extInfo);
}

/// Drop the optionality of the result type of the given function type.
static Type dropResultOptionality(Type type, unsigned uncurryLevel) {
  // We've hit the result type.
  if (uncurryLevel == 0) {
    if (auto objectTy = type->getOptionalObjectType())
      return objectTy;

    return type;
  }

  // Determine the input and result types of this function.
  auto fnType = type->castTo<AnyFunctionType>();
  auto parameters = fnType->getParams();
  Type resultType =
      dropResultOptionality(fnType->getResult(), uncurryLevel - 1);

  // Produce the resulting function type.
  if (auto genericFn = dyn_cast<GenericFunctionType>(fnType)) {
    return GenericFunctionType::get(genericFn->getGenericSignature(),
                                    parameters, resultType,
                                    fnType->getExtInfo());
  }

  return FunctionType::get(parameters, resultType, fnType->getExtInfo());
}

Type swift::getMemberTypeForComparison(const ValueDecl *member,
                                       const ValueDecl *derivedDecl) {
  auto *method = dyn_cast<AbstractFunctionDecl>(member);
  auto *ctor = dyn_cast_or_null<ConstructorDecl>(method);

  auto abstractStorage = dyn_cast<AbstractStorageDecl>(member);
  assert((method || abstractStorage) && "Not a method or abstractStorage?");
  auto *subscript = dyn_cast_or_null<SubscriptDecl>(abstractStorage);

  auto memberType = member->getInterfaceType();
  if (memberType->is<ErrorType>())
    return memberType;

  if (derivedDecl) {
    auto *dc = derivedDecl->getDeclContext();
    auto owningType = dc->getDeclaredInterfaceType();
    assert(owningType);

    memberType = owningType->adjustSuperclassMemberDeclType(member, derivedDecl,
                                                            memberType);
  }

  if (method) {
    // For methods, strip off the 'Self' type.
    memberType = memberType->castTo<AnyFunctionType>()->getResult();
    adjustFunctionTypeForOverride(memberType);
  } else if (subscript) {
    // For subscripts, we don't have a 'Self' type, but turn it
    // into a monomorphic function type.
    auto funcTy = memberType->castTo<AnyFunctionType>();
    // FIXME: Verify ExtInfo state is correct, not working by accident.
    FunctionType::ExtInfo info;
    memberType =
        FunctionType::get(funcTy->getParams(), funcTy->getResult(), info);
  } else {
    // For properties, strip off ownership.
    memberType = memberType->getReferenceStorageReferent();
  }

  // Ignore the optionality of initializers when comparing types;
  // we'll enforce this separately
  if (ctor) {
    memberType = dropResultOptionality(memberType, 1);
  }

  return memberType;
}

static bool
areAccessorsOverrideCompatible(const AbstractStorageDecl *storage,
                               const AbstractStorageDecl *parentStorage) {
  // It's okay for the storage to disagree about whether to use a getter or
  // a read accessor; we'll patch up any differences when setting overrides
  // for the accessors.  We don't want to diagnose anything involving
  // `@_borrowed` because it is not yet part of the language.

  // All the other checks are for non-static storage only.
  if (storage->isStatic())
    return true;

  // The storage must agree on whether reads are mutating.  For accessors,
  // this is sufficient to imply that they use the same SelfAccessKind
  // because we do not allow accessors to be consuming.
  if (storage->isGetterMutating() != parentStorage->isGetterMutating())
    return false;

  // We allow covariance about whether the storage itself is mutable, so we
  // can only check mutating-ness of setters if both have one.
  if (storage->supportsMutation() && parentStorage->supportsMutation()) {
    // The storage must agree on whether writes are mutating.
    if (storage->isSetterMutating() != parentStorage->isSetterMutating())
      return false;

    // Those together should imply that read-write accesses have the same
    // mutability.
  }

  return true;
}

bool swift::isOverrideBasedOnType(const ValueDecl *decl, Type declTy,
                                  const ValueDecl *parentDecl,
                                  Type parentDeclTy) {
  auto genericSig =
      decl->getInnermostDeclContext()->getGenericSignatureOfContext();

  auto canDeclTy = declTy->getCanonicalType(genericSig);
  auto canParentDeclTy = parentDeclTy->getCanonicalType(genericSig);

  auto declIUOAttr = decl->isImplicitlyUnwrappedOptional();
  auto parentDeclIUOAttr = parentDecl->isImplicitlyUnwrappedOptional();

  if (declIUOAttr != parentDeclIUOAttr)
    return false;

  // If the generic signatures don't match, then return false because we don't
  // want to complain if an overridden method matches multiple superclass
  // methods which differ in generic signature.
  //
  // We can still succeed with a subtype match later in
  // OverrideMatcher::match().
  if (decl->getDeclContext()->getSelfClassDecl()) {
    if (auto declGenericCtx = decl->getAsGenericContext()) {
      auto &ctx = decl->getASTContext();
      auto sig = ctx.getOverrideGenericSignature(parentDecl, decl);

      if (sig &&
          declGenericCtx->getGenericSignature().getCanonicalSignature() !=
              sig.getCanonicalSignature()) {
        return false;
      }
    }
  }

  // If this is a constructor, let's compare only parameter types.
  if (isa<ConstructorDecl>(decl)) {
    // Within a protocol context, check for a failability mismatch.
    if (isa<ProtocolDecl>(decl->getDeclContext())) {
      if (cast<ConstructorDecl>(decl)->isFailable() !=
          cast<ConstructorDecl>(parentDecl)->isFailable())
        return false;
      if (cast<ConstructorDecl>(decl)->isImplicitlyUnwrappedOptional() !=
          cast<ConstructorDecl>(parentDecl)->isImplicitlyUnwrappedOptional())
        return false;
    }

    auto fnType1 = declTy->castTo<AnyFunctionType>();
    auto fnType2 = parentDeclTy->castTo<AnyFunctionType>();
    return AnyFunctionType::equalParams(fnType1->getParams(),
                                        fnType2->getParams());

  // In a non-static protocol requirement, verify that the self access kind
  // matches.
  } else if (auto func = dyn_cast<FuncDecl>(decl)) {
    // We only compare `isMutating()` rather than `getSelfAccessKind()`
    // because we don't want to complain about `nonmutating` vs. `__consuming`
    // conflicts at this time, especially since `__consuming` is not yet
    // officially part of the language.
    if (!func->isStatic() &&
        func->isMutating() != cast<FuncDecl>(parentDecl)->isMutating())
      return false;

  // In abstract storage, verify that the accessor mutating-ness matches.
  } else if (auto storage = dyn_cast<AbstractStorageDecl>(decl)) {
    auto parentStorage = cast<AbstractStorageDecl>(parentDecl);
    if (!areAccessorsOverrideCompatible(storage, parentStorage))
      return false;
  }

  return canDeclTy == canParentDeclTy;
}

static bool isUnavailableInAllVersions(ValueDecl *decl) {
  ASTContext &ctx = decl->getASTContext();
  auto *attr = decl->getAttrs().getUnavailable(ctx);

  if (!attr)
    return false;
  if (attr->isUnconditionallyUnavailable())
    return true;

  return attr->getVersionAvailability(ctx)
             == AvailableVersionComparison::Unavailable;
}

/// Perform basic checking to determine whether a declaration can override a
/// declaration in a superclass.
static bool areOverrideCompatibleSimple(ValueDecl *decl,
                                        ValueDecl *parentDecl) {
  // If the number of argument labels does not match, these overrides cannot
  // be compatible.
  if (decl->getName().getArgumentNames().size() !=
        parentDecl->getName().getArgumentNames().size())
    return false;

  // If the parent declaration is not in a class (or extension thereof) or
  // a protocol, we cannot override it.
  if (decl->getDeclContext()->getSelfClassDecl() &&
      parentDecl->getDeclContext()->getSelfClassDecl()) {
    // Okay: class override
  } else if (isa<ProtocolDecl>(decl->getDeclContext()) &&
             isa<ProtocolDecl>(parentDecl->getDeclContext())) {
    // Okay: protocol override.
  } else {
    // Cannot be an override.
    return false;
  }

  // Ignore declarations that are defined inside constrained extensions.
  if (auto *ext = dyn_cast<ExtensionDecl>(parentDecl->getDeclContext()))
    if (ext->isConstrainedExtension())
      return false;

  // The declarations must be of the same kind.
  if (decl->getKind() != parentDecl->getKind())
    return false;

  // If the parent decl is unavailable, the subclass decl can shadow it, but it
  // can't override it. To avoid complex version logic, we don't apply this to
  // `obsoleted` members, only `unavailable` ones.
  // FIXME: Refactor to allow that when the minimum version is always satisfied.
  if (isUnavailableInAllVersions(parentDecl))
    // If the subclass decl is trying to override, we'll diagnose it later.
    if (!decl->getAttrs().hasAttribute<OverrideAttr>())
      return false;

  // Ignore invalid parent declarations.
  // FIXME: Do we really need this?
  if (parentDecl->isInvalid())
    return false;

  // If their staticness is different, they aren't compatible.
  if (decl->isStatic() != parentDecl->isStatic())
    return false;

  // If their genericity is different, they aren't compatible.
  if (auto genDecl = decl->getAsGenericContext()) {
    auto genParentDecl = parentDecl->getAsGenericContext();
    if (genDecl->isGeneric() != genParentDecl->isGeneric())
      return false;
  }

  // Factory initializers cannot be overridden.
  if (auto parentCtor = dyn_cast<ConstructorDecl>(parentDecl))
    if (parentCtor->isFactoryInit())
      return false;

  return true;
}

static bool
diagnoseMismatchedOptionals(const ValueDecl *member,
                            const ParameterList *params, TypeLoc resultTL,
                            const ValueDecl *parentMember,
                            const ParameterList *parentParams, Type owningTy,
                            bool treatIUOResultAsError) {
  auto &diags = member->getASTContext().Diags;

  bool emittedError = false;
  Type plainParentTy = owningTy->adjustSuperclassMemberDeclType(
      parentMember, member, parentMember->getInterfaceType());
  const auto *parentTy = plainParentTy->castTo<FunctionType>();
  if (isa<AbstractFunctionDecl>(parentMember))
    parentTy = parentTy->getResult()->castTo<FunctionType>();

  // Check the parameter types.
  auto checkParam = [&](const ParamDecl *decl, const ParamDecl *parentDecl) {
    Type paramTy = decl->getType();
    Type parentParamTy = parentDecl->getType();

    auto *repr = decl->getTypeRepr();
    if (!repr)
      return;

    bool paramIsOptional =  (bool) paramTy->getOptionalObjectType();
    bool parentIsOptional = (bool) parentParamTy->getOptionalObjectType();

    if (paramIsOptional == parentIsOptional)
      return;

    if (!paramIsOptional) {
      if (parentDecl->isImplicitlyUnwrappedOptional())
        if (!treatIUOResultAsError)
          return;

      emittedError = true;
      auto diag = diags.diagnose(decl->getStartLoc(),
                                 diag::override_optional_mismatch,
                                 member->getDescriptiveKind(),
                                 isa<SubscriptDecl>(member),
                                 parentParamTy, paramTy);
      if (repr->isSimple()) {
        diag.fixItInsertAfter(repr->getEndLoc(), "?");
      } else {
        diag.fixItInsert(repr->getStartLoc(), "(");
        diag.fixItInsertAfter(repr->getEndLoc(), ")?");
      }
      return;
    }

    if (!decl->isImplicitlyUnwrappedOptional())
      return;

    // Allow silencing this warning using parens.
    if (paramTy->hasParenSugar())
      return;

    diags
        .diagnose(decl->getStartLoc(), diag::override_unnecessary_IUO,
                  member->getDescriptiveKind(), parentParamTy, paramTy)
        .highlight(repr->getSourceRange());

    if (auto iuoRepr = dyn_cast<ImplicitlyUnwrappedOptionalTypeRepr>(repr)) {
      diags
          .diagnose(iuoRepr->getExclamationLoc(),
                    diag::override_unnecessary_IUO_remove)
          .fixItRemove(iuoRepr->getExclamationLoc());
    }

    diags.diagnose(repr->getStartLoc(), diag::override_unnecessary_IUO_silence)
        .fixItInsert(repr->getStartLoc(), "(")
        .fixItInsertAfter(repr->getEndLoc(), ")");
  };

  // FIXME: If we ever allow argument reordering, this is incorrect.
  ArrayRef<ParamDecl *> sharedParams = params->getArray();
  ArrayRef<ParamDecl *> sharedParentParams = parentParams->getArray();
  assert(sharedParams.size() == sharedParentParams.size());
  for_each(sharedParams, sharedParentParams, checkParam);

  if (!resultTL.getTypeRepr())
    return emittedError;

  auto checkResult = [&](TypeLoc resultTL, Type parentResultTy) {
    Type resultTy = resultTL.getType();
    if (!resultTy || !parentResultTy)
      return;

    if (!resultTy->getOptionalObjectType())
      return;

    TypeRepr *TR = resultTL.getTypeRepr();

    bool resultIsPlainOptional = true;
    if (member->isImplicitlyUnwrappedOptional())
      resultIsPlainOptional = false;

    if (resultIsPlainOptional || treatIUOResultAsError) {
      if (parentResultTy->getOptionalObjectType())
        return;
      emittedError = true;
      auto diag = diags.diagnose(resultTL.getSourceRange().Start,
                                 diag::override_optional_result_mismatch,
                                 member->getDescriptiveKind(),
                                 isa<SubscriptDecl>(member),
                                 parentResultTy, resultTy);
      if (auto optForm = dyn_cast<OptionalTypeRepr>(TR)) {
        diag.fixItRemove(optForm->getQuestionLoc());
      } else if (auto iuoForm =
          dyn_cast<ImplicitlyUnwrappedOptionalTypeRepr>(TR)) {
        diag.fixItRemove(iuoForm->getExclamationLoc());
      }
      return;
    }

    if (!parentResultTy->getOptionalObjectType())
      return;

    // Allow silencing this warning using parens.
    if (resultTy->hasParenSugar())
      return;

    diags.diagnose(resultTL.getSourceRange().Start,
                   diag::override_unnecessary_result_IUO,
                   member->getDescriptiveKind(), parentResultTy, resultTy)
      .highlight(resultTL.getSourceRange());

    auto sugaredForm = dyn_cast<ImplicitlyUnwrappedOptionalTypeRepr>(TR);
    if (sugaredForm) {
      diags.diagnose(sugaredForm->getExclamationLoc(),
                     diag::override_unnecessary_IUO_use_strict)
        .fixItReplace(sugaredForm->getExclamationLoc(), "?");
    }

    diags.diagnose(resultTL.getSourceRange().Start,
                   diag::override_unnecessary_IUO_silence)
      .fixItInsert(resultTL.getSourceRange().Start, "(")
      .fixItInsertAfter(resultTL.getSourceRange().End, ")");
  };

  checkResult(resultTL, parentTy->getResult());
  return emittedError;
}

/// Record that the \c overriding declarations overrides the
/// \c overridden declaration.
///
/// \returns true if an error occurred.
static bool checkSingleOverride(ValueDecl *override, ValueDecl *base);

/// If the difference between the types of \p decl and \p base is something
/// we feel confident about fixing (even partially), emit a note with fix-its
/// attached. Otherwise, no note will be emitted.
///
/// \returns true iff a diagnostic was emitted.
static bool noteFixableMismatchedTypes(ValueDecl *decl, const ValueDecl *base) {
  auto &ctx = decl->getASTContext();
  auto &diags = ctx.Diags;

  Type baseTy = base->getInterfaceType();
  if (baseTy->hasError())
    return false;

  if (auto *baseInit = dyn_cast<ConstructorDecl>(base)) {
    // Special-case initializers, whose "type" isn't useful besides the
    // input arguments.
    auto *fnType = baseTy->getAs<AnyFunctionType>();
    baseTy = fnType->getResult();
    Type argTy = FunctionType::composeInput(
        ctx, baseTy->getAs<AnyFunctionType>()->getParams(), false);
    auto diagKind = diag::override_type_mismatch_with_fixits_init;
    unsigned numArgs = baseInit->getParameters()->size();
    return computeFixitsForOverridenDeclaration(
        decl, base, [&](bool HasNotes) -> Optional<InFlightDiagnostic> {
          if (!HasNotes)
            return None;
          return diags.diagnose(decl, diagKind,
                                /*plural*/ std::min(numArgs, 2U), argTy);
        });
  } else {
    if (isa<AbstractFunctionDecl>(base))
      baseTy = baseTy->getAs<AnyFunctionType>()->getResult();

    return computeFixitsForOverridenDeclaration(
        decl, base, [&](bool HasNotes) -> Optional<InFlightDiagnostic> {
          if (!HasNotes)
            return None;
          return diags.diagnose(decl, diag::override_type_mismatch_with_fixits,
                                base->getDescriptiveKind(), baseTy);
        });
  }

  return false;
}

namespace {
  enum class OverrideCheckingAttempt {
    PerfectMatch,
    MismatchedOptional,
    MismatchedTypes,
    BaseName,
    BaseNameWithMismatchedOptional,
    Final
  };

  OverrideCheckingAttempt &operator++(OverrideCheckingAttempt &attempt) {
    assert(attempt != OverrideCheckingAttempt::Final);
    attempt = static_cast<OverrideCheckingAttempt>(1+static_cast<int>(attempt));
    return attempt;
  }

  struct OverrideMatch {
    ValueDecl *Decl;
    bool IsExact;
  };
}

static void diagnoseGeneralOverrideFailure(ValueDecl *decl,
                                           ArrayRef<OverrideMatch> matches,
                                           OverrideCheckingAttempt attempt) {
  auto &diags = decl->getASTContext().Diags;

  switch (attempt) {
  case OverrideCheckingAttempt::PerfectMatch:
    diags.diagnose(decl, diag::override_multiple_decls_base,
                   decl->getName());
    break;
  case OverrideCheckingAttempt::BaseName:
    diags.diagnose(decl, diag::override_multiple_decls_arg_mismatch,
                   decl->getName());
    break;
  case OverrideCheckingAttempt::MismatchedOptional:
  case OverrideCheckingAttempt::MismatchedTypes:
  case OverrideCheckingAttempt::BaseNameWithMismatchedOptional: {
    auto isClassContext = decl->getDeclContext()->getSelfClassDecl() != nullptr;
    auto diag = diag::method_does_not_override;
    if (isa<ConstructorDecl>(decl))
      diag = diag::initializer_does_not_override;
    else if (isa<SubscriptDecl>(decl))
      diag = diag::subscript_does_not_override;
    else if (isa<VarDecl>(decl))
      diag = diag::property_does_not_override;
    diags.diagnose(decl, diag, isClassContext);
    break;
  }
  case OverrideCheckingAttempt::Final:
    llvm_unreachable("should have exited already");
  }

  for (auto match : matches) {
    auto matchDecl = match.Decl;
    if (attempt == OverrideCheckingAttempt::PerfectMatch) {
      diags.diagnose(matchDecl, diag::overridden_here);
      continue;
    }

    auto diag = diags.diagnose(matchDecl, diag::overridden_near_match_here,
                               matchDecl->getDescriptiveKind(),
                               matchDecl->getName());
    if (attempt == OverrideCheckingAttempt::BaseName) {
      fixDeclarationName(diag, decl, matchDecl->getName());
    }
  }
}

static bool parameterTypesMatch(const ValueDecl *derivedDecl,
                                const ValueDecl *baseDecl,
                                TypeMatchOptions matchMode) {
  const ParameterList *derivedParams = nullptr;
  const ParameterList *baseParams = nullptr;
  if ((isa<AbstractFunctionDecl>(derivedDecl) &&
       isa<AbstractFunctionDecl>(baseDecl)) ||
      isa<SubscriptDecl>(baseDecl)) {
    derivedParams = getParameterList(const_cast<ValueDecl *>(derivedDecl));
    baseParams = getParameterList(const_cast<ValueDecl *>(baseDecl));
  }

  if (!derivedParams && !baseParams) {
    return false;
  }

  if (baseParams->size() != derivedParams->size())
    return false;

  auto subs = SubstitutionMap::getOverrideSubstitutions(baseDecl, derivedDecl,
                                                        /*derivedSubs=*/None);

  for (auto i : indices(baseParams->getArray())) {
    auto *baseParam = baseParams->get(i);
    auto *derivedParam = derivedParams->get(i);

    // Make sure inout-ness and varargs match.
    if (baseParam->isInOut() != derivedParam->isInOut() ||
        baseParam->isVariadic() != derivedParam->isVariadic()) {
      return false;
    }

    auto baseParamTy = baseParam->getInterfaceType();
    baseParamTy = baseParamTy.subst(subs);
    auto derivedParamTy = derivedParam->getInterfaceType();

    if (baseParam->isInOut() || baseParam->isVariadic()) {
      // Inout and vararg parameters must match exactly.
      if (baseParamTy->isEqual(derivedParamTy))
        continue;
    } else {
      // Attempt contravariant match.
      if (baseParamTy->matchesParameter(derivedParamTy, matchMode))
        continue;

      // Try once more for a match, using the underlying type of an
      // IUO if we're allowing that.
      if (baseParam->isImplicitlyUnwrappedOptional() &&
          matchMode.contains(TypeMatchFlags::AllowNonOptionalForIUOParam)) {
        baseParamTy = baseParamTy->getOptionalObjectType();
        if (baseParamTy->matches(derivedParamTy, matchMode))
          continue;
      }
    }

    // If there is no match, then we're done.
    return false;
  }

  return true;
}

/// Returns true if `derivedDecl` has a `@differentiable` attribute that
/// overrides one from `baseDecl`.
static bool hasOverridingDifferentiableAttribute(ValueDecl *derivedDecl,
                                                 ValueDecl *baseDecl) {
  ASTContext &ctx = derivedDecl->getASTContext();
  auto &diags = ctx.Diags;

  auto *derivedAFD = dyn_cast<AbstractFunctionDecl>(derivedDecl);
  auto *baseAFD = dyn_cast<AbstractFunctionDecl>(baseDecl);

  if (!derivedAFD || !baseAFD)
    return false;

  auto derivedDAs =
      derivedAFD->getAttrs()
          .getAttributes<DifferentiableAttr, /*AllowInvalid*/ true>();
  auto baseDAs = baseAFD->getAttrs().getAttributes<DifferentiableAttr>();

  // Make sure all the `@differentiable` attributes on `baseDecl` are
  // also declared on `derivedDecl`.
  bool diagnosed = false;
  for (auto *baseDA : baseDAs) {
    auto baseParameters = baseDA->getParameterIndices();
    auto defined = false;
    for (auto derivedDA : derivedDAs) {
      auto derivedParameters = derivedDA->getParameterIndices();
      // If base and derived parameter indices are both defined, check whether
      // base parameter indices are a subset of derived parameter indices.
      if (derivedParameters && baseParameters &&
          baseParameters->isSubsetOf(derivedParameters)) {
        defined = true;
        break;
      }
      // Parameter indices may not be resolved because override matching happens
      // before attribute checking for declaration type-checking.
      // If parameter indices have not been resolved, avoid emitting diagnostic.
      // Assume that attributes are valid.
      if (!derivedParameters || !baseParameters) {
        defined = true;
        break;
      }
    }
    if (defined)
      continue;
    diagnosed = true;
    // Emit an error and fix-it showing the missing base declaration's
    // `@differentiable` attribute.
    // Omit printing `wrt:` clause if attribute's differentiability parameters
    // match inferred differentiability parameters.
    auto *inferredParameters =
        TypeChecker::inferDifferentiabilityParameters(derivedAFD, nullptr);
    bool omitWrtClause =
        !baseParameters ||
        baseParameters->getNumIndices() == inferredParameters->getNumIndices();
    // Get `@differentiable` attribute description.
    std::string baseDiffAttrString;
    llvm::raw_string_ostream os(baseDiffAttrString);
    baseDA->print(os, derivedDecl, omitWrtClause);
    os.flush();
    diags
        .diagnose(derivedDecl,
                  diag::overriding_decl_missing_differentiable_attr,
                  baseDiffAttrString)
        .fixItInsert(derivedDecl->getStartLoc(), baseDiffAttrString + ' ');
    diags.diagnose(baseDecl, diag::overridden_here);
  }
  // If a diagnostic was produced, return false.
  if (diagnosed)
    return false;

  // If there is no `@differentiable` attribute in `derivedDecl`, then
  // overriding is not allowed.
  auto *derivedDC = derivedDecl->getDeclContext();
  auto *baseDC = baseDecl->getDeclContext();
  if (derivedDC->getSelfClassDecl() && baseDC->getSelfClassDecl())
    return false;

  // Finally, go through all `@differentiable` attributes in `derivedDecl` and
  // check if they subsume any of the `@differentiable` attributes in
  // `baseDecl`.
  for (auto derivedDA : derivedDAs) {
    auto derivedParameters = derivedDA->getParameterIndices();
    auto overrides = true;
    for (auto baseDA : baseDAs) {
      auto baseParameters = baseDA->getParameterIndices();
      // If the parameter indices of `derivedDA` are a subset of those of
      // `baseDA`, then `baseDA` subsumes `derivedDA` and the function is
      // marked as overridden.
      if (derivedParameters && baseParameters &&
          derivedParameters->isSubsetOf(baseParameters)) {
        overrides = false;
        break;
      }
    }
    if (overrides)
      return true;
  }

  return false;
}

/// Returns true if the given declaration is for the `NSObject.hashValue`
/// property.
static bool isNSObjectHashValue(ValueDecl *baseDecl) {
  ASTContext &ctx = baseDecl->getASTContext();

  if (auto baseVar = dyn_cast<VarDecl>(baseDecl)) {
    if (auto classDecl = baseVar->getDeclContext()->getSelfClassDecl()) {
      return baseVar->getName() == ctx.Id_hashValue &&
             classDecl->isNSObject();
    }
  }
  return false;
}

/// Returns true if the given declaration is for the `NSObject.hash(into:)`
/// function.
static bool isNSObjectHashMethod(ValueDecl *baseDecl) {
  auto baseFunc = dyn_cast<FuncDecl>(baseDecl);
  if (!baseFunc)
    return false;

  if (auto classDecl = baseFunc->getDeclContext()->getSelfClassDecl()) {
    ASTContext &ctx = baseDecl->getASTContext();
    return baseFunc->getBaseName() == ctx.Id_hash && classDecl->isNSObject();
  }
  return false;
}

namespace {
  /// Class that handles the checking of a particular declaration against
  /// superclass entities that it could override.
  class OverrideMatcher {
    ASTContext &ctx;
    ValueDecl *decl;

    /// The set of declarations in which we'll look for overridden
    /// methods.
    SmallVector<NominalTypeDecl *, 2> superContexts;

    /// Cached member lookup results.
    SmallVector<ValueDecl *, 4> members;

    /// The lookup name used to find \c members.
    DeclName membersName;

    /// The type of the declaration, cached here once it has been computed.
    Type cachedDeclType;

  public:
    OverrideMatcher(ValueDecl *decl);

    /// Returns true when it's possible to perform any override matching.
    explicit operator bool() const {
      return !superContexts.empty();
    }

    /// Whether this is an override of a class member.
    bool isClassOverride() const {
      return decl->getDeclContext()->getSelfClassDecl() != nullptr;
    }

    /// Whether this is an override of a protocol member.
    bool isProtocolOverride() const {
      return decl->getDeclContext()->getSelfProtocolDecl() != nullptr;
    }

    /// Match this declaration against potential members in the superclass,
    /// using the heuristics appropriate for the given \c attempt.
    SmallVector<OverrideMatch, 2> match(OverrideCheckingAttempt attempt);

    /// Check each of the given matches, returning only those that
    /// succeeded.
    TinyPtrVector<ValueDecl *> checkPotentialOverrides(
                                        SmallVectorImpl<OverrideMatch> &matches,
                                        OverrideCheckingAttempt attempt);

  private:
    /// We have determined that we have an override of the given \c baseDecl.
    ///
    /// Check that the override itself is valid.
    bool checkOverride(ValueDecl *baseDecl,
                       OverrideCheckingAttempt attempt);

    /// Retrieve the type of the declaration, to be used in comparisons.
    Type getDeclComparisonType() {
      if (!cachedDeclType) {
        cachedDeclType = getMemberTypeForComparison(decl);
      }

      return cachedDeclType;
    }

    /// Adjust the interface of the given declaration, which is found in
    /// a supertype of the given type.
    Type getSuperMemberDeclType(ValueDecl *baseDecl) const {
      auto selfType = decl->getDeclContext()->getSelfInterfaceType();
      if (selfType->getClassOrBoundGenericClass()) {
        selfType = selfType->getSuperclass();
        assert(selfType && "No superclass type?");
      }

      return selfType->adjustSuperclassMemberDeclType(
               baseDecl, decl, baseDecl->getInterfaceType());
    }
  };
}

OverrideMatcher::OverrideMatcher(ValueDecl *decl)
    : ctx(decl->getASTContext()), decl(decl) {
  // The final step for this constructor is to set up the superclass type,
  // without which we will not perform an matching. Early exits therefore imply
  // that there is no way we can match this declaration.
  // FIXME: Break the cycle here.
  if (decl->hasInterfaceType() && decl->isInvalid())
    return;

  auto *dc = decl->getDeclContext();
  if (auto classDecl = dc->getSelfClassDecl()) {
    if (auto superclassDecl = classDecl->getSuperclassDecl())
      superContexts.push_back(superclassDecl);
  } else if (auto protocol = dyn_cast<ProtocolDecl>(dc)) {
    auto inheritedProtocols = protocol->getInheritedProtocols();
    superContexts.insert(superContexts.end(), inheritedProtocols.begin(),
                         inheritedProtocols.end());
  }
}

SmallVector<OverrideMatch, 2> OverrideMatcher::match(
                                             OverrideCheckingAttempt attempt) {
  // If there's no matching we can do, fail.
  if (!*this) return { };

  auto dc = decl->getDeclContext();

  // Determine what name we should look for.
  DeclName name;
  switch (attempt) {
  case OverrideCheckingAttempt::PerfectMatch:
  case OverrideCheckingAttempt::MismatchedOptional:
  case OverrideCheckingAttempt::MismatchedTypes:
    name = decl->getName();
    break;
  case OverrideCheckingAttempt::BaseName:
  case OverrideCheckingAttempt::BaseNameWithMismatchedOptional:
    name = decl->getBaseName();
    break;
  case OverrideCheckingAttempt::Final:
    // Give up.
    return { };
  }

  // If we don't have members available yet, or we looked them up based on a
  // different name, look them up now.
  if (members.empty() || name != membersName) {
    membersName = name;
    members.clear();
    // FIXME: This suggests we need to use TypeChecker's high-level lookup
    // entrypoints.  But first we need one that supports additive qualified
    // lookup.
    for (auto *ctx : superContexts) {
      ctx->synthesizeSemanticMembersIfNeeded(membersName);
    }
    dc->lookupQualified(superContexts, DeclNameRef(membersName),
                        NL_QualifiedDefault, members);
  }

  // Check each member we found.
  SmallVector<OverrideMatch, 2> matches;
  for (auto parentDecl : members) {
    // Check whether there are any obvious reasons why the two given
    // declarations do not have an overriding relationship.
    if (!areOverrideCompatibleSimple(decl, parentDecl))
      continue;

    // Check whether the derived declaration has a `@differentiable` attribute
    // that overrides one from the parent declaration.
    if (hasOverridingDifferentiableAttribute(decl, parentDecl))
      continue;

    auto parentMethod = dyn_cast<AbstractFunctionDecl>(parentDecl);
    auto parentStorage = dyn_cast<AbstractStorageDecl>(parentDecl);
    assert(parentMethod || parentStorage);
    (void)parentMethod;
    (void)parentStorage;

    // Check whether the types are identical.
    auto parentDeclTy = getMemberTypeForComparison(parentDecl, decl);
    if (parentDeclTy->hasError())
      continue;

    Type declTy = getDeclComparisonType();
    if (isOverrideBasedOnType(decl, declTy, parentDecl, parentDeclTy)) {
      matches.push_back({parentDecl, true});
      continue;
    }

    // If this is a property, we accept the match and then reject it below
    // if the types don't line up, since you can't overload properties based
    // on types.
    if ((isa<VarDecl>(parentDecl) && isClassOverride()) ||
        attempt == OverrideCheckingAttempt::MismatchedTypes) {
      matches.push_back({parentDecl, false});
      continue;
    }

    // For a protocol override, we require an exact match.
    if (isProtocolOverride()) {
      continue;
    }

    // Failing that, check for subtyping.
    TypeMatchOptions matchMode = TypeMatchFlags::AllowOverride;
    if (attempt == OverrideCheckingAttempt::MismatchedOptional ||
        attempt == OverrideCheckingAttempt::BaseNameWithMismatchedOptional){
      matchMode |= TypeMatchFlags::AllowTopLevelOptionalMismatch;
    } else if (parentDecl->isObjC()) {
      matchMode |= TypeMatchFlags::AllowNonOptionalForIUOParam;
      matchMode |= TypeMatchFlags::IgnoreNonEscapingForOptionalFunctionParam;
    }

    auto declFnTy = getDeclComparisonType()->getAs<AnyFunctionType>();
    auto parentDeclFnTy = parentDeclTy->getAs<AnyFunctionType>();
    if (declFnTy && parentDeclFnTy) {
      auto paramsAndResultMatch = [=]() -> bool {
        return parameterTypesMatch(decl, parentDecl, matchMode) &&
               declFnTy->getResult()->matches(parentDeclFnTy->getResult(),
                                              matchMode);
      };

      if (declFnTy->matchesFunctionType(parentDeclFnTy, matchMode,
                                        paramsAndResultMatch)) {
        matches.push_back({parentDecl, false});
        continue;
      }
    } else if (getDeclComparisonType()->matches(parentDeclTy, matchMode)) {
      matches.push_back({parentDecl, false});
      continue;
    }
  }

  // If we have more than one match, and any of them was exact, remove all
  // non-exact matches.
  if (matches.size() > 1) {
    bool hadExactMatch = std::find_if(matches.begin(), matches.end(),
                                      [](const OverrideMatch &match) {
                                        return match.IsExact;
                                      }) != matches.end();
    if (hadExactMatch) {
      matches.erase(std::remove_if(matches.begin(), matches.end(),
                                   [&](const OverrideMatch &match) {
                                     return !match.IsExact;
                                   }),
                    matches.end());
    }
  }

  return matches;
}

static void checkOverrideAccessControl(ValueDecl *baseDecl, ValueDecl *decl,
                                       ASTContext &ctx) {
  if (ctx.isAccessControlDisabled())
    return;

  if (isa<ProtocolDecl>(decl->getDeclContext()))
    return;

  auto &diags = ctx.Diags;

  auto dc = decl->getDeclContext();
  auto classDecl = dc->getSelfClassDecl();
  assert(classDecl != nullptr && "Should have ruled out protocols above");

  bool isAccessor = isa<AccessorDecl>(decl);

  // Check that the override has the required access level.
  // Overrides have to be at least as accessible as what they
  // override, except:
  //   - they don't have to be more accessible than their class and
  //   - a final method may be public instead of open.
  // Also diagnose attempts to override a non-open method from outside its
  // defining module.  This is not required for constructors, which are
  // never really "overridden" in the intended sense here, because of
  // course derived classes will change how the class is initialized.
  bool baseHasOpenAccess = baseDecl->hasOpenAccess(dc);
  if (!isAccessor &&
      !baseHasOpenAccess &&
      baseDecl->getModuleContext() != decl->getModuleContext() &&
      !isa<ConstructorDecl>(decl)) {
    // NSObject.hashValue and NSObject.hash(into:) are not overridable;
    // one should override NSObject.hash instead.
    if (isNSObjectHashValue(baseDecl)) {
      decl->diagnose(diag::override_nsobject_hashvalue_error)
        .fixItReplace(SourceRange(decl->getNameLoc()), "hash");
    } else if (isNSObjectHashMethod(baseDecl)) {
      decl->diagnose(diag::override_nsobject_hash_error)
        .fixItReplace(cast<FuncDecl>(decl)->getFuncLoc(), getTokenText(tok::kw_var))
        .fixItReplace(cast<FuncDecl>(decl)->getParameters()->getSourceRange(), ": Int");
    } else {
      diags.diagnose(decl, diag::override_of_non_open,
                     decl->getDescriptiveKind());
    }
  } else if (baseHasOpenAccess &&
             classDecl->hasOpenAccess(dc) &&
             decl->getFormalAccess() < AccessLevel::Public &&
             !decl->isFinal()) {
    {
      auto diag = diags.diagnose(decl, diag::override_not_accessible,
                                 /*setter*/false,
                                 decl->getDescriptiveKind(),
                                 /*fromOverridden*/true);
      fixItAccess(diag, decl, AccessLevel::Open);
    }
    diags.diagnose(baseDecl, diag::overridden_here);

  } else if (!isa<ConstructorDecl>(decl)) {
    auto matchAccessScope =
      baseDecl->getFormalAccessScope(dc);
    auto classAccessScope =
      classDecl->getFormalAccessScope(dc);
    auto requiredAccessScope =
      matchAccessScope.intersectWith(classAccessScope);
    auto scopeDC = requiredAccessScope->getDeclContext();

    bool shouldDiagnose = !decl->isAccessibleFrom(scopeDC);

    bool shouldDiagnoseSetter = false;
    if (auto matchASD = dyn_cast<AbstractStorageDecl>(baseDecl)) {
      if (!shouldDiagnose && matchASD->isSettable(dc)){
        if (matchASD->isSetterAccessibleFrom(dc)) {
          auto matchSetterAccessScope =
            matchASD->getSetterFormalAccessScope(dc);
          auto requiredSetterAccessScope =
            matchSetterAccessScope.intersectWith(classAccessScope);
          auto setterScopeDC = requiredSetterAccessScope->getDeclContext();

          const auto *ASD = cast<AbstractStorageDecl>(decl);
          shouldDiagnoseSetter =
              ASD->isSettable(setterScopeDC) &&
              !ASD->isSetterAccessibleFrom(setterScopeDC);
        }
      }
    }

    if (shouldDiagnose || shouldDiagnoseSetter) {
      bool overriddenForcesAccess =
        (requiredAccessScope->hasEqualDeclContextWith(matchAccessScope) &&
         !baseHasOpenAccess);
      AccessLevel requiredAccess =
        requiredAccessScope->requiredAccessForDiagnostics();
      {
        auto diag = diags.diagnose(decl, diag::override_not_accessible,
                                   shouldDiagnoseSetter,
                                   decl->getDescriptiveKind(),
                                   overriddenForcesAccess);
        fixItAccess(diag, decl, requiredAccess, shouldDiagnoseSetter);
      }
      diags.diagnose(baseDecl, diag::overridden_here);
    }
  }
}

bool OverrideMatcher::checkOverride(ValueDecl *baseDecl,
                                    OverrideCheckingAttempt attempt) {
  auto &diags = ctx.Diags;
  auto baseTy = getMemberTypeForComparison(baseDecl, decl);
  bool emittedMatchError = false;

  // If the name of our match differs from the name we were looking for,
  // complain.
  if (decl->getName() != baseDecl->getName()) {
    auto diag = diags.diagnose(decl, diag::override_argument_name_mismatch,
                               isa<ConstructorDecl>(decl),
                               decl->getName(),
                               baseDecl->getName());
    fixDeclarationName(diag, decl, baseDecl->getName());
    emittedMatchError = true;
  }

  if (isClassOverride()) {
    auto baseGenericCtx = baseDecl->getAsGenericContext();
    auto derivedGenericCtx = decl->getAsGenericContext();

    using Direction = ASTContext::OverrideGenericSignatureReqCheck;
    if (baseGenericCtx && derivedGenericCtx) {
      if (!ctx.overrideGenericSignatureReqsSatisfied(
              baseDecl, decl, Direction::DerivedReqSatisfiedByBase)) {
        auto newSig = ctx.getOverrideGenericSignature(baseDecl, decl);
        diags.diagnose(decl, diag::override_method_different_generic_sig,
                       decl->getBaseName(),
                       derivedGenericCtx->getGenericSignature()->getAsString(),
                       baseGenericCtx->getGenericSignature()->getAsString(),
                       newSig->getAsString());
        diags.diagnose(baseDecl, diag::overridden_here);
        emittedMatchError = true;
      }
    }
  }

  // If we have an explicit ownership modifier and our parent doesn't,
  // complain.
  auto parentAttr =
      baseDecl->getAttrs().getAttribute<ReferenceOwnershipAttr>();
  if (auto ownershipAttr =
          decl->getAttrs().getAttribute<ReferenceOwnershipAttr>()) {
    ReferenceOwnership parentOwnership;
    if (parentAttr)
      parentOwnership = parentAttr->get();
    else
      parentOwnership = ReferenceOwnership::Strong;
    if (parentOwnership != ownershipAttr->get()) {
      diags.diagnose(decl, diag::override_ownership_mismatch,
                     parentOwnership, ownershipAttr->get());
      diags.diagnose(baseDecl, diag::overridden_here);
    }
  }

  // If a super method returns Self, and the subclass overrides it to
  // instead return the subclass type, complain.
  // This case gets this far because the type matching above specifically
  // strips out dynamic self via replaceCovariantResultType(), and that
  // is helpful in several cases - just not this one.
  auto dc = decl->getDeclContext();
  auto classDecl = dc->getSelfClassDecl();
  if (decl->getASTContext().isSwiftVersionAtLeast(5) &&
      baseDecl->getInterfaceType()->hasDynamicSelfType() &&
      !decl->getInterfaceType()->hasDynamicSelfType() &&
      !classDecl->isFinal()) {
    diags.diagnose(decl, diag::override_dynamic_self_mismatch);
    diags.diagnose(baseDecl, diag::overridden_here);
  }

  checkOverrideAccessControl(baseDecl, decl, ctx);

  bool mayHaveMismatchedOptionals =
      (attempt == OverrideCheckingAttempt::MismatchedOptional ||
       attempt == OverrideCheckingAttempt::BaseNameWithMismatchedOptional);

  auto declIUOAttr = decl->isImplicitlyUnwrappedOptional();
  auto matchDeclIUOAttr = baseDecl->isImplicitlyUnwrappedOptional();

  // If this is an exact type match, we're successful!
  Type declTy = getDeclComparisonType();
  Type owningTy = dc->getDeclaredInterfaceType();
  auto isClassContext = classDecl != nullptr;
  if (declIUOAttr == matchDeclIUOAttr && declTy->isEqual(baseTy)) {
    // Nothing to do.

  } else if (auto method = dyn_cast<AbstractFunctionDecl>(decl)) {
    if (attempt == OverrideCheckingAttempt::MismatchedTypes) {
      auto diagKind = diag::method_does_not_override;
      if (isa<ConstructorDecl>(method))
        diagKind = diag::initializer_does_not_override;
      diags.diagnose(decl, diagKind, isClassContext);
      noteFixableMismatchedTypes(decl, baseDecl);
      diags.diagnose(baseDecl, diag::overridden_near_match_here,
                     baseDecl->getDescriptiveKind(),
                     baseDecl->getName());
      emittedMatchError = true;

    } else if (!isa<AccessorDecl>(method) &&
               (baseDecl->isObjC() || mayHaveMismatchedOptionals)) {
      // Private migration help for overrides of Objective-C methods.
      TypeLoc resultTL;
      if (auto *methodAsFunc = dyn_cast<FuncDecl>(method))
        resultTL = TypeLoc(methodAsFunc->getResultTypeRepr(),
                           methodAsFunc->getResultInterfaceType());

      emittedMatchError |= diagnoseMismatchedOptionals(
          method, method->getParameters(), resultTL, baseDecl,
          cast<AbstractFunctionDecl>(baseDecl)->getParameters(),
          owningTy, mayHaveMismatchedOptionals);
    }
  } else if (auto subscript = dyn_cast<SubscriptDecl>(decl)) {
    // Otherwise, if this is a subscript, validate that covariance is ok.
    // If the parent is non-mutable, it's okay to be covariant.
    auto parentSubscript = cast<SubscriptDecl>(baseDecl);
    if (parentSubscript->supportsMutation() &&
        attempt != OverrideCheckingAttempt::MismatchedTypes) {
      diags.diagnose(subscript, diag::override_mutable_covariant_subscript,
                     declTy, baseTy);
      diags.diagnose(baseDecl, diag::subscript_override_here);
      return true;
    }

    if (attempt == OverrideCheckingAttempt::MismatchedTypes) {
      diags.diagnose(decl, diag::subscript_does_not_override, isClassContext);
      noteFixableMismatchedTypes(decl, baseDecl);
      diags.diagnose(baseDecl, diag::overridden_near_match_here,
                     baseDecl->getDescriptiveKind(),
                     baseDecl->getName());
      emittedMatchError = true;

    } else if (mayHaveMismatchedOptionals) {
      TypeLoc elementTL(subscript->getElementTypeRepr(),
                        subscript->getElementInterfaceType());
      emittedMatchError |= diagnoseMismatchedOptionals(
          subscript, subscript->getIndices(),
          elementTL, baseDecl,
          cast<SubscriptDecl>(baseDecl)->getIndices(), owningTy,
          mayHaveMismatchedOptionals);
    }
  } else if (auto property = dyn_cast<VarDecl>(decl)) {
    auto propertyTy = property->getInterfaceType();
    auto parentPropertyTy = getSuperMemberDeclType(baseDecl);

    CanType parentPropertyCanTy =
      parentPropertyTy->getCanonicalType(
        decl->getInnermostDeclContext()->getGenericSignatureOfContext());
    if (!propertyTy->matches(parentPropertyCanTy,
                             TypeMatchFlags::AllowOverride)) {
      diags.diagnose(property, diag::override_property_type_mismatch,
                     property->getName(), propertyTy, parentPropertyTy);
      noteFixableMismatchedTypes(decl, baseDecl);
      diags.diagnose(baseDecl, diag::property_override_here);
      return true;
    }

    // Differing only in Optional vs. ImplicitlyUnwrappedOptional is fine.
    bool IsSilentDifference = false;
    if (auto propertyTyNoOptional = propertyTy->getOptionalObjectType())
      if (auto parentPropertyTyNoOptional =
              parentPropertyTy->getOptionalObjectType())
        if (propertyTyNoOptional->isEqual(parentPropertyTyNoOptional))
          IsSilentDifference = true;

    // The overridden property must not be mutable.
    if (cast<AbstractStorageDecl>(baseDecl)->supportsMutation() &&
        !IsSilentDifference) {
      diags.diagnose(property, diag::override_mutable_covariant_property,
                  property->getName(), parentPropertyTy, propertyTy);
      diags.diagnose(baseDecl, diag::property_override_here);
      return true;
    }
  }

  if (emittedMatchError)
    return true;

  // Catch-all to make sure we don't silently accept something we shouldn't.
  if (attempt != OverrideCheckingAttempt::PerfectMatch) {
    OverrideMatch match{decl, /*isExact=*/false};
    diagnoseGeneralOverrideFailure(decl, match, attempt);
  }

  return checkSingleOverride(decl, baseDecl);
}

// Invalidate an existing "override" attribute or add a new invalid "override"
// attribute, which will suppress additional checking.
static void invalidateOverrideAttribute(ValueDecl *decl) {
  auto overrideAttr = decl->getAttrs().getAttribute<OverrideAttr>(true);
  if (!overrideAttr) {
    overrideAttr = new (decl->getASTContext()) OverrideAttr(true);
    decl->getAttrs().add(overrideAttr);
  }

  overrideAttr->setInvalid();
}

TinyPtrVector<ValueDecl *> OverrideMatcher::checkPotentialOverrides(
                                    SmallVectorImpl<OverrideMatch> &matches,
                                    OverrideCheckingAttempt attempt) {
  // If we override more than one declaration from a class, complain.
  if (matches.size() > 1 && decl->getDeclContext()->getSelfClassDecl()) {
    diagnoseGeneralOverrideFailure(decl, matches, attempt);
    return { };
  }

  // Check the matches. If any are ill-formed, drop them.
  TinyPtrVector<ValueDecl *> overridden;
  for (const auto &match : matches) {
    if (checkOverride(match.Decl, attempt))
      continue;

    overridden.push_back(match.Decl);
  }

  // If there were no overrides, invalidate the "override" attribute.
  if (overridden.empty())
    invalidateOverrideAttribute(decl);

  return overridden;
}

/// Determine which method or subscript this method or subscript overrides
/// (if any).
///
/// \returns true if an error occurred.
bool swift::checkOverrides(ValueDecl *decl) {
  // If there is a @_nonoverride attribute, this does not override anything.
  if (decl->getAttrs().hasAttribute<NonOverrideAttr>())
    return false;

  // If we already computed overridden declarations and either succeeded
  // or invalidated the attribute, there's nothing more to do.
  if (decl->overriddenDeclsComputed()) {
    // If we computed an overridden declaration successfully, we're done.
    if (decl->getOverriddenDecl())
      return false;

    // If we set the override attribute to "invalid", we already diagnosed
    // something here.
    if (decl->getAttrs().hasAttribute<OverrideAttr>(/*AllowInvalid=*/true) &&
        !decl->getAttrs().hasAttribute<OverrideAttr>())
      return true;

    // Otherwise, we have more checking to do.
  }

  // Members of constrained extensions are not considered to be overrides.
  if (auto *ext = dyn_cast<ExtensionDecl>(decl->getDeclContext()))
    if (ext->isConstrainedExtension())
      return false;

  // Accessor methods get overrides through their storage declaration, and
  // all checking can be performed via that mechanism.
  if (isa<AccessorDecl>(decl)) {
    (void)decl->getOverriddenDecls();
    return false;
  }

  // Set up matching, but bail out if there's nothing to match.
  OverrideMatcher matcher(decl);
  if (!matcher) return false;

  // Look for members with the same name and matching types as this
  // one.
  SmallVector<OverrideMatch, 2> matches;
  auto attempt = OverrideCheckingAttempt::PerfectMatch;
  do {
    // Determine whether we should attempt to perform matching now, or exit
    // early with a failure.
    switch (attempt) {
    case OverrideCheckingAttempt::PerfectMatch:
      break;
    case OverrideCheckingAttempt::MismatchedOptional:
      // Don't keep looking if the user didn't indicate it's an override.
      if (!decl->getAttrs().hasAttribute<OverrideAttr>())
        return false;
      break;
    case OverrideCheckingAttempt::MismatchedTypes:
      break;
    case OverrideCheckingAttempt::BaseName:
      // Don't keep looking if this is already a simple name, or if there
      // are no arguments.
      if (decl->getName() == decl->getBaseName() ||
          decl->getName().getArgumentNames().empty())
        return false;
      break;
    case OverrideCheckingAttempt::BaseNameWithMismatchedOptional:
      break;
    case OverrideCheckingAttempt::Final:
      // Give up.
      return false;
    }

    // Try to match with this attempt kind.
    matches = matcher.match(attempt);
    if (!matches.empty())
      break;

    // If we're computing implicit overrides for a protocol member, don't
    // look any further unless there's an `override` attribute.
    if (matcher.isProtocolOverride() &&
        !decl->getAttrs().hasAttribute<OverrideAttr>())
      return false;

    // Try the next version.
    ++attempt;
  } while (true);

  assert(!matches.empty());

  // FIXME: Check for missing 'override' keyword here?

  // We performed override checking, so record the overrides.
  // FIXME: It's weird to be pushing state here, but how do we say that
  // this check subsumes the normal 'override' check?
  auto overridden = matcher.checkPotentialOverrides(matches, attempt);
  if (overridden.empty())
    invalidateOverrideAttribute(decl);
  decl->setOverriddenDecls(overridden);
  return false;
}

namespace  {
  /// Attribute visitor that checks how the given attribute should be
  /// considered when overriding a declaration.
  ///
  /// Note that the attributes visited are those of the base
  /// declaration, so if you need to check that the overriding
  /// declaration doesn't have an attribute if the base doesn't have
  /// it, this isn't sufficient.
  class AttributeOverrideChecker
          : public AttributeVisitor<AttributeOverrideChecker> {
    ValueDecl *Base;
    ValueDecl *Override;
    DiagnosticEngine &Diags;

  public:
    AttributeOverrideChecker(ValueDecl *base, ValueDecl *override)
      : Base(base), Override(override), Diags(base->getASTContext().Diags) { }

    /// Deleting this ensures that all attributes are covered by the visitor
    /// below.
    void visitDeclAttribute(DeclAttribute *A) = delete;

#define UNINTERESTING_ATTR(CLASS)                                              \
    void visit##CLASS##Attr(CLASS##Attr *) {}

    // Please keep these alphabetical.
    UNINTERESTING_ATTR(AccessControl)
    UNINTERESTING_ATTR(Alignment)
    UNINTERESTING_ATTR(AlwaysEmitIntoClient)
    UNINTERESTING_ATTR(Borrowed)
    UNINTERESTING_ATTR(CDecl)
    UNINTERESTING_ATTR(Consuming)
    UNINTERESTING_ATTR(Dynamic)
    UNINTERESTING_ATTR(DynamicCallable)
    UNINTERESTING_ATTR(DynamicMemberLookup)
    UNINTERESTING_ATTR(SILGenName)
    UNINTERESTING_ATTR(Exported)
    UNINTERESTING_ATTR(ForbidSerializingReference)
    UNINTERESTING_ATTR(GKInspectable)
    UNINTERESTING_ATTR(CompletionHandlerAsync)
    UNINTERESTING_ATTR(HasMissingDesignatedInitializers)
    UNINTERESTING_ATTR(IBAction)
    UNINTERESTING_ATTR(IBDesignable)
    UNINTERESTING_ATTR(IBInspectable)
    UNINTERESTING_ATTR(IBOutlet)
    UNINTERESTING_ATTR(IBSegueAction)
    UNINTERESTING_ATTR(Indirect)
    UNINTERESTING_ATTR(InheritsConvenienceInitializers)
    UNINTERESTING_ATTR(Inline)
    UNINTERESTING_ATTR(Optimize)
    UNINTERESTING_ATTR(Inlinable)
    UNINTERESTING_ATTR(Effects)
    UNINTERESTING_ATTR(Final)
    UNINTERESTING_ATTR(FixedLayout)
    UNINTERESTING_ATTR(Lazy)
    UNINTERESTING_ATTR(LLDBDebuggerFunction)
    UNINTERESTING_ATTR(Mutating)
    UNINTERESTING_ATTR(NonMutating)
    UNINTERESTING_ATTR(NonEphemeral)
    UNINTERESTING_ATTR(NonObjC)
    UNINTERESTING_ATTR(NonOverride)
    UNINTERESTING_ATTR(NSApplicationMain)
    UNINTERESTING_ATTR(NSCopying)
    UNINTERESTING_ATTR(NSManaged)
    UNINTERESTING_ATTR(ObjCBridged)
    UNINTERESTING_ATTR(Optional)
    UNINTERESTING_ATTR(Override)
    UNINTERESTING_ATTR(RawDocComment)
    UNINTERESTING_ATTR(Required)
    UNINTERESTING_ATTR(Convenience)
    UNINTERESTING_ATTR(Semantics)
    UNINTERESTING_ATTR(SetterAccess)
    UNINTERESTING_ATTR(TypeEraser)
    UNINTERESTING_ATTR(SPIAccessControl)
    UNINTERESTING_ATTR(HasStorage)
    UNINTERESTING_ATTR(UIApplicationMain)
    UNINTERESTING_ATTR(UsableFromInline)
    UNINTERESTING_ATTR(ObjCNonLazyRealization)
    UNINTERESTING_ATTR(UnsafeNoObjCTaggedPointer)
    UNINTERESTING_ATTR(SwiftNativeObjCRuntimeBase)
    UNINTERESTING_ATTR(ShowInInterface)
    UNINTERESTING_ATTR(Specialize)
    UNINTERESTING_ATTR(SpecializeExtension)
    UNINTERESTING_ATTR(DynamicReplacement)
    UNINTERESTING_ATTR(PrivateImport)
    UNINTERESTING_ATTR(MainType)

    // Differentiation-related attributes.
    UNINTERESTING_ATTR(Differentiable)
    UNINTERESTING_ATTR(Derivative)
    UNINTERESTING_ATTR(Transpose)
    UNINTERESTING_ATTR(NoDerivative)

    // These can't appear on overridable declarations.
    UNINTERESTING_ATTR(Prefix)
    UNINTERESTING_ATTR(Postfix)
    UNINTERESTING_ATTR(Infix)
    UNINTERESTING_ATTR(ReferenceOwnership)

    UNINTERESTING_ATTR(SynthesizedProtocol)
    UNINTERESTING_ATTR(RequiresStoredPropertyInits)
    UNINTERESTING_ATTR(Transparent)
    UNINTERESTING_ATTR(Testable)

    UNINTERESTING_ATTR(WarnUnqualifiedAccess)
    UNINTERESTING_ATTR(DiscardableResult)

    UNINTERESTING_ATTR(ObjCMembers)
    UNINTERESTING_ATTR(ObjCRuntimeName)
    UNINTERESTING_ATTR(RestatedObjCConformance)
    UNINTERESTING_ATTR(Implements)
    UNINTERESTING_ATTR(StaticInitializeObjCMetadata)
    UNINTERESTING_ATTR(ClangImporterSynthesizedType)
    UNINTERESTING_ATTR(WeakLinked)
    UNINTERESTING_ATTR(Frozen)
    UNINTERESTING_ATTR(HasInitialValue)
    UNINTERESTING_ATTR(ImplementationOnly)
    UNINTERESTING_ATTR(Custom)
    UNINTERESTING_ATTR(PropertyWrapper)
    UNINTERESTING_ATTR(DisfavoredOverload)
    UNINTERESTING_ATTR(ResultBuilder)
    UNINTERESTING_ATTR(ProjectedValueProperty)
    UNINTERESTING_ATTR(OriginallyDefinedIn)
    UNINTERESTING_ATTR(Actor)
<<<<<<< HEAD
    UNINTERESTING_ATTR(ActorIndependent)
    UNINTERESTING_ATTR(DistributedActor)
    UNINTERESTING_ATTR(DistributedActorIndependent)
=======
>>>>>>> 41e33329
    UNINTERESTING_ATTR(GlobalActor)
    UNINTERESTING_ATTR(Async)
    UNINTERESTING_ATTR(Spawn)
    UNINTERESTING_ATTR(Sendable)

    UNINTERESTING_ATTR(AtRethrows)
    UNINTERESTING_ATTR(Marker)

    UNINTERESTING_ATTR(AtReasync)
    UNINTERESTING_ATTR(Nonisolated)
    UNINTERESTING_ATTR(UnsafeSendable)
    UNINTERESTING_ATTR(UnsafeMainActor)
    UNINTERESTING_ATTR(ImplicitSelfCapture)
    UNINTERESTING_ATTR(InheritActorContext)
#undef UNINTERESTING_ATTR

    void visitAvailableAttr(AvailableAttr *attr) {
      // FIXME: Check that this declaration is at least as available as the
      // one it overrides.
    }

    void visitRethrowsAttr(RethrowsAttr *attr) {
      // 'rethrows' functions are a subtype of ordinary 'throws' functions.
      // Require 'rethrows' on the override if it was there on the base,
      // unless the override is completely non-throwing.
      if (!Override->getAttrs().hasAttribute<RethrowsAttr>() &&
          cast<AbstractFunctionDecl>(Override)->hasThrows()) {
        Diags.diagnose(Override, diag::override_rethrows_with_non_rethrows,
                       isa<ConstructorDecl>(Override));
        Diags.diagnose(Base, diag::overridden_here);
      }
    }

    void visitReasyncAttr(ReasyncAttr *attr) {
      // 'reasync' functions are a subtype of ordinary 'async' functions.
      // Require 'reasync' on the override if it was there on the base.
      if (!Override->getAttrs().hasAttribute<ReasyncAttr>()) {
        Diags.diagnose(Override, diag::override_reasync_with_non_reasync,
                       isa<ConstructorDecl>(Override));
        Diags.diagnose(Base, diag::overridden_here);
      }
    }

    void visitObjCAttr(ObjCAttr *attr) {
      // Checking for overrides of declarations that are implicitly @objc
      // and occur in class extensions, because overriding will no longer be
      // possible under the Swift 4 rules.

      // We only care about the storage declaration.
      if (isa<AccessorDecl>(Override)) return;

      // If @objc was explicit or handled elsewhere, nothing to do.
      if (!attr->isSwift3Inferred()) return;

      // If we aren't warning about Swift 3 @objc inference, we're done.
      if (Override->getASTContext().LangOpts.WarnSwift3ObjCInference ==
            Swift3ObjCInferenceWarnings::None)
        return;

      // If 'dynamic' was implicit, we'll already have warned about this.
      if (auto dynamicAttr = Base->getAttrs().getAttribute<DynamicAttr>()) {
        if (!dynamicAttr->isImplicit()) return;
      }

      // The overridden declaration needs to be in an extension.
      if (!isa<ExtensionDecl>(Base->getDeclContext())) return;

      // Complain.
      Diags.diagnose(Override, diag::override_swift3_objc_inference,
                     Override->getDescriptiveKind(),
                     Override->getName(),
                     Base->getDeclContext()
                       ->getSelfNominalTypeDecl()
                       ->getName());
      Diags.diagnose(Base, diag::make_decl_objc, Base->getDescriptiveKind())
        .fixItInsert(Base->getAttributeInsertionLoc(false),
                     "@objc ");
    }
  };
} // end anonymous namespace

/// Determine whether overriding the given declaration requires a keyword.
OverrideRequiresKeyword swift::overrideRequiresKeyword(ValueDecl *overridden) {
  if (isa<AccessorDecl>(overridden))
    return OverrideRequiresKeyword::Never;

  if (isa<ProtocolDecl>(overridden->getDeclContext())) {
    if (overridden->getASTContext().LangOpts.WarnImplicitOverrides)
      return OverrideRequiresKeyword::Implicit;

    return OverrideRequiresKeyword::Never;
  }

  if (auto ctor = dyn_cast<ConstructorDecl>(overridden)) {
    return !ctor->isDesignatedInit() || ctor->isRequired()
      ? OverrideRequiresKeyword::Never
      : OverrideRequiresKeyword::Always;
  }

  return OverrideRequiresKeyword::Always;
}

/// Returns true if the availability of the overriding declaration
/// makes it a safe override, given the availability of the base declaration.
static bool isAvailabilitySafeForOverride(ValueDecl *override,
                                          ValueDecl *base) {
  ASTContext &ctx = override->getASTContext();

  // API availability ranges are contravariant: make sure the version range
  // of an overridden declaration is fully contained in the range of the
  // overriding declaration.
  AvailabilityContext overrideInfo =
    AvailabilityInference::availableRange(override, ctx);
  AvailabilityContext baseInfo =
    AvailabilityInference::availableRange(base, ctx);

  return baseInfo.isContainedIn(overrideInfo);
}

/// Returns true if a diagnostic about an accessor being less available
/// than the accessor it overrides would be redundant because we will
/// already emit another diagnostic.
static bool
isRedundantAccessorOverrideAvailabilityDiagnostic(ValueDecl *override,
                                                  ValueDecl *base) {

  auto *overrideFn = dyn_cast<AccessorDecl>(override);
  auto *baseFn = dyn_cast<AccessorDecl>(base);
  if (!overrideFn || !baseFn)
    return false;

  AbstractStorageDecl *overrideASD = overrideFn->getStorage();
  AbstractStorageDecl *baseASD = baseFn->getStorage();
  if (overrideASD->getOverriddenDecl() != baseASD)
    return false;

  // If we have already emitted a diagnostic about an unsafe override
  // for the property, don't complain about the accessor.
  if (!isAvailabilitySafeForOverride(overrideASD, baseASD)) {
    return true;
  }

  // Returns true if we will already diagnose a bad override
  // on the property's accessor of the given kind.
  auto accessorOverrideAlreadyDiagnosed = [&](AccessorKind kind) {
    FuncDecl *overrideAccessor = overrideASD->getOpaqueAccessor(kind);
    FuncDecl *baseAccessor = baseASD->getOpaqueAccessor(kind);
    if (overrideAccessor && baseAccessor &&
        !isAvailabilitySafeForOverride(overrideAccessor, baseAccessor)) {
      return true;
    }
    return false;
  };

  // If we have already emitted a diagnostic about an unsafe override
  // for a getter or a setter, no need to complain about the read or
  // modify coroutines, which are synthesized to be as available as either
  // the getter and the setter.
  switch (overrideFn->getAccessorKind()) {
  case AccessorKind::Get:
  case AccessorKind::Set:
    break;

  case AccessorKind::Read:
    if (accessorOverrideAlreadyDiagnosed(AccessorKind::Get))
      return true;
    break;

  case AccessorKind::Modify:
    if (accessorOverrideAlreadyDiagnosed(AccessorKind::Get) ||
        accessorOverrideAlreadyDiagnosed(AccessorKind::Set)) {
      return true;
    }
    break;

#define OPAQUE_ACCESSOR(ID, KEYWORD)
#define ACCESSOR(ID) \
  case AccessorKind::ID:
#include "swift/AST/AccessorKinds.def"
    llvm_unreachable("checking override for non-opaque accessor");
  }

  return false;
}

/// Diagnose an override for potential availability. Returns true if
/// a diagnostic was emitted and false otherwise.
static bool diagnoseOverrideForAvailability(ValueDecl *override,
                                            ValueDecl *base) {
  if (isAvailabilitySafeForOverride(override, base))
    return false;

  // Suppress diagnostics about availability overrides for accessors
  // if they would be redundant with other diagnostics.
  if (isRedundantAccessorOverrideAvailabilityDiagnostic(override, base))
    return false;

  auto &diags = override->getASTContext().Diags;
  if (auto *accessor = dyn_cast<AccessorDecl>(override)) {
    diags.diagnose(override, diag::override_accessor_less_available,
                   accessor->getDescriptiveKind(),
                   accessor->getStorage()->getBaseName());
    diags.diagnose(base, diag::overridden_here);
    return true;
  }

  diags.diagnose(override, diag::override_less_available,
                 override->getBaseName());
  diags.diagnose(base, diag::overridden_here);

  return true;
}

static bool checkSingleOverride(ValueDecl *override, ValueDecl *base) {
  // This can happen with circular inheritance.
  // FIXME: This shouldn't be possible once name lookup goes through the
  // request-evaluator.
  if (override == base)
    return true;

  ASTContext &ctx = override->getASTContext();
  auto &diags = ctx.Diags;

  // Check property and subscript overriding.
  if (auto *baseASD = dyn_cast<AbstractStorageDecl>(base)) {
    auto *overrideASD = cast<AbstractStorageDecl>(override);

    // Make sure that the overriding property doesn't have storage.
    if ((overrideASD->hasStorage() ||
         overrideASD->getAttrs().hasAttribute<LazyAttr>()) &&
        !overrideASD->hasObservers()) {
      bool downgradeToWarning = false;
      if (!ctx.isSwiftVersionAtLeast(5) &&
          overrideASD->getAttrs().hasAttribute<LazyAttr>()) {
        // Swift 4.0 had a bug where lazy properties were considered
        // computed by the time of this check. Downgrade this diagnostic to
        // a warning.
        downgradeToWarning = true;
      }
      auto diagID = downgradeToWarning ?
          diag::override_with_stored_property_warn :
          diag::override_with_stored_property;
      diags.diagnose(overrideASD, diagID,
                     overrideASD->getBaseIdentifier());
      diags.diagnose(baseASD, diag::property_override_here);
      if (!downgradeToWarning)
        return true;
    }

    // Make sure that an observing property isn't observing something
    // read-only.  Observing properties look at change, read-only properties
    // have nothing to observe!
    bool baseIsSettable = baseASD->isSettable(baseASD->getDeclContext());
    if (baseIsSettable) {
      baseIsSettable =
         baseASD->isSetterAccessibleFrom(overrideASD->getDeclContext());
    }
    if (overrideASD->getWriteImpl() == WriteImplKind::InheritedWithObservers
        && !baseIsSettable) {
      diags.diagnose(overrideASD, diag::observing_readonly_property,
                     overrideASD->getBaseIdentifier());
      diags.diagnose(baseASD, diag::property_override_here);
      return true;
    }

    // Make sure we're not overriding a settable property with a non-settable
    // one.  The only reasonable semantics for this would be to inherit the
    // setter but override the getter, and that would be surprising at best.
    if (baseIsSettable && !overrideASD->isSettable(override->getDeclContext())) {
      diags.diagnose(overrideASD, diag::override_mutable_with_readonly_property,
                     overrideASD->getBaseIdentifier());
      diags.diagnose(baseASD, diag::property_override_here);
      return true;
    }


    // Make sure a 'let' property is only overridden by 'let' properties.  A
    // let property provides more guarantees than the getter of a 'var'
    // property.
    if (auto VD = dyn_cast<VarDecl>(baseASD)) {
      if (VD->isLet()) {
        diags.diagnose(overrideASD, diag::override_let_property,
                    VD->getName());
        diags.diagnose(baseASD, diag::property_override_here);
        return true;
      }
    }

    // Make sure an effectful storage decl is only overridden by a storage
    // decl with the same or fewer effect kinds.
    if (!overrideASD->isLessEffectfulThan(baseASD, EffectKind::Async)) {
      diags.diagnose(overrideASD, diag::override_with_more_effects,
                     overrideASD->getDescriptiveKind(), "async");
      return true;
    } else if (!overrideASD->isLessEffectfulThan(baseASD, EffectKind::Throws)) {
      diags.diagnose(overrideASD, diag::override_with_more_effects,
                     overrideASD->getDescriptiveKind(), "throwing");
      return true;
    }
  }

  // Various properties are only checked for the storage declarations
  // and not for the individual accessors. Otherwise, we end up with
  // duplicated diagnostics.
  bool isAccessor = isa<AccessorDecl>(override);

  // Non-Objective-C declarations in extensions cannot override or
  // be overridden.
  if (!isAccessor &&
      (isa<ExtensionDecl>(base->getDeclContext()) ||
       isa<ExtensionDecl>(override->getDeclContext())) &&
      !base->isObjC()) {
    // Suppress this diagnostic for overrides of non-open NSObject.Hashable
    // interfaces; these are diagnosed elsewhere. An error message complaining
    // about extensions would be misleading in this case; the correct fix is to
    // override NSObject.hash instead.
    if ((isNSObjectHashValue(base) || isNSObjectHashMethod(base)) &&
        !base->hasOpenAccess(override->getDeclContext()))
      return true;

    bool baseCanBeObjC = canBeRepresentedInObjC(base);
    auto nominal = base->getDeclContext()->getSelfNominalTypeDecl();
    diags.diagnose(override, diag::override_decl_extension, baseCanBeObjC,
                   !isa<ExtensionDecl>(base->getDeclContext()),
                   override->getDescriptiveKind(), override->getName(),
                   nominal->getName());
    // If the base and the override come from the same module, try to fix
    // the base declaration. Otherwise we can wind up diagnosing into e.g. the
    // SDK overlay modules.
    if (baseCanBeObjC &&
        base->getModuleContext() == override->getModuleContext()) {
      SourceLoc insertionLoc =
        override->getAttributeInsertionLoc(/*forModifier=*/false);
      diags.diagnose(base, diag::overridden_here_can_be_objc)
        .fixItInsert(insertionLoc, "@objc ");
    } else {
      diags.diagnose(base, diag::overridden_here);
    }

    return true;
  }

  // If the overriding declaration does not have the 'override' modifier on
  // it, complain.
  if (!override->getAttrs().hasAttribute<OverrideAttr>() &&
      overrideRequiresKeyword(base) != OverrideRequiresKeyword::Never &&
      !override->isImplicit() &&
      override->getDeclContext()->getParentSourceFile()) {
    auto theDiag =
      overrideRequiresKeyword(base) == OverrideRequiresKeyword::Always
        ? diag::missing_override
        : diag::missing_override_warn;

    auto diagLoc = override->getStartLoc();
    // If dynamic cast to VarDecl succeeds, use the location of its parent
    // pattern binding which will return the VarLoc.
    if (auto VD = dyn_cast<VarDecl>(override)) {
      diagLoc = VD->getParentPatternBinding()->getLoc();
    }

    diags.diagnose(override, theDiag).fixItInsert(diagLoc, "override ");
    diags.diagnose(base, diag::overridden_here);
  }

  // If the overridden method is declared in a Swift Class Declaration,
  // dispatch will use table dispatch. If the override is in an extension
  // warn, since it is not added to the class vtable.
  //
  // FIXME: Only warn if the extension is in another module, and if
  // it is in the same module, update the vtable.
  if (auto *baseDecl = dyn_cast<ClassDecl>(base->getDeclContext())) {
    if (!isAccessor &&
        baseDecl->hasKnownSwiftImplementation() &&
        !base->shouldUseObjCDispatch() &&
        isa<ExtensionDecl>(override->getDeclContext())) {
      diags.diagnose(override, diag::override_class_declaration_in_extension);
      diags.diagnose(base, diag::overridden_here);
    }
  }
  // If the overriding declaration is 'throws' but the base is not,
  // complain. Do the same for 'async'
  if (auto overrideFn = dyn_cast<AbstractFunctionDecl>(override)) {
    if (overrideFn->hasThrows() &&
        !cast<AbstractFunctionDecl>(base)->hasThrows()) {
      diags.diagnose(override, diag::override_with_more_effects,
                     override->getDescriptiveKind(), "throwing");
      diags.diagnose(base, diag::overridden_here);
    }

    if (overrideFn->hasAsync() &&
        !cast<AbstractFunctionDecl>(base)->hasAsync()) {
      diags.diagnose(override, diag::override_with_more_effects,
                     override->getDescriptiveKind(), "async");
      diags.diagnose(base, diag::overridden_here);
    }

    if (!overrideFn->hasThrows() && base->isObjC() &&
        cast<AbstractFunctionDecl>(base)->hasThrows()) {
      diags.diagnose(override, diag::override_throws_objc,
                     isa<ConstructorDecl>(override));
      diags.diagnose(base, diag::overridden_here);
    }
  }

  // The overridden declaration cannot be 'final'.
  if (base->isFinal() && !isAccessor) {
    // Use a special diagnostic for overriding an actor's unownedExecutor
    // method.  TODO: only if it's implicit?  But then we need to
    // propagate implicitness in module interfaces.
    auto isActorUnownedExecutor = [&] {
      auto prop = dyn_cast<VarDecl>(base);
      return (prop &&
              prop->isFinal() &&
              isa<ClassDecl>(prop->getDeclContext()) &&
              cast<ClassDecl>(prop->getDeclContext())->isActor() &&
              !prop->isStatic() &&
              prop->getName() == ctx.Id_unownedExecutor &&
              prop->getInterfaceType()->getAnyNominal() ==
                ctx.getUnownedSerialExecutorDecl());
    };

    if (isActorUnownedExecutor()) {
      override->diagnose(diag::override_implicit_unowned_executor);
    } else {
      // FIXME: Customize message to the kind of thing.
      auto baseKind = base->getDescriptiveKind();
      switch (baseKind) {
      case DescriptiveDeclKind::StaticProperty:
      case DescriptiveDeclKind::StaticMethod:
      case DescriptiveDeclKind::StaticSubscript:
        override->diagnose(diag::override_static, baseKind);
        break;
      default:
        override->diagnose(diag::override_final,
                           override->getDescriptiveKind(), baseKind);
        break;
      }
    }

    base->diagnose(diag::overridden_here);

    return true;
  }

  // FIXME: Possibly should extend to more availability checking.
  if (auto *attr = base->getAttrs().getUnavailable(ctx)) {
    diagnoseUnavailableOverride(override, base, attr);

    if (isUnavailableInAllVersions(base)) {
      auto modifier = override->getAttrs().getAttribute<OverrideAttr>();
      if (modifier && modifier->isValid()) {
        diags.diagnose(override, diag::suggest_removing_override,
                       override->getBaseName())
          .fixItRemove(modifier->getRange());
      }
    }
  }

  if (!ctx.LangOpts.DisableAvailabilityChecking) {
    diagnoseOverrideForAvailability(override, base);
  }

  /// Check attributes associated with the base; some may need to merged with
  /// or checked against attributes in the overriding declaration.
  AttributeOverrideChecker attrChecker(base, override);
  for (auto attr : base->getAttrs()) {
    attrChecker.visit(attr);
  }

  return false;
}

/// Minimize the set of overridden associated types, eliminating any
/// associated types that are overridden by other associated types.
static void minimizeOverriddenAssociatedTypes(
                           llvm::TinyPtrVector<ValueDecl *> &assocTypes) {
  // Mark associated types that are "worse" than some other associated type,
  // because they come from an inherited protocol.
  bool anyWorse = false;
  std::vector<bool> worseThanAny(assocTypes.size(), false);
  for (unsigned i : indices(assocTypes)) {
    auto assoc1 = cast<AssociatedTypeDecl>(assocTypes[i]);
    auto proto1 = assoc1->getProtocol();
    for (unsigned j : range(i + 1, assocTypes.size())) {
      auto assoc2 = cast<AssociatedTypeDecl>(assocTypes[j]);
      auto proto2 = assoc2->getProtocol();
      if (proto1->inheritsFrom(proto2)) {
        anyWorse = true;
        worseThanAny[j] = true;
      } else if (proto2->inheritsFrom(proto1)) {
        anyWorse = true;
        worseThanAny[i] = true;
        break;
      }
    }
  }

  // If we didn't find any associated types that were "worse", we're done.
  if (!anyWorse) return;

  // Copy in the associated types that aren't worse than any other associated
  // type.
  unsigned nextIndex = 0;
  MutableArrayRef<ValueDecl *> buffer = assocTypes;
  for (unsigned i : indices(buffer)) {
    if (worseThanAny[i]) continue;
    buffer[nextIndex++] = buffer[i];
  }

  assocTypes.erase(assocTypes.begin() + nextIndex, assocTypes.end());
}

/// Sort associated types just based on the protocol.
static int compareSimilarAssociatedTypes(ValueDecl *const *lhs,
                                         ValueDecl *const *rhs) {
  auto lhsProto = cast<AssociatedTypeDecl>(*lhs)->getProtocol();
  auto rhsProto = cast<AssociatedTypeDecl>(*rhs)->getProtocol();
  return TypeDecl::compare(lhsProto, rhsProto);
}

/// Compute the set of associated types that are overridden by the given
/// associated type.
static llvm::TinyPtrVector<ValueDecl *>
computeOverriddenAssociatedTypes(AssociatedTypeDecl *assocType) {
  // Find associated types with the given name in all of the inherited
  // protocols.
  llvm::TinyPtrVector<ValueDecl *> overriddenAssocTypes;
  auto proto = assocType->getProtocol();
  proto->walkInheritedProtocols([&](ProtocolDecl *inheritedProto) {
    if (proto == inheritedProto) return TypeWalker::Action::Continue;

    // Objective-C protocols
    if (inheritedProto->isObjC()) return TypeWalker::Action::Continue;

    // Look for associated types with the same name.
    bool foundAny = false;
    if (auto found = inheritedProto->getAssociatedType(assocType->getName())) {
      overriddenAssocTypes.push_back(found);
      foundAny = true;
    }

    return foundAny ? TypeWalker::Action::SkipChildren
                    : TypeWalker::Action::Continue;
  });

  // Minimize the set of inherited associated types, eliminating any that
  // themselves are overridden.
  minimizeOverriddenAssociatedTypes(overriddenAssocTypes);

  // Sort the set of inherited associated types.
  llvm::array_pod_sort(overriddenAssocTypes.begin(),
                       overriddenAssocTypes.end(),
                       compareSimilarAssociatedTypes);

  return overriddenAssocTypes;
}

llvm::TinyPtrVector<ValueDecl *>
OverriddenDeclsRequest::evaluate(Evaluator &evaluator, ValueDecl *decl) const {
  // Value to return in error cases
  auto noResults = llvm::TinyPtrVector<ValueDecl *>();

  // If there is a @_nonoverride attribute, this does not override anything.
  if (decl->getAttrs().hasAttribute<NonOverrideAttr>())
    return noResults;

  // For an associated type, compute the (minimized) set of overridden
  // declarations.
  if (auto assocType = dyn_cast<AssociatedTypeDecl>(decl)) {
    return computeOverriddenAssociatedTypes(assocType);
  }

  // Only members of classes or protocols can override other declarations.
  if (!decl->getDeclContext()->getSelfClassDecl() &&
      !isa<ProtocolDecl>(decl->getDeclContext()))
    return noResults;

  // Types that aren't associated types cannot be overridden.
  if (isa<TypeDecl>(decl))
    return noResults;

  // Accessors determine their overrides based on their abstract storage
  // declarations.
  if (auto accessor = dyn_cast<AccessorDecl>(decl)) {
    auto kind = accessor->getAccessorKind();

    switch (kind) {
    case AccessorKind::Get:
    case AccessorKind::Set:
    case AccessorKind::Read:
    case AccessorKind::Modify:
      break;

    case AccessorKind::WillSet:
    case AccessorKind::DidSet:
    case AccessorKind::Address:
    case AccessorKind::MutableAddress:
      // These accessors are never part of the opaque set. Bail out early
      // to avoid computing the overridden declarations of the storage.
      return noResults;
    }

    auto overridingASD = accessor->getStorage();

    // Check the various overridden storage declarations.
    SmallVector<OverrideMatch, 2> matches;
    for (auto overridden : overridingASD->getOverriddenDecls()) {
      auto baseASD = cast<AbstractStorageDecl>(overridden);

      // If the base doesn't consider this an opaque accessor,
      // this isn't really an override.
      if (!baseASD->requiresOpaqueAccessor(kind))
        continue;

      // Find the base accessor; if there isn't one, we're done.
      auto baseAccessor = baseASD->getOpaqueAccessor(kind);
      if (!baseAccessor)
        continue;

      assert(!baseAccessor->hasForcedStaticDispatch() &&
             "opaque accessor with forced static dispatch?");

      switch (kind) {
      case AccessorKind::Get:
      case AccessorKind::Read:
        break;

      case AccessorKind::Modify:
      case AccessorKind::Set:
        // For setter accessors, we need the base's setter to be
        // accessible from the overriding context, or it's not an override.
        if (!baseASD->isSetterAccessibleFrom(overridingASD->getDeclContext()))
          continue;
        break;

#define OPAQUE_ACCESSOR(ID, KEYWORD)
#define ACCESSOR(ID) \
      case AccessorKind::ID:
#include "swift/AST/AccessorKinds.def"
        llvm_unreachable("non-opaque accessor was required as opaque by base");
      }

      // We are overriding the base accessor.
      matches.push_back({baseAccessor, /*IsExact=*/true});
    }

    if (matches.empty())
      return noResults;

    // Check the correctness of the overrides.
    OverrideMatcher matcher(accessor);
    return matcher.checkPotentialOverrides(
                                       matches,
                                       OverrideCheckingAttempt::PerfectMatch);
  }

  // Only initializers, declarations marked with the 'override' declaration
  // modifier, and members of protocols can override declarations.
  if (!isa<ConstructorDecl>(decl) &&
      !isa<ProtocolDecl>(decl->getDeclContext()) &&
      !decl->getAttrs().hasAttribute<OverrideAttr>())
    return noResults;

  // Try to match potential overridden declarations.
  OverrideMatcher matcher(decl);
  if (!matcher) {
    return noResults;
  }

  auto matches = matcher.match(OverrideCheckingAttempt::PerfectMatch);
  if (matches.empty()) {
    return noResults;
  }

  // If we have more than one potential match from a class, diagnose the
  // ambiguity and fail.
  if (matches.size() > 1 && decl->getDeclContext()->getSelfClassDecl()) {
    diagnoseGeneralOverrideFailure(decl, matches,
                                   OverrideCheckingAttempt::PerfectMatch);
    invalidateOverrideAttribute(decl);
    return noResults;
  }

  // Check the matches. If any are ill-formed, invalidate the override attribute
  // so we don't try again.
  return matcher.checkPotentialOverrides(matches,
                                         OverrideCheckingAttempt::PerfectMatch);
}

bool IsABICompatibleOverrideRequest::evaluate(Evaluator &evaluator,
                                              ValueDecl *decl) const {
  auto base = decl->getOverriddenDecl();
  if (!base)
    return false;

  auto baseInterfaceTy = base->getInterfaceType();
  auto derivedInterfaceTy = decl->getInterfaceType();

  auto selfInterfaceTy = decl->getDeclContext()->getDeclaredInterfaceType();

  auto overrideInterfaceTy = selfInterfaceTy->adjustSuperclassMemberDeclType(
      base, decl, baseInterfaceTy);

  return derivedInterfaceTy->matches(overrideInterfaceTy,
                                     TypeMatchFlags::AllowABICompatible);
}

void swift::checkImplementationOnlyOverride(const ValueDecl *VD) {
  if (VD->isImplicit())
    return;

  if (VD->getAttrs().hasAttribute<ImplementationOnlyAttr>())
    return;

  if (isa<AccessorDecl>(VD))
    return;

  // Is this part of the module's API or ABI?
  AccessScope accessScope =
      VD->getFormalAccessScope(nullptr,
                               /*treatUsableFromInlineAsPublic*/true);
  if (!accessScope.isPublic())
    return;

  const ValueDecl *overridden = VD->getOverriddenDecl();
  if (!overridden)
    return;

  auto *SF = VD->getDeclContext()->getParentSourceFile();
  assert(SF && "checking a non-source declaration?");

  ModuleDecl *M = overridden->getModuleContext();
  if (SF->isImportedImplementationOnly(M)) {
    VD->diagnose(diag::implementation_only_override_import_without_attr,
                 overridden->getDescriptiveKind())
        .fixItInsert(VD->getAttributeInsertionLoc(false),
                     "@_implementationOnly ");
    overridden->diagnose(diag::overridden_here);
    return;
  }

  if (overridden->getAttrs().hasAttribute<ImplementationOnlyAttr>()) {
    VD->diagnose(diag::implementation_only_override_without_attr,
                 overridden->getDescriptiveKind())
        .fixItInsert(VD->getAttributeInsertionLoc(false),
                     "@_implementationOnly ");
    overridden->diagnose(diag::overridden_here);
    return;
  }

  // FIXME: Check storage decls where the setter is in a separate module from
  // the getter, which is a thing Objective-C can do. The ClangImporter
  // doesn't make this easy, though, because it just gives the setter the same
  // DeclContext as the property or subscript, which means we've lost the
  // information about whether its module was implementation-only imported.
}<|MERGE_RESOLUTION|>--- conflicted
+++ resolved
@@ -1533,12 +1533,8 @@
     UNINTERESTING_ATTR(ProjectedValueProperty)
     UNINTERESTING_ATTR(OriginallyDefinedIn)
     UNINTERESTING_ATTR(Actor)
-<<<<<<< HEAD
-    UNINTERESTING_ATTR(ActorIndependent)
     UNINTERESTING_ATTR(DistributedActor)
     UNINTERESTING_ATTR(DistributedActorIndependent)
-=======
->>>>>>> 41e33329
     UNINTERESTING_ATTR(GlobalActor)
     UNINTERESTING_ATTR(Async)
     UNINTERESTING_ATTR(Spawn)
