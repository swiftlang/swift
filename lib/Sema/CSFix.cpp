//===--- CSFix.cpp - Constraint Fixes -------------------------------------===//
//
// This source file is part of the Swift.org open source project
//
// Copyright (c) 2014 - 2018 Apple Inc. and the Swift project authors
// Licensed under Apache License v2.0 with Runtime Library Exception
//
// See https://swift.org/LICENSE.txt for license information
// See https://swift.org/CONTRIBUTORS.txt for the list of Swift project authors
//
//===----------------------------------------------------------------------===//
//
// This file implements the \c ConstraintFix class and its related types,
// which is used by constraint solver to attempt to fix constraints to be
// able to produce a solution which is easily diagnosable.
//
//===----------------------------------------------------------------------===//

#include "CSFix.h"
#include "CSDiagnostics.h"
#include "ConstraintLocator.h"
#include "ConstraintSystem.h"
#include "OverloadChoice.h"
#include "swift/AST/Expr.h"
#include "swift/AST/Type.h"
#include "swift/AST/Types.h"
#include "swift/Basic/SourceManager.h"
#include "llvm/ADT/SmallString.h"
#include "llvm/Support/raw_ostream.h"
#include <string>

using namespace swift;
using namespace constraints;

ConstraintFix::~ConstraintFix() {}

Expr *ConstraintFix::getAnchor() const { return getLocator()->getAnchor(); }

void ConstraintFix::print(llvm::raw_ostream &Out) const {
  Out << "[fix: ";
  Out << getName();
  Out << ']';
  Out << " @ ";
  getLocator()->dump(&CS.getASTContext().SourceMgr, Out);
}

void ConstraintFix::dump() const {print(llvm::errs()); }

std::string ForceDowncast::getName() const {
  llvm::SmallString<16> name;
  name += "force downcast (as! ";
  name += DowncastTo->getString();
  name += ")";
  return name.c_str();
}

bool ForceDowncast::diagnose(Expr *expr, bool asNote) const {
  MissingExplicitConversionFailure failure(expr, getConstraintSystem(),
                                           getLocator(), DowncastTo);
  return failure.diagnose(asNote);
}

ForceDowncast *ForceDowncast::create(ConstraintSystem &cs, Type toType,
                                     ConstraintLocator *locator) {
  return new (cs.getAllocator()) ForceDowncast(cs, toType, locator);
}

bool ForceOptional::diagnose(Expr *root, bool asNote) const {
  MissingOptionalUnwrapFailure failure(root, getConstraintSystem(), BaseType,
                                       UnwrappedType, getLocator());
  return failure.diagnose(asNote);
}

ForceOptional *ForceOptional::create(ConstraintSystem &cs, Type baseType,
                                     Type unwrappedType,
                                     ConstraintLocator *locator) {
  return new (cs.getAllocator()) ForceOptional(
      cs, baseType, unwrappedType,
      cs.getConstraintLocator(simplifyLocatorToAnchor(cs, locator)));
}

bool UnwrapOptionalBase::diagnose(Expr *root, bool asNote) const {
  bool resultIsOptional =
      getKind() == FixKind::UnwrapOptionalBaseWithOptionalResult;
  MemberAccessOnOptionalBaseFailure failure(
      root, getConstraintSystem(), getLocator(), MemberName, resultIsOptional);
  return failure.diagnose(asNote);
}

UnwrapOptionalBase *UnwrapOptionalBase::create(ConstraintSystem &cs,
                                               DeclName member,
                                               ConstraintLocator *locator) {
  return new (cs.getAllocator())
      UnwrapOptionalBase(cs, FixKind::UnwrapOptionalBase, member, locator);
}

UnwrapOptionalBase *UnwrapOptionalBase::createWithOptionalResult(
    ConstraintSystem &cs, DeclName member, ConstraintLocator *locator) {
  return new (cs.getAllocator()) UnwrapOptionalBase(
      cs, FixKind::UnwrapOptionalBaseWithOptionalResult, member, locator);
}

bool AddAddressOf::diagnose(Expr *root, bool asNote) const {
  MissingAddressOfFailure failure(root, getConstraintSystem(), getLocator());
  return failure.diagnose(asNote);
}

AddAddressOf *AddAddressOf::create(ConstraintSystem &cs,
                                   ConstraintLocator *locator) {
  return new (cs.getAllocator()) AddAddressOf(cs, locator);
}

bool TreatRValueAsLValue::diagnose(Expr *root, bool asNote) const {
  RValueTreatedAsLValueFailure failure(getConstraintSystem(), getLocator());
  return failure.diagnose(asNote);
}

TreatRValueAsLValue *TreatRValueAsLValue::create(ConstraintSystem &cs,
                                   ConstraintLocator *locator) {
  return new (cs.getAllocator()) TreatRValueAsLValue(cs, locator);
}

bool CoerceToCheckedCast::diagnose(Expr *root, bool asNote) const {
  MissingForcedDowncastFailure failure(root, getConstraintSystem(),
                                       getLocator());
  return failure.diagnose(asNote);
}

CoerceToCheckedCast *CoerceToCheckedCast::create(ConstraintSystem &cs,
                                                 ConstraintLocator *locator) {
  return new (cs.getAllocator()) CoerceToCheckedCast(cs, locator);
}

bool MarkExplicitlyEscaping::diagnose(Expr *root, bool asNote) const {
  NoEscapeFuncToTypeConversionFailure failure(root, getConstraintSystem(),
                                              getLocator(), ConvertTo);
  return failure.diagnose(asNote);
}

MarkExplicitlyEscaping *
MarkExplicitlyEscaping::create(ConstraintSystem &cs, ConstraintLocator *locator,
                               Type convertingTo) {
  return new (cs.getAllocator())
      MarkExplicitlyEscaping(cs, locator, convertingTo);
}

bool RelabelArguments::diagnose(Expr *root, bool asNote) const {
  LabelingFailure failure(root, getConstraintSystem(), getLocator(),
                          getLabels());
  return failure.diagnose(asNote);
}

RelabelArguments *
RelabelArguments::create(ConstraintSystem &cs,
                         llvm::ArrayRef<Identifier> correctLabels,
                         ConstraintLocator *locator) {
  unsigned size = totalSizeToAlloc<Identifier>(correctLabels.size());
  void *mem = cs.getAllocator().Allocate(size, alignof(RelabelArguments));
  return new (mem) RelabelArguments(cs, correctLabels, locator);
}

bool MissingConformance::diagnose(Expr *root, bool asNote) const {
  MissingConformanceFailure failure(root, getConstraintSystem(), getLocator(),
                                    {NonConformingType, Protocol});
  return failure.diagnose(asNote);
}

MissingConformance *MissingConformance::create(ConstraintSystem &cs, Type type,
                                               ProtocolDecl *protocol,
                                               ConstraintLocator *locator) {
  return new (cs.getAllocator())
      MissingConformance(cs, type, protocol, locator);
}

bool SkipSameTypeRequirement::diagnose(Expr *root, bool asNote) const {
  SameTypeRequirementFailure failure(root, getConstraintSystem(), LHS, RHS,
                                     getLocator());
  return failure.diagnose(asNote);
}

SkipSameTypeRequirement *
SkipSameTypeRequirement::create(ConstraintSystem &cs, Type lhs, Type rhs,
                                ConstraintLocator *locator) {
  return new (cs.getAllocator()) SkipSameTypeRequirement(cs, lhs, rhs, locator);
}

bool SkipSuperclassRequirement::diagnose(Expr *root, bool asNote) const {
  SuperclassRequirementFailure failure(root, getConstraintSystem(), LHS, RHS,
                                       getLocator());
  return failure.diagnose(asNote);
}

SkipSuperclassRequirement *
SkipSuperclassRequirement::create(ConstraintSystem &cs, Type lhs, Type rhs,
                                  ConstraintLocator *locator) {
  return new (cs.getAllocator())
      SkipSuperclassRequirement(cs, lhs, rhs, locator);
}

bool ContextualMismatch::diagnose(Expr *root, bool asNote) const {
  auto failure = ContextualFailure(root, getConstraintSystem(), getFromType(),
                                   getToType(), getLocator());
  return failure.diagnose(asNote);
}

ContextualMismatch *ContextualMismatch::create(ConstraintSystem &cs, Type lhs,
                                               Type rhs,
                                               ConstraintLocator *locator) {
  return new (cs.getAllocator()) ContextualMismatch(cs, lhs, rhs, locator);
}

bool AutoClosureForwarding::diagnose(Expr *root, bool asNote) const {
  auto failure =
      AutoClosureForwardingFailure(getConstraintSystem(), getLocator());
  return failure.diagnose(asNote);
}

AutoClosureForwarding *AutoClosureForwarding::create(ConstraintSystem &cs,
                                                     ConstraintLocator *locator) {
  return new (cs.getAllocator()) AutoClosureForwarding(cs, locator);
}

bool RemoveUnwrap::diagnose(Expr *root, bool asNote) const {
  auto failure = NonOptionalUnwrapFailure(root, getConstraintSystem(), BaseType,
                                          getLocator());
  return failure.diagnose(asNote);
}

RemoveUnwrap *RemoveUnwrap::create(ConstraintSystem &cs, Type baseType,
                                   ConstraintLocator *locator) {
  return new (cs.getAllocator()) RemoveUnwrap(cs, baseType, locator);
}

bool InsertExplicitCall::diagnose(Expr *root, bool asNote) const {
  auto failure = MissingCallFailure(root, getConstraintSystem(), getLocator());
  return failure.diagnose(asNote);
}

InsertExplicitCall *InsertExplicitCall::create(ConstraintSystem &cs,
                                               ConstraintLocator *locator) {
  return new (cs.getAllocator()) InsertExplicitCall(cs, locator);
}

bool UseSubscriptOperator::diagnose(Expr *root, bool asNote) const {
  auto failure = SubscriptMisuseFailure(root, getConstraintSystem(), getLocator());
  return failure.diagnose(asNote);
}

UseSubscriptOperator *UseSubscriptOperator::create(ConstraintSystem &cs,
                                                   ConstraintLocator *locator) {
  return new (cs.getAllocator()) UseSubscriptOperator(cs, locator);
}

bool DefineMemberBasedOnUse::diagnose(Expr *root, bool asNote) const {
  auto failure = MissingMemberFailure(root, getConstraintSystem(), BaseType,
                                      Name, getLocator());
  return failure.diagnose(asNote);
}

DefineMemberBasedOnUse *
DefineMemberBasedOnUse::create(ConstraintSystem &cs, Type baseType,
                               DeclName member, ConstraintLocator *locator) {
  return new (cs.getAllocator())
      DefineMemberBasedOnUse(cs, baseType, member, locator);
}

bool AllowTypeOrInstanceMember::diagnose(Expr *root, bool asNote) const {
  auto failure = AllowTypeOrInstanceMemberFailure(root, getConstraintSystem(),
                                                  BaseType, Name, getLocator());
  return failure.diagnose(asNote);
}

AllowTypeOrInstanceMember *AllowTypeOrInstanceMember::create(ConstraintSystem &cs,
                                                             Type baseType,
                                                             DeclName member,
                                                             ConstraintLocator *locator) {
  return new (cs.getAllocator()) AllowTypeOrInstanceMember(cs, baseType, member, locator);
}
bool AllowInvalidPartialApplication::diagnose(Expr *root, bool asNote) const {
  auto failure = PartialApplicationFailure(root, isWarning(),
                                           getConstraintSystem(), getLocator());
  return failure.diagnose(asNote);
}

AllowInvalidPartialApplication *
AllowInvalidPartialApplication::create(bool isWarning, ConstraintSystem &cs,
                                       ConstraintLocator *locator) {
  return new (cs.getAllocator())
      AllowInvalidPartialApplication(isWarning, cs, locator);
}

bool AllowInvalidInitRef::diagnose(Expr *root, bool asNote) const {
  switch (Kind) {
  case RefKind::DynamicOnMetatype: {
    InvalidDynamicInitOnMetatypeFailure failure(
        root, getConstraintSystem(), BaseType, Init, BaseRange, getLocator());
    return failure.diagnose(asNote);
  }

  case RefKind::ProtocolMetatype: {
    InitOnProtocolMetatypeFailure failure(root, getConstraintSystem(), BaseType,
                                          Init, IsStaticallyDerived, BaseRange,
                                          getLocator());
    return failure.diagnose(asNote);
  }

  case RefKind::NonConstMetatype: {
    ImplicitInitOnNonConstMetatypeFailure failure(root, getConstraintSystem(),
                                                  BaseType, Init, getLocator());
    return failure.diagnose(asNote);
  }
  }
}

AllowInvalidInitRef *AllowInvalidInitRef::dynamicOnMetatype(
    ConstraintSystem &cs, Type baseTy, ConstructorDecl *init,
    SourceRange baseRange, ConstraintLocator *locator) {
  return create(RefKind::DynamicOnMetatype, cs, baseTy, init,
                /*isStaticallyDerived=*/false, baseRange, locator);
}

AllowInvalidInitRef *AllowInvalidInitRef::onProtocolMetatype(
    ConstraintSystem &cs, Type baseTy, ConstructorDecl *init,
    bool isStaticallyDerived, SourceRange baseRange,
    ConstraintLocator *locator) {
  return create(RefKind::ProtocolMetatype, cs, baseTy, init,
                isStaticallyDerived, baseRange, locator);
}

AllowInvalidInitRef *
AllowInvalidInitRef::onNonConstMetatype(ConstraintSystem &cs, Type baseTy,
                                        ConstructorDecl *init,
                                        ConstraintLocator *locator) {
  return create(RefKind::NonConstMetatype, cs, baseTy, init,
                /*isStaticallyDerived=*/false, SourceRange(), locator);
}

AllowInvalidInitRef *
AllowInvalidInitRef::create(RefKind kind, ConstraintSystem &cs, Type baseTy,
                            ConstructorDecl *init, bool isStaticallyDerived,
                            SourceRange baseRange, ConstraintLocator *locator) {
  return new (cs.getAllocator()) AllowInvalidInitRef(
      cs, kind, baseTy, init, isStaticallyDerived, baseRange, locator);
}

bool AllowClosureParamDestructuring::diagnose(Expr *root, bool asNote) const {
  ClosureParamDestructuringFailure failure(root, getConstraintSystem(),
                                           ContextualType, getLocator());
  return failure.diagnose(asNote);
}

AllowClosureParamDestructuring *
AllowClosureParamDestructuring::create(ConstraintSystem &cs,
                                       FunctionType *contextualType,
                                       ConstraintLocator *locator) {
  return new (cs.getAllocator())
      AllowClosureParamDestructuring(cs, contextualType, locator);
}

bool AddMissingArguments::diagnose(Expr *root, bool asNote) const {
  MissingArgumentsFailure failure(root, getConstraintSystem(), Fn,
                                  NumSynthesized, getLocator());
  return failure.diagnose(asNote);
}

AddMissingArguments *
AddMissingArguments::create(ConstraintSystem &cs, FunctionType *funcType,
                            llvm::ArrayRef<Param> synthesizedArgs,
                            ConstraintLocator *locator) {
  unsigned size = totalSizeToAlloc<Param>(synthesizedArgs.size());
  void *mem = cs.getAllocator().Allocate(size, alignof(AddMissingArguments));
  return new (mem) AddMissingArguments(cs, funcType, synthesizedArgs, locator);
}

bool MoveOutOfOrderArgument::diagnose(Expr *root, bool asNote) const {
  OutOfOrderArgumentFailure failure(root, getConstraintSystem(), ArgIdx,
                                    PrevArgIdx, Bindings, getLocator());
  return failure.diagnose(asNote);
}

MoveOutOfOrderArgument *MoveOutOfOrderArgument::create(
    ConstraintSystem &cs, unsigned argIdx, unsigned prevArgIdx,
    ArrayRef<ParamBinding> bindings, ConstraintLocator *locator) {
  return new (cs.getAllocator())
      MoveOutOfOrderArgument(cs, argIdx, prevArgIdx, bindings, locator);
}

bool AllowInaccessibleMember::diagnose(Expr *root, bool asNote) const {
  InaccessibleMemberFailure failure(root, getConstraintSystem(), Member,
                                    getLocator());
  return failure.diagnose(asNote);
}

AllowInaccessibleMember *
AllowInaccessibleMember::create(ConstraintSystem &cs, ValueDecl *member,
                                ConstraintLocator *locator) {
  return new (cs.getAllocator()) AllowInaccessibleMember(cs, member, locator);
}

<<<<<<< HEAD
bool AllowAnyObjectKeyPathRoot::diagnose(Expr *root, bool asNote) const {
  AnyObjectKeyPathRootFailure failure(root, getConstraintSystem(),
                                      getLocator());
  return failure.diagnose(asNote);
}

AllowAnyObjectKeyPathRoot *
AllowAnyObjectKeyPathRoot::create(ConstraintSystem &cs,
                                  ConstraintLocator *locator) {
  return new (cs.getAllocator()) AllowAnyObjectKeyPathRoot(cs, locator);
=======
bool TreatKeyPathSubscriptIndexAsHashable::diagnose(Expr *root,
                                                    bool asNote) const {
  KeyPathSubscriptIndexHashableFailure failure(root, getConstraintSystem(),
                                               NonConformingType, getLocator());
  return failure.diagnose(asNote);
}

TreatKeyPathSubscriptIndexAsHashable *
TreatKeyPathSubscriptIndexAsHashable::create(ConstraintSystem &cs, Type type,
                                             ConstraintLocator *locator) {
  return new (cs.getAllocator())
      TreatKeyPathSubscriptIndexAsHashable(cs, type, locator);
>>>>>>> 016a0556
}<|MERGE_RESOLUTION|>--- conflicted
+++ resolved
@@ -397,7 +397,6 @@
   return new (cs.getAllocator()) AllowInaccessibleMember(cs, member, locator);
 }
 
-<<<<<<< HEAD
 bool AllowAnyObjectKeyPathRoot::diagnose(Expr *root, bool asNote) const {
   AnyObjectKeyPathRootFailure failure(root, getConstraintSystem(),
                                       getLocator());
@@ -408,7 +407,8 @@
 AllowAnyObjectKeyPathRoot::create(ConstraintSystem &cs,
                                   ConstraintLocator *locator) {
   return new (cs.getAllocator()) AllowAnyObjectKeyPathRoot(cs, locator);
-=======
+}
+
 bool TreatKeyPathSubscriptIndexAsHashable::diagnose(Expr *root,
                                                     bool asNote) const {
   KeyPathSubscriptIndexHashableFailure failure(root, getConstraintSystem(),
@@ -421,5 +421,4 @@
                                              ConstraintLocator *locator) {
   return new (cs.getAllocator())
       TreatKeyPathSubscriptIndexAsHashable(cs, type, locator);
->>>>>>> 016a0556
 }