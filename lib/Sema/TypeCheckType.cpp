--- conflicted
+++ resolved
@@ -2443,10 +2443,7 @@
     break;
   }
   
-<<<<<<< HEAD
-=======
   // SWIFT_ENABLE_TENSORFLOW
->>>>>>> dfaddb49
   // If the function is marked as `@autodiff`, the result must be a
   // differentiable type.
   if (extInfo.isDifferentiable() &&
