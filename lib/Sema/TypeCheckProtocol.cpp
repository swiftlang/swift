--- conflicted
+++ resolved
@@ -4495,14 +4495,13 @@
   // Resolve all of the type witnesses.
   resolveTypeWitnesses();
 
-<<<<<<< HEAD
+
   diagnoseMissingWitnesses();
   SWIFT_DEFER { diagnoseMissingWitnesses(); };
-=======
+
   // Resolution attempts to have the witnesses be correct by construction, but
   // this isn't guaranteed, so let's double check.
   ensureRequirementsAreSatisfied();
->>>>>>> 775ed71c
 
   // Ensure the conforming type is used.
   //
