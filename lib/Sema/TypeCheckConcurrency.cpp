//===--- TypeCheckConcurrency.cpp - Concurrency ---------------------------===//
//
// This source file is part of the Swift.org open source project
//
// Copyright (c) 2014 - 2020 Apple Inc. and the Swift project authors
// Licensed under Apache License v2.0 with Runtime Library Exception
//
// See https://swift.org/LICENSE.txt for license information
// See https://swift.org/CONTRIBUTORS.txt for the list of Swift project authors
//
//===----------------------------------------------------------------------===//
//
// This file implements type checking support for Swift's concurrency model.
//
//===----------------------------------------------------------------------===//
#include "TypeCheckConcurrency.h"
#include "TypeChecker.h"
#include "TypeCheckType.h"
#include "swift/Strings.h"
#include "swift/AST/ASTWalker.h"
#include "swift/AST/Initializer.h"
#include "swift/AST/ParameterList.h"
#include "swift/AST/ProtocolConformance.h"
#include "swift/AST/NameLookupRequests.h"
#include "swift/AST/TypeCheckRequests.h"
#include "swift/AST/TypeVisitor.h"
#include "swift/AST/ExistentialLayout.h"

using namespace swift;

/// Determine whether it makes sense to infer an attribute in the given
/// context.
static bool shouldInferAttributeInContext(const DeclContext *dc) {
  if (auto *file = dyn_cast<FileUnit>(dc->getModuleScopeContext())) {
    switch (file->getKind()) {
    case FileUnitKind::Source:
      // Check what kind of source file we have.
      if (auto sourceFile = dc->getParentSourceFile()) {
        switch (sourceFile->Kind) {
        case SourceFileKind::Interface:
          // Interfaces have explicitly called-out Sendable conformances.
          return false;

        case SourceFileKind::Library:
        case SourceFileKind::Main:
        case SourceFileKind::SIL:
          return true;
        }
      }
      break;

    case FileUnitKind::Builtin:
    case FileUnitKind::SerializedAST:
    case FileUnitKind::Synthesized:
      return false;

    case FileUnitKind::ClangModule:
    case FileUnitKind::DWARFModule:
      return true;
    }

    return true;
  }

  return false;
}

/// Check whether the function is a proper distributed function
///
/// \param diagnose Whether to emit a diagnostic when a problem is encountered.
///
/// \returns \c true if there was a problem with adding the attribute, \c false
/// otherwise.
static bool checkDistributedFunc(FuncDecl *func, bool diagnose) {
  // === All parameters and the result type must be Codable

  auto &C = func->getASTContext();
  auto encodableType = C.getProtocol(KnownProtocolKind::Encodable);
  auto decodableType = C.getProtocol(KnownProtocolKind::Decodable);

  // --- Check parameters for 'Codable' conformance
  for (auto param : *func->getParameters()) {
    auto paramType = func->mapTypeIntoContext(param->getInterfaceType());
    if (TypeChecker::conformsToProtocol(paramType, encodableType, func).isInvalid() ||
        TypeChecker::conformsToProtocol(paramType, decodableType, func).isInvalid()) {
      if (diagnose)
        func->diagnose(
            diag::distributed_actor_func_param_not_codable,
            param->getArgumentName().str(),
            param->getInterfaceType()
        );
      // TODO: suggest a fixit to add Codable to the type?
      return true;
    }
  }

  // --- Result type must be either void or a codable type
  auto resultType = func->mapTypeIntoContext(func->getResultInterfaceType());
  if (!resultType->isVoid()) {
    if (TypeChecker::conformsToProtocol(resultType, decodableType, func).isInvalid() ||
        TypeChecker::conformsToProtocol(resultType, encodableType, func).isInvalid()) {
      if (diagnose)
        func->diagnose(
            diag::distributed_actor_func_result_not_codable,
            func->getResultInterfaceType()
        );
      // TODO: suggest a fixit to add Codable to the type?
      return true;
    }
  }

  // === Each distributed function must have a static _remote_<func_name> counterpart
  ClassDecl *actorDecl = dyn_cast<ClassDecl>(func->getParent());
  assert(actorDecl && actorDecl->isDistributedActor());

  auto remoteFuncDecl = actorDecl->lookupDirectRemoteFunc(func);
  if (!remoteFuncDecl) {
    if (diagnose) {
      auto localFuncName = func->getBaseIdentifier().str().str();
      func->diagnose(
          diag::distributed_actor_func_missing_remote_func,
          C.getIdentifier("_remote_" + localFuncName));
    }
    return true;
  }

  if (!remoteFuncDecl->isStatic()) {
    if (diagnose)
      func->diagnose(
          diag::distributed_actor_remote_func_is_not_static,
          remoteFuncDecl->getName());
    return true;
  }

  if (!remoteFuncDecl->hasAsync() || !remoteFuncDecl->hasThrows()) {
    if (diagnose)
      func->diagnose(
          diag::distributed_actor_remote_func_is_not_async_throws,
          remoteFuncDecl->getName());
    return true;
  }

  if (remoteFuncDecl->isDistributed()) {
    if (diagnose)
      func->diagnose(
          diag::distributed_actor_remote_func_must_not_be_distributed,
          remoteFuncDecl->getName());
    return true;
  }

  return false;
}

void swift::addAsyncNotes(AbstractFunctionDecl const* func) {
  assert(func);
  if (!isa<DestructorDecl>(func) && !isa<AccessorDecl>(func)) {
    auto note =
        func->diagnose(diag::note_add_async_to_function, func->getName());

    if (func->hasThrows()) {
      auto replacement = func->getAttrs().hasAttribute<RethrowsAttr>()
                        ? "async rethrows"
                        : "async throws";

      note.fixItReplace(SourceRange(func->getThrowsLoc()), replacement);
    } else if (func->getParameters()->getRParenLoc().isValid()) {
      note.fixItInsert(func->getParameters()->getRParenLoc().getAdvancedLoc(1),
                       " async");
    }
  }
}

bool IsActorRequest::evaluate(
    Evaluator &evaluator, NominalTypeDecl *nominal) const {
  // Protocols are actors if their `Self` type conforms to `Actor`.
  if (auto protocol = dyn_cast<ProtocolDecl>(nominal)) {
    // Simple case: we have the Actor protocol itself.
    if (protocol->isSpecificProtocol(KnownProtocolKind::Actor))
      return true;

    auto actorProto = nominal->getASTContext().getProtocol(
        KnownProtocolKind::Actor);
    if (!actorProto)
      return false;

    auto selfType = Type(protocol->getProtocolSelfType());
    auto genericSig = protocol->getGenericSignature();
    if (!genericSig)
      return false;

    return genericSig->requiresProtocol(selfType, actorProto);
  }

  // Class declarations are actors if they were declared with "actor".
  auto classDecl = dyn_cast<ClassDecl>(nominal);
  if (!classDecl)
    return false;

  return classDecl->isExplicitActor() ||
      classDecl->getAttrs().getAttribute<ActorAttr>();
}

bool IsDefaultActorRequest::evaluate(
    Evaluator &evaluator, ClassDecl *classDecl, ModuleDecl *M,
    ResilienceExpansion expansion) const {
  // If the class isn't an actor, it's not a default actor.
  if (!classDecl->isActor())
    return false;

  // If the class is resilient from the perspective of the module
  // module, it's not a default actor.
  if (classDecl->isForeign() || classDecl->isResilient(M, expansion))
    return false;

  // Check whether the class has explicit custom-actor methods.

  // If we synthesized the unownedExecutor property, we should've
  // added a semantics attribute to it (if it was actually a default
  // actor).
  if (auto executorProperty = classDecl->getUnownedExecutorProperty())
    return executorProperty->getAttrs()
             .hasSemanticsAttr(SEMANTICS_DEFAULT_ACTOR);

  return true;
}

bool IsDistributedActorRequest::evaluate(
    Evaluator &evaluator, NominalTypeDecl *nominal) const {
  // Protocols are actors if their `Self` type conforms to `DistributedActor`.
  if (auto protocol = dyn_cast<ProtocolDecl>(nominal)) {
    // Simple case: we have the `DistributedActor` protocol itself.
    if (protocol->isSpecificProtocol(KnownProtocolKind::DistributedActor))
      return true;

    auto actorProto = nominal->getASTContext().getProtocol(
        KnownProtocolKind::DistributedActor);
    if (!actorProto)
      return false;

    auto selfType = Type(protocol->getProtocolSelfType());
    auto genericSig = protocol->getGenericSignature();
    if (!genericSig)
      return false;

    return genericSig->requiresProtocol(selfType, actorProto);
  }

  // Class declarations are 'distributed actors' if they are declared with 'distributed actor'
  if(!dyn_cast<ClassDecl>(nominal))
    return false;

  auto distributedAttr = nominal->getAttrs()
      .getAttribute<DistributedActorAttr>();
  return distributedAttr != nullptr;
}

bool IsDistributedFuncRequest::evaluate(
    Evaluator &evaluator, FuncDecl *func) const {
  // Check whether the attribute was explicitly specified.
  if (auto attr = func->getAttrs().getAttribute<DistributedActorAttr>()) {
//    // Check for well-formedness.
//    if (checkDistributedFunc(func, /*diagnose=*/true)) {
//      attr->setInvalid();
//      return false;
//    }

    return true;
  } else {
    return false;
  }
}

static bool isDeclNotAsAccessibleAsParent(ValueDecl *decl,
                                          NominalTypeDecl *parent) {
  return decl->getFormalAccess() <
         std::min(parent->getFormalAccess(), AccessLevel::Public);
}

VarDecl *GlobalActorInstanceRequest::evaluate(
    Evaluator &evaluator, NominalTypeDecl *nominal) const {
  auto globalActorAttr = nominal->getAttrs().getAttribute<GlobalActorAttr>();
  if (!globalActorAttr)
    return nullptr;

  // Ensure that the actor protocol has been loaded.
  ASTContext &ctx = nominal->getASTContext();
  auto actorProto = ctx.getProtocol(KnownProtocolKind::Actor);
  if (!actorProto) {
    nominal->diagnose(diag::concurrency_lib_missing, "Actor");
    return nullptr;
  }

  auto *module = nominal->getParentModule();

  // Global actors have a static property "shared" that provides an actor
  // instance. The value must
  SmallVector<ValueDecl *, 4> decls;
  nominal->lookupQualified(
      nominal, DeclNameRef(ctx.Id_shared), NL_QualifiedDefault, decls);
  VarDecl *sharedVar = nullptr;
  llvm::TinyPtrVector<VarDecl *> candidates;
  for (auto decl : decls) {
    auto var = dyn_cast<VarDecl>(decl);
    if (!var)
      continue;

    auto varDC = var->getDeclContext();
    if (var->isStatic() &&
        !isDeclNotAsAccessibleAsParent(var, nominal) &&
        !(isa<ExtensionDecl>(varDC) &&
          cast<ExtensionDecl>(varDC)->isConstrainedExtension()) &&
        TypeChecker::conformsToProtocol(
            varDC->mapTypeIntoContext(var->getValueInterfaceType()),
            actorProto, module)) {
      sharedVar = var;
      break;
    }

    candidates.push_back(var);
  }

  // If we found a suitable candidate, we're done.
  if (sharedVar)
    return sharedVar;

  // Complain about the lack of a suitable 'shared' property.
  {
    auto primaryDiag = nominal->diagnose(
        diag::global_actor_missing_shared, nominal->getName());

    // If there were no candidates, provide a Fix-It with a prototype.
    if (candidates.empty() && nominal->getBraces().Start.isValid()) {
      // Figure out the indentation we need.
      SourceLoc sharedInsertionLoc = Lexer::getLocForEndOfToken(
          ctx.SourceMgr, nominal->getBraces().Start);

      StringRef extraIndent;
      StringRef currentIndent = Lexer::getIndentationForLine(
          ctx.SourceMgr, sharedInsertionLoc, &extraIndent);
      std::string stubIndent = (currentIndent + extraIndent).str();

      // From the string to add the declaration.
      std::string sharedDeclString = "\n" + stubIndent;
      if (nominal->getFormalAccess() >= AccessLevel::Public)
        sharedDeclString += "public ";

      sharedDeclString += "static let shared = <#actor instance#>";

      primaryDiag.fixItInsert(sharedInsertionLoc, sharedDeclString);
    }
  }

  // Remark about all of the candidates that failed (and why).
  for (auto candidate : candidates) {
    if (!candidate->isStatic()) {
      candidate->diagnose(diag::global_actor_shared_not_static)
        .fixItInsert(candidate->getAttributeInsertionLoc(true), "static ");
      continue;
    }

    if (isDeclNotAsAccessibleAsParent(candidate, nominal)) {
      AccessLevel needAccessLevel = std::min(
          nominal->getFormalAccess(), AccessLevel::Public);
      auto diag = candidate->diagnose(
          diag::global_actor_shared_inaccessible,
          getAccessLevelSpelling(candidate->getFormalAccess()),
          getAccessLevelSpelling(needAccessLevel));
      if (auto attr = candidate->getAttrs().getAttribute<AccessControlAttr>()) {
        if (needAccessLevel == AccessLevel::Internal) {
          diag.fixItRemove(attr->getRange());
        } else {
          diag.fixItReplace(
              attr->getRange(), getAccessLevelSpelling(needAccessLevel));
        }
      } else {
        diag.fixItInsert(
            candidate->getAttributeInsertionLoc(true),
            getAccessLevelSpelling(needAccessLevel));
      }
      continue;
    }

    if (auto ext = dyn_cast<ExtensionDecl>(candidate->getDeclContext())) {
      if (ext->isConstrainedExtension()) {
        candidate->diagnose(diag::global_actor_shared_constrained_extension);
        continue;
      }
    }

    Type varType = candidate->getDeclContext()->mapTypeIntoContext(
        candidate->getValueInterfaceType());
    candidate->diagnose(diag::global_actor_shared_non_actor_type, varType);
  }

  return nullptr;
}

Optional<std::pair<CustomAttr *, NominalTypeDecl *>>
swift::checkGlobalActorAttributes(
    SourceLoc loc, DeclContext *dc, ArrayRef<CustomAttr *> attrs) {
  ASTContext &ctx = dc->getASTContext();

  CustomAttr *globalActorAttr = nullptr;
  NominalTypeDecl *globalActorNominal = nullptr;
  for (auto attr : attrs) {
    // Figure out which nominal declaration this custom attribute refers to.
    auto nominal = evaluateOrDefault(ctx.evaluator,
                                     CustomAttrNominalRequest{attr, dc},
                                     nullptr);

    // Ignore unresolvable custom attributes.
    if (!nominal)
      continue;

    // We are only interested in global actor types.
    if (!nominal->isGlobalActor())
      continue;

    // Only a single global actor can be applied to a given entity.
    if (globalActorAttr) {
      ctx.Diags.diagnose(
          loc, diag::multiple_global_actors, globalActorNominal->getName(),
          nominal->getName());
      continue;
    }

    globalActorAttr = const_cast<CustomAttr *>(attr);
    globalActorNominal = nominal;
  }

  if (!globalActorAttr)
    return None;

  return std::make_pair(globalActorAttr, globalActorNominal);
}

Optional<std::pair<CustomAttr *, NominalTypeDecl *>>
GlobalActorAttributeRequest::evaluate(
    Evaluator &evaluator,
    llvm::PointerUnion<Decl *, ClosureExpr *> subject) const {
  DeclContext *dc;
  DeclAttributes *declAttrs;
  SourceLoc loc;
  if (auto decl = subject.dyn_cast<Decl *>()) {
    dc = decl->getDeclContext();
    declAttrs = &decl->getAttrs();
    loc = decl->getLoc();
  } else {
    auto closure = subject.get<ClosureExpr *>();
    dc = closure;
    declAttrs = &closure->getAttrs();
    loc = closure->getLoc();
  }

  // Collect the attributes.
  SmallVector<CustomAttr *, 2> attrs;
  for (auto attr : declAttrs->getAttributes<CustomAttr>()) {
    auto mutableAttr = const_cast<CustomAttr *>(attr);
    attrs.push_back(mutableAttr);
  }

  // Look for a global actor attribute.
  auto result = checkGlobalActorAttributes(loc, dc, attrs);
  if (!result)
    return None;

  // Closures can always have a global actor attached.
  if (auto closure = subject.dyn_cast<ClosureExpr *>()) {
    return result;
  }

  // Check that a global actor attribute makes sense on this kind of
  // declaration.
  auto decl = subject.get<Decl *>();
  auto globalActorAttr = result->first;
  if (auto nominal = dyn_cast<NominalTypeDecl>(decl)) {
    // Nominal types are okay...
    if (auto classDecl = dyn_cast<ClassDecl>(nominal)){
      if (classDecl->isActor()) {
        // ... except for actors.
        nominal->diagnose(diag::global_actor_on_actor_class, nominal->getName())
            .highlight(globalActorAttr->getRangeWithAt());
        return None;
      }
    }
  } else if (auto storage = dyn_cast<AbstractStorageDecl>(decl)) {
    // Subscripts and properties are fine...
    if (auto var = dyn_cast<VarDecl>(storage)) {
      if (var->getDeclContext()->isLocalContext()) {
        var->diagnose(diag::global_actor_on_local_variable, var->getName())
            .highlight(globalActorAttr->getRangeWithAt());
        return None;
      }
    }
  } else if (isa<ExtensionDecl>(decl)) {
    // Extensions are okay.
  } else if (isa<ConstructorDecl>(decl) || isa<FuncDecl>(decl)) {
    // Functions are okay.
  } else {
    // Everything else is disallowed.
    decl->diagnose(diag::global_actor_disallowed, decl->getDescriptiveKind());
    return None;
  }

  return result;
}

Type swift::getExplicitGlobalActor(ClosureExpr *closure) {
  // Look at the explicit attribute.
  auto globalActorAttr = evaluateOrDefault(
      closure->getASTContext().evaluator,
      GlobalActorAttributeRequest{closure}, None);
  if (!globalActorAttr)
    return Type();

  Type globalActor = evaluateOrDefault(
      closure->getASTContext().evaluator,
      CustomAttrTypeRequest{
        globalActorAttr->first, closure, CustomAttrTypeKind::GlobalActor},
        Type());
  if (!globalActor || globalActor->hasError())
    return Type();

  return globalActor;
}

/// Determine the isolation rules for a given declaration.
ActorIsolationRestriction ActorIsolationRestriction::forDeclaration(
    ConcreteDeclRef declRef, bool fromExpression) {
  auto decl = declRef.getDecl();

  switch (decl->getKind()) {
  case DeclKind::AssociatedType:
  case DeclKind::Class:
  case DeclKind::Enum:
  case DeclKind::Extension:
  case DeclKind::GenericTypeParam:
  case DeclKind::OpaqueType:
  case DeclKind::Protocol:
  case DeclKind::Struct:
  case DeclKind::TypeAlias:
    // Types are always available.
    return forUnrestricted();

  case DeclKind::EnumCase:
  case DeclKind::EnumElement:
    // Type-level entities don't require isolation.
    return forUnrestricted();

  case DeclKind::IfConfig:
  case DeclKind::Import:
  case DeclKind::InfixOperator:
  case DeclKind::MissingMember:
  case DeclKind::Module:
  case DeclKind::PatternBinding:
  case DeclKind::PostfixOperator:
  case DeclKind::PoundDiagnostic:
  case DeclKind::PrecedenceGroup:
  case DeclKind::PrefixOperator:
  case DeclKind::TopLevelCode:
    // Non-value entities don't require isolation.
    return forUnrestricted();

  case DeclKind::Destructor:
    // Destructors don't require isolation.
    return forUnrestricted();

  case DeclKind::Param:
  case DeclKind::Var:
  case DeclKind::Accessor:
  case DeclKind::Constructor:
  case DeclKind::Func:
  case DeclKind::Subscript: {
    // Local captures are checked separately.
    if (cast<ValueDecl>(decl)->isLocalCapture())
      return forUnrestricted();

    auto isolation = getActorIsolation(cast<ValueDecl>(decl));

    // 'let' declarations are immutable, so they can be accessed across
    // actors.
    bool isAccessibleAcrossActors = false;
    if (auto var = dyn_cast<VarDecl>(decl)) {
      if (var->isLet())
        isAccessibleAcrossActors = true;
    }

    // A function that provides an asynchronous context has no restrictions
    // on its access.
    //
    // FIXME: technically, synchronous functions are allowed to be cross-actor.
    // The call-sites are just conditionally async based on where they appear
    // (outside or inside the actor). This suggests that the implicitly-async
    // concept could be merged into the CrossActorSelf concept.
    if (auto func = dyn_cast<AbstractFunctionDecl>(decl)) {
      if (func->isAsyncContext())
        isAccessibleAcrossActors = true;

      if (func->isDistributed()) {
        if (auto classDecl = dyn_cast<ClassDecl>(decl->getDeclContext())) {
          if (!classDecl->isDistributedActor()) {
            // `distributed func` must only be defined in `distributed actor`
            func->diagnose(
                diag::distributed_actor_func_defined_outside_of_distributed_actor,
                func->getName());
          }
        }

          return forDistributedActorSelf(isolation.getActor(),
                                         /*isCrossActor*/ isAccessibleAcrossActors); // TODO: not sure?
      }
    }

    // Similarly, a computed property or subscript that has an 'async' getter
    // provides an asynchronous context, and has no restrictions.
    if (auto storageDecl = dyn_cast<AbstractStorageDecl>(decl)) {
      if (auto effectfulGetter = storageDecl->getEffectfulGetAccessor())
        if (effectfulGetter->hasAsync())
          isAccessibleAcrossActors = true;
    }

    // Determine the actor isolation of the given declaration.
    switch (isolation) {
    case ActorIsolation::ActorInstance:
      // Protected actor instance members can only be accessed on 'self'.
      return forActorSelf(isolation.getActor(),
          isAccessibleAcrossActors || isa<ConstructorDecl>(decl));

    case ActorIsolation::DistributedActorInstance:
      // Only distributed functions can be called externally on a distributed actor.
      return forDistributedActorSelf(isolation.getActor(),
       /*isCrossActor*/ isAccessibleAcrossActors || isa<ConstructorDecl>(decl));

    case ActorIsolation::GlobalActorUnsafe:
    case ActorIsolation::GlobalActor: {
      // A global-actor-isolated function referenced within an expression
      // carries the global actor into its function type. The actual
      // reference to the function is therefore not restricted, because the
      // call to the function is.
      if (fromExpression && isa<AbstractFunctionDecl>(decl))
        return forUnrestricted();

      Type actorType = isolation.getGlobalActor();
      if (auto subs = declRef.getSubstitutions())
        actorType = actorType.subst(subs);

      return forGlobalActor(actorType, isAccessibleAcrossActors,
                            isolation == ActorIsolation::GlobalActorUnsafe);
    }

    case ActorIsolation::Independent:
      // Actor-independent have no restrictions on their access.
      return forUnrestricted();

    case ActorIsolation::Unspecified:
      return isAccessibleAcrossActors ? forUnrestricted() : forUnsafe();
    }
  }
  }
}

namespace {
  /// Describes the important parts of a partial apply thunk.
  struct PartialApplyThunkInfo {
    Expr *base;
    Expr *fn;
    bool isEscaping;
  };
}

/// Try to decompose a call that might be an invocation of a partial apply
/// thunk.
static Optional<PartialApplyThunkInfo> decomposePartialApplyThunk(
    ApplyExpr *apply, Expr *parent) {
  // Check for a call to the outer closure in the thunk.
  auto outerAutoclosure = dyn_cast<AutoClosureExpr>(apply->getFn());
  if (!outerAutoclosure ||
      outerAutoclosure->getThunkKind()
        != AutoClosureExpr::Kind::DoubleCurryThunk)
    return None;

  auto memberFn = outerAutoclosure->getUnwrappedCurryThunkExpr();
  if (!memberFn)
    return None;

  // Determine whether the partial apply thunk was immediately converted to
  // noescape.
  bool isEscaping = true;
  if (auto conversion = dyn_cast_or_null<FunctionConversionExpr>(parent)) {
    auto fnType = conversion->getType()->getAs<FunctionType>();
    isEscaping = fnType && !fnType->isNoEscape();
  }

  return PartialApplyThunkInfo{apply->getArg(), memberFn, isEscaping};
}

/// Find the immediate member reference in the given expression.
static Optional<std::pair<ConcreteDeclRef, SourceLoc>>
findMemberReference(Expr *expr) {
  if (auto declRef = dyn_cast<DeclRefExpr>(expr))
    return std::make_pair(declRef->getDeclRef(), declRef->getLoc());

  if (auto otherCtor = dyn_cast<OtherConstructorDeclRefExpr>(expr)) {
    return std::make_pair(otherCtor->getDeclRef(), otherCtor->getLoc());
  }

  return None;
}

/// Return true if the callee of an ApplyExpr is async
///
/// Note that this must be called after the implicitlyAsync flag has been set,
/// or implicitly async calls will not return the correct value.
static bool isAsyncCall(const ApplyExpr *call) {
  if (call->implicitlyAsync())
    return true;

  // Effectively the same as doing a
  // `cast_or_null<FunctionType>(call->getFn()->getType())`, check the
  // result of that and then checking `isAsync` if it's defined.
  Type funcTypeType = call->getFn()->getType();
  if (!funcTypeType)
    return false;
  AnyFunctionType *funcType = funcTypeType->getAs<AnyFunctionType>();
  if (!funcType)
    return false;
  return funcType->isAsync();
}

/// Determine whether we should diagnose data races within the current context.
///
/// By default, we do this only in code that makes use of concurrency
/// features.
static bool shouldDiagnoseExistingDataRaces(const DeclContext *dc);

/// Determine whether this closure should be treated as Sendable.
///
/// \param forActorIsolation Whether this check is for the purposes of
/// determining whether the closure must be non-isolated.
static bool isSendableClosure(
    const AbstractClosureExpr *closure, bool forActorIsolation) {
  if (auto explicitClosure = dyn_cast<ClosureExpr>(closure)) {
    if (forActorIsolation && explicitClosure->inheritsActorContext()) {
      return false;
    }

    if (explicitClosure->isUnsafeSendable())
      return true;
  }

  if (auto type = closure->getType()) {
    if (auto fnType = type->getAs<AnyFunctionType>())
      if (fnType->isSendable())
        return true;
  }

  return false;
}

/// Determine whether the given type is suitable as a concurrent value type.
bool swift::isSendableType(ModuleDecl *module, Type type) {
  class IsSendable : public TypeVisitor<IsSendable, bool> {
    ModuleDecl *module;
    ProtocolDecl *SendableProto;

  public:
    IsSendable(ModuleDecl *module) : module(module) {
      SendableProto = module->getASTContext().getProtocol(
          KnownProtocolKind::Sendable);
    }

#define ALWAYS_CONCURRENT_VALUE(Id) \
    bool visit##Id##Type(Id##Type *) { return true; }

#define UNEXPECTED_TYPE(Id) ALWAYS_CONCURRENT_VALUE(Id)

    ALWAYS_CONCURRENT_VALUE(Error)
    ALWAYS_CONCURRENT_VALUE(Builtin)
    ALWAYS_CONCURRENT_VALUE(AnyMetatype)
    ALWAYS_CONCURRENT_VALUE(Module)

    UNEXPECTED_TYPE(GenericTypeParam)
    UNEXPECTED_TYPE(DependentMember)
    UNEXPECTED_TYPE(GenericFunction)

#define TYPE(Id, Parent)

 // Look through type sugar.
#define SUGARED_TYPE(Id, Parent)                    \
    bool visit##Id##Type(Id##Type *type) {          \
      return visit(type->getSinglyDesugaredType()); \
    }

// Unchecked and artificial types won't show up in well-formed code,
// but don't trip over them.
#define UNCHECKED_TYPE(Id, Parent) UNEXPECTED_TYPE(Id)
#define ARTIFICIAL_TYPE(Id, Parent) UNEXPECTED_TYPE(Id)

#include "swift/AST/TypeNodes.def"

#undef UNEXPECTED_TYPE
#undef ALWAYS_CONCURRENT_VALUE

    bool visitForConformanceCheck(TypeBase *type) {
      if (!SendableProto)
        return true;

      return !TypeChecker::conformsToProtocol(
          Type(type), SendableProto, module).isInvalid();
    }

    bool visitTupleType(TupleType *type) {
      for (Type elementType : type->getElementTypes()) {
        if (!visit(elementType))
          return false;
      }

      return true;
    }

    bool visitReferenceStorageType(ReferenceStorageType *type) {
      return visit(type->getReferentType());
    }

    bool visitEnumType(EnumType *type) {
      return visitForConformanceCheck(type);
    }

    bool visitStructType(StructType *type) {
      return visitForConformanceCheck(type);
    }

    bool visitClassType(ClassType *type) {
      return visitForConformanceCheck(type);
    }

    bool visitProtocolType(ProtocolType *type) {
      if (!SendableProto)
        return true;

      return !TypeChecker::containsProtocol(
        Type(type), SendableProto, module).isInvalid();
    }

    bool visitBoundGenericType(BoundGenericType *type) {
      return visitForConformanceCheck(type);
    }

    bool visitDynamicSelfType(DynamicSelfType *type) {
      return visit(type->getSelfType());
    }

    bool visitArchetypeType(ArchetypeType *type) {
      return visitForConformanceCheck(type);
    }

    bool visitFunctionType(FunctionType *type) {
      // Concurrent function types meet the requirements.
      if (type->isSendable())
        return true;

      // C and thin function types meeting the requirements because they
      // cannot have captures.
      switch (type->getExtInfo().getRepresentation()) {
      case FunctionTypeRepresentation::Block:
      case FunctionTypeRepresentation::Swift:
        return false;

      case FunctionTypeRepresentation::CFunctionPointer:
      case FunctionTypeRepresentation::Thin:
        return true;
      }
    }

    bool visitProtocolCompositionType(ProtocolCompositionType *type) {
      if (!SendableProto)
        return true;

      return !TypeChecker::containsProtocol(type, SendableProto, module)
        .isInvalid();
    }

    bool visitLValueType(LValueType *type) {
      return visit(type->getObjectType());
    }

    bool visitInOutType(InOutType *type) {
      return visit(type->getObjectType());
    }
  } checker(module);

  return checker.visit(type);
}

static bool diagnoseNonConcurrentParameter(
    SourceLoc loc, ConcurrentReferenceKind refKind, ConcreteDeclRef declRef,
    ParamDecl *param, Type paramType, DiagnosticBehavior behavior) {
  ASTContext &ctx = declRef.getDecl()->getASTContext();
  ctx.Diags.diagnose(loc, diag::non_concurrent_param_type, paramType)
      .limitBehavior(behavior);
  return false;
}

static bool diagnoseNonConcurrentResult(
    SourceLoc loc, ConcurrentReferenceKind refKind, ConcreteDeclRef declRef,
    Type resultType, DiagnosticBehavior behavior) {
  ASTContext &ctx = declRef.getDecl()->getASTContext();
  ctx.Diags.diagnose(loc, diag::non_concurrent_result_type, resultType)
      .limitBehavior(behavior);
  return false;
}

static bool diagnoseNonConcurrentProperty(
    SourceLoc loc, ConcurrentReferenceKind refKind, VarDecl *var,
    Type propertyType, DiagnosticBehavior behavior) {
  ASTContext &ctx = var->getASTContext();
  ctx.Diags.diagnose(loc, diag::non_concurrent_property_type,
                     var->getDescriptiveKind(), var->getName(),
                     propertyType, var->isLocalCapture())
      .limitBehavior(behavior);
  return false;
}

/// Whether we should diagnose cases where Sendable conformances are
/// missing.
static bool shouldDiagnoseNonSendableViolations(
    const LangOptions &langOpts) {
  return langOpts.WarnConcurrency;
}

bool swift::diagnoseNonConcurrentTypesInReference(
    ConcreteDeclRef declRef, ModuleDecl *module, SourceLoc loc,
    ConcurrentReferenceKind refKind, DiagnosticBehavior behavior) {
  // Bail out immediately if we aren't supposed to do this checking.
  if (!shouldDiagnoseNonSendableViolations(module->getASTContext().LangOpts))
    return false;

  // For functions, check the parameter and result types.
  SubstitutionMap subs = declRef.getSubstitutions();
  if (auto function = dyn_cast<AbstractFunctionDecl>(declRef.getDecl())) {
    for (auto param : *function->getParameters()) {
      Type paramType = param->getInterfaceType().subst(subs);
      if (!isSendableType(module, paramType)) {
        return diagnoseNonConcurrentParameter(
            loc, refKind, declRef, param, paramType, behavior);
      }
    }

    // Check the result type of a function.
    if (auto func = dyn_cast<FuncDecl>(function)) {
      Type resultType = func->getResultInterfaceType().subst(subs);
      if (!isSendableType(module, resultType)) {
        return diagnoseNonConcurrentResult(loc, refKind, declRef, resultType,
                                           behavior);
      }
    }

    return false;
  }

  if (auto var = dyn_cast<VarDecl>(declRef.getDecl())) {
    Type propertyType = var->isLocalCapture()
        ? var->getType()
        : var->getValueInterfaceType().subst(subs);
    if (!isSendableType(module, propertyType)) {
      return diagnoseNonConcurrentProperty(loc, refKind, var, propertyType,
                                           behavior);
    }
  }

  if (auto subscript = dyn_cast<SubscriptDecl>(declRef.getDecl())) {
    for (auto param : *subscript->getIndices()) {
      Type paramType = param->getInterfaceType().subst(subs);
      if (!isSendableType(module, paramType)) {
        return diagnoseNonConcurrentParameter(
            loc, refKind, declRef, param, paramType, behavior);
      }
    }

    // Check the element type of a subscript.
    Type resultType = subscript->getElementInterfaceType().subst(subs);
    if (!isSendableType(module, resultType)) {
      return diagnoseNonConcurrentResult(loc, refKind, declRef, resultType,
                                         behavior);
    }

    return false;
  }

  return false;
}

namespace {
  /// Check for adherence to the actor isolation rules, emitting errors
  /// when actor-isolated declarations are used in an unsafe manner.
  class ActorIsolationChecker : public ASTWalker {
    ASTContext &ctx;
    SmallVector<const DeclContext *, 4> contextStack;
    SmallVector<ApplyExpr*, 4> applyStack;

    /// Keeps track of the capture context of variables that have been
    /// explicitly captured in closures.
    llvm::SmallDenseMap<VarDecl *, TinyPtrVector<const DeclContext *>>
      captureContexts;

    using MutableVarSource
        = llvm::PointerUnion<DeclRefExpr *, InOutExpr *, LookupExpr *>;

    using MutableVarParent
        = llvm::PointerUnion<InOutExpr *, LoadExpr *, AssignExpr *>;

    /// Mapping from mutable variable reference exprs, or inout expressions,
    /// to the parent expression, when that parent is either a load or
    /// an inout expr.
    llvm::SmallDenseMap<MutableVarSource, MutableVarParent, 4>
      mutableLocalVarParent;

    /// The values for each case in this enum correspond to %select numbers
    /// in a diagnostic, so be sure to update it if you add new cases.
    enum class VarRefUseEnv {
      Read = 0,
      Mutating = 1,
      Inout = 2 // means Mutating; having a separate kind helps diagnostics
    };

    static bool isPropOrSubscript(ValueDecl const* decl) {
      return isa<VarDecl>(decl) || isa<SubscriptDecl>(decl);
    }

    /// In the given expression \c use that refers to the decl, this
    /// function finds the kind of environment tracked by
    /// \c mutableLocalVarParent that corresponds to that \c use.
    ///
    /// Note that an InoutExpr is not considered a use of the decl!
    ///
    /// @returns None if the context expression is either an InOutExpr,
    ///               not tracked, or if the decl is not a property or subscript
    Optional<VarRefUseEnv> kindOfUsage(ValueDecl *decl, Expr *use) const {
      // we need a use for lookup.
      if (!use)
        return None;

      // must be a property or subscript
      if (!isPropOrSubscript(decl))
        return None;

      if (auto lookup = dyn_cast<DeclRefExpr>(use))
        return usageEnv(lookup);
      else if (auto lookup = dyn_cast<LookupExpr>(use))
        return usageEnv(lookup);

      return None;
    }

    /// @returns the kind of environment in which this expression appears, as
    ///          tracked by \c mutableLocalVarParent
    VarRefUseEnv usageEnv(MutableVarSource src) const {
      auto result = mutableLocalVarParent.find(src);
      if (result != mutableLocalVarParent.end()) {
        MutableVarParent parent = result->second;
        assert(!parent.isNull());
        if (parent.is<LoadExpr*>())
          return VarRefUseEnv::Read;
        else if (parent.is<AssignExpr*>())
          return VarRefUseEnv::Mutating;
        else if (auto inout = parent.dyn_cast<InOutExpr*>())
          return inout->isImplicit() ? VarRefUseEnv::Mutating
                                     : VarRefUseEnv::Inout;
        else
          llvm_unreachable("non-exhaustive case match");
      }
      return VarRefUseEnv::Read; // assume if it's not tracked, it's only read.
    }

    const DeclContext *getDeclContext() const {
      return contextStack.back();
    }

    ModuleDecl *getParentModule() const {
      return getDeclContext()->getParentModule();
    }

    /// Determine whether code in the given use context might execute
    /// concurrently with code in the definition context.
    bool mayExecuteConcurrentlyWith(
        const DeclContext *useContext, const DeclContext *defContext);

    /// If the subexpression is a reference to a mutable local variable from a
    /// different context, record its parent. We'll query this as part of
    /// capture semantics in concurrent functions.
    ///
    /// \returns true if we recorded anything, false otherwise.
    bool recordMutableVarParent(MutableVarParent parent, Expr *subExpr) {
      subExpr = subExpr->getValueProvidingExpr();

      if (auto declRef = dyn_cast<DeclRefExpr>(subExpr)) {
        auto var = dyn_cast_or_null<VarDecl>(declRef->getDecl());
        if (!var)
          return false;

        // Only mutable variables matter.
        if (!var->supportsMutation())
          return false;

        // Only mutable variables outside of the current context. This is an
        // optimization, because the parent map won't be queried in this case,
        // and it is the most common case for variables to be referenced in
        // their own context.
        if (var->getDeclContext() == getDeclContext())
          return false;

        assert(mutableLocalVarParent[declRef].isNull());
        mutableLocalVarParent[declRef] = parent;
        return true;
      }

      // For a member reference, try to record a parent for the base expression.
      if (auto memberRef = dyn_cast<MemberRefExpr>(subExpr)) {
        // Record the parent of this LookupExpr too.
        mutableLocalVarParent[memberRef] = parent;
        return recordMutableVarParent(parent, memberRef->getBase());
      }

      // For a subscript, try to record a parent for the base expression.
      if (auto subscript = dyn_cast<SubscriptExpr>(subExpr)) {
        // Record the parent of this LookupExpr too.
        mutableLocalVarParent[subscript] = parent;
        return recordMutableVarParent(parent, subscript->getBase());
      }

      // Look through postfix '!'.
      if (auto force = dyn_cast<ForceValueExpr>(subExpr)) {
        return recordMutableVarParent(parent, force->getSubExpr());
      }

      // Look through postfix '?'.
      if (auto bindOpt = dyn_cast<BindOptionalExpr>(subExpr)) {
        return recordMutableVarParent(parent, bindOpt->getSubExpr());
      }

      if (auto optEval = dyn_cast<OptionalEvaluationExpr>(subExpr)) {
        return recordMutableVarParent(parent, optEval->getSubExpr());
      }

      // & expressions can be embedded for references to mutable variables
      // or subscribes inside a struct/enum.
      if (auto inout = dyn_cast<InOutExpr>(subExpr)) {
        // Record the parent of the inout so we don't look at it again later.
        mutableLocalVarParent[inout] = parent;
        return recordMutableVarParent(parent, inout->getSubExpr());
      }

      return false;
    }

  public:
    ActorIsolationChecker(const DeclContext *dc) : ctx(dc->getASTContext()) {
      contextStack.push_back(dc);
    }

    /// Searches the applyStack from back to front for the inner-most CallExpr
    /// and marks that CallExpr as implicitly async.
    ///
    /// NOTE: Crashes if no CallExpr was found.
    ///
    /// For example, for global actor function `curryAdd`, if we have:
    ///     ((curryAdd 1) 2)
    /// then we want to mark the inner-most CallExpr, `(curryAdd 1)`.
    ///
    /// The same goes for calls to member functions, such as calc.add(1, 2),
    /// aka ((add calc) 1 2), looks like this:
    ///
    ///  (call_expr
    ///    (dot_syntax_call_expr
    ///      (declref_expr add)
    ///      (declref_expr calc))
    ///    (tuple_expr
    ///      ...))
    ///
    /// and we reach up to mark the CallExpr.
    void markNearestCallAsImplicitly(bool setAsync = false, bool setThrows = false) {
      assert(applyStack.size() > 0 && "not contained within an Apply?");

      const auto End = applyStack.rend();
      for (auto I = applyStack.rbegin(); I != End; ++I)
        if (auto call = dyn_cast<CallExpr>(*I)) {
          if (setAsync) call->setImplicitlyAsync(true);
          if (setThrows) call->setImplicitlyThrows(true);
          return;
        }
      llvm_unreachable("expected a CallExpr in applyStack!");
    }

    bool shouldWalkCaptureInitializerExpressions() override { return true; }

    bool shouldWalkIntoTapExpression() override { return true; }

    bool walkToDeclPre(Decl *decl) override {
      if (auto func = dyn_cast<AbstractFunctionDecl>(decl)) {
        contextStack.push_back(func);
      }

      return true;
    }

    bool walkToDeclPost(Decl *decl) override {
      if (auto func = dyn_cast<AbstractFunctionDecl>(decl)) {
        assert(contextStack.back() == func);
        contextStack.pop_back();
      }

      return true;
    }

    std::pair<bool, Expr *> walkToExprPre(Expr *expr) override {
      if (auto *closure = dyn_cast<AbstractClosureExpr>(expr)) {
        closure->setActorIsolation(determineClosureIsolation(closure));
        contextStack.push_back(closure);
        return { true, expr };
      }

      if (auto inout = dyn_cast<InOutExpr>(expr)) {
        if (!applyStack.empty())
          diagnoseInOutArg(applyStack.back(), inout, false);

        if (mutableLocalVarParent.count(inout) == 0)
          recordMutableVarParent(inout, inout->getSubExpr());
      }

      if (auto assign = dyn_cast<AssignExpr>(expr)) {
        // mark vars in the destination expr as being part of the Assign.
        if (auto destExpr = assign->getDest())
          recordMutableVarParent(assign, destExpr);

        return {true, expr };
      }

      if (auto load = dyn_cast<LoadExpr>(expr))
        recordMutableVarParent(load, load->getSubExpr());

      if (auto lookup = dyn_cast<LookupExpr>(expr)) {
        checkMemberReference(lookup->getBase(), lookup->getMember(),
                             lookup->getLoc(),
                             /*isEscapingPartialApply*/false,
                             lookup);
        return { true, expr };
      }

      if (auto declRef = dyn_cast<DeclRefExpr>(expr)) {
        checkNonMemberReference(
            declRef->getDeclRef(), declRef->getLoc(), declRef);
        return { true, expr };
      }

      if (auto apply = dyn_cast<ApplyExpr>(expr)) {
        applyStack.push_back(apply);  // record this encounter

        // Check the call itself.
        (void)checkApply(apply);

        // If this is a call to a partial apply thunk, decompose it to check it
        // like based on the original written syntax, e.g., "self.method".
        if (auto partialApply = decomposePartialApplyThunk(
                apply, Parent.getAsExpr())) {
          if (auto memberRef = findMemberReference(partialApply->fn)) {
            // NOTE: partially-applied thunks are never annotated as
            // implicitly async, regardless of whether they are escaping.
            checkMemberReference(
                partialApply->base, memberRef->first, memberRef->second,
                partialApply->isEscaping);

            partialApply->base->walk(*this);

            // manual clean-up since normal traversal is skipped
            assert(applyStack.back() == apply);
            applyStack.pop_back();

            return { false, expr };
          }
        }
      }

      // NOTE: SelfApplyExpr is a subtype of ApplyExpr
      if (auto call = dyn_cast<SelfApplyExpr>(expr)) {
        Expr *fn = call->getFn()->getValueProvidingExpr();
        if (auto memberRef = findMemberReference(fn)) {
          checkMemberReference(
              call->getArg(), memberRef->first, memberRef->second,
              /*isEscapingPartialApply=*/false, call);

          call->getArg()->walk(*this);

          if (applyStack.size() >= 2) {
            ApplyExpr *outerCall = applyStack[applyStack.size() - 2];
            if (isAsyncCall(outerCall)) {
              // This call is a partial application within an async call.
              // If the partial application take a value inout, it is bad.
              if (InOutExpr *inoutArg = dyn_cast<InOutExpr>(
                      call->getArg()->getSemanticsProvidingExpr()))
                diagnoseInOutArg(outerCall, inoutArg, true);
            }
          }

          // manual clean-up since normal traversal is skipped
          assert(applyStack.back() == dyn_cast<ApplyExpr>(expr));
          applyStack.pop_back();

          return { false, expr };
        }
      }


      if (auto keyPath = dyn_cast<KeyPathExpr>(expr))
        checkKeyPathExpr(keyPath);

      // The children of #selector expressions are not evaluated, so we do not
      // need to do isolation checking there. This is convenient because such
      // expressions tend to violate restrictions on the use of instance
      // methods.
      if (isa<ObjCSelectorExpr>(expr))
        return { false, expr };

      // Track the capture contexts for variables.
      if (auto captureList = dyn_cast<CaptureListExpr>(expr)) {
        for (const auto &entry : captureList->getCaptureList()) {
          captureContexts[entry.Var].push_back(captureList->getClosureBody());
        }
      }

      return { true, expr };
    }

    Expr *walkToExprPost(Expr *expr) override {
      if (auto *closure = dyn_cast<AbstractClosureExpr>(expr)) {
        assert(contextStack.back() == closure);
        contextStack.pop_back();
      }

      if (auto *apply = dyn_cast<ApplyExpr>(expr)) {
        assert(applyStack.back() == apply);
        applyStack.pop_back();
      }

      // Clear out the mutable local variable parent map on the way out.
      if (auto *declRefExpr = dyn_cast<DeclRefExpr>(expr))
        mutableLocalVarParent.erase(declRefExpr);
      else if (auto *lookupExpr = dyn_cast<LookupExpr>(expr))
        mutableLocalVarParent.erase(lookupExpr);
      else if (auto *inoutExpr = dyn_cast<InOutExpr>(expr))
        mutableLocalVarParent.erase(inoutExpr);

      // Remove the tracked capture contexts.
      if (auto captureList = dyn_cast<CaptureListExpr>(expr)) {
        for (const auto &entry : captureList->getCaptureList()) {
          auto &contexts = captureContexts[entry.Var];
          assert(contexts.back() == captureList->getClosureBody());
          contexts.pop_back();
          if (contexts.empty())
            captureContexts.erase(entry.Var);
        }
      }

      return expr;
    }

  private:
    /// If the expression is a reference to `self`, the `self` declaration.
    static VarDecl *getReferencedSelf(Expr *expr) {
      // Look through identity expressions and implicit conversions.
      Expr *prior;
      do {
        prior = expr;

        expr = expr->getSemanticsProvidingExpr();

        if (auto conversion = dyn_cast<ImplicitConversionExpr>(expr))
          expr = conversion->getSubExpr();
      } while (prior != expr);

      // 'super' references always act on self.
      if (auto super = dyn_cast<SuperRefExpr>(expr))
        return super->getSelf();

      // Declaration references to 'self'.
      if (auto declRef = dyn_cast<DeclRefExpr>(expr)) {
        if (auto var = dyn_cast<VarDecl>(declRef->getDecl())) {
          if (var->isSelfParameter() || var->isSelfParamCapture())
            return var;
        }
      }

      // Not a self reference.
      return nullptr;
    }

    /// Note when the enclosing context could be put on a global actor.
    void noteGlobalActorOnContext(DeclContext *dc, Type globalActor) {
      // If we are in a synchronous function on the global actor,
      // suggest annotating with the global actor itself.
      if (auto fn = dyn_cast<FuncDecl>(dc)) {
        if (!isa<AccessorDecl>(fn) && !fn->isAsyncContext()) {
          switch (getActorIsolation(fn)) {
          case ActorIsolation::ActorInstance:
          case ActorIsolation::DistributedActorInstance:
          case ActorIsolation::GlobalActor:
          case ActorIsolation::GlobalActorUnsafe:
          case ActorIsolation::Independent:
            return;

          case ActorIsolation::Unspecified:
            fn->diagnose(diag::note_add_globalactor_to_function,
                globalActor->getWithoutParens().getString(),
                fn->getDescriptiveKind(),
                fn->getName(),
                globalActor)
              .fixItInsert(fn->getAttributeInsertionLoc(false),
                diag::insert_globalactor_attr, globalActor);
              return;
          }
        }
      }
    }

    /// Note that the given actor member is isolated.
    /// @param context is allowed to be null if no context is appropriate.
    void noteIsolatedActorMember(ValueDecl *decl, Expr *context,
                                 bool isDistributedActor) {
      // FIXME: Make this diagnostic more sensitive to the isolation context
      // of the declaration.
      if (isDistributedActor) {
        // TODO: detect isDistributedActor based on the decl, rather than an explicit boolean
        if (dyn_cast<VarDecl>(decl)) {
          // Distributed actor properties are never accessible externally.
          decl->diagnose(diag::distributed_actor_isolated_property);
        } else {
          // it's a function or subscript
          decl->diagnose(diag::distributed_actor_isolated_method_note);
        }
      } else if (auto func = dyn_cast<AbstractFunctionDecl>(decl)) {
        func->diagnose(diag::actor_isolated_sync_func, // FIXME: this is emitted wrongly for self.hello()
          decl->getDescriptiveKind(),
          decl->getName());

        // was it an attempt to mutate an actor instance's isolated state?
      } else if (auto environment = kindOfUsage(decl, context)) {

        if (environment.getValue() == VarRefUseEnv::Read)
          decl->diagnose(diag::kind_declared_here, decl->getDescriptiveKind());
        else
          decl->diagnose(diag::actor_mutable_state, decl->getDescriptiveKind());

      } else {
        decl->diagnose(diag::kind_declared_here, decl->getDescriptiveKind());
      }
    }

    // Retrieve the nearest enclosing actor context.
    static NominalTypeDecl *getNearestEnclosingActorContext(
        const DeclContext *dc) {
      while (!dc->isModuleScopeContext()) {
        if (dc->isTypeContext()) {
          // FIXME: Protocol extensions need specific handling here.
          if (auto nominal = dc->getSelfNominalTypeDecl()) {
            if (nominal->isActor())
              return nominal;
          }
        }

        dc = dc->getParent();
      }

      return nullptr;
    }

    /// Diagnose a reference to an unsafe entity.
    ///
    /// \returns true if we diagnosed the entity, \c false otherwise.
    bool diagnoseReferenceToUnsafeGlobal(ValueDecl *value, SourceLoc loc) {
      if (!ctx.LangOpts.WarnConcurrency)
        return false;

      // Only diagnose direct references to mutable global state.
      auto var = dyn_cast<VarDecl>(value);
      if (!var || var->isLet())
        return false;

      if (!var->getDeclContext()->isModuleScopeContext() && !var->isStatic())
        return false;

      ctx.Diags.diagnose(
          loc, diag::shared_mutable_state_access,
          value->getDescriptiveKind(), value->getName());
      value->diagnose(diag::kind_declared_here, value->getDescriptiveKind());
      return true;
    }

    /// Diagnose an inout argument passed into an async call
    ///
    /// \returns true if we diagnosed the entity, \c false otherwise.
    bool diagnoseInOutArg(const ApplyExpr *call, const InOutExpr *arg,
                          bool isPartialApply) {
      // check that the call is actually async
      if (!isAsyncCall(call))
        return false;

      bool result = false;
      auto checkDiagnostic = [this, call, isPartialApply,
                              &result](ValueDecl *decl, SourceLoc argLoc) {
        auto isolation = ActorIsolationRestriction::forDeclaration(decl);
        switch (isolation) {
        case ActorIsolationRestriction::Unrestricted:
        case ActorIsolationRestriction::Unsafe:
          break;
        case ActorIsolationRestriction::GlobalActorUnsafe:
          // If we're not supposed to diagnose existing data races here,
          // we're done.
          if (!shouldDiagnoseExistingDataRaces(getDeclContext()))
            break;

          LLVM_FALLTHROUGH;

        case ActorIsolationRestriction::GlobalActor: {
          ctx.Diags.diagnose(argLoc, diag::actor_isolated_inout_state,
                             decl->getDescriptiveKind(), decl->getName(),
                             call->implicitlyAsync());
          decl->diagnose(diag::kind_declared_here, decl->getDescriptiveKind());
          result = true;
          break;
        }
        case ActorIsolationRestriction::CrossActorSelf:
        case ActorIsolationRestriction::ActorSelf:
        case ActorIsolationRestriction::DistributedActorSelf: {
          if (isPartialApply) {
            // The partially applied InoutArg is a property of actor. This
            // can really only happen when the property is a struct with a
            // mutating async method.
            if (auto partialApply = dyn_cast<ApplyExpr>(call->getFn())) {
              ValueDecl *fnDecl =
                  cast<DeclRefExpr>(partialApply->getFn())->getDecl();
              ctx.Diags.diagnose(call->getLoc(),
                                 diag::actor_isolated_mutating_func,
                                 fnDecl->getName(), decl->getDescriptiveKind(),
                                 decl->getName());
              result = true;
            }
          } else {
            ctx.Diags.diagnose(argLoc, diag::actor_isolated_inout_state,
                               decl->getDescriptiveKind(), decl->getName(),
                               call->implicitlyAsync());
            result = true;
          }
          break;
        }
        }
      };
      auto expressionWalker = [baseArg = arg->getSubExpr(),
                               checkDiagnostic](Expr *expr) -> Expr * {
        if (isa<InOutExpr>(expr))
          return nullptr; // AST walker will hit this again
        if (LookupExpr *lookup = dyn_cast<LookupExpr>(expr)) {
          if (isa<DeclRefExpr>(lookup->getBase())) {
            checkDiagnostic(lookup->getMember().getDecl(), baseArg->getLoc());
            return nullptr; // Diagnosed. Don't keep walking
          }
        }
        if (DeclRefExpr *declRef = dyn_cast<DeclRefExpr>(expr)) {
          checkDiagnostic(declRef->getDecl(), baseArg->getLoc());
          return nullptr; // Diagnosed. Don't keep walking
        }
        return expr;
      };
      arg->getSubExpr()->forEachChildExpr(expressionWalker);
      return result;
    }

    /// Get the actor isolation of the innermost relevant context.
    ActorIsolation getInnermostIsolatedContext(DeclContext *dc) {
      // Retrieve the actor isolation of the context.
      switch (auto isolation = getActorIsolationOfContext(dc)) {
      case ActorIsolation::ActorInstance:
        case ActorIsolation::DistributedActorInstance:
      case ActorIsolation::Independent:
      case ActorIsolation::Unspecified:
        return isolation;

      case ActorIsolation::GlobalActor:
      case ActorIsolation::GlobalActorUnsafe:
        return ActorIsolation::forGlobalActor(
            dc->mapTypeIntoContext(isolation.getGlobalActor()),
            isolation == ActorIsolation::GlobalActorUnsafe);
      }
    }

    bool isInAsynchronousContext() const {
      auto dc = getDeclContext();
      if (auto func = dyn_cast<AbstractFunctionDecl>(dc)) {
        return func->isAsyncContext();
      }

      if (auto closure = dyn_cast<AbstractClosureExpr>(dc)) {
        if (auto type = closure->getType()) {
          if (auto fnType = type->getAs<AnyFunctionType>()) {
            return fnType->isAsync();
          }
        }
      }

      return false;
    }

    enum class AsyncMarkingResult {
      FoundAsync, // successfully marked an implicitly-async operation
      NotFound,  // fail: no valid implicitly-async operation was found
      SyncContext, // fail: a valid implicitly-async op, but in sync context
      NotSendable  // fail: valid op and context, but not Sendable
    };

    /// Attempts to identify and mark a valid cross-actor use of a synchronous
    /// actor-isolated member (e.g., sync function application, property access)
    AsyncMarkingResult tryMarkImplicitlyAsync(SourceLoc declLoc,
                                              ConcreteDeclRef concDeclRef,
                                              Expr* context) {
      ValueDecl *decl = concDeclRef.getDecl();
      AsyncMarkingResult result = AsyncMarkingResult::NotFound;

      // is it an access to a property?
      if (isPropOrSubscript(decl)) {
        // we assume let-bound properties are taken care of elsewhere,
        // since they are never implicitly async.
        assert(!isa<VarDecl>(decl) || cast<VarDecl>(decl)->isLet() == false
               && "unexpected let-bound property; never implicitly async!");

        if (auto declRef = dyn_cast_or_null<DeclRefExpr>(context)) {
          if (usageEnv(declRef) == VarRefUseEnv::Read) {

            if (!isInAsynchronousContext())
              return AsyncMarkingResult::SyncContext;

            declRef->setImplicitlyAsync(true);
            result = AsyncMarkingResult::FoundAsync;
          }
        } else if (auto lookupExpr = dyn_cast_or_null<LookupExpr>(context)) {
          if (usageEnv(lookupExpr) == VarRefUseEnv::Read) {

            if (!isInAsynchronousContext())
              return AsyncMarkingResult::SyncContext;

            lookupExpr->setImplicitlyAsync(true);
            result = AsyncMarkingResult::FoundAsync;
          }
        }

      } else if (llvm::isa_and_nonnull<SelfApplyExpr>(context) &&
          isa<AbstractFunctionDecl>(decl)) {
        // actor-isolated non-isolated-self calls are implicitly async
        // and thus OK.

        if (!isInAsynchronousContext())
          return AsyncMarkingResult::SyncContext;

        markNearestCallAsImplicitly(/*setAsync=*/true);
        result = AsyncMarkingResult::FoundAsync;

      } else if (!applyStack.empty()) {
        // Check our applyStack metadata from the traversal.
        // Our goal is to identify whether the actor reference appears
        // as the called value of the enclosing ApplyExpr. We cannot simply
        // inspect Parent here because of expressions like (callee)()
        // and the fact that the reference may be just an argument to an apply
        ApplyExpr *apply = applyStack.back();
        Expr *fn = apply->getFn()->getValueProvidingExpr();
        if (auto memberRef = findMemberReference(fn)) {
          auto concDecl = memberRef->first;
          if (decl == concDecl.getDecl() && !apply->implicitlyAsync()) {

            if (!isInAsynchronousContext())
              return AsyncMarkingResult::SyncContext;

            // then this ValueDecl appears as the called value of the ApplyExpr.
            markNearestCallAsImplicitly(/*setAsync=*/true);
            result = AsyncMarkingResult::FoundAsync;
          }
        }
      }

      if (result == AsyncMarkingResult::FoundAsync) {
        // Check for non-concurrent types.
        bool problemFound =
            diagnoseNonConcurrentTypesInReference(
              concDeclRef, getDeclContext()->getParentModule(), declLoc,
              ConcurrentReferenceKind::SynchronousAsAsyncCall);
        if (problemFound)
          result = AsyncMarkingResult::NotSendable;
      }

      return result;
    }

    enum ThrowsMarkingResult {
      FoundThrows,
      NotFound
    };

    ThrowsMarkingResult tryMarkImplicitlyThrows(SourceLoc declLoc,
                                                ConcreteDeclRef concDeclRef,
                                                Expr* context) {

      ValueDecl *decl = concDeclRef.getDecl();
      ThrowsMarkingResult result = ThrowsMarkingResult::NotFound;

      if (llvm::isa_and_nonnull<SelfApplyExpr>(context)) {
        if (auto func = dyn_cast<AbstractFunctionDecl>(decl)) {
          if (func->isDistributed() && !func->hasThrows()) {
            // A distributed function is implicitly throwing if called from
            // outside of the actor.
            //
            // If it already is throwing, no need to mark it implicitly so.
            markNearestCallAsImplicitly(
                /*setAsync=*/false, /*setThrows=*/true);
            result = ThrowsMarkingResult::FoundThrows;
          }
        }
      } else if (!applyStack.empty()) {
        // Check our applyStack metadata from the traversal.
        // Our goal is to identify whether the actor reference appears
        // as the called value of the enclosing ApplyExpr. We cannot simply
        // inspect Parent here because of expressions like (callee)()
        // and the fact that the reference may be just an argument to an apply
        ApplyExpr *apply = applyStack.back();
        Expr *fn = apply->getFn()->getValueProvidingExpr();
        if (auto memberRef = findMemberReference(fn)) {
          auto concDecl = memberRef->first;
          if (decl == concDecl.getDecl() && !apply->implicitlyThrows()) {

            if (auto func = dyn_cast<AbstractFunctionDecl>(decl)) {
              if (func->isDistributed() && !func->hasThrows()) {
                // then this ValueDecl appears as the called value of the ApplyExpr.
                markNearestCallAsImplicitly(
                    /*setAsync=*/false, /*setThrows=*/true);
                result = ThrowsMarkingResult::FoundThrows;
              }
            }
          }
        }
      }

      return result;
    }

    /// Check actor isolation for a particular application.
    bool checkApply(ApplyExpr *apply) {
      auto fnExprType = apply->getFn()->getType();
      if (!fnExprType)
        return false;

      auto fnType = fnExprType->getAs<FunctionType>();
      if (!fnType)
        return false;

      // Handle calls to global-actor-qualified functions.
      Type globalActor = fnType->getGlobalActor();
      if (!globalActor)
        return false;

      auto declContext = const_cast<DeclContext *>(getDeclContext());

      // Check whether we are within the same isolation context, in which
      // case there is nothing further to check,
      auto contextIsolation = getInnermostIsolatedContext(declContext);
      if (contextIsolation.isGlobalActor() &&
          contextIsolation.getGlobalActor()->isEqual(globalActor)) {
        return false;
      }

      // From this point on, the only possibility is that we have an implicitly
      // aynchronous call.

      // If we are not in an asynchronous context, complain.
      if (!isInAsynchronousContext()) {
        auto isolation = ActorIsolation::forGlobalActor(
            globalActor, /*unsafe=*/false);
        if (auto calleeDecl = apply->getCalledValue()) {
          ctx.Diags.diagnose(
              apply->getLoc(), diag::actor_isolated_call_decl, isolation,
              calleeDecl->getDescriptiveKind(), calleeDecl->getName(),
              contextIsolation);
          calleeDecl->diagnose(
              diag::actor_isolated_sync_func, calleeDecl->getDescriptiveKind(),
              calleeDecl->getName());
        } else {
          ctx.Diags.diagnose(
              apply->getLoc(), diag::actor_isolated_call, isolation,
              contextIsolation);
        }
        noteGlobalActorOnContext(
            const_cast<DeclContext *>(getDeclContext()), globalActor);

        return true;
      }

      // Mark as implicitly async.
      if (!fnType->getExtInfo().isAsync())
        apply->setImplicitlyAsync(true);

      // If we don't need to check for sendability, we're done.
      if (!shouldDiagnoseNonSendableViolations(ctx.LangOpts))
        return false;

      // Check for sendability of the parameter types.
      for (const auto &param : fnType->getParams()) {
        // FIXME: Dig out the locations of the corresponding arguments.
        if (!isSendableType(getParentModule(), param.getParameterType())) {
          ctx.Diags.diagnose(
              apply->getLoc(), diag::non_concurrent_param_type,
              param.getParameterType());
          return true;
        }
      }

      // Check for sendability of the result type.
      if (!isSendableType(getParentModule(), fnType->getResult())) {
        ctx.Diags.diagnose(
            apply->getLoc(), diag::non_concurrent_result_type,
            fnType->getResult());
        return true;
      }

      return false;
    }

    /// Check a reference to an entity within a global actor.
    bool checkGlobalActorReference(
        ConcreteDeclRef valueRef, SourceLoc loc, Type globalActor,
        bool isCrossActor,
        Expr *context) {
      ValueDecl *value = valueRef.getDecl();
      auto declContext = const_cast<DeclContext *>(getDeclContext());

      // Check whether we are within the same isolation context, in which
      // case there is nothing further to check,
      auto contextIsolation = getInnermostIsolatedContext(declContext);
      if (contextIsolation.isGlobalActor() &&
          contextIsolation.getGlobalActor()->isEqual(globalActor)) {
        return false;
      }

      // A cross-actor access requires types to be concurrent-safe.
      if (isCrossActor) {
        return diagnoseNonConcurrentTypesInReference(
            valueRef, getParentModule(), loc,
            ConcurrentReferenceKind::CrossActor);
      }

      bool isDistributedActor = false;
      switch (contextIsolation) {
      case ActorIsolation::DistributedActorInstance: {
        isDistributedActor = true;
        LLVM_FALLTHROUGH;
      }
      case ActorIsolation::ActorInstance: {
        auto result = tryMarkImplicitlyAsync(loc, valueRef, context);
        if (result == AsyncMarkingResult::FoundAsync)
          return false;

        auto useKind = static_cast<unsigned>(
            kindOfUsage(value, context).getValueOr(VarRefUseEnv::Read));

        ctx.Diags.diagnose(loc, diag::global_actor_from_instance_actor_context,
                           value->getDescriptiveKind(), value->getName(),
                           globalActor, contextIsolation.getActor()->getName(),
                           useKind, result == AsyncMarkingResult::SyncContext);
        noteIsolatedActorMember(value, context, isDistributedActor);
        return true;
      }

      case ActorIsolation::GlobalActor:
      case ActorIsolation::GlobalActorUnsafe: {
        // Check if this decl reference is the callee of the enclosing Apply,
        // making it OK as an implicitly async call.
        auto result = tryMarkImplicitlyAsync(loc, valueRef, context);
        if (result == AsyncMarkingResult::FoundAsync)
          return false;

        auto useKind = static_cast<unsigned>(
            kindOfUsage(value, context).getValueOr(VarRefUseEnv::Read));

        // Otherwise, this is a problematic global actor decl reference.
        ctx.Diags.diagnose(
            loc, diag::global_actor_from_other_global_actor_context,
            value->getDescriptiveKind(), value->getName(), globalActor,
            contextIsolation.getGlobalActor(), useKind,
            result == AsyncMarkingResult::SyncContext);
        noteIsolatedActorMember(value, context, isDistributedActor);
        return true;
      }

      case ActorIsolation::Independent: {
        auto result = tryMarkImplicitlyAsync(loc, valueRef, context);
        if (result == AsyncMarkingResult::FoundAsync)
          return false;

        auto useKind = static_cast<unsigned>(
            kindOfUsage(value, context).getValueOr(VarRefUseEnv::Read));

        ctx.Diags.diagnose(loc, diag::global_actor_from_nonactor_context,
                           value->getDescriptiveKind(), value->getName(),
                           globalActor,
                           /*actorIndependent=*/true, useKind,
                           result == AsyncMarkingResult::SyncContext);
        noteIsolatedActorMember(value, context, isDistributedActor);
        return true;
      }

      case ActorIsolation::Unspecified: {
        auto result = tryMarkImplicitlyAsync(loc, valueRef, context);
        if (result == AsyncMarkingResult::FoundAsync)
          return false;

        // Diagnose the reference.
        auto useKind = static_cast<unsigned>(
            kindOfUsage(value, context).getValueOr(VarRefUseEnv::Read));
        ctx.Diags.diagnose(
          loc, diag::global_actor_from_nonactor_context,
          value->getDescriptiveKind(), value->getName(), globalActor,
          /*actorIndependent=*/false, useKind,
          result == AsyncMarkingResult::SyncContext);
        noteGlobalActorOnContext(declContext, globalActor);
        noteIsolatedActorMember(value, context, isDistributedActor);

        return true;
      } // end Unspecified case
      } // end switch
      llvm_unreachable("unhandled actor isolation kind!");
    }

    /// Find the innermost context in which this declaration was explicitly
    /// captured.
    const DeclContext *findCapturedDeclContext(ValueDecl *value) {
      assert(value->isLocalCapture());
      auto var = dyn_cast<VarDecl>(value);
      if (!var)
        return value->getDeclContext();

      auto knownContexts = captureContexts.find(var);
      if (knownContexts == captureContexts.end())
        return value->getDeclContext();

      return knownContexts->second.back();
    }

    /// Check a reference to a local capture.
    bool checkLocalCapture(
        ConcreteDeclRef valueRef, SourceLoc loc, DeclRefExpr *declRefExpr) {
      auto value = valueRef.getDecl();

      // Check whether we are in a context that will not execute concurrently
      // with the context of 'self'. If not, it's safe.
      if (!mayExecuteConcurrentlyWith(
              getDeclContext(), findCapturedDeclContext(value)))
        return false;

      // Check whether this is a local variable, in which case we can
      // determine whether it was safe to access concurrently.
      if (auto var = dyn_cast<VarDecl>(value)) {
        // Ignore interpolation variables.
        if (var->getBaseName() == ctx.Id_dollarInterpolation)
          return false;

        auto parent = mutableLocalVarParent[declRefExpr];

        // If the variable is immutable, it's fine so long as it involves
        // Sendable types.
        //
        // When flow-sensitive concurrent captures are enabled, we also
        // allow reads, depending on a SIL diagnostic pass to identify the
        // remaining race conditions.
        if (!var->supportsMutation() ||
            (ctx.LangOpts.EnableExperimentalFlowSensitiveConcurrentCaptures &&
             parent.dyn_cast<LoadExpr *>())) {
          return diagnoseNonConcurrentTypesInReference(
              valueRef, getParentModule(), loc,
              ConcurrentReferenceKind::LocalCapture);
        }

        // Otherwise, we have concurrent access. Complain.
        ctx.Diags.diagnose(
            loc, diag::concurrent_access_of_local_capture,
            parent.dyn_cast<LoadExpr *>(),
            var->getDescriptiveKind(), var->getName());
        return true;
      }

      if (auto func = dyn_cast<FuncDecl>(value)) {
        if (func->isSendable())
          return false;

        func->diagnose(
            diag::local_function_executed_concurrently,
            func->getDescriptiveKind(), func->getName())
          .fixItInsert(func->getAttributeInsertionLoc(false), "@Sendable ");

        // Add the @Sendable attribute implicitly, so we don't diagnose
        // again.
        const_cast<FuncDecl *>(func)->getAttrs().add(
            new (ctx) SendableAttr(true));
        return true;
      }

      // Concurrent access to some other local.
      ctx.Diags.diagnose(
          loc, diag::concurrent_access_local,
          value->getDescriptiveKind(), value->getName());
      value->diagnose(
          diag::kind_declared_here, value->getDescriptiveKind());
      return true;
    }

    ///
    /// \return true iff a diagnostic was emitted
    bool checkKeyPathExpr(KeyPathExpr *keyPath) {
      bool diagnosed = false;

      // returns None if it is not a 'let'-bound var decl. Otherwise,
      // the bool indicates whether a diagnostic was emitted.
      auto checkLetBoundVarDecl = [&](KeyPathExpr::Component const& component)
                                                            -> Optional<bool> {
        auto decl = component.getDeclRef().getDecl();
        if (auto varDecl = dyn_cast<VarDecl>(decl)) {
          if (varDecl->isLet()) {
            auto type = component.getComponentType();
            if (shouldDiagnoseNonSendableViolations(ctx.LangOpts)
                && !isSendableType(getParentModule(), type)) {
              ctx.Diags.diagnose(
                  component.getLoc(), diag::non_concurrent_keypath_access,
                  type);
              return true;
            }
            return false;
          }
        }
        return None;
      };

      // check the components of the keypath.
      for (const auto &component : keyPath->getComponents()) {
        // The decl referred to by the path component cannot be within an actor.
        if (component.hasDeclRef()) {
          auto concDecl = component.getDeclRef();
          auto isolation = ActorIsolationRestriction::forDeclaration(concDecl);

          switch (isolation.getKind()) {
          case ActorIsolationRestriction::Unsafe:
          case ActorIsolationRestriction::Unrestricted:
            break; // OK. Does not refer to an actor-isolated member.

          case ActorIsolationRestriction::GlobalActorUnsafe:
            // Only check if we're in code that's adopted concurrency features.
            if (!shouldDiagnoseExistingDataRaces(getDeclContext()))
              break; // do not check

            LLVM_FALLTHROUGH; // otherwise, perform checking

          case ActorIsolationRestriction::GlobalActor:
            // Disable global actor checking for now.
            if (!ctx.LangOpts.isSwiftVersionAtLeast(6))
              break;

            LLVM_FALLTHROUGH; // otherwise, it's invalid so diagnose it.

          case ActorIsolationRestriction::CrossActorSelf:
            // 'let'-bound decls with this isolation are OK, just check them.
            if (auto wasLetBound = checkLetBoundVarDecl(component)) {
              diagnosed = wasLetBound.getValue();
              break;
            }
            LLVM_FALLTHROUGH; // otherwise, it's invalid so diagnose it.

          case ActorIsolationRestriction::ActorSelf:
          case ActorIsolationRestriction::DistributedActorSelf: {
            auto decl = concDecl.getDecl();
            ctx.Diags.diagnose(component.getLoc(),
                               diag::actor_isolated_keypath_component,
                               /*isDistributed=*/isolation.getKind() ==
                                  ActorIsolationRestriction::DistributedActorSelf,
                               decl->getDescriptiveKind(), decl->getName());
            diagnosed = true;
            break;
          }
          }; // end switch
        }

        // Captured values in a path component must conform to Sendable.
        // These captured values appear in Subscript, aka "index" components,
        // such as \Type.dict[k] where k is a captured dictionary key.
        if (auto indexExpr = component.getIndexExpr()) {
          auto type = indexExpr->getType();
          if (type && shouldDiagnoseNonSendableViolations(ctx.LangOpts)
              && !isSendableType(getParentModule(), type)) {
            ctx.Diags.diagnose(
                component.getLoc(), diag::non_concurrent_keypath_capture,
                indexExpr->getType());
            diagnosed = true;
          }
        }
      }

      return diagnosed;
    }

    /// Check a reference to a local or global.
    bool checkNonMemberReference(
        ConcreteDeclRef valueRef, SourceLoc loc, DeclRefExpr *declRefExpr) {
      if (!valueRef)
        return false;

      auto value = valueRef.getDecl();

      if (value->isLocalCapture())
        return checkLocalCapture(valueRef, loc, declRefExpr);

      switch (auto isolation =
                  ActorIsolationRestriction::forDeclaration(valueRef)) {
      case ActorIsolationRestriction::Unrestricted:
        return false;

      case ActorIsolationRestriction::CrossActorSelf:
      case ActorIsolationRestriction::ActorSelf:
      case ActorIsolationRestriction::DistributedActorSelf:
        llvm_unreachable("non-member reference into an actor");

      case ActorIsolationRestriction::GlobalActorUnsafe:
        // Only complain if we're in code that's adopted concurrency features.
        if (!shouldDiagnoseExistingDataRaces(getDeclContext()))
          return false;

        LLVM_FALLTHROUGH;

      case ActorIsolationRestriction::GlobalActor:
        return checkGlobalActorReference(
            valueRef, loc, isolation.getGlobalActor(), isolation.isCrossActor,
            declRefExpr);

      case ActorIsolationRestriction::Unsafe:
        return diagnoseReferenceToUnsafeGlobal(value, loc);
      }
      llvm_unreachable("unhandled actor isolation kind!");
    }

    /// Determine the reason for the given declaration context to be
    /// actor-independent.
    static Diag<DescriptiveDeclKind, DeclName, unsigned>
    findActorIndependentReason(DeclContext *dc) {
      if (auto autoclosure = dyn_cast<AutoClosureExpr>(dc)) {
        switch (autoclosure->getThunkKind()) {
        case AutoClosureExpr::Kind::AsyncLet:
          return diag::actor_isolated_from_async_let;

        case AutoClosureExpr::Kind::DoubleCurryThunk:
        case AutoClosureExpr::Kind::SingleCurryThunk:
          return findActorIndependentReason(dc->getParent());

        case AutoClosureExpr::Kind::None:
          break;
        }
      }

      if (auto closure = dyn_cast<AbstractClosureExpr>(dc)) {
        if (isSendableClosure(closure, /*forActorIsolation=*/true)) {
          return diag::actor_isolated_from_concurrent_closure;
        }

        return findActorIndependentReason(dc->getParent());
      }

      if (auto func = dyn_cast<AbstractFunctionDecl>(dc)) {
        if (func->isSendable())
          return diag::actor_isolated_from_concurrent_function;
      }

      return diag::actor_isolated_self_independent_context;
    }

    /// Check a reference with the given base expression to the given member.
    /// Returns true iff the member reference refers to actor-isolated state
    /// in an invalid or unsafe way such that a diagnostic was emitted.
    bool checkMemberReference(
        Expr *base, ConcreteDeclRef memberRef, SourceLoc memberLoc,
        bool isEscapingPartialApply = false, 
        Expr *context = nullptr) {
      if (!base || !memberRef)
        return false;

      auto member = memberRef.getDecl();
      bool isDistributedActor = false;
      switch (auto isolation =
                  ActorIsolationRestriction::forDeclaration(memberRef)) {
      case ActorIsolationRestriction::Unrestricted:
        return false;

      case ActorIsolationRestriction::CrossActorSelf: {
        // If a cross-actor reference is on "self", it's not crossing actors.
        auto *selfVar = getReferencedSelf(base);
        auto curDC = const_cast<DeclContext *>(getDeclContext());
        if (selfVar &&
            getActorIsolationOfContext(curDC) ==
            ActorIsolation::forActorInstance(
                getNearestEnclosingActorContext(getDeclContext())))
          return false;

        return diagnoseNonConcurrentTypesInReference(
            memberRef, getDeclContext()->getParentModule(), memberLoc,
            ConcurrentReferenceKind::CrossActor);
      }

      case ActorIsolationRestriction::DistributedActorSelf: {
        /// mark for later diagnostics that we have we're in a distributed actor.
        isDistributedActor = true;

        // distributed actor isolation is more strict;
        // we do not allow any property access, or synchronous access at all.

        bool continueToCheckingLocalIsolation = false;
        // Must reference distributed actor-isolated state on 'self'.
        auto *selfVar = getReferencedSelf(base);
        if (!selfVar) {
          // invocation on not-'self', is only okey if this is a distributed func

          if (auto func = dyn_cast<FuncDecl>(member)) {
            if (!func->isDistributed()) {
              ctx.Diags.diagnose(memberLoc, diag::distributed_actor_isolated_method);
              // TODO: offer a fixit to add 'distributed' on the member; how to test fixits? See also https://github.com/apple/swift/pull/35930/files
              noteIsolatedActorMember(member, context, isDistributedActor);
              return true;
            }

            assert(func->isDistributed());

            tryMarkImplicitlyAsync(memberLoc, memberRef, context);

            tryMarkImplicitlyThrows(memberLoc, memberRef, context);

            // TODO: we don't really need to do anythign with the result, dont get it?

            // distributed func reference, that passes all checks, great!
            continueToCheckingLocalIsolation = true;
          } // end FuncDecl

          if (!continueToCheckingLocalIsolation) {
            // it wasn't a function (including a distributed function),
            // so we need to perform some more checks
            if (auto var = dyn_cast<VarDecl>(member)) {
              // @_distributedActorIndependent decls are accessible always,
              // regardless of distributed actor-isolation; e.g. actorAddress
              if (member->getAttrs().hasAttribute<DistributedActorIndependentAttr>())
                return false;

              // otherwise, no other properties are accessible on a distributed actor
              if (!continueToCheckingLocalIsolation) {
                ctx.Diags.diagnose(
                    memberLoc, diag::distributed_actor_isolated_non_self_reference,
                    member->getDescriptiveKind(),
                    member->getName());
                noteIsolatedActorMember(member, context, isDistributedActor);
                return true;
              }
            }

            // TODO: would have to also consider subscripts and other things
          }
        } // end !selfVar

        return false;
//        // continue checking as if it was actor self isolated
//        assert(selfVar);
//         LLVM_FALLTHROUGH;
//        return false;
      }

      case ActorIsolationRestriction::ActorSelf: {
        // Must reference actor-isolated state on 'self'.
        auto *selfVar = getReferencedSelf(base);
        base->dump();
        if (!selfVar) {
          // Check for implicit async.
          auto result = tryMarkImplicitlyAsync(memberLoc, memberRef, context);
          if (result == AsyncMarkingResult::FoundAsync)
            return false; // no problems
          else if (result == AsyncMarkingResult::NotSendable)
            return true;

          auto useKind = static_cast<unsigned>(
              kindOfUsage(member, context).getValueOr(VarRefUseEnv::Read));

          ctx.Diags.diagnose(
              memberLoc, diag::actor_isolated_non_self_reference,
              member->getDescriptiveKind(),
              member->getName(),
              isolation.getActorType() ==
                getNearestEnclosingActorContext(getDeclContext()),
              useKind
              );
          noteIsolatedActorMember(member, context, isDistributedActor);
          return true;
        }

        // Check whether the current context is differently-isolated.
        auto curDC = const_cast<DeclContext *>(getDeclContext());
        switch (auto contextIsolation = getActorIsolationOfContext(curDC)) {
          case ActorIsolation::DistributedActorInstance: {
            isDistributedActor = true;
            LLVM_FALLTHROUGH;
          }

          case ActorIsolation::ActorInstance: {
            // An escaping partial application of something that is part of
            // the actor's isolated state is never permitted.
            if (isEscapingPartialApply) {
              ctx.Diags.diagnose(
                  memberLoc, diag::actor_isolated_partial_apply,
                  member->getDescriptiveKind(),
                  member->getName());
              noteIsolatedActorMember(member, context, isDistributedActor);
              return true;
            }

            return false;
          }

          case ActorIsolation::Unspecified: {
            return false;
          }

          case ActorIsolation::Independent: {
            auto result = tryMarkImplicitlyAsync(memberLoc, memberRef, context);
            if (result == AsyncMarkingResult::FoundAsync)
              return false; // no problems
            else if (result == AsyncMarkingResult::NotSendable)
              return true;

            // The 'self' is for an actor-independent member, which means
            // we cannot refer to actor-isolated state.
            auto useKind = static_cast<unsigned>(
                kindOfUsage(member, context).getValueOr(VarRefUseEnv::Read));
            auto diag = findActorIndependentReason(curDC);
            ctx.Diags.diagnose(memberLoc, diag, member->getDescriptiveKind(),
                               member->getName(), useKind);
            noteIsolatedActorMember(member, context, isDistributedActor);
            return true;
          }

          case ActorIsolation::GlobalActor:
          case ActorIsolation::GlobalActorUnsafe: {
            auto result = tryMarkImplicitlyAsync(memberLoc, memberRef, context);
            if (result == AsyncMarkingResult::FoundAsync)
              return false; // no problems
            else if (result == AsyncMarkingResult::NotSendable)
              return true;

            // The 'self' is for a member that's part of a global actor, which
            // means we cannot refer to actor-isolated state.
            auto useKind = static_cast<unsigned>(
                kindOfUsage(member, context).getValueOr(VarRefUseEnv::Read));
            ctx.Diags.diagnose(memberLoc,
                               diag::actor_isolated_global_actor_context,
                               member->getDescriptiveKind(), member->getName(),
                               contextIsolation.getGlobalActor(), useKind,
                               result == AsyncMarkingResult::SyncContext
                               );
            noteIsolatedActorMember(member, context, isDistributedActor);
            return true;
          }
        }
        llvm_unreachable("Unhandled actor isolation");
      }

      case ActorIsolationRestriction::GlobalActorUnsafe:
        // Only complain if we're in code that's adopted concurrency features.
        if (!shouldDiagnoseExistingDataRaces(getDeclContext()))
          return false;

        LLVM_FALLTHROUGH;

      case ActorIsolationRestriction::GlobalActor: {
        const bool isInitDeInit = isa<ConstructorDecl>(getDeclContext()) ||
                                  isa<DestructorDecl>(getDeclContext());
        // If we are within an initializer or deinitilizer and are referencing a
        // stored property on "self", we are not crossing actors.
        if (isInitDeInit && isa<VarDecl>(member) &&
            cast<VarDecl>(member)->hasStorage() && getReferencedSelf(base))
          return false;
        return checkGlobalActorReference(
            memberRef, memberLoc, isolation.getGlobalActor(),
            isolation.isCrossActor, context);
      }
      case ActorIsolationRestriction::Unsafe:
        // This case is hit when passing actor state inout to functions in some
        // cases. The error is emitted by diagnoseInOutArg.
        return false;
      }
      llvm_unreachable("unhandled actor isolation kind!");
    }

    // Attempt to resolve the global actor type of a closure.
    Type resolveGlobalActorType(ClosureExpr *closure) {
      // Check whether the closure's type has a global actor already.
      if (Type closureType = closure->getType()) {
        if (auto closureFnType = closureType->getAs<FunctionType>()) {
          if (Type globalActor = closureFnType->getGlobalActor())
            return globalActor;
        }
      }

      // Look for an explicit attribute.
      return getExplicitGlobalActor(closure);
    }

    /// Determine the isolation of a particular closure.
    ///
    /// This function assumes that enclosing closures have already had their
    /// isolation checked.
    ClosureActorIsolation determineClosureIsolation(
        AbstractClosureExpr *closure) {
      // If the closure specifies a global actor, use it.
      if (auto explicitClosure = dyn_cast<ClosureExpr>(closure)) {
        if (Type globalActorType = resolveGlobalActorType(explicitClosure))
          return ClosureActorIsolation::forGlobalActor(globalActorType);

        if (explicitClosure->isUnsafeMainActor()) {
          ASTContext &ctx = closure->getASTContext();
          if (Type mainActor = ctx.getMainActorType())
            return ClosureActorIsolation::forGlobalActor(mainActor);
        }
      }

      // Sendable closures are actor-independent unless the closure has
      // specifically opted into inheriting actor isolation.
      if (isSendableClosure(closure, /*forActorIsolation=*/true))
        return ClosureActorIsolation::forIndependent();

      // A non-escaping closure gets its isolation from its context.
      auto parentIsolation = getActorIsolationOfContext(closure->getParent());

      // We must have parent isolation determined to get here.
      switch (parentIsolation) {
      case ActorIsolation::Independent:
      case ActorIsolation::Unspecified:
        return ClosureActorIsolation::forIndependent();

      case ActorIsolation::GlobalActor:
      case ActorIsolation::GlobalActorUnsafe: {
        Type globalActorType = closure->mapTypeIntoContext(
            parentIsolation.getGlobalActor()->mapTypeOutOfContext());
        return ClosureActorIsolation::forGlobalActor(globalActorType);
      }

      case ActorIsolation::ActorInstance:
      case ActorIsolation::DistributedActorInstance: {
        SmallVector<CapturedValue, 2> localCaptures;
        closure->getCaptureInfo().getLocalCaptures(localCaptures);
        for (const auto &localCapture : localCaptures) {
          if (localCapture.isDynamicSelfMetadata())
            continue;

          auto var = dyn_cast_or_null<VarDecl>(localCapture.getDecl());
          if (!var)
            continue;

          // If we have captured the 'self' parameter, the closure is isolated
          // to that actor instance.
          if (var->isSelfParameter()) {
            return ClosureActorIsolation::forActorInstance(var);
          }
        }

        // When 'self' is not captured, this closure is actor-independent.
        return ClosureActorIsolation::forIndependent();
      }
    }
    }
  };
}

bool ActorIsolationChecker::mayExecuteConcurrentlyWith(
    const DeclContext *useContext, const DeclContext *defContext) {
  // Walk the context chain from the use to the definition.
  while (useContext != defContext) {
    // If we find a concurrent closure... it can be run concurrently.
    if (auto closure = dyn_cast<AbstractClosureExpr>(useContext)) {
      if (isSendableClosure(closure, /*forActorIsolation=*/false))
        return true;
    }

    if (auto func = dyn_cast<FuncDecl>(useContext)) {
      if (func->isLocalCapture()) {
        // If the function is @Sendable... it can be run concurrently.
        if (func->isSendable())
          return true;
      }
    }

    // If we hit a module-scope or type context context, it's not
    // concurrent.
    useContext = useContext->getParent();
    if (useContext->isModuleScopeContext() || useContext->isTypeContext())
      return false;
  }

  // We hit the same context, so it won't execute concurrently.
  return false;
}

void swift::checkTopLevelActorIsolation(TopLevelCodeDecl *decl) {
  ActorIsolationChecker checker(decl);
  decl->getBody()->walk(checker);
}

void swift::checkFunctionActorIsolation(AbstractFunctionDecl *decl) {
  // Disable this check for @LLDBDebuggerFunction functions.
  if (decl->getAttrs().hasAttribute<LLDBDebuggerFunctionAttr>())
    return;

  ActorIsolationChecker checker(decl);
  if (auto body = decl->getBody()) {
    body->walk(checker);
  }
  if (auto ctor = dyn_cast<ConstructorDecl>(decl)) {
    if (auto superInit = ctor->getSuperInitCall())
      superInit->walk(checker);
  }
  if (auto attr = decl->getAttrs().getAttribute<DistributedActorAttr>()) {
    if (auto func = dyn_cast<FuncDecl>(decl)) {
      checkDistributedFunc(func, /*diagnose=*/true);
    }
  }
}

/// Some actor constructors are special, so we need to check rules about them.
void swift::checkActorConstructor(ClassDecl *decl, ConstructorDecl *ctor) {
  // bail out unless distributed actor, only those have special rules to check here
  if (!decl->isDistributedActor())
    return;

  // bail out for synthesized constructors
  if (ctor->isSynthesized())
    return;

  if (ctor->isDistributedActorLocalInit()) {
    // it is not legal to manually define init(transport:)
    // TODO: we want to lift this restriction but it is tricky
    ctor->diagnose(diag::distributed_actor_local_init_explicitly_defined)
        .fixItRemove(SourceRange(ctor->getStartLoc(), decl->getStartLoc()));
    // TODO: we should be able to allow this, but then we need to inject
    //       code or force users to "do the right thing"
    return;
  }

  if (ctor->isDistributedActorResolveInit()) {
    // It is illegal for users to attempt defining a resolve initializer;
    // Suggest removing it entirely, there is no way users can implement this init.
    ctor->diagnose(diag::distributed_actor_init_resolve_must_not_be_user_defined)
        .fixItRemove(SourceRange(ctor->getStartLoc(), decl->getStartLoc()));
    return;
  }

  // All user defined initializers on distributed actors must be 'convenience'.
  //
  // The only initializer that is allowed to be designated is init(transport:)
  // which we synthesize on behalf of a distributed actor.
  //
  // When checking ctor bodies we'll check
  if (!ctor->isConvenienceInit()) {
    ctor->diagnose(diag::distributed_actor_init_user_defined_must_be_convenience,
                   ctor->getName())
        .fixItInsert(ctor->getConstructorLoc(), "convenience ");
    return;
  }
}

void swift::checkActorConstructorBody(ClassDecl *classDecl,
                                      ConstructorDecl *ctor,
                                      BraceStmt *body) {
  // we only have additional checks for distributed actor initializers
  if (!classDecl->isDistributedActor())
    return;

  // our synthesized constructors don't need any of those checks
  // (i.e. the resolve/local constructor would not delegate anywhere etc)
  if (ctor->isSynthesized())
    return;

  if (ctor->isDistributedActorLocalInit() ||
      ctor->isDistributedActorResolveInit()) {
    // it is illegal-to re-declare those explicitly, and this is already diagnosed
    // on the decl-level; no need to proceed diagnosing anything about the body here.
    return;
  }

  // it is convenience initializer, but does it properly delegate to the designated one?
  auto initKindAndExpr = ctor->getDelegatingOrChainedInitKind();
  bool isDelegating = initKindAndExpr.initKind == BodyInitKind::Delegating;

  /// the constructor didn't delegate anywhere, but it should have!
  if (!isDelegating ||
      !initKindAndExpr.initExpr ||
      !initKindAndExpr.initExpr->getFn()) {
    // the resolve-initializer of course must never actually delegate to the local one
    ctor->diagnose(diag::distributed_actor_init_must_delegate_to_local_init,
                   ctor->getName())
        .fixItInsert(ctor->getStartLoc(), "self.init(transport: transport)"); // FIXME: how to get better position?
    // we're done here, it is not delegating or does delegate anywhere
    return;
  }

  // we're dealing with a convenience constructor,
  // which are required to eventually delegate to init(transport:)
  auto fn = initKindAndExpr.initExpr->getFn();
  bool delegatedToLocalInit = false;
  bool delegatedToResolveInit = false;
  Expr *resolveInitApplyExpr = nullptr;
  while (fn && !delegatedToLocalInit && !delegatedToResolveInit) {
    if (auto otherCtorRef = dyn_cast<OtherConstructorDeclRefExpr>(fn)) {
      auto otherCtorDecl = otherCtorRef->getDecl();
      if (otherCtorDecl->isDistributedActorLocalInit()) {
        delegatedToLocalInit = true;
      } else if (otherCtorDecl->isDistributedActorResolveInit()) {
        resolveInitApplyExpr = initKindAndExpr.initExpr;
        delegatedToResolveInit = true;
      } else {
        // it delegated to some other constructor; it may still have a chance
        // to get it right and eventually delegate to init(transport:),
        // so we keep searching.
        initKindAndExpr = otherCtorDecl->getDelegatingOrChainedInitKind();
        fn = initKindAndExpr.initExpr ?
          initKindAndExpr.initExpr->getFn() : nullptr;
      }
    } else {
      // break out of the loop, seems the constructor didn't delegate to anything next
      fn = nullptr;
    }
  }
  if (delegatedToResolveInit) {
    assert(resolveInitApplyExpr);
    ctor->diagnose(diag::distributed_actor_init_must_not_delegate_to_resolve_init,
                   ctor->getName())
        .fixItRemove(resolveInitApplyExpr->getSourceRange());
    // fallthrough, suggest that initializers must instead delegate to init(transport:)
  }

  if (!delegatedToLocalInit) {
    ctor->diagnose(diag::distributed_actor_init_must_delegate_to_local_init,
                   ctor->getName())
        .fixItInsert(ctor->getStartLoc(), "self.init(transport: transport)"); // FIXME: how to get better position?
  }
}

void swift::checkInitializerActorIsolation(Initializer *init, Expr *expr) {

  ActorIsolationChecker checker(init);
  expr->walk(checker);
}

void swift::checkEnumElementActorIsolation(
    EnumElementDecl *element, Expr *expr) {
  ActorIsolationChecker checker(element);
  expr->walk(checker);
}

void swift::checkPropertyWrapperActorIsolation(
   PatternBindingDecl *binding, Expr *expr) {
  ActorIsolationChecker checker(binding->getDeclContext());
  expr->walk(checker);
}

/// Determine actor isolation solely from attributes.
///
/// \returns the actor isolation determined from attributes alone (with no
/// inference rules). Returns \c None if there were no attributes on this
/// declaration.
static Optional<ActorIsolation> getIsolationFromAttributes(
    const Decl *decl, bool shouldDiagnose = true, bool onlyExplicit = false) {
  // Look up attributes on the declaration that can affect its actor isolation.
  // If any of them are present, use that attribute.
  auto nonisolatedAttr = decl->getAttrs().getAttribute<NonisolatedAttr>();
  auto globalActorAttr = decl->getGlobalActorAttr();

  // Remove implicit attributes if we only care about explicit ones.
  if (onlyExplicit) {
    if (nonisolatedAttr && nonisolatedAttr->isImplicit())
      nonisolatedAttr = nullptr;
    if (globalActorAttr && globalActorAttr->first->isImplicit())
      globalActorAttr = None;
  }

  unsigned numIsolationAttrs =
    (nonisolatedAttr ? 1 : 0) + (globalActorAttr ? 1 : 0);
  if (numIsolationAttrs == 0)
    return None;

  // Only one such attribute is valid, but we only actually care of one of
  // them is a global actor.
  if (numIsolationAttrs > 1) {
    DeclName name;
    if (auto value = dyn_cast<ValueDecl>(decl)) {
      name = value->getName();
    } else if (auto ext = dyn_cast<ExtensionDecl>(decl)) {
      if (auto selfTypeDecl = ext->getSelfNominalTypeDecl())
        name = selfTypeDecl->getName();
    }

    if (globalActorAttr) {
      if (shouldDiagnose) {
        decl->diagnose(
            diag::actor_isolation_multiple_attr, decl->getDescriptiveKind(),
            name, nonisolatedAttr->getAttrName(),
            globalActorAttr->second->getName().str())
          .highlight(nonisolatedAttr->getRangeWithAt())
          .highlight(globalActorAttr->first->getRangeWithAt());
      }
    }
  }

  // If the declaration is explicitly marked 'nonisolated', report it as
  // independent.
  if (nonisolatedAttr) {
    return ActorIsolation::forIndependent();
  }

  // If the declaration is marked with a global actor, report it as being
  // part of that global actor.
  if (globalActorAttr) {
    ASTContext &ctx = decl->getASTContext();
    auto dc = decl->getInnermostDeclContext();
    Type globalActorType = evaluateOrDefault(
        ctx.evaluator,
        CustomAttrTypeRequest{
          globalActorAttr->first, dc, CustomAttrTypeKind::GlobalActor},
        Type());
    if (!globalActorType || globalActorType->hasError())
      return ActorIsolation::forUnspecified();

    // Handle @<global attribute type>(unsafe).
    bool isUnsafe = globalActorAttr->first->isArgUnsafe();
    if (globalActorAttr->first->getArg() && !isUnsafe) {
      ctx.Diags.diagnose(
          globalActorAttr->first->getLocation(),
          diag::global_actor_non_unsafe_init, globalActorType);
    }

    return ActorIsolation::forGlobalActor(
        globalActorType->mapTypeOutOfContext(), isUnsafe);
  }

  llvm_unreachable("Forgot about an attribute?");
}

/// Infer isolation from witnessed protocol requirements.
static Optional<ActorIsolation> getIsolationFromWitnessedRequirements(
    ValueDecl *value) {
  auto dc = value->getDeclContext();
  auto idc = dyn_cast_or_null<IterableDeclContext>(dc->getAsDecl());
  if (!idc)
    return None;

  if (dc->getSelfProtocolDecl())
    return None;

  // Walk through each of the conformances in this context, collecting any
  // requirements that have actor isolation.
  auto conformances = idc->getLocalConformances(
      ConformanceLookupKind::NonStructural);
  using IsolatedRequirement =
      std::tuple<ProtocolConformance *, ActorIsolation, ValueDecl *>;
  SmallVector<IsolatedRequirement, 2> isolatedRequirements;
  for (auto conformance : conformances) {
    auto protocol = conformance->getProtocol();
    for (auto found : protocol->lookupDirect(value->getName())) {
      if (!isa<ProtocolDecl>(found->getDeclContext()))
        continue;

      auto requirement = dyn_cast<ValueDecl>(found);
      if (!requirement || isa<TypeDecl>(requirement))
        continue;

      auto requirementIsolation = getActorIsolation(requirement);
      switch (requirementIsolation) {
      case ActorIsolation::ActorInstance:
      case ActorIsolation::DistributedActorInstance:
      case ActorIsolation::Unspecified:
        continue;

      case ActorIsolation::GlobalActor:
      case ActorIsolation::GlobalActorUnsafe:
      case ActorIsolation::Independent:
        break;
      }

      auto witness = conformance->getWitnessDecl(requirement);
      if (witness != value)
        continue;

      isolatedRequirements.push_back(
          IsolatedRequirement{conformance, requirementIsolation, requirement});
    }
  }

  // Filter out duplicate actors.
  SmallPtrSet<CanType, 2> globalActorTypes;
  bool sawActorIndependent = false;
  isolatedRequirements.erase(
      std::remove_if(isolatedRequirements.begin(), isolatedRequirements.end(),
                     [&](IsolatedRequirement &isolated) {
    auto isolation = std::get<1>(isolated);
    switch (isolation) {
      case ActorIsolation::ActorInstance:
      case ActorIsolation::DistributedActorInstance:
        llvm_unreachable("protocol requirements cannot be actor instances");

      case ActorIsolation::Independent:
        // We only need one nonisolated.
        if (sawActorIndependent)
          return true;

        sawActorIndependent = true;
        return false;

      case ActorIsolation::Unspecified:
        return true;

      case ActorIsolation::GlobalActor:
      case ActorIsolation::GlobalActorUnsafe: {
        // Substitute into the global actor type.
        auto conformance = std::get<0>(isolated);
        auto requirementSubs = SubstitutionMap::getProtocolSubstitutions(
            conformance->getProtocol(), dc->getSelfTypeInContext(),
            ProtocolConformanceRef(conformance));
        Type globalActor = isolation.getGlobalActor().subst(requirementSubs);
        if (!globalActorTypes.insert(globalActor->getCanonicalType()).second)
          return true;

        // Update the global actor type, now that we've done this substitution.
        std::get<1>(isolated) = ActorIsolation::forGlobalActor(
            globalActor, isolation == ActorIsolation::GlobalActorUnsafe);
        return false;
      }
      }
      }),
      isolatedRequirements.end());

  if (isolatedRequirements.size() != 1)
    return None;

  return std::get<1>(isolatedRequirements.front());
}

/// Compute the isolation of a nominal type from the conformances that
/// are directly specified on the type.
static Optional<ActorIsolation> getIsolationFromConformances(
    NominalTypeDecl *nominal) {
  if (isa<ProtocolDecl>(nominal))
    return None;

  Optional<ActorIsolation> foundIsolation;
  for (auto proto :
       nominal->getLocalProtocols(ConformanceLookupKind::NonStructural)) {
    switch (auto protoIsolation = getActorIsolation(proto)) {
    case ActorIsolation::ActorInstance:
    case ActorIsolation::DistributedActorInstance:
    case ActorIsolation::Unspecified:
    case ActorIsolation::Independent:
      break;

    case ActorIsolation::GlobalActor:
    case ActorIsolation::GlobalActorUnsafe:
      if (!foundIsolation) {
        foundIsolation = protoIsolation;
        continue;
      }

      if (*foundIsolation != protoIsolation)
        return None;

      break;
    }
  }

  return foundIsolation;
}

/// Compute the isolation of a nominal type from the property wrappers on
/// any stored properties.
static Optional<ActorIsolation> getIsolationFromWrappers(
    NominalTypeDecl *nominal) {
  if (!isa<StructDecl>(nominal) && !isa<ClassDecl>(nominal))
    return None;

  if (!nominal->getParentSourceFile())
    return None;
  
  Optional<ActorIsolation> foundIsolation;
  for (auto member : nominal->getMembers()) {
    auto var = dyn_cast<VarDecl>(member);
    if (!var || !var->isInstanceMember())
      continue;

    auto info = var->getAttachedPropertyWrapperTypeInfo(0);
    if (!info)
      continue;

    auto isolation = getActorIsolation(info.valueVar);

    // Inconsistent wrappedValue/projectedValue isolation disables inference.
    if (info.projectedValueVar &&
        getActorIsolation(info.projectedValueVar) != isolation)
      continue;

    switch (isolation) {
    case ActorIsolation::ActorInstance:
    case ActorIsolation::DistributedActorInstance:
    case ActorIsolation::Unspecified:
    case ActorIsolation::Independent:
      break;

    case ActorIsolation::GlobalActor:
    case ActorIsolation::GlobalActorUnsafe:
      if (!foundIsolation) {
        foundIsolation = isolation;
        continue;
      }

      if (*foundIsolation != isolation)
        return None;

      break;
    }
  }

  return foundIsolation;
}

namespace {

/// Describes how actor isolation is propagated to a member, if at all.
enum class MemberIsolationPropagation {
  GlobalActor,
  AnyIsolation
};

}
/// Determine how the given member can receive its isolation from its type
/// context.
static Optional<MemberIsolationPropagation> getMemberIsolationPropagation(
    const ValueDecl *value) {
  if (!value->getDeclContext()->isTypeContext())
    return None;

  switch (value->getKind()) {
  case DeclKind::Import:
  case DeclKind::Extension:
  case DeclKind::TopLevelCode:
  case DeclKind::InfixOperator:
  case DeclKind::PrefixOperator:
  case DeclKind::PostfixOperator:
  case DeclKind::IfConfig:
  case DeclKind::PoundDiagnostic:
  case DeclKind::PrecedenceGroup:
  case DeclKind::MissingMember:
  case DeclKind::Class:
  case DeclKind::Enum:
  case DeclKind::Protocol:
  case DeclKind::Struct:
  case DeclKind::TypeAlias:
  case DeclKind::GenericTypeParam:
  case DeclKind::AssociatedType:
  case DeclKind::OpaqueType:
  case DeclKind::Param:
  case DeclKind::Module:
  case DeclKind::Destructor:
    return None;

  case DeclKind::PatternBinding:
  case DeclKind::EnumCase:
  case DeclKind::EnumElement:
  case DeclKind::Constructor:
    return MemberIsolationPropagation::GlobalActor;

  case DeclKind::Func:
  case DeclKind::Accessor:
  case DeclKind::Subscript:
  case DeclKind::Var:
    return value->isInstanceMember() ? MemberIsolationPropagation::AnyIsolation
                                     : MemberIsolationPropagation::GlobalActor;
  }
}

ActorIsolation ActorIsolationRequest::evaluate(
    Evaluator &evaluator, ValueDecl *value) const {
  // If this declaration has one of the actor isolation attributes, report
  // that.
  if (auto isolationFromAttr = getIsolationFromAttributes(value)) {
    return *isolationFromAttr;
  }

  // Determine the default isolation for this declaration, which may still be
  // overridden by other inference rules.
  ActorIsolation defaultIsolation = ActorIsolation::forUnspecified();

  // A @Sendable function is assumed to be actor-independent.
  if (auto func = dyn_cast<AbstractFunctionDecl>(value)) {
    if (func->isSendable()) {
      defaultIsolation = ActorIsolation::forIndependent();
    }
  }

  // Check for instance members and initializers of actor types,
  // which are part of actor-isolated state.
  if (auto nominal = value->getDeclContext()->getSelfNominalTypeDecl()) {
    if (nominal->isActor()) {
      if (value->isInstanceMember() || isa<ConstructorDecl>(value)) {
        defaultIsolation = nominal->isDistributedActor() ?
                           ActorIsolation::forDistributedActorInstance(nominal) :
                           ActorIsolation::forActorInstance(nominal);
      } else if (isa<ConstructorDecl>(value)) {
        defaultIsolation = ActorIsolation::forActorInstance(nominal);
      }
    }
  }

  // Function used when returning an inferred isolation.
  auto inferredIsolation = [&](
      ActorIsolation inferred, bool onlyGlobal = false) {
    // Add an implicit attribute to capture the actor isolation that was
    // inferred, so that (e.g.) it will be printed and serialized.
    ASTContext &ctx = value->getASTContext();
    switch (inferred) {
    case ActorIsolation::Independent: {
      if (onlyGlobal)
        return ActorIsolation::forUnspecified();

<<<<<<< HEAD
      auto var = dyn_cast<VarDecl>(value);
      if ((var && !var->isLet()) || !var) {
        // It is illegal to add @actorIndependent to let properties,
        // and if we did this would fail in type checking attributes.
        value->getAttrs().add(new(ctx) ActorIndependentAttr(
            ActorIndependentKind::Safe, /*IsImplicit=*/true));
      }
=======
      value->getAttrs().add(new (ctx) NonisolatedAttr(/*IsImplicit=*/true));
>>>>>>> 41e33329
      break;
    }

    case ActorIsolation::GlobalActorUnsafe:
    case ActorIsolation::GlobalActor: {
      auto typeExpr = TypeExpr::createImplicit(inferred.getGlobalActor(), ctx);
      auto attr = CustomAttr::create(
          ctx, SourceLoc(), typeExpr, /*implicit=*/true);
      if (inferred == ActorIsolation::GlobalActorUnsafe)
        attr->setArgIsUnsafe(true);
      value->getAttrs().add(attr);
      break;
    }

    case ActorIsolation::DistributedActorInstance: {
      /// 'distributed actor independent' implies 'actor independent'
      if (value->isDistributedActorIndependent())
        value->getAttrs().add(
            new (ctx) DistributedActorIndependentAttr(/*IsImplicit=*/true));
      break;
    }
    case ActorIsolation::ActorInstance:
    case ActorIsolation::Unspecified:
      if (onlyGlobal)
        return ActorIsolation::forUnspecified();

      // Nothing to do.
      break;
    }
    return inferred;
  };

  // If the declaration overrides another declaration, it must have the same
  // actor isolation.
  if (auto overriddenValue = value->getOverriddenDecl()) {
    auto isolation = getActorIsolation(overriddenValue);
    SubstitutionMap subs;

    if (Type selfType = value->getDeclContext()->getSelfInterfaceType()) {
      subs = selfType->getMemberSubstitutionMap(
          value->getModuleContext(), overriddenValue);
    }

    return inferredIsolation(isolation.subst(subs));
  }

  // If this is an accessor, use the actor isolation of its storage
  // declaration.
  if (auto accessor = dyn_cast<AccessorDecl>(value)) {
    return getActorIsolation(accessor->getStorage());
  }

  if (auto var = dyn_cast<VarDecl>(value)) {
    // If this is a variable with a property wrapper, infer from the property
    // wrapper's wrappedValue.
    if (auto wrapperInfo = var->getAttachedPropertyWrapperTypeInfo(0)) {
      if (auto wrappedValue = wrapperInfo.valueVar) {
        if (auto isolation = getActorIsolation(wrappedValue))
          return inferredIsolation(isolation);
      }
    }

    // If this is the backing storage for a property wrapper, infer from the
    // type of the outermost property wrapper.
    if (auto originalVar = var->getOriginalWrappedProperty(
            PropertyWrapperSynthesizedPropertyKind::Backing)) {
      if (auto backingType =
              originalVar->getPropertyWrapperBackingPropertyType()) {
        if (auto backingNominal = backingType->getAnyNominal()) {
          if (!isa<ClassDecl>(backingNominal) ||
              !cast<ClassDecl>(backingNominal)->isActor()) {
            if (auto isolation = getActorIsolation(backingNominal))
              return inferredIsolation(isolation);
          }
        }
      }
    }

    // If this is the projected property for a property wrapper, infer from
    // the property wrapper's projectedValue.
    if (auto originalVar = var->getOriginalWrappedProperty(
            PropertyWrapperSynthesizedPropertyKind::Projection)) {
      if (auto wrapperInfo =
              originalVar->getAttachedPropertyWrapperTypeInfo(0)) {
        if (auto projectedValue = wrapperInfo.projectedValueVar) {
          if (auto isolation = getActorIsolation(projectedValue))
            return inferredIsolation(isolation);
        }
      }
    }
  }

  if (shouldInferAttributeInContext(value->getDeclContext())) {
    // If the declaration witnesses a protocol requirement that is isolated,
    // use that.
    if (auto witnessedIsolation = getIsolationFromWitnessedRequirements(value)) {
      if (auto inferred = inferredIsolation(*witnessedIsolation))
        return inferred;
    }

    // If the declaration is a class with a superclass that has specified
    // isolation, use that.
    if (auto classDecl = dyn_cast<ClassDecl>(value)) {
      if (auto superclassDecl = classDecl->getSuperclassDecl()) {
        auto superclassIsolation = getActorIsolation(superclassDecl);
        if (!superclassIsolation.isUnspecified()) {
          if (superclassIsolation.requiresSubstitution()) {
            Type superclassType = classDecl->getSuperclass();
            if (!superclassType)
              return ActorIsolation::forUnspecified();

            SubstitutionMap subs = superclassType->getMemberSubstitutionMap(
                classDecl->getModuleContext(), classDecl);
            superclassIsolation = superclassIsolation.subst(subs);
          }

          if (auto inferred = inferredIsolation(superclassIsolation))
            return inferred;
        }
      }
    }

    if (auto nominal = dyn_cast<NominalTypeDecl>(value)) {
      // If the declaration is a nominal type and any of the protocols to which
      // it directly conforms is isolated to a global actor, use that.
      if (auto conformanceIsolation = getIsolationFromConformances(nominal))
        if (auto inferred = inferredIsolation(*conformanceIsolation))
          return inferred;

      // If the declaration is a nominal type and any property wrappers on
      // its stored properties require isolation, use that.
      if (auto wrapperIsolation = getIsolationFromWrappers(nominal)) {
        if (auto inferred = inferredIsolation(*wrapperIsolation))
          return inferred;
      }
    }
  }

  // Infer isolation for a member.
  if (auto memberPropagation = getMemberIsolationPropagation(value)) {
    // If were only allowed to propagate global actors, do so.
    bool onlyGlobal =
        *memberPropagation == MemberIsolationPropagation::GlobalActor;

    // If the declaration is in an extension that has one of the isolation
    // attributes, use that.
    if (auto ext = dyn_cast<ExtensionDecl>(value->getDeclContext())) {
      if (auto isolationFromAttr = getIsolationFromAttributes(ext)) {
        return inferredIsolation(*isolationFromAttr, onlyGlobal);
      }
    }

    // If the declaration is in a nominal type (or extension thereof) that
    // has isolation, use that.
    if (auto selfTypeDecl = value->getDeclContext()->getSelfNominalTypeDecl()) {
      if (auto selfTypeIsolation = getActorIsolation(selfTypeDecl))
        return inferredIsolation(selfTypeIsolation, onlyGlobal);
    }
  }

  // Default isolation for this member.
  return defaultIsolation;
}

void swift::checkOverrideActorIsolation(ValueDecl *value) {
  if (isa<TypeDecl>(value))
    return;

  auto overridden = value->getOverriddenDecl();
  if (!overridden)
    return;

  // Determine the actor isolation of this declaration.
  auto isolation = getActorIsolation(value);

  // Determine the actor isolation of the overridden function.=
  auto overriddenIsolation = getActorIsolation(overridden);

  if (overriddenIsolation.requiresSubstitution()) {
    SubstitutionMap subs;
    if (Type selfType = value->getDeclContext()->getSelfInterfaceType()) {
      subs = selfType->getMemberSubstitutionMap(
          value->getModuleContext(), overridden);
    }

    overriddenIsolation = overriddenIsolation.subst(subs);
  }

  // If the isolation matches, we're done.
  if (isolation == overriddenIsolation)
    return;

  // If the overridden declaration is from Objective-C with no actor annotation,
  // and the overriding declaration has been placed in a global actor, allow it.
  if (overridden->hasClangNode() && !overriddenIsolation &&
      isolation.isGlobalActor())
    return;

  // If the overridden declaration uses an unsafe global actor, we can do
  // anything except be actor-isolated or have a different global actor.
  if (overriddenIsolation == ActorIsolation::GlobalActorUnsafe) {
    switch (isolation) {
    case ActorIsolation::Independent:
    case ActorIsolation::Unspecified:
      return;

    case ActorIsolation::ActorInstance:
    case ActorIsolation::DistributedActorInstance:
      // Diagnose below.
      break;

    case ActorIsolation::GlobalActor:
    case ActorIsolation::GlobalActorUnsafe:
      // The global actors don't match; diagnose it.
      if (overriddenIsolation.getGlobalActor()->isEqual(
              isolation.getGlobalActor()))
        return;

      // Diagnose below.
      break;
    }
  }

  // If the overriding declaration uses an unsafe global actor, we can do
  // anything that doesn't actively conflict with the overridden isolation.
  if (isolation == ActorIsolation::GlobalActorUnsafe) {
    switch (overriddenIsolation) {
    case ActorIsolation::Unspecified:
      return;

    case ActorIsolation::ActorInstance:
    case ActorIsolation::DistributedActorInstance:
    case ActorIsolation::Independent:
      // Diagnose below.
      break;

    case ActorIsolation::GlobalActor:
    case ActorIsolation::GlobalActorUnsafe:
      // The global actors don't match; diagnose it.
      if (overriddenIsolation.getGlobalActor()->isEqual(
              isolation.getGlobalActor()))
        return;

      // Diagnose below.
      break;
    }
  }

  // Isolation mismatch. Diagnose it.
  value->diagnose(
      diag::actor_isolation_override_mismatch, isolation,
      value->getDescriptiveKind(), value->getName(), overriddenIsolation);
  overridden->diagnose(diag::overridden_here);
}

bool swift::contextUsesConcurrencyFeatures(const DeclContext *dc) {
  while (!dc->isModuleScopeContext()) {
    if (auto closure = dyn_cast<AbstractClosureExpr>(dc)) {
      // A closure with an explicit global actor or nonindependent
      // uses concurrency features.
      if (auto explicitClosure = dyn_cast<ClosureExpr>(closure)) {
        if (getExplicitGlobalActor(const_cast<ClosureExpr *>(explicitClosure)))
          return true;
      }

      // Async and concurrent closures use concurrency features.
      if (auto closureType = closure->getType()) {
        if (auto fnType = closureType->getAs<AnyFunctionType>())
          if (fnType->isAsync() || fnType->isSendable())
            return true;
      }
    } else if (auto decl = dc->getAsDecl()) {
      // If any isolation attributes are present, we're using concurrency
      // features.
      if (getIsolationFromAttributes(
              decl, /*shouldDiagnose=*/false, /*onlyExplicit=*/true))
        return true;

      if (auto func = dyn_cast<AbstractFunctionDecl>(decl)) {
        // Async and concurrent functions use concurrency features.
        if (func->hasAsync() || func->isSendable())
          return true;

        // If we're in an accessor declaration, also check the storage
        // declaration.
        if (auto accessor = dyn_cast<AccessorDecl>(decl)) {
          if (getIsolationFromAttributes(
                  accessor->getStorage(), /*shouldDiagnose=*/false,
                  /*onlyExplicit=*/true))
            return true;
        }
      }
    }

    // If we're in an actor, we're using concurrency features.
    if (auto nominal = dc->getSelfNominalTypeDecl()) {
      if (nominal->isActor())
        return true;
    }

    // Keep looking.
    dc = dc->getParent();
  }

  return false;
}

static bool shouldDiagnoseExistingDataRaces(const DeclContext *dc) {
  if (dc->getASTContext().LangOpts.WarnConcurrency)
    return true;

  return contextUsesConcurrencyFeatures(dc);
}

static DiagnosticBehavior toDiagnosticBehavior(const LangOptions &langOpts,
                                               SendableCheck check,
                                               bool diagnoseImplicit = false) {
  switch (check) {
  case SendableCheck::ImpliedByStandardProtocol:
    return shouldDiagnoseNonSendableViolations(langOpts)
        ? DiagnosticBehavior::Warning
        : DiagnosticBehavior::Ignore;
  case SendableCheck::Explicit:
    return DiagnosticBehavior::Unspecified;
  case SendableCheck::Implicit:
    return (diagnoseImplicit &&
            shouldDiagnoseNonSendableViolations(langOpts))
      ? DiagnosticBehavior::Unspecified
      : DiagnosticBehavior::Ignore;
  }
}

/// Check the instance storage of the given nominal type to verify whether
/// it is comprised only of Sendable instance storage.
static bool checkSendableInstanceStorage(
    NominalTypeDecl *nominal, DeclContext *dc, SendableCheck check) {
  // Stored properties of structs and classes must have
  // Sendable-conforming types.
  const auto &langOpts = dc->getASTContext().LangOpts;
  auto behavior = toDiagnosticBehavior(langOpts, check);
  bool invalid = false;
  if (isa<StructDecl>(nominal) || isa<ClassDecl>(nominal)) {
    auto classDecl = dyn_cast<ClassDecl>(nominal);
    for (auto property : nominal->getStoredProperties()) {
      if (classDecl && property->supportsMutation()) {
        if (behavior == DiagnosticBehavior::Ignore)
          return true;
        property->diagnose(diag::concurrent_value_class_mutable_property,
                           property->getName(), nominal->getDescriptiveKind(),
                           nominal->getName())
            .limitBehavior(behavior);
        invalid = true;
        continue;
      }

      auto propertyType = dc->mapTypeIntoContext(property->getInterfaceType());
      if (!isSendableType(dc->getParentModule(), propertyType)) {
        if (behavior == DiagnosticBehavior::Ignore)
          return true;
        property->diagnose(diag::non_concurrent_type_member,
                           false, property->getName(),
                           nominal->getDescriptiveKind(), nominal->getName(),
                           propertyType)
            .limitBehavior(behavior);
        invalid = true;
        continue;
      }
    }

    return invalid;
  }

  // Associated values of enum cases must have Sendable-conforming
  // types.
  if (auto enumDecl = dyn_cast<EnumDecl>(nominal)) {
    for (auto caseDecl : enumDecl->getAllCases()) {
      for (auto element : caseDecl->getElements()) {
        if (!element->hasAssociatedValues())
          continue;

        auto elementType = dc->mapTypeIntoContext(
            element->getArgumentInterfaceType());
        if (!isSendableType(dc->getParentModule(), elementType)) {
          if (behavior == DiagnosticBehavior::Ignore)
            return true;
          element->diagnose(diag::non_concurrent_type_member,
                            true, element->getName(),
                            nominal->getDescriptiveKind(), nominal->getName(),
                            elementType)
              .limitBehavior(behavior);
          invalid = true;
          continue;
        }
      }
    }
  }

  return invalid;
}

bool swift::checkSendableConformance(
    ProtocolConformance *conformance, SendableCheck check) {
  auto conformanceDC = conformance->getDeclContext();
  auto nominal = conformance->getType()->getAnyNominal();
  if (!nominal)
    return false;

  auto classDecl = dyn_cast<ClassDecl>(nominal);
  if (classDecl) {
    // Actors implicitly conform to Sendable and protect their state.
    if (classDecl->isActor())
      return false;
  }

  // Sendable can only be used in the same source file.
  auto conformanceDecl = conformanceDC->getAsDecl();
  auto behavior = toDiagnosticBehavior(
      nominal->getASTContext().LangOpts, check, /*diagnoseImplicit=*/true);
  if (!conformanceDC->getParentSourceFile() ||
      conformanceDC->getParentSourceFile() != nominal->getParentSourceFile()) {
    conformanceDecl->diagnose(diag::concurrent_value_outside_source_file,
                              nominal->getDescriptiveKind(),
                              nominal->getName())
        .limitBehavior(behavior);

    if (behavior != DiagnosticBehavior::Warning)
      return true;
  }

  if (classDecl) {
    // An non-final class cannot conform to `Sendable`.
    if (!classDecl->isFinal()) {
      classDecl->diagnose(diag::concurrent_value_nonfinal_class,
                          classDecl->getName())
          .limitBehavior(behavior);

      if (behavior != DiagnosticBehavior::Warning)
        return true;
    }

    // A 'Sendable' class cannot inherit from another class, although
    // we allow `NSObject` for Objective-C interoperability.
    if (!isa<InheritedProtocolConformance>(conformance)) {
      if (auto superclassDecl = classDecl->getSuperclassDecl()) {
        if (!superclassDecl->isNSObject()) {
          classDecl->diagnose(
              diag::concurrent_value_inherit,
              nominal->getASTContext().LangOpts.EnableObjCInterop,
              classDecl->getName())
              .limitBehavior(behavior);

          if (behavior != DiagnosticBehavior::Warning)
            return true;
        }
      }
    }
  }

  return checkSendableInstanceStorage(nominal, conformanceDC, check);
}

NormalProtocolConformance *GetImplicitSendableRequest::evaluate(
    Evaluator &evaluator, NominalTypeDecl *nominal) const {
  // Only structs and enums can get implicit Sendable conformances.
  if (!isa<StructDecl>(nominal) && !isa<EnumDecl>(nominal))
    return nullptr;

  // Public, non-frozen structs and enums defined in Swift don't get implicit
  // Sendable conformances.
  if (!nominal->getASTContext().LangOpts.EnableInferPublicSendable &&
      nominal->getFormalAccessScope(
          /*useDC=*/nullptr,
          /*treatUsableFromInlineAsPublic=*/true).isPublic() &&
      !(nominal->hasClangNode() ||
        nominal->getAttrs().hasAttribute<FixedLayoutAttr>() ||
        nominal->getAttrs().hasAttribute<FrozenAttr>())) {
    return nullptr;
  }

  // Check the context in which the conformance occurs.
  if (auto *file = dyn_cast<FileUnit>(nominal->getModuleScopeContext())) {
    switch (file->getKind()) {
    case FileUnitKind::Source:
      // Check what kind of source file we have.
      if (auto sourceFile = nominal->getParentSourceFile()) {
        switch (sourceFile->Kind) {
        case SourceFileKind::Interface:
          // Interfaces have explicitly called-out Sendable conformances.
          return nullptr;

        case SourceFileKind::Library:
        case SourceFileKind::Main:
        case SourceFileKind::SIL:
          break;
        }
      }
      break;

    case FileUnitKind::Builtin:
    case FileUnitKind::SerializedAST:
    case FileUnitKind::Synthesized:
      // Explicitly-handled modules don't infer Sendable conformances.
      return nullptr;

    case FileUnitKind::ClangModule:
    case FileUnitKind::DWARFModule:
      // Infer conformances for imported modules.
      break;
    }
  } else {
    return nullptr;
  }

  // Check the instance storage for Sendable conformance.
  if (checkSendableInstanceStorage(
          nominal, nominal, SendableCheck::Implicit))
    return nullptr;

  ASTContext &ctx = nominal->getASTContext();
  auto proto = ctx.getProtocol(KnownProtocolKind::Sendable);
  if (!proto)
    return nullptr;

  auto conformance = ctx.getConformance(
      nominal->getDeclaredInterfaceType(), proto, nominal->getLoc(),
      nominal, ProtocolConformanceState::Complete);
  conformance->setSourceKindAndImplyingConformance(
      ConformanceEntryKind::Synthesized, nullptr);

  return conformance;
}

AnyFunctionType *swift::applyGlobalActorType(
    AnyFunctionType *fnType, ValueDecl *funcOrEnum, DeclContext *dc) {
  Type globalActorType;
  switch (auto isolation = getActorIsolation(funcOrEnum)) {
  case ActorIsolation::ActorInstance:
  case ActorIsolation::DistributedActorInstance:
  case ActorIsolation::Independent:
  case ActorIsolation::Unspecified:
    return fnType;

  case ActorIsolation::GlobalActorUnsafe:
    // Only treat as global-actor-qualified within code that has adopted
    // Swift Concurrency features.
    if (!contextUsesConcurrencyFeatures(dc))
      return fnType;

    LLVM_FALLTHROUGH;

  case ActorIsolation::GlobalActor:
    globalActorType = isolation.getGlobalActor();
    break;
  }

  // If there's no implicit "self" declaration, apply the global actor to
  // the outermost function type.
  bool hasImplicitSelfDecl = isa<EnumElementDecl>(funcOrEnum) ||
      (isa<AbstractFunctionDecl>(funcOrEnum) &&
       cast<AbstractFunctionDecl>(funcOrEnum)->hasImplicitSelfDecl());
  if (!hasImplicitSelfDecl) {
    return fnType->withExtInfo(
        fnType->getExtInfo().withGlobalActor(globalActorType));
  }

  // Dig out the inner function type.
  auto innerFnType = fnType->getResult()->getAs<AnyFunctionType>();
  if (!innerFnType)
    return fnType;

  // Update the inner function type with the global actor.
  innerFnType = innerFnType->withExtInfo(
      innerFnType->getExtInfo().withGlobalActor(globalActorType));

  // Rebuild the outer function type around it.
  if (auto genericFnType = dyn_cast<GenericFunctionType>(fnType)) {
    return GenericFunctionType::get(
        genericFnType->getGenericSignature(), fnType->getParams(),
        Type(innerFnType), fnType->getExtInfo());
  }

  return FunctionType::get(
      fnType->getParams(), Type(innerFnType), fnType->getExtInfo());
}<|MERGE_RESOLUTION|>--- conflicted
+++ resolved
@@ -3032,23 +3032,12 @@
     // inferred, so that (e.g.) it will be printed and serialized.
     ASTContext &ctx = value->getASTContext();
     switch (inferred) {
-    case ActorIsolation::Independent: {
+    case ActorIsolation::Independent:
       if (onlyGlobal)
         return ActorIsolation::forUnspecified();
 
-<<<<<<< HEAD
-      auto var = dyn_cast<VarDecl>(value);
-      if ((var && !var->isLet()) || !var) {
-        // It is illegal to add @actorIndependent to let properties,
-        // and if we did this would fail in type checking attributes.
-        value->getAttrs().add(new(ctx) ActorIndependentAttr(
-            ActorIndependentKind::Safe, /*IsImplicit=*/true));
-      }
-=======
       value->getAttrs().add(new (ctx) NonisolatedAttr(/*IsImplicit=*/true));
->>>>>>> 41e33329
       break;
-    }
 
     case ActorIsolation::GlobalActorUnsafe:
     case ActorIsolation::GlobalActor: {
