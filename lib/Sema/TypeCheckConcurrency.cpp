//===--- TypeCheckConcurrency.cpp - Concurrency ---------------------------===//
//
// This source file is part of the Swift.org open source project
//
// Copyright (c) 2014 - 2020 Apple Inc. and the Swift project authors
// Licensed under Apache License v2.0 with Runtime Library Exception
//
// See https://swift.org/LICENSE.txt for license information
// See https://swift.org/CONTRIBUTORS.txt for the list of Swift project authors
//
//===----------------------------------------------------------------------===//
//
// This file implements type checking support for Swift's concurrency model.
//
//===----------------------------------------------------------------------===//
#include "TypeCheckConcurrency.h"
#include "TypeChecker.h"
#include "TypeCheckType.h"
#include "swift/Strings.h"
#include "swift/AST/ASTWalker.h"
#include "swift/AST/Initializer.h"
#include "swift/AST/ParameterList.h"
#include "swift/AST/ProtocolConformance.h"
#include "swift/AST/NameLookupRequests.h"
#include "swift/AST/TypeCheckRequests.h"
#include "swift/AST/TypeVisitor.h"
#include "swift/AST/ExistentialLayout.h"

using namespace swift;

/// Determine whether it makes sense to infer an attribute in the given
/// context.
static bool shouldInferAttributeInContext(const DeclContext *dc) {
  if (auto *file = dyn_cast<FileUnit>(dc->getModuleScopeContext())) {
    switch (file->getKind()) {
    case FileUnitKind::Source:
      // Check what kind of source file we have.
      if (auto sourceFile = dc->getParentSourceFile()) {
        switch (sourceFile->Kind) {
        case SourceFileKind::Interface:
          // Interfaces have explicitly called-out Sendable conformances.
          return false;

        case SourceFileKind::Library:
        case SourceFileKind::Main:
        case SourceFileKind::SIL:
          return true;
        }
      }
      break;

    case FileUnitKind::Builtin:
    case FileUnitKind::SerializedAST:
    case FileUnitKind::Synthesized:
      return false;

    case FileUnitKind::ClangModule:
    case FileUnitKind::DWARFModule:
      return true;
    }
  }

  return false;
}

<<<<<<< HEAD
/// Check whether the @asyncHandler attribute can be applied to the given
/// function declaration.
///
/// \param diagnose Whether to emit a diagnostic when a problem is encountered.
///
/// \returns \c true if there was a problem with adding the attribute, \c false
/// otherwise.
static bool checkAsyncHandler(FuncDecl *func, bool diagnose) {
  if (!func->getResultInterfaceType()->isVoid()) {
    if (diagnose) {
      func->diagnose(diag::asynchandler_returns_value)
          .highlight(func->getResultTypeSourceRange());
    }

    return true;
  }

  if (func->hasThrows()) {
    if (diagnose) {
      func->diagnose(diag::asynchandler_throws)
          .fixItRemove(func->getThrowsLoc());
    }

    return true;
  }

  if (func->hasAsync()) {
    if (diagnose) {
      func->diagnose(diag::asynchandler_async)
          .fixItRemove(func->getAsyncLoc());
    }

    return true;
  }

  for (auto param : *func->getParameters()) {
    if (param->isInOut()) {
      if (diagnose) {
        param->diagnose(diag::asynchandler_inout_parameter)
            .fixItRemove(param->getSpecifierLoc());
      }

      return true;
    }

    if (auto fnType = param->getInterfaceType()->getAs<FunctionType>()) {
      if (fnType->isNoEscape()) {
        if (diagnose) {
          param->diagnose(diag::asynchandler_noescape_closure_parameter);
        }

        return true;
      }
    }
  }

  if (func->isMutating()) {
    if (diagnose) {
      auto diag = func->diagnose(diag::asynchandler_mutating);
      if (auto mutatingAttr = func->getAttrs().getAttribute<MutatingAttr>()) {
        diag.fixItRemove(mutatingAttr->getRange());
      }
    }

    return true;
  }

  return false;
}

/// Check whether the function is a proper distributed function
///
/// \param diagnose Whether to emit a diagnostic when a problem is encountered.
///
/// \returns \c true if there was a problem with adding the attribute, \c false
/// otherwise.
static bool checkDistributedFunc(FuncDecl *func, bool diagnose) {
  // === All parameters and the result type must be Codable

  auto &C = func->getASTContext();
  auto encodableType = C.getProtocol(KnownProtocolKind::Encodable);
  auto decodableType = C.getProtocol(KnownProtocolKind::Decodable);

  // --- Check parameters for 'Codable' conformance
  for (auto param : *func->getParameters()) {
    auto paramType = func->mapTypeIntoContext(param->getInterfaceType());
    if (TypeChecker::conformsToProtocol(paramType, encodableType, func).isInvalid() ||
        TypeChecker::conformsToProtocol(paramType, decodableType, func).isInvalid()) {
      if (diagnose)
        func->diagnose(
            diag::distributed_actor_func_param_not_codable,
            param->getArgumentName().str(),
            param->getInterfaceType()
        );
      // TODO: suggest a fixit to add Codable to the type?
      return true;
    }
  }

  // --- Result type must be either void or a codable type
  auto resultType = func->mapTypeIntoContext(func->getResultInterfaceType());
  if (!resultType->isVoid()) {
    if (TypeChecker::conformsToProtocol(resultType, decodableType, func).isInvalid() ||
        TypeChecker::conformsToProtocol(resultType, encodableType, func).isInvalid()) {
      if (diagnose)
        func->diagnose(
            diag::distributed_actor_func_result_not_codable,
            func->getResultInterfaceType()
        );
      // TODO: suggest a fixit to add Codable to the type?
      return true;
    }
  }

  // === Each distributed function must have a static _remote_<func_name> counterpart
  ClassDecl *actorDecl = dyn_cast<ClassDecl>(func->getParent());
  assert(actorDecl && actorDecl->isDistributedActor());

  auto remoteFuncDecl = actorDecl->lookupDirectRemoteFunc(func);
  if (!remoteFuncDecl) {
    if (diagnose) {
      auto localFuncName = func->getBaseIdentifier().str().str();
      func->diagnose(
          diag::distributed_actor_func_missing_remote_func,
          C.getIdentifier("_remote_" + localFuncName));
    }
    return true;
  }

  if (!remoteFuncDecl->isStatic()) {
    if (diagnose)
      func->diagnose(
          diag::distributed_actor_remote_func_is_not_static,
          remoteFuncDecl->getName());
    return true;
  }

  if (!remoteFuncDecl->hasAsync() || !remoteFuncDecl->hasThrows()) {
    if (diagnose)
      func->diagnose(
          diag::distributed_actor_remote_func_is_not_async_throws,
          remoteFuncDecl->getName());
    return true;
  }

  if (remoteFuncDecl->isDistributed()) {
    if (diagnose)
      func->diagnose(
          diag::distributed_actor_remote_func_must_not_be_distributed,
          remoteFuncDecl->getName());
    return true;
  }

  return false;
}

=======
>>>>>>> 58b7bbdc
void swift::addAsyncNotes(AbstractFunctionDecl const* func) {
  assert(func);
  if (!isa<DestructorDecl>(func) && !isa<AccessorDecl>(func)) {
    auto note =
        func->diagnose(diag::note_add_async_to_function, func->getName());

    if (func->hasThrows()) {
      auto replacement = func->getAttrs().hasAttribute<RethrowsAttr>()
                        ? "async rethrows"
                        : "async throws";

      note.fixItReplace(SourceRange(func->getThrowsLoc()), replacement);
    } else if (func->getParameters()->getRParenLoc().isValid()) {
      note.fixItInsert(func->getParameters()->getRParenLoc().getAdvancedLoc(1),
                       " async");
    }
  }
}

bool IsActorRequest::evaluate(
    Evaluator &evaluator, NominalTypeDecl *nominal) const {
  // Protocols are actors if their `Self` type conforms to `Actor`.
  if (auto protocol = dyn_cast<ProtocolDecl>(nominal)) {
    // Simple case: we have the Actor protocol itself.
    if (protocol->isSpecificProtocol(KnownProtocolKind::Actor))
      return true;

    auto actorProto = nominal->getASTContext().getProtocol(
        KnownProtocolKind::Actor);
    if (!actorProto)
      return false;

    auto selfType = Type(protocol->getProtocolSelfType());
    auto genericSig = protocol->getGenericSignature();
    if (!genericSig)
      return false;

    return genericSig->requiresProtocol(selfType, actorProto);
  }

  // Class declarations are actors if they were declared with "actor".
  auto classDecl = dyn_cast<ClassDecl>(nominal);
  if (!classDecl)
    return false;

  return classDecl->isExplicitActor() ||
      classDecl->getAttrs().getAttribute<ActorAttr>();
}

bool IsDefaultActorRequest::evaluate(
    Evaluator &evaluator, ClassDecl *classDecl, ModuleDecl *M,
    ResilienceExpansion expansion) const {
  // If the class isn't an actor, it's not a default actor.
  if (!classDecl->isActor())
    return false;

  // If the class is resilient from the perspective of the module
  // module, it's not a default actor.
  if (classDecl->isForeign() || classDecl->isResilient(M, expansion))
    return false;

  // Check whether the class has explicit custom-actor methods.

  // If we synthesized the unownedExecutor property, we should've
  // added a semantics attribute to it (if it was actually a default
  // actor).
  if (auto executorProperty = classDecl->getUnownedExecutorProperty())
    return executorProperty->getAttrs()
             .hasSemanticsAttr(SEMANTICS_DEFAULT_ACTOR);

  return true;
}

bool IsDistributedActorRequest::evaluate(
    Evaluator &evaluator, NominalTypeDecl *nominal) const {
  // Protocols are actors if their `Self` type conforms to `DistributedActor`.
  if (auto protocol = dyn_cast<ProtocolDecl>(nominal)) {
    // Simple case: we have the `DistributedActor` protocol itself.
    if (protocol->isSpecificProtocol(KnownProtocolKind::DistributedActor))
      return true;

    auto actorProto = nominal->getASTContext().getProtocol(
        KnownProtocolKind::DistributedActor);
    if (!actorProto)
      return false;

    auto selfType = Type(protocol->getProtocolSelfType());
    auto genericSig = protocol->getGenericSignature();
    if (!genericSig)
      return false;

    return genericSig->requiresProtocol(selfType, actorProto);
  }

  // Class declarations are 'distributed actors' if they are declared with 'distributed actor'
  if(!dyn_cast<ClassDecl>(nominal))
    return false;

  auto distributedAttr = nominal->getAttrs()
      .getAttribute<DistributedActorAttr>();
  return distributedAttr != nullptr;
}

bool IsDistributedFuncRequest::evaluate(
    Evaluator &evaluator, FuncDecl *func) const {
  // Check whether the attribute was explicitly specified.
  if (auto attr = func->getAttrs().getAttribute<DistributedActorAttr>()) {
//    // Check for well-formedness.
//    if (checkDistributedFunc(func, /*diagnose=*/true)) {
//      attr->setInvalid();
//      return false;
//    }

    return true;
  } else {
    return false;
  }
}

static bool isDeclNotAsAccessibleAsParent(ValueDecl *decl,
                                          NominalTypeDecl *parent) {
  return decl->getFormalAccess() <
         std::min(parent->getFormalAccess(), AccessLevel::Public);
}

VarDecl *GlobalActorInstanceRequest::evaluate(
    Evaluator &evaluator, NominalTypeDecl *nominal) const {
  auto globalActorAttr = nominal->getAttrs().getAttribute<GlobalActorAttr>();
  if (!globalActorAttr)
    return nullptr;

  // Ensure that the actor protocol has been loaded.
  ASTContext &ctx = nominal->getASTContext();
  auto actorProto = ctx.getProtocol(KnownProtocolKind::Actor);
  if (!actorProto) {
    nominal->diagnose(diag::concurrency_lib_missing, "Actor");
    return nullptr;
  }

  // Global actors have a static property "shared" that provides an actor
  // instance. The value must
  SmallVector<ValueDecl *, 4> decls;
  nominal->lookupQualified(
      nominal, DeclNameRef(ctx.Id_shared), NL_QualifiedDefault, decls);
  VarDecl *sharedVar = nullptr;
  llvm::TinyPtrVector<VarDecl *> candidates;
  for (auto decl : decls) {
    auto var = dyn_cast<VarDecl>(decl);
    if (!var)
      continue;

    auto varDC = var->getDeclContext();
    if (var->isStatic() &&
        !isDeclNotAsAccessibleAsParent(var, nominal) &&
        !(isa<ExtensionDecl>(varDC) &&
          cast<ExtensionDecl>(varDC)->isConstrainedExtension()) &&
        TypeChecker::conformsToProtocol(
            varDC->mapTypeIntoContext(var->getValueInterfaceType()),
            actorProto, nominal)) {
      sharedVar = var;
      break;
    }

    candidates.push_back(var);
  }

  // If we found a suitable candidate, we're done.
  if (sharedVar)
    return sharedVar;

  // Complain about the lack of a suitable 'shared' property.
  {
    auto primaryDiag = nominal->diagnose(
        diag::global_actor_missing_shared, nominal->getName());

    // If there were no candidates, provide a Fix-It with a prototype.
    if (candidates.empty() && nominal->getBraces().Start.isValid()) {
      // Figure out the indentation we need.
      SourceLoc sharedInsertionLoc = Lexer::getLocForEndOfToken(
          ctx.SourceMgr, nominal->getBraces().Start);

      StringRef extraIndent;
      StringRef currentIndent = Lexer::getIndentationForLine(
          ctx.SourceMgr, sharedInsertionLoc, &extraIndent);
      std::string stubIndent = (currentIndent + extraIndent).str();

      // From the string to add the declaration.
      std::string sharedDeclString = "\n" + stubIndent;
      if (nominal->getFormalAccess() >= AccessLevel::Public)
        sharedDeclString += "public ";

      sharedDeclString += "static let shared = <#actor instance#>";

      primaryDiag.fixItInsert(sharedInsertionLoc, sharedDeclString);
    }
  }

  // Remark about all of the candidates that failed (and why).
  for (auto candidate : candidates) {
    if (!candidate->isStatic()) {
      candidate->diagnose(diag::global_actor_shared_not_static)
        .fixItInsert(candidate->getAttributeInsertionLoc(true), "static ");
      continue;
    }

    if (isDeclNotAsAccessibleAsParent(candidate, nominal)) {
      AccessLevel needAccessLevel = std::min(
          nominal->getFormalAccess(), AccessLevel::Public);
      auto diag = candidate->diagnose(
          diag::global_actor_shared_inaccessible,
          getAccessLevelSpelling(candidate->getFormalAccess()),
          getAccessLevelSpelling(needAccessLevel));
      if (auto attr = candidate->getAttrs().getAttribute<AccessControlAttr>()) {
        if (needAccessLevel == AccessLevel::Internal) {
          diag.fixItRemove(attr->getRange());
        } else {
          diag.fixItReplace(
              attr->getRange(), getAccessLevelSpelling(needAccessLevel));
        }
      } else {
        diag.fixItInsert(
            candidate->getAttributeInsertionLoc(true),
            getAccessLevelSpelling(needAccessLevel));
      }
      continue;
    }

    if (auto ext = dyn_cast<ExtensionDecl>(candidate->getDeclContext())) {
      if (ext->isConstrainedExtension()) {
        candidate->diagnose(diag::global_actor_shared_constrained_extension);
        continue;
      }
    }

    Type varType = candidate->getDeclContext()->mapTypeIntoContext(
        candidate->getValueInterfaceType());
    candidate->diagnose(diag::global_actor_shared_non_actor_type, varType);
  }

  return nullptr;
}

Optional<std::pair<CustomAttr *, NominalTypeDecl *>>
swift::checkGlobalActorAttributes(
    SourceLoc loc, DeclContext *dc, ArrayRef<CustomAttr *> attrs) {
  ASTContext &ctx = dc->getASTContext();

  CustomAttr *globalActorAttr = nullptr;
  NominalTypeDecl *globalActorNominal = nullptr;
  for (auto attr : attrs) {
    // Figure out which nominal declaration this custom attribute refers to.
    auto nominal = evaluateOrDefault(ctx.evaluator,
                                     CustomAttrNominalRequest{attr, dc},
                                     nullptr);

    // Ignore unresolvable custom attributes.
    if (!nominal)
      continue;

    // We are only interested in global actor types.
    if (!nominal->isGlobalActor())
      continue;

    // Only a single global actor can be applied to a given entity.
    if (globalActorAttr) {
      ctx.Diags.diagnose(
          loc, diag::multiple_global_actors, globalActorNominal->getName(),
          nominal->getName());
      continue;
    }

    globalActorAttr = const_cast<CustomAttr *>(attr);
    globalActorNominal = nominal;
  }

  if (!globalActorAttr)
    return None;

  return std::make_pair(globalActorAttr, globalActorNominal);
}

Optional<std::pair<CustomAttr *, NominalTypeDecl *>>
GlobalActorAttributeRequest::evaluate(
    Evaluator &evaluator,
    llvm::PointerUnion<Decl *, ClosureExpr *> subject) const {
  DeclContext *dc;
  DeclAttributes *declAttrs;
  SourceLoc loc;
  if (auto decl = subject.dyn_cast<Decl *>()) {
    dc = decl->getDeclContext();
    declAttrs = &decl->getAttrs();
    loc = decl->getLoc();
  } else {
    auto closure = subject.get<ClosureExpr *>();
    dc = closure;
    declAttrs = &closure->getAttrs();
    loc = closure->getLoc();
  }

  // Collect the attributes.
  SmallVector<CustomAttr *, 2> attrs;
  for (auto attr : declAttrs->getAttributes<CustomAttr>()) {
    auto mutableAttr = const_cast<CustomAttr *>(attr);
    attrs.push_back(mutableAttr);
  }

  // Look for a global actor attribute.
  auto result = checkGlobalActorAttributes(loc, dc, attrs);
  if (!result)
    return None;

  // Closures can always have a global actor attached.
  if (auto closure = subject.dyn_cast<ClosureExpr *>()) {
    return result;
  }

  // Check that a global actor attribute makes sense on this kind of
  // declaration.
  auto decl = subject.get<Decl *>();
  auto globalActorAttr = result->first;
  if (auto nominal = dyn_cast<NominalTypeDecl>(decl)) {
    // Nominal types are okay...
    if (auto classDecl = dyn_cast<ClassDecl>(nominal)){
      if (classDecl->isActor()) {
        // ... except for actors.
        nominal->diagnose(diag::global_actor_on_actor_class, nominal->getName())
            .highlight(globalActorAttr->getRangeWithAt());
        return None;
      }
    }
  } else if (auto storage = dyn_cast<AbstractStorageDecl>(decl)) {
    // Subscripts and properties are fine...
    if (auto var = dyn_cast<VarDecl>(storage)) {
      if (var->getDeclContext()->isLocalContext()) {
        var->diagnose(diag::global_actor_on_local_variable, var->getName())
            .highlight(globalActorAttr->getRangeWithAt());
        return None;
      }
    }
  } else if (isa<ExtensionDecl>(decl)) {
    // Extensions are okay.
  } else if (isa<ConstructorDecl>(decl) || isa<FuncDecl>(decl)) {
    // Functions are okay.
  } else {
    // Everything else is disallowed.
    decl->diagnose(diag::global_actor_disallowed, decl->getDescriptiveKind());
    return None;
  }

  return result;
}

Type swift::getExplicitGlobalActor(ClosureExpr *closure) {
  // Look at the explicit attribute.
  auto globalActorAttr = evaluateOrDefault(
      closure->getASTContext().evaluator,
      GlobalActorAttributeRequest{closure}, None);
  if (!globalActorAttr)
    return Type();

  Type globalActor = evaluateOrDefault(
      closure->getASTContext().evaluator,
      CustomAttrTypeRequest{
        globalActorAttr->first, closure, CustomAttrTypeKind::GlobalActor},
        Type());
  if (!globalActor || globalActor->hasError())
    return Type();

  return globalActor;
}

/// Determine the isolation rules for a given declaration.
ActorIsolationRestriction ActorIsolationRestriction::forDeclaration(
    ConcreteDeclRef declRef, bool fromExpression) {
  auto decl = declRef.getDecl();

  switch (decl->getKind()) {
  case DeclKind::AssociatedType:
  case DeclKind::Class:
  case DeclKind::Enum:
  case DeclKind::Extension:
  case DeclKind::GenericTypeParam:
  case DeclKind::OpaqueType:
  case DeclKind::Protocol:
  case DeclKind::Struct:
  case DeclKind::TypeAlias:
    // Types are always available.
    return forUnrestricted();

  case DeclKind::EnumCase:
  case DeclKind::EnumElement:
    // Type-level entities don't require isolation.
    return forUnrestricted();

  case DeclKind::IfConfig:
  case DeclKind::Import:
  case DeclKind::InfixOperator:
  case DeclKind::MissingMember:
  case DeclKind::Module:
  case DeclKind::PatternBinding:
  case DeclKind::PostfixOperator:
  case DeclKind::PoundDiagnostic:
  case DeclKind::PrecedenceGroup:
  case DeclKind::PrefixOperator:
  case DeclKind::TopLevelCode:
    // Non-value entities don't require isolation.
    return forUnrestricted();

  case DeclKind::Destructor:
    // Destructors don't require isolation.
    return forUnrestricted();

  case DeclKind::Param:
  case DeclKind::Var:
  case DeclKind::Accessor:
  case DeclKind::Constructor:
  case DeclKind::Func:
  case DeclKind::Subscript: {
    // Local captures are checked separately.
    if (cast<ValueDecl>(decl)->isLocalCapture())
      return forUnrestricted();

    auto isolation = getActorIsolation(cast<ValueDecl>(decl));

    // 'let' declarations are immutable, so they can be accessed across
    // actors.
    bool isAccessibleAcrossActors = false;
    if (auto var = dyn_cast<VarDecl>(decl)) {
      if (var->isLet())
        isAccessibleAcrossActors = true;
    }

    // A function that provides an asynchronous context has no restrictions
    // on its access.
    //
    // FIXME: technically, synchronous functions are allowed to be cross-actor.
    // The call-sites are just conditionally async based on where they appear
    // (outside or inside the actor). This suggests that the implicitly-async
    // concept could be merged into the CrossActorSelf concept.
    if (auto func = dyn_cast<AbstractFunctionDecl>(decl)) {
      if (func->isAsyncContext())
        isAccessibleAcrossActors = true;

      if (func->isDistributed()) {
        if (auto classDecl = dyn_cast<ClassDecl>(decl->getDeclContext())) {
          if (!classDecl->isDistributedActor()) {
            // `distributed func` must only be defined in `distributed actor`
            func->diagnose(
                diag::distributed_actor_func_defined_outside_of_distributed_actor,
                func->getName());
          }
        }

          return forDistributedActorSelf(isolation.getActor(),
                                         /*isCrossActor*/ isAccessibleAcrossActors); // TODO: not sure?
      }
    }

    // Similarly, a computed property or subscript that has an 'async' getter
    // provides an asynchronous context, and has no restrictions.
    if (auto storageDecl = dyn_cast<AbstractStorageDecl>(decl)) {
      if (auto effectfulGetter = storageDecl->getEffectfulGetAccessor())
        if (effectfulGetter->hasAsync())
          isAccessibleAcrossActors = true;
    }

    // Determine the actor isolation of the given declaration.
    switch (isolation) {
    case ActorIsolation::ActorInstance:
      // Protected actor instance members can only be accessed on 'self'.
      return forActorSelf(isolation.getActor(),
          isAccessibleAcrossActors || isa<ConstructorDecl>(decl));

    case ActorIsolation::DistributedActorInstance:
      // Only distributed functions can be called externally on a distributed actor.
      return forDistributedActorSelf(isolation.getActor(),
       /*isCrossActor*/ isAccessibleAcrossActors || isa<ConstructorDecl>(decl));

    case ActorIsolation::GlobalActorUnsafe:
    case ActorIsolation::GlobalActor: {
      // A global-actor-isolated function referenced within an expression
      // carries the global actor into its function type. The actual
      // reference to the function is therefore not restricted, because the
      // call to the function is.
      if (fromExpression && isa<AbstractFunctionDecl>(decl))
        return forUnrestricted();

      Type actorType = isolation.getGlobalActor();
      if (auto subs = declRef.getSubstitutions())
        actorType = actorType.subst(subs);

      return forGlobalActor(actorType, isAccessibleAcrossActors,
                            isolation == ActorIsolation::GlobalActorUnsafe);
    }

    case ActorIsolation::Independent:
      // Actor-independent have no restrictions on their access.
      return forUnrestricted();

    case ActorIsolation::Unspecified:
      return isAccessibleAcrossActors ? forUnrestricted() : forUnsafe();
    }
  }
  }
}

namespace {
  /// Describes the important parts of a partial apply thunk.
  struct PartialApplyThunkInfo {
    Expr *base;
    Expr *fn;
    bool isEscaping;
  };
}

/// Try to decompose a call that might be an invocation of a partial apply
/// thunk.
static Optional<PartialApplyThunkInfo> decomposePartialApplyThunk(
    ApplyExpr *apply, Expr *parent) {
  // Check for a call to the outer closure in the thunk.
  auto outerAutoclosure = dyn_cast<AutoClosureExpr>(apply->getFn());
  if (!outerAutoclosure ||
      outerAutoclosure->getThunkKind()
        != AutoClosureExpr::Kind::DoubleCurryThunk)
    return None;

  auto memberFn = outerAutoclosure->getUnwrappedCurryThunkExpr();
  if (!memberFn)
    return None;

  // Determine whether the partial apply thunk was immediately converted to
  // noescape.
  bool isEscaping = true;
  if (auto conversion = dyn_cast_or_null<FunctionConversionExpr>(parent)) {
    auto fnType = conversion->getType()->getAs<FunctionType>();
    isEscaping = fnType && !fnType->isNoEscape();
  }

  return PartialApplyThunkInfo{apply->getArg(), memberFn, isEscaping};
}

/// Find the immediate member reference in the given expression.
static Optional<std::pair<ConcreteDeclRef, SourceLoc>>
findMemberReference(Expr *expr) {
  if (auto declRef = dyn_cast<DeclRefExpr>(expr))
    return std::make_pair(declRef->getDeclRef(), declRef->getLoc());

  if (auto otherCtor = dyn_cast<OtherConstructorDeclRefExpr>(expr)) {
    return std::make_pair(otherCtor->getDeclRef(), otherCtor->getLoc());
  }

  return None;
}

/// Return true if the callee of an ApplyExpr is async
///
/// Note that this must be called after the implicitlyAsync flag has been set,
/// or implicitly async calls will not return the correct value.
static bool isAsyncCall(const ApplyExpr *call) {
  if (call->implicitlyAsync())
    return true;

  // Effectively the same as doing a
  // `cast_or_null<FunctionType>(call->getFn()->getType())`, check the
  // result of that and then checking `isAsync` if it's defined.
  Type funcTypeType = call->getFn()->getType();
  if (!funcTypeType)
    return false;
  AnyFunctionType *funcType = funcTypeType->getAs<AnyFunctionType>();
  if (!funcType)
    return false;
  return funcType->isAsync();
}

/// Determine whether we should diagnose data races within the current context.
///
/// By default, we do this only in code that makes use of concurrency
/// features.
static bool shouldDiagnoseExistingDataRaces(const DeclContext *dc);

/// Determine whether this closure should be treated as Sendable.
///
/// \param forActorIsolation Whether this check is for the purposes of
/// determining whether the closure must be non-isolated.
static bool isSendableClosure(
    const AbstractClosureExpr *closure, bool forActorIsolation) {
  if (auto explicitClosure = dyn_cast<ClosureExpr>(closure)) {
    if (forActorIsolation && explicitClosure->inheritsActorContext()) {
      return false;
    }

    if (explicitClosure->isUnsafeSendable())
      return true;
  }

  if (auto type = closure->getType()) {
    if (auto fnType = type->getAs<AnyFunctionType>())
      if (fnType->isSendable())
        return true;
  }

  return false;
}

/// Determine whether the given type is suitable as a concurrent value type.
bool swift::isSendableType(const DeclContext *dc, Type type) {
  class IsSendable : public TypeVisitor<IsSendable, bool> {
    DeclContext *dc;
    ProtocolDecl *SendableProto;

  public:
    IsSendable(const DeclContext *dc)
        : dc(const_cast<DeclContext *>(dc)) {
      SendableProto = dc->getASTContext().getProtocol(
          KnownProtocolKind::Sendable);
    }

#define ALWAYS_CONCURRENT_VALUE(Id) \
    bool visit##Id##Type(Id##Type *) { return true; }

#define UNEXPECTED_TYPE(Id) ALWAYS_CONCURRENT_VALUE(Id)

    ALWAYS_CONCURRENT_VALUE(Error)
    ALWAYS_CONCURRENT_VALUE(Builtin)
    ALWAYS_CONCURRENT_VALUE(AnyMetatype)
    ALWAYS_CONCURRENT_VALUE(Module)

    UNEXPECTED_TYPE(GenericTypeParam)
    UNEXPECTED_TYPE(DependentMember)
    UNEXPECTED_TYPE(GenericFunction)

#define TYPE(Id, Parent)

 // Look through type sugar.
#define SUGARED_TYPE(Id, Parent)                    \
    bool visit##Id##Type(Id##Type *type) {          \
      return visit(type->getSinglyDesugaredType()); \
    }

// Unchecked and artificial types won't show up in well-formed code,
// but don't trip over them.
#define UNCHECKED_TYPE(Id, Parent) UNEXPECTED_TYPE(Id)
#define ARTIFICIAL_TYPE(Id, Parent) UNEXPECTED_TYPE(Id)

#include "swift/AST/TypeNodes.def"

#undef UNEXPECTED_TYPE
#undef ALWAYS_CONCURRENT_VALUE

    bool visitForConformanceCheck(TypeBase *type) {
      if (!SendableProto)
        return true;

      return !TypeChecker::conformsToProtocol(
          Type(type), SendableProto, dc).isInvalid();
    }

    bool visitTupleType(TupleType *type) {
      for (Type elementType : type->getElementTypes()) {
        if (!visit(elementType))
          return false;
      }

      return true;
    }

    bool visitReferenceStorageType(ReferenceStorageType *type) {
      return visit(type->getReferentType());
    }

    bool visitEnumType(EnumType *type) {
      return visitForConformanceCheck(type);
    }

    bool visitStructType(StructType *type) {
      return visitForConformanceCheck(type);
    }

    bool visitClassType(ClassType *type) {
      return visitForConformanceCheck(type);
    }

    bool visitProtocolType(ProtocolType *type) {
      if (!SendableProto)
        return true;

      return !TypeChecker::containsProtocol(
        Type(type), SendableProto, dc).isInvalid();
    }

    bool visitBoundGenericType(BoundGenericType *type) {
      return visitForConformanceCheck(type);
    }

    bool visitDynamicSelfType(DynamicSelfType *type) {
      return visit(type->getSelfType());
    }

    bool visitArchetypeType(ArchetypeType *type) {
      return visitForConformanceCheck(type);
    }

    bool visitFunctionType(FunctionType *type) {
      // Concurrent function types meet the requirements.
      if (type->isSendable())
        return true;

      // C and thin function types meeting the requirements because they
      // cannot have captures.
      switch (type->getExtInfo().getRepresentation()) {
      case FunctionTypeRepresentation::Block:
      case FunctionTypeRepresentation::Swift:
        return false;

      case FunctionTypeRepresentation::CFunctionPointer:
      case FunctionTypeRepresentation::Thin:
        return true;
      }
    }

    bool visitProtocolCompositionType(ProtocolCompositionType *type) {
      if (!SendableProto)
        return true;

      return !TypeChecker::containsProtocol(type, SendableProto, dc)
        .isInvalid();
    }

    bool visitLValueType(LValueType *type) {
      return visit(type->getObjectType());
    }

    bool visitInOutType(InOutType *type) {
      return visit(type->getObjectType());
    }
  } checker(dc);

  return checker.visit(type);
}

static bool diagnoseNonConcurrentParameter(
    SourceLoc loc, ConcurrentReferenceKind refKind, ConcreteDeclRef declRef,
    ParamDecl *param, Type paramType, DiagnosticBehavior behavior) {
  ASTContext &ctx = declRef.getDecl()->getASTContext();
  ctx.Diags.diagnose(loc, diag::non_concurrent_param_type, paramType)
      .limitBehavior(behavior);
  return false;
}

static bool diagnoseNonConcurrentResult(
    SourceLoc loc, ConcurrentReferenceKind refKind, ConcreteDeclRef declRef,
    Type resultType, DiagnosticBehavior behavior) {
  ASTContext &ctx = declRef.getDecl()->getASTContext();
  ctx.Diags.diagnose(loc, diag::non_concurrent_result_type, resultType)
      .limitBehavior(behavior);
  return false;
}

static bool diagnoseNonConcurrentProperty(
    SourceLoc loc, ConcurrentReferenceKind refKind, VarDecl *var,
    Type propertyType, DiagnosticBehavior behavior) {
  ASTContext &ctx = var->getASTContext();
  ctx.Diags.diagnose(loc, diag::non_concurrent_property_type,
                     var->getDescriptiveKind(), var->getName(),
                     propertyType, var->isLocalCapture())
      .limitBehavior(behavior);
  return false;
}

/// Whether we should diagnose cases where Sendable conformances are
/// missing.
static bool shouldDiagnoseNonSendableViolations(
    const LangOptions &langOpts) {
  return langOpts.WarnConcurrency;
}

bool swift::diagnoseNonConcurrentTypesInReference(
    ConcreteDeclRef declRef, const DeclContext *dc, SourceLoc loc,
    ConcurrentReferenceKind refKind, DiagnosticBehavior behavior) {
  // Bail out immediately if we aren't supposed to do this checking.
  if (!shouldDiagnoseNonSendableViolations(dc->getASTContext().LangOpts))
    return false;

  // For functions, check the parameter and result types.
  SubstitutionMap subs = declRef.getSubstitutions();
  if (auto function = dyn_cast<AbstractFunctionDecl>(declRef.getDecl())) {
    for (auto param : *function->getParameters()) {
      Type paramType = param->getInterfaceType().subst(subs);
      if (!isSendableType(dc, paramType)) {
        return diagnoseNonConcurrentParameter(
            loc, refKind, declRef, param, paramType, behavior);
      }
    }

    // Check the result type of a function.
    if (auto func = dyn_cast<FuncDecl>(function)) {
      Type resultType = func->getResultInterfaceType().subst(subs);
      if (!isSendableType(dc, resultType)) {
        return diagnoseNonConcurrentResult(loc, refKind, declRef, resultType,
                                           behavior);
      }
    }

    return false;
  }

  if (auto var = dyn_cast<VarDecl>(declRef.getDecl())) {
    Type propertyType = var->isLocalCapture()
        ? var->getType()
        : var->getValueInterfaceType().subst(subs);
    if (!isSendableType(dc, propertyType)) {
      return diagnoseNonConcurrentProperty(loc, refKind, var, propertyType,
                                           behavior);
    }
  }

  if (auto subscript = dyn_cast<SubscriptDecl>(declRef.getDecl())) {
    for (auto param : *subscript->getIndices()) {
      Type paramType = param->getInterfaceType().subst(subs);
      if (!isSendableType(dc, paramType)) {
        return diagnoseNonConcurrentParameter(
            loc, refKind, declRef, param, paramType, behavior);
      }
    }

    // Check the element type of a subscript.
    Type resultType = subscript->getElementInterfaceType().subst(subs);
    if (!isSendableType(dc, resultType)) {
      return diagnoseNonConcurrentResult(loc, refKind, declRef, resultType,
                                         behavior);
    }

    return false;
  }

  return false;
}

namespace {
  /// Check for adherence to the actor isolation rules, emitting errors
  /// when actor-isolated declarations are used in an unsafe manner.
  class ActorIsolationChecker : public ASTWalker {
    ASTContext &ctx;
    SmallVector<const DeclContext *, 4> contextStack;
    SmallVector<ApplyExpr*, 4> applyStack;

    /// Keeps track of the capture context of variables that have been
    /// explicitly captured in closures.
    llvm::SmallDenseMap<VarDecl *, TinyPtrVector<const DeclContext *>>
      captureContexts;

    using MutableVarSource
        = llvm::PointerUnion<DeclRefExpr *, InOutExpr *, LookupExpr *>;

    using MutableVarParent
        = llvm::PointerUnion<InOutExpr *, LoadExpr *, AssignExpr *>;

    /// Mapping from mutable variable reference exprs, or inout expressions,
    /// to the parent expression, when that parent is either a load or
    /// an inout expr.
    llvm::SmallDenseMap<MutableVarSource, MutableVarParent, 4>
      mutableLocalVarParent;

    /// The values for each case in this enum correspond to %select numbers
    /// in a diagnostic, so be sure to update it if you add new cases.
    enum class VarRefUseEnv {
      Read = 0,
      Mutating = 1,
      Inout = 2 // means Mutating; having a separate kind helps diagnostics
    };

    static bool isPropOrSubscript(ValueDecl const* decl) {
      return isa<VarDecl>(decl) || isa<SubscriptDecl>(decl);
    }

    /// In the given expression \c use that refers to the decl, this
    /// function finds the kind of environment tracked by
    /// \c mutableLocalVarParent that corresponds to that \c use.
    ///
    /// Note that an InoutExpr is not considered a use of the decl!
    ///
    /// @returns None if the context expression is either an InOutExpr,
    ///               not tracked, or if the decl is not a property or subscript
    Optional<VarRefUseEnv> kindOfUsage(ValueDecl *decl, Expr *use) const {
      // we need a use for lookup.
      if (!use)
        return None;

      // must be a property or subscript
      if (!isPropOrSubscript(decl))
        return None;

      if (auto lookup = dyn_cast<DeclRefExpr>(use))
        return usageEnv(lookup);
      else if (auto lookup = dyn_cast<LookupExpr>(use))
        return usageEnv(lookup);

      return None;
    }

    /// @returns the kind of environment in which this expression appears, as
    ///          tracked by \c mutableLocalVarParent
    VarRefUseEnv usageEnv(MutableVarSource src) const {
      auto result = mutableLocalVarParent.find(src);
      if (result != mutableLocalVarParent.end()) {
        MutableVarParent parent = result->second;
        assert(!parent.isNull());
        if (parent.is<LoadExpr*>())
          return VarRefUseEnv::Read;
        else if (parent.is<AssignExpr*>())
          return VarRefUseEnv::Mutating;
        else if (auto inout = parent.dyn_cast<InOutExpr*>())
          return inout->isImplicit() ? VarRefUseEnv::Mutating
                                     : VarRefUseEnv::Inout;
        else
          llvm_unreachable("non-exhaustive case match");
      }
      return VarRefUseEnv::Read; // assume if it's not tracked, it's only read.
    }

    const DeclContext *getDeclContext() const {
      return contextStack.back();
    }

    /// Determine whether code in the given use context might execute
    /// concurrently with code in the definition context.
    bool mayExecuteConcurrentlyWith(
        const DeclContext *useContext, const DeclContext *defContext);

    /// If the subexpression is a reference to a mutable local variable from a
    /// different context, record its parent. We'll query this as part of
    /// capture semantics in concurrent functions.
    ///
    /// \returns true if we recorded anything, false otherwise.
    bool recordMutableVarParent(MutableVarParent parent, Expr *subExpr) {
      subExpr = subExpr->getValueProvidingExpr();

      if (auto declRef = dyn_cast<DeclRefExpr>(subExpr)) {
        auto var = dyn_cast_or_null<VarDecl>(declRef->getDecl());
        if (!var)
          return false;

        // Only mutable variables matter.
        if (!var->supportsMutation())
          return false;

        // Only mutable variables outside of the current context. This is an
        // optimization, because the parent map won't be queried in this case,
        // and it is the most common case for variables to be referenced in
        // their own context.
        if (var->getDeclContext() == getDeclContext())
          return false;

        assert(mutableLocalVarParent[declRef].isNull());
        mutableLocalVarParent[declRef] = parent;
        return true;
      }

      // For a member reference, try to record a parent for the base expression.
      if (auto memberRef = dyn_cast<MemberRefExpr>(subExpr)) {
        // Record the parent of this LookupExpr too.
        mutableLocalVarParent[memberRef] = parent;
        return recordMutableVarParent(parent, memberRef->getBase());
      }

      // For a subscript, try to record a parent for the base expression.
      if (auto subscript = dyn_cast<SubscriptExpr>(subExpr)) {
        // Record the parent of this LookupExpr too.
        mutableLocalVarParent[subscript] = parent;
        return recordMutableVarParent(parent, subscript->getBase());
      }

      // Look through postfix '!'.
      if (auto force = dyn_cast<ForceValueExpr>(subExpr)) {
        return recordMutableVarParent(parent, force->getSubExpr());
      }

      // Look through postfix '?'.
      if (auto bindOpt = dyn_cast<BindOptionalExpr>(subExpr)) {
        return recordMutableVarParent(parent, bindOpt->getSubExpr());
      }

      if (auto optEval = dyn_cast<OptionalEvaluationExpr>(subExpr)) {
        return recordMutableVarParent(parent, optEval->getSubExpr());
      }

      // & expressions can be embedded for references to mutable variables
      // or subscribes inside a struct/enum.
      if (auto inout = dyn_cast<InOutExpr>(subExpr)) {
        // Record the parent of the inout so we don't look at it again later.
        mutableLocalVarParent[inout] = parent;
        return recordMutableVarParent(parent, inout->getSubExpr());
      }

      return false;
    }

  public:
    ActorIsolationChecker(const DeclContext *dc) : ctx(dc->getASTContext()) {
      contextStack.push_back(dc);
    }

    /// Searches the applyStack from back to front for the inner-most CallExpr
    /// and marks that CallExpr as implicitly async.
    ///
    /// NOTE: Crashes if no CallExpr was found.
    ///
    /// For example, for global actor function `curryAdd`, if we have:
    ///     ((curryAdd 1) 2)
    /// then we want to mark the inner-most CallExpr, `(curryAdd 1)`.
    ///
    /// The same goes for calls to member functions, such as calc.add(1, 2),
    /// aka ((add calc) 1 2), looks like this:
    ///
    ///  (call_expr
    ///    (dot_syntax_call_expr
    ///      (declref_expr add)
    ///      (declref_expr calc))
    ///    (tuple_expr
    ///      ...))
    ///
    /// and we reach up to mark the CallExpr.
    void markNearestCallAsImplicitly(bool setAsync = false, bool setThrows = false) {
      assert(applyStack.size() > 0 && "not contained within an Apply?");

      const auto End = applyStack.rend();
      for (auto I = applyStack.rbegin(); I != End; ++I)
        if (auto call = dyn_cast<CallExpr>(*I)) {
          if (setAsync) call->setImplicitlyAsync(true);
          if (setThrows) call->setImplicitlyThrows(true);
          return;
        }
      llvm_unreachable("expected a CallExpr in applyStack!");
    }

    bool shouldWalkCaptureInitializerExpressions() override { return true; }

    bool shouldWalkIntoTapExpression() override { return true; }

    bool walkToDeclPre(Decl *decl) override {
      if (auto func = dyn_cast<AbstractFunctionDecl>(decl)) {
        contextStack.push_back(func);
      }

      return true;
    }

    bool walkToDeclPost(Decl *decl) override {
      if (auto func = dyn_cast<AbstractFunctionDecl>(decl)) {
        assert(contextStack.back() == func);
        contextStack.pop_back();
      }

      return true;
    }

    std::pair<bool, Expr *> walkToExprPre(Expr *expr) override {
      if (auto *closure = dyn_cast<AbstractClosureExpr>(expr)) {
        closure->setActorIsolation(determineClosureIsolation(closure));
        contextStack.push_back(closure);
        return { true, expr };
      }

      if (auto inout = dyn_cast<InOutExpr>(expr)) {
        if (!applyStack.empty())
          diagnoseInOutArg(applyStack.back(), inout, false);

        if (mutableLocalVarParent.count(inout) == 0)
          recordMutableVarParent(inout, inout->getSubExpr());
      }

      if (auto assign = dyn_cast<AssignExpr>(expr)) {
        // mark vars in the destination expr as being part of the Assign.
        if (auto destExpr = assign->getDest())
          recordMutableVarParent(assign, destExpr);

        return {true, expr };
      }

      if (auto load = dyn_cast<LoadExpr>(expr))
        recordMutableVarParent(load, load->getSubExpr());

      if (auto lookup = dyn_cast<LookupExpr>(expr)) {
        checkMemberReference(lookup->getBase(), lookup->getMember(),
                             lookup->getLoc(),
                             /*isEscapingPartialApply*/false,
                             lookup);
        return { true, expr };
      }

      if (auto declRef = dyn_cast<DeclRefExpr>(expr)) {
        checkNonMemberReference(
            declRef->getDeclRef(), declRef->getLoc(), declRef);
        return { true, expr };
      }

      if (auto apply = dyn_cast<ApplyExpr>(expr)) {
        applyStack.push_back(apply);  // record this encounter

        // Check the call itself.
        (void)checkApply(apply);

        // If this is a call to a partial apply thunk, decompose it to check it
        // like based on the original written syntax, e.g., "self.method".
        if (auto partialApply = decomposePartialApplyThunk(
                apply, Parent.getAsExpr())) {
          if (auto memberRef = findMemberReference(partialApply->fn)) {
            // NOTE: partially-applied thunks are never annotated as
            // implicitly async, regardless of whether they are escaping.
            checkMemberReference(
                partialApply->base, memberRef->first, memberRef->second,
                partialApply->isEscaping);

            partialApply->base->walk(*this);

            // manual clean-up since normal traversal is skipped
            assert(applyStack.back() == apply);
            applyStack.pop_back();

            return { false, expr };
          }
        }
      }

      // NOTE: SelfApplyExpr is a subtype of ApplyExpr
      if (auto call = dyn_cast<SelfApplyExpr>(expr)) {
        Expr *fn = call->getFn()->getValueProvidingExpr();
        if (auto memberRef = findMemberReference(fn)) {
          checkMemberReference(
              call->getArg(), memberRef->first, memberRef->second,
              /*isEscapingPartialApply=*/false, call);

          call->getArg()->walk(*this);

          if (applyStack.size() >= 2) {
            ApplyExpr *outerCall = applyStack[applyStack.size() - 2];
            if (isAsyncCall(outerCall)) {
              // This call is a partial application within an async call.
              // If the partial application take a value inout, it is bad.
              if (InOutExpr *inoutArg = dyn_cast<InOutExpr>(
                      call->getArg()->getSemanticsProvidingExpr()))
                diagnoseInOutArg(outerCall, inoutArg, true);
            }
          }

          // manual clean-up since normal traversal is skipped
          assert(applyStack.back() == dyn_cast<ApplyExpr>(expr));
          applyStack.pop_back();

          return { false, expr };
        }
      }


      if (auto keyPath = dyn_cast<KeyPathExpr>(expr))
        checkKeyPathExpr(keyPath);

      // The children of #selector expressions are not evaluated, so we do not
      // need to do isolation checking there. This is convenient because such
      // expressions tend to violate restrictions on the use of instance
      // methods.
      if (isa<ObjCSelectorExpr>(expr))
        return { false, expr };

      // Track the capture contexts for variables.
      if (auto captureList = dyn_cast<CaptureListExpr>(expr)) {
        for (const auto &entry : captureList->getCaptureList()) {
          captureContexts[entry.Var].push_back(captureList->getClosureBody());
        }
      }

      return { true, expr };
    }

    Expr *walkToExprPost(Expr *expr) override {
      if (auto *closure = dyn_cast<AbstractClosureExpr>(expr)) {
        assert(contextStack.back() == closure);
        contextStack.pop_back();
      }

      if (auto *apply = dyn_cast<ApplyExpr>(expr)) {
        assert(applyStack.back() == apply);
        applyStack.pop_back();
      }

      // Clear out the mutable local variable parent map on the way out.
      if (auto *declRefExpr = dyn_cast<DeclRefExpr>(expr))
        mutableLocalVarParent.erase(declRefExpr);
      else if (auto *lookupExpr = dyn_cast<LookupExpr>(expr))
        mutableLocalVarParent.erase(lookupExpr);
      else if (auto *inoutExpr = dyn_cast<InOutExpr>(expr))
        mutableLocalVarParent.erase(inoutExpr);

      // Remove the tracked capture contexts.
      if (auto captureList = dyn_cast<CaptureListExpr>(expr)) {
        for (const auto &entry : captureList->getCaptureList()) {
          auto &contexts = captureContexts[entry.Var];
          assert(contexts.back() == captureList->getClosureBody());
          contexts.pop_back();
          if (contexts.empty())
            captureContexts.erase(entry.Var);
        }
      }

      return expr;
    }

  private:
    /// If the expression is a reference to `self`, the `self` declaration.
    static VarDecl *getReferencedSelf(Expr *expr) {
      // Look through identity expressions and implicit conversions.
      Expr *prior;
      do {
        prior = expr;

        expr = expr->getSemanticsProvidingExpr();

        if (auto conversion = dyn_cast<ImplicitConversionExpr>(expr))
          expr = conversion->getSubExpr();
      } while (prior != expr);

      // 'super' references always act on self.
      if (auto super = dyn_cast<SuperRefExpr>(expr))
        return super->getSelf();

      // Declaration references to 'self'.
      if (auto declRef = dyn_cast<DeclRefExpr>(expr)) {
        if (auto var = dyn_cast<VarDecl>(declRef->getDecl())) {
          if (var->isSelfParameter() || var->isSelfParamCapture())
            return var;
        }
      }

      // Not a self reference.
      return nullptr;
    }

    /// Note when the enclosing context could be put on a global actor.
    void noteGlobalActorOnContext(DeclContext *dc, Type globalActor) {
      // If we are in a synchronous function on the global actor,
      // suggest annotating with the global actor itself.
      if (auto fn = dyn_cast<FuncDecl>(dc)) {
        if (!isa<AccessorDecl>(fn) && !fn->isAsyncContext()) {
          switch (getActorIsolation(fn)) {
          case ActorIsolation::ActorInstance:
          case ActorIsolation::DistributedActorInstance:
          case ActorIsolation::GlobalActor:
          case ActorIsolation::GlobalActorUnsafe:
          case ActorIsolation::Independent:
            return;

          case ActorIsolation::Unspecified:
            fn->diagnose(diag::note_add_globalactor_to_function,
                globalActor->getWithoutParens().getString(),
                fn->getDescriptiveKind(),
                fn->getName(),
                globalActor)
              .fixItInsert(fn->getAttributeInsertionLoc(false),
                diag::insert_globalactor_attr, globalActor);
              return;
          }
        }
      }
    }

    /// Note that the given actor member is isolated.
    /// @param context is allowed to be null if no context is appropriate.
    void noteIsolatedActorMember(ValueDecl *decl, Expr *context,
                                 bool isDistributedActor) {
      // FIXME: Make this diagnostic more sensitive to the isolation context
      // of the declaration.
      if (isDistributedActor) {
        // TODO: detect isDistributedActor based on the decl, rather than an explicit boolean
        if (dyn_cast<VarDecl>(decl)) {
          // Distributed actor properties are never accessible externally.
          decl->diagnose(diag::distributed_actor_isolated_property);
        } else {
          // it's a function or subscript
          decl->diagnose(diag::distributed_actor_isolated_method_note);
        }
      } else if (auto func = dyn_cast<AbstractFunctionDecl>(decl)) {
        func->diagnose(diag::actor_isolated_sync_func, // FIXME: this is emitted wrongly for self.hello()
          decl->getDescriptiveKind(),
          decl->getName());

        // was it an attempt to mutate an actor instance's isolated state?
      } else if (auto environment = kindOfUsage(decl, context)) {

        if (environment.getValue() == VarRefUseEnv::Read)
          decl->diagnose(diag::kind_declared_here, decl->getDescriptiveKind());
        else
          decl->diagnose(diag::actor_mutable_state, decl->getDescriptiveKind());

      } else {
        decl->diagnose(diag::kind_declared_here, decl->getDescriptiveKind());
      }
    }

    // Retrieve the nearest enclosing actor context.
    static NominalTypeDecl *getNearestEnclosingActorContext(
        const DeclContext *dc) {
      while (!dc->isModuleScopeContext()) {
        if (dc->isTypeContext()) {
          // FIXME: Protocol extensions need specific handling here.
          if (auto nominal = dc->getSelfNominalTypeDecl()) {
            if (nominal->isActor())
              return nominal;
          }
        }

        dc = dc->getParent();
      }

      return nullptr;
    }

    /// Diagnose a reference to an unsafe entity.
    ///
    /// \returns true if we diagnosed the entity, \c false otherwise.
    bool diagnoseReferenceToUnsafeGlobal(ValueDecl *value, SourceLoc loc) {
      if (!ctx.LangOpts.WarnConcurrency)
        return false;

      // Only diagnose direct references to mutable global state.
      auto var = dyn_cast<VarDecl>(value);
      if (!var || var->isLet())
        return false;

      if (!var->getDeclContext()->isModuleScopeContext() && !var->isStatic())
        return false;

      ctx.Diags.diagnose(
          loc, diag::shared_mutable_state_access,
          value->getDescriptiveKind(), value->getName());
      value->diagnose(diag::kind_declared_here, value->getDescriptiveKind());
      return true;
    }

    /// Diagnose an inout argument passed into an async call
    ///
    /// \returns true if we diagnosed the entity, \c false otherwise.
    bool diagnoseInOutArg(const ApplyExpr *call, const InOutExpr *arg,
                          bool isPartialApply) {
      // check that the call is actually async
      if (!isAsyncCall(call))
        return false;

      bool result = false;
      auto checkDiagnostic = [this, call, isPartialApply,
                              &result](ValueDecl *decl, SourceLoc argLoc) {
        auto isolation = ActorIsolationRestriction::forDeclaration(decl);
        switch (isolation) {
        case ActorIsolationRestriction::Unrestricted:
        case ActorIsolationRestriction::Unsafe:
          break;
        case ActorIsolationRestriction::GlobalActorUnsafe:
          // If we're not supposed to diagnose existing data races here,
          // we're done.
          if (!shouldDiagnoseExistingDataRaces(getDeclContext()))
            break;

          LLVM_FALLTHROUGH;

        case ActorIsolationRestriction::GlobalActor: {
          ctx.Diags.diagnose(argLoc, diag::actor_isolated_inout_state,
                             decl->getDescriptiveKind(), decl->getName(),
                             call->implicitlyAsync());
          decl->diagnose(diag::kind_declared_here, decl->getDescriptiveKind());
          result = true;
          break;
        }
        case ActorIsolationRestriction::CrossActorSelf:
        case ActorIsolationRestriction::ActorSelf:
        case ActorIsolationRestriction::DistributedActorSelf: {
          if (isPartialApply) {
            // The partially applied InoutArg is a property of actor. This
            // can really only happen when the property is a struct with a
            // mutating async method.
            if (auto partialApply = dyn_cast<ApplyExpr>(call->getFn())) {
              ValueDecl *fnDecl =
                  cast<DeclRefExpr>(partialApply->getFn())->getDecl();
              ctx.Diags.diagnose(call->getLoc(),
                                 diag::actor_isolated_mutating_func,
                                 fnDecl->getName(), decl->getDescriptiveKind(),
                                 decl->getName());
              result = true;
            }
          } else {
            ctx.Diags.diagnose(argLoc, diag::actor_isolated_inout_state,
                               decl->getDescriptiveKind(), decl->getName(),
                               call->implicitlyAsync());
            result = true;
          }
          break;
        }
        }
      };
      auto expressionWalker = [baseArg = arg->getSubExpr(),
                               checkDiagnostic](Expr *expr) -> Expr * {
        if (isa<InOutExpr>(expr))
          return nullptr; // AST walker will hit this again
        if (LookupExpr *lookup = dyn_cast<LookupExpr>(expr)) {
          if (isa<DeclRefExpr>(lookup->getBase())) {
            checkDiagnostic(lookup->getMember().getDecl(), baseArg->getLoc());
            return nullptr; // Diagnosed. Don't keep walking
          }
        }
        if (DeclRefExpr *declRef = dyn_cast<DeclRefExpr>(expr)) {
          checkDiagnostic(declRef->getDecl(), baseArg->getLoc());
          return nullptr; // Diagnosed. Don't keep walking
        }
        return expr;
      };
      arg->getSubExpr()->forEachChildExpr(expressionWalker);
      return result;
    }

    /// Get the actor isolation of the innermost relevant context.
    ActorIsolation getInnermostIsolatedContext(DeclContext *dc) {
      // Retrieve the actor isolation of the context.
      switch (auto isolation = getActorIsolationOfContext(dc)) {
      case ActorIsolation::ActorInstance:
        case ActorIsolation::DistributedActorInstance:
      case ActorIsolation::Independent:
      case ActorIsolation::Unspecified:
        return isolation;

      case ActorIsolation::GlobalActor:
      case ActorIsolation::GlobalActorUnsafe:
        return ActorIsolation::forGlobalActor(
            dc->mapTypeIntoContext(isolation.getGlobalActor()),
            isolation == ActorIsolation::GlobalActorUnsafe);
      }
    }

    bool isInAsynchronousContext() const {
      auto dc = getDeclContext();
      if (auto func = dyn_cast<AbstractFunctionDecl>(dc)) {
        return func->isAsyncContext();
      }

      if (auto closure = dyn_cast<AbstractClosureExpr>(dc)) {
        if (auto type = closure->getType()) {
          if (auto fnType = type->getAs<AnyFunctionType>()) {
            return fnType->isAsync();
          }
        }
      }

      return false;
    }

    enum class AsyncMarkingResult {
      FoundAsync, // successfully marked an implicitly-async operation
      NotFound,  // fail: no valid implicitly-async operation was found
      SyncContext, // fail: a valid implicitly-async op, but in sync context
      NotSendable  // fail: valid op and context, but not Sendable
    };

    /// Attempts to identify and mark a valid cross-actor use of a synchronous
    /// actor-isolated member (e.g., sync function application, property access)
    AsyncMarkingResult tryMarkImplicitlyAsync(SourceLoc declLoc,
                                              ConcreteDeclRef concDeclRef,
                                              Expr* context) {
      ValueDecl *decl = concDeclRef.getDecl();
      AsyncMarkingResult result = AsyncMarkingResult::NotFound;

      // is it an access to a property?
      if (isPropOrSubscript(decl)) {
        // we assume let-bound properties are taken care of elsewhere,
        // since they are never implicitly async.
        assert(!isa<VarDecl>(decl) || cast<VarDecl>(decl)->isLet() == false
               && "unexpected let-bound property; never implicitly async!");

        if (auto declRef = dyn_cast_or_null<DeclRefExpr>(context)) {
          if (usageEnv(declRef) == VarRefUseEnv::Read) {

            if (!isInAsynchronousContext())
              return AsyncMarkingResult::SyncContext;

            declRef->setImplicitlyAsync(true);
            result = AsyncMarkingResult::FoundAsync;
          }
        } else if (auto lookupExpr = dyn_cast_or_null<LookupExpr>(context)) {
          if (usageEnv(lookupExpr) == VarRefUseEnv::Read) {

            if (!isInAsynchronousContext())
              return AsyncMarkingResult::SyncContext;

            lookupExpr->setImplicitlyAsync(true);
            result = AsyncMarkingResult::FoundAsync;
          }
        }

      } else if (llvm::isa_and_nonnull<SelfApplyExpr>(context) &&
          isa<AbstractFunctionDecl>(decl)) {
        // actor-isolated non-isolated-self calls are implicitly async
        // and thus OK.

        if (!isInAsynchronousContext())
          return AsyncMarkingResult::SyncContext;

        markNearestCallAsImplicitly(/*setAsync=*/true);
        result = AsyncMarkingResult::FoundAsync;

      } else if (!applyStack.empty()) {
        // Check our applyStack metadata from the traversal.
        // Our goal is to identify whether the actor reference appears
        // as the called value of the enclosing ApplyExpr. We cannot simply
        // inspect Parent here because of expressions like (callee)()
        // and the fact that the reference may be just an argument to an apply
        ApplyExpr *apply = applyStack.back();
        Expr *fn = apply->getFn()->getValueProvidingExpr();
        if (auto memberRef = findMemberReference(fn)) {
          auto concDecl = memberRef->first;
          if (decl == concDecl.getDecl() && !apply->implicitlyAsync()) {

            if (!isInAsynchronousContext())
              return AsyncMarkingResult::SyncContext;

            // then this ValueDecl appears as the called value of the ApplyExpr.
            markNearestCallAsImplicitly(/*setAsync=*/true);
            result = AsyncMarkingResult::FoundAsync;
          }
        }
      }

      if (result == AsyncMarkingResult::FoundAsync) {
        // Check for non-concurrent types.
        bool problemFound =
            diagnoseNonConcurrentTypesInReference(
              concDeclRef, getDeclContext(), declLoc,
              ConcurrentReferenceKind::SynchronousAsAsyncCall);
        if (problemFound)
          result = AsyncMarkingResult::NotSendable;
      }

      return result;
    }

    enum ThrowsMarkingResult {
      FoundThrows,
      NotFound
    };

    ThrowsMarkingResult tryMarkImplicitlyThrows(SourceLoc declLoc,
                                                ConcreteDeclRef concDeclRef,
                                                Expr* context) {

      ValueDecl *decl = concDeclRef.getDecl();
      ThrowsMarkingResult result = ThrowsMarkingResult::NotFound;

      if (llvm::isa_and_nonnull<SelfApplyExpr>(context)) {
        if (auto func = dyn_cast<AbstractFunctionDecl>(decl)) {
          if (func->isDistributed() && !func->hasThrows()) {
            // A distributed function is implicitly throwing if called from
            // outside of the actor.
            //
            // If it already is throwing, no need to mark it implicitly so.
            markNearestCallAsImplicitly(
                /*setAsync=*/false, /*setThrows=*/true);
            result = ThrowsMarkingResult::FoundThrows;
          }
        }
      } else if (!applyStack.empty()) {
        // Check our applyStack metadata from the traversal.
        // Our goal is to identify whether the actor reference appears
        // as the called value of the enclosing ApplyExpr. We cannot simply
        // inspect Parent here because of expressions like (callee)()
        // and the fact that the reference may be just an argument to an apply
        ApplyExpr *apply = applyStack.back();
        Expr *fn = apply->getFn()->getValueProvidingExpr();
        if (auto memberRef = findMemberReference(fn)) {
          auto concDecl = memberRef->first;
          if (decl == concDecl.getDecl() && !apply->implicitlyThrows()) {

            if (auto func = dyn_cast<AbstractFunctionDecl>(decl)) {
              if (func->isDistributed() && !func->hasThrows()) {
                // then this ValueDecl appears as the called value of the ApplyExpr.
                markNearestCallAsImplicitly(
                    /*setAsync=*/false, /*setThrows=*/true);
                result = ThrowsMarkingResult::FoundThrows;
              }
            }
          }
        }
      }

      return result;
    }

    /// Check actor isolation for a particular application.
    bool checkApply(ApplyExpr *apply) {
      auto fnExprType = apply->getFn()->getType();
      if (!fnExprType)
        return false;

      auto fnType = fnExprType->getAs<FunctionType>();
      if (!fnType)
        return false;

      // Handle calls to global-actor-qualified functions.
      Type globalActor = fnType->getGlobalActor();
      if (!globalActor)
        return false;

      auto declContext = const_cast<DeclContext *>(getDeclContext());

      // Check whether we are within the same isolation context, in which
      // case there is nothing further to check,
      auto contextIsolation = getInnermostIsolatedContext(declContext);
      if (contextIsolation.isGlobalActor() &&
          contextIsolation.getGlobalActor()->isEqual(globalActor)) {
        return false;
      }

      // From this point on, the only possibility is that we have an implicitly
      // aynchronous call.

      // If we are not in an asynchronous context, complain.
      if (!isInAsynchronousContext()) {
        auto isolation = ActorIsolation::forGlobalActor(
            globalActor, /*unsafe=*/false);
        if (auto calleeDecl = apply->getCalledValue()) {
          ctx.Diags.diagnose(
              apply->getLoc(), diag::actor_isolated_call_decl, isolation,
              calleeDecl->getDescriptiveKind(), calleeDecl->getName(),
              contextIsolation);
          calleeDecl->diagnose(
              diag::actor_isolated_sync_func, calleeDecl->getDescriptiveKind(),
              calleeDecl->getName());
        } else {
          ctx.Diags.diagnose(
              apply->getLoc(), diag::actor_isolated_call, isolation,
              contextIsolation);
        }
        noteGlobalActorOnContext(
            const_cast<DeclContext *>(getDeclContext()), globalActor);

        return true;
      }

      // Mark as implicitly async.
      if (!fnType->getExtInfo().isAsync())
        apply->setImplicitlyAsync(true);

      // If we don't need to check for sendability, we're done.
      if (!shouldDiagnoseNonSendableViolations(ctx.LangOpts))
        return false;

      // Check for sendability of the parameter types.
      for (const auto &param : fnType->getParams()) {
        // FIXME: Dig out the locations of the corresponding arguments.
        if (!isSendableType(getDeclContext(), param.getParameterType())) {
          ctx.Diags.diagnose(
              apply->getLoc(), diag::non_concurrent_param_type,
              param.getParameterType());
          return true;
        }
      }

      // Check for sendability of the result type.
      if (!isSendableType(getDeclContext(), fnType->getResult())) {
        ctx.Diags.diagnose(
            apply->getLoc(), diag::non_concurrent_result_type,
            fnType->getResult());
        return true;
      }

      return false;
    }

    /// Check a reference to an entity within a global actor.
    bool checkGlobalActorReference(
        ConcreteDeclRef valueRef, SourceLoc loc, Type globalActor,
        bool isCrossActor,
        Expr *context) {
      ValueDecl *value = valueRef.getDecl();
      auto declContext = const_cast<DeclContext *>(getDeclContext());

      // Check whether we are within the same isolation context, in which
      // case there is nothing further to check,
      auto contextIsolation = getInnermostIsolatedContext(declContext);
      if (contextIsolation.isGlobalActor() &&
          contextIsolation.getGlobalActor()->isEqual(globalActor)) {
        return false;
      }

      // A cross-actor access requires types to be concurrent-safe.
      if (isCrossActor) {
        return diagnoseNonConcurrentTypesInReference(
            valueRef, getDeclContext(), loc,
            ConcurrentReferenceKind::CrossActor);
      }

      bool isDistributedActor = false;
      switch (contextIsolation) {
      case ActorIsolation::DistributedActorInstance: {
        isDistributedActor = true;
        LLVM_FALLTHROUGH;
      }
      case ActorIsolation::ActorInstance: {
        auto result = tryMarkImplicitlyAsync(loc, valueRef, context);
        if (result == AsyncMarkingResult::FoundAsync)
          return false;

        auto useKind = static_cast<unsigned>(
            kindOfUsage(value, context).getValueOr(VarRefUseEnv::Read));

        ctx.Diags.diagnose(loc, diag::global_actor_from_instance_actor_context,
                           value->getDescriptiveKind(), value->getName(),
                           globalActor, contextIsolation.getActor()->getName(),
                           useKind, result == AsyncMarkingResult::SyncContext);
        noteIsolatedActorMember(value, context, isDistributedActor);
        return true;
      }

      case ActorIsolation::GlobalActor:
      case ActorIsolation::GlobalActorUnsafe: {
        // Check if this decl reference is the callee of the enclosing Apply,
        // making it OK as an implicitly async call.
        auto result = tryMarkImplicitlyAsync(loc, valueRef, context);
        if (result == AsyncMarkingResult::FoundAsync)
          return false;

        auto useKind = static_cast<unsigned>(
            kindOfUsage(value, context).getValueOr(VarRefUseEnv::Read));

        // Otherwise, this is a problematic global actor decl reference.
        ctx.Diags.diagnose(
            loc, diag::global_actor_from_other_global_actor_context,
            value->getDescriptiveKind(), value->getName(), globalActor,
            contextIsolation.getGlobalActor(), useKind,
            result == AsyncMarkingResult::SyncContext);
        noteIsolatedActorMember(value, context, isDistributedActor);
        return true;
      }

      case ActorIsolation::Independent: {
        auto result = tryMarkImplicitlyAsync(loc, valueRef, context);
        if (result == AsyncMarkingResult::FoundAsync)
          return false;

        auto useKind = static_cast<unsigned>(
            kindOfUsage(value, context).getValueOr(VarRefUseEnv::Read));

        ctx.Diags.diagnose(loc, diag::global_actor_from_nonactor_context,
                           value->getDescriptiveKind(), value->getName(),
                           globalActor,
                           /*actorIndependent=*/true, useKind,
                           result == AsyncMarkingResult::SyncContext);
        noteIsolatedActorMember(value, context, isDistributedActor);
        return true;
      }

      case ActorIsolation::Unspecified: {
        auto result = tryMarkImplicitlyAsync(loc, valueRef, context);
        if (result == AsyncMarkingResult::FoundAsync)
          return false;

        // Diagnose the reference.
        auto useKind = static_cast<unsigned>(
            kindOfUsage(value, context).getValueOr(VarRefUseEnv::Read));
        ctx.Diags.diagnose(
          loc, diag::global_actor_from_nonactor_context,
          value->getDescriptiveKind(), value->getName(), globalActor,
          /*actorIndependent=*/false, useKind,
          result == AsyncMarkingResult::SyncContext);
        noteGlobalActorOnContext(declContext, globalActor);
        noteIsolatedActorMember(value, context, isDistributedActor);

        return true;
      } // end Unspecified case
      } // end switch
      llvm_unreachable("unhandled actor isolation kind!");
    }

    /// Find the innermost context in which this declaration was explicitly
    /// captured.
    const DeclContext *findCapturedDeclContext(ValueDecl *value) {
      assert(value->isLocalCapture());
      auto var = dyn_cast<VarDecl>(value);
      if (!var)
        return value->getDeclContext();

      auto knownContexts = captureContexts.find(var);
      if (knownContexts == captureContexts.end())
        return value->getDeclContext();

      return knownContexts->second.back();
    }

    /// Check a reference to a local capture.
    bool checkLocalCapture(
        ConcreteDeclRef valueRef, SourceLoc loc, DeclRefExpr *declRefExpr) {
      auto value = valueRef.getDecl();

      // Check whether we are in a context that will not execute concurrently
      // with the context of 'self'. If not, it's safe.
      if (!mayExecuteConcurrentlyWith(
              getDeclContext(), findCapturedDeclContext(value)))
        return false;

      // Check whether this is a local variable, in which case we can
      // determine whether it was safe to access concurrently.
      if (auto var = dyn_cast<VarDecl>(value)) {
        // Ignore interpolation variables.
        if (var->getBaseName() == ctx.Id_dollarInterpolation)
          return false;

        auto parent = mutableLocalVarParent[declRefExpr];

        // If the variable is immutable, it's fine so long as it involves
        // Sendable types.
        //
        // When flow-sensitive concurrent captures are enabled, we also
        // allow reads, depending on a SIL diagnostic pass to identify the
        // remaining race conditions.
        if (!var->supportsMutation() ||
            (ctx.LangOpts.EnableExperimentalFlowSensitiveConcurrentCaptures &&
             parent.dyn_cast<LoadExpr *>())) {
          return diagnoseNonConcurrentTypesInReference(
              valueRef, getDeclContext(), loc,
              ConcurrentReferenceKind::LocalCapture);
        }

        // Otherwise, we have concurrent access. Complain.
        ctx.Diags.diagnose(
            loc, diag::concurrent_access_of_local_capture,
            parent.dyn_cast<LoadExpr *>(),
            var->getDescriptiveKind(), var->getName());
        return true;
      }

      if (auto func = dyn_cast<FuncDecl>(value)) {
        if (func->isSendable())
          return false;

        func->diagnose(
            diag::local_function_executed_concurrently,
            func->getDescriptiveKind(), func->getName())
          .fixItInsert(func->getAttributeInsertionLoc(false), "@Sendable ");

        // Add the @Sendable attribute implicitly, so we don't diagnose
        // again.
        const_cast<FuncDecl *>(func)->getAttrs().add(
            new (ctx) SendableAttr(true));
        return true;
      }

      // Concurrent access to some other local.
      ctx.Diags.diagnose(
          loc, diag::concurrent_access_local,
          value->getDescriptiveKind(), value->getName());
      value->diagnose(
          diag::kind_declared_here, value->getDescriptiveKind());
      return true;
    }

    ///
    /// \return true iff a diagnostic was emitted
    bool checkKeyPathExpr(KeyPathExpr *keyPath) {
      bool diagnosed = false;

      // returns None if it is not a 'let'-bound var decl. Otherwise,
      // the bool indicates whether a diagnostic was emitted.
      auto checkLetBoundVarDecl = [&](KeyPathExpr::Component const& component)
                                                            -> Optional<bool> {
        auto decl = component.getDeclRef().getDecl();
        if (auto varDecl = dyn_cast<VarDecl>(decl)) {
          if (varDecl->isLet()) {
            auto type = component.getComponentType();
            if (shouldDiagnoseNonSendableViolations(ctx.LangOpts)
                && !isSendableType(getDeclContext(), type)) {
              ctx.Diags.diagnose(
                  component.getLoc(), diag::non_concurrent_keypath_access,
                  type);
              return true;
            }
            return false;
          }
        }
        return None;
      };

      // check the components of the keypath.
      for (const auto &component : keyPath->getComponents()) {
        // The decl referred to by the path component cannot be within an actor.
        if (component.hasDeclRef()) {
          auto concDecl = component.getDeclRef();
          auto isolation = ActorIsolationRestriction::forDeclaration(concDecl);

          switch (isolation.getKind()) {
          case ActorIsolationRestriction::Unsafe:
          case ActorIsolationRestriction::Unrestricted:
            break; // OK. Does not refer to an actor-isolated member.

          case ActorIsolationRestriction::GlobalActorUnsafe:
            // Only check if we're in code that's adopted concurrency features.
            if (!shouldDiagnoseExistingDataRaces(getDeclContext()))
              break; // do not check

            LLVM_FALLTHROUGH; // otherwise, perform checking

          case ActorIsolationRestriction::GlobalActor:
            // Disable global actor checking for now.
            if (!ctx.LangOpts.isSwiftVersionAtLeast(6))
              break;

            LLVM_FALLTHROUGH; // otherwise, it's invalid so diagnose it.

          case ActorIsolationRestriction::CrossActorSelf:
            // 'let'-bound decls with this isolation are OK, just check them.
            if (auto wasLetBound = checkLetBoundVarDecl(component)) {
              diagnosed = wasLetBound.getValue();
              break;
            }
            LLVM_FALLTHROUGH; // otherwise, it's invalid so diagnose it.

          case ActorIsolationRestriction::ActorSelf:
          case ActorIsolationRestriction::DistributedActorSelf: {
            auto decl = concDecl.getDecl();
            ctx.Diags.diagnose(component.getLoc(),
                               diag::actor_isolated_keypath_component,
                               /*isDistributed=*/isolation.getKind() ==
                                  ActorIsolationRestriction::DistributedActorSelf,
                               decl->getDescriptiveKind(), decl->getName());
            diagnosed = true;
            break;
          }
          }; // end switch
        }

        // Captured values in a path component must conform to Sendable.
        // These captured values appear in Subscript, aka "index" components,
        // such as \Type.dict[k] where k is a captured dictionary key.
        if (auto indexExpr = component.getIndexExpr()) {
          auto type = indexExpr->getType();
          if (type && shouldDiagnoseNonSendableViolations(ctx.LangOpts)
              && !isSendableType(getDeclContext(), type)) {
            ctx.Diags.diagnose(
                component.getLoc(), diag::non_concurrent_keypath_capture,
                indexExpr->getType());
            diagnosed = true;
          }
        }
      }

      return diagnosed;
    }

    /// Check a reference to a local or global.
    bool checkNonMemberReference(
        ConcreteDeclRef valueRef, SourceLoc loc, DeclRefExpr *declRefExpr) {
      if (!valueRef)
        return false;

      auto value = valueRef.getDecl();

      if (value->isLocalCapture())
        return checkLocalCapture(valueRef, loc, declRefExpr);

      switch (auto isolation =
                  ActorIsolationRestriction::forDeclaration(valueRef)) {
      case ActorIsolationRestriction::Unrestricted:
        return false;

      case ActorIsolationRestriction::CrossActorSelf:
      case ActorIsolationRestriction::ActorSelf:
      case ActorIsolationRestriction::DistributedActorSelf:
        llvm_unreachable("non-member reference into an actor");

      case ActorIsolationRestriction::GlobalActorUnsafe:
        // Only complain if we're in code that's adopted concurrency features.
        if (!shouldDiagnoseExistingDataRaces(getDeclContext()))
          return false;

        LLVM_FALLTHROUGH;

      case ActorIsolationRestriction::GlobalActor:
        return checkGlobalActorReference(
            valueRef, loc, isolation.getGlobalActor(), isolation.isCrossActor,
            declRefExpr);

      case ActorIsolationRestriction::Unsafe:
        return diagnoseReferenceToUnsafeGlobal(value, loc);
      }
      llvm_unreachable("unhandled actor isolation kind!");
    }

    /// Determine the reason for the given declaration context to be
    /// actor-independent.
    static Diag<DescriptiveDeclKind, DeclName, unsigned>
    findActorIndependentReason(DeclContext *dc) {
      if (auto autoclosure = dyn_cast<AutoClosureExpr>(dc)) {
        switch (autoclosure->getThunkKind()) {
        case AutoClosureExpr::Kind::AsyncLet:
          return diag::actor_isolated_from_async_let;

        case AutoClosureExpr::Kind::DoubleCurryThunk:
        case AutoClosureExpr::Kind::SingleCurryThunk:
          return findActorIndependentReason(dc->getParent());

        case AutoClosureExpr::Kind::None:
          break;
        }
      }

      if (auto closure = dyn_cast<AbstractClosureExpr>(dc)) {
        if (isSendableClosure(closure, /*forActorIsolation=*/true)) {
          return diag::actor_isolated_from_concurrent_closure;
        }

        return findActorIndependentReason(dc->getParent());
      }

      if (auto func = dyn_cast<AbstractFunctionDecl>(dc)) {
        if (func->isSendable())
          return diag::actor_isolated_from_concurrent_function;
      }

      return diag::actor_isolated_self_independent_context;
    }

    /// Check a reference with the given base expression to the given member.
    /// Returns true iff the member reference refers to actor-isolated state
    /// in an invalid or unsafe way such that a diagnostic was emitted.
    bool checkMemberReference(
        Expr *base, ConcreteDeclRef memberRef, SourceLoc memberLoc,
        bool isEscapingPartialApply = false, 
        Expr *context = nullptr) {
      if (!base || !memberRef)
        return false;

      auto member = memberRef.getDecl();
      bool isDistributedActor = false;
      switch (auto isolation =
                  ActorIsolationRestriction::forDeclaration(memberRef)) {
      case ActorIsolationRestriction::Unrestricted:
        return false;

      case ActorIsolationRestriction::CrossActorSelf: {
        // If a cross-actor reference is on "self", it's not crossing actors.
        auto *selfVar = getReferencedSelf(base);
        auto curDC = const_cast<DeclContext *>(getDeclContext());
        if (selfVar &&
            getActorIsolationOfContext(curDC) ==
            ActorIsolation::forActorInstance(
                getNearestEnclosingActorContext(getDeclContext())))
          return false;

        return diagnoseNonConcurrentTypesInReference(
            memberRef, getDeclContext(), memberLoc,
            ConcurrentReferenceKind::CrossActor);
      }

      case ActorIsolationRestriction::DistributedActorSelf: {
        /// mark for later diagnostics that we have we're in a distributed actor.
        isDistributedActor = true;

        // distributed actor isolation is more strict;
        // we do not allow any property access, or synchronous access at all.

        bool continueToCheckingLocalIsolation = false;
        // Must reference distributed actor-isolated state on 'self'.
        auto *selfVar = getReferencedSelf(base);
        if (!selfVar) {
          // invocation on not-'self', is only okey if this is a distributed func

          if (auto func = dyn_cast<FuncDecl>(member)) {
            if (!func->isDistributed()) {
              ctx.Diags.diagnose(memberLoc, diag::distributed_actor_isolated_method);
              // TODO: offer a fixit to add 'distributed' on the member; how to test fixits? See also https://github.com/apple/swift/pull/35930/files
              noteIsolatedActorMember(member, context, isDistributedActor);
              return true;
            }

            assert(func->isDistributed());

            tryMarkImplicitlyAsync(memberLoc, memberRef, context);

            tryMarkImplicitlyThrows(memberLoc, memberRef, context);

            // TODO: we don't really need to do anythign with the result, dont get it?

            // distributed func reference, that passes all checks, great!
            continueToCheckingLocalIsolation = true;
          } // end FuncDecl

          if (!continueToCheckingLocalIsolation) {
            // it wasn't a function (including a distributed function),
            // so we need to perform some more checks
            if (auto var = dyn_cast<VarDecl>(member)) {
              // @_distributedActorIndependent decls are accessible always,
              // regardless of distributed actor-isolation; e.g. actorAddress
              if (member->getAttrs().hasAttribute<DistributedActorIndependentAttr>())
                return false;

              // otherwise, no other properties are accessible on a distributed actor
              if (!continueToCheckingLocalIsolation) {
                ctx.Diags.diagnose(
                    memberLoc, diag::distributed_actor_isolated_non_self_reference,
                    member->getDescriptiveKind(),
                    member->getName());
                noteIsolatedActorMember(member, context, isDistributedActor);
                return true;
              }
            }

            // TODO: would have to also consider subscripts and other things
          }
        } // end !selfVar

        return false;
//        // continue checking as if it was actor self isolated
//        assert(selfVar);
//         LLVM_FALLTHROUGH;
//        return false;
      }

      case ActorIsolationRestriction::ActorSelf: {
        // Must reference actor-isolated state on 'self'.
        auto *selfVar = getReferencedSelf(base);
        base->dump();
        if (!selfVar) {
          // Check for implicit async.
          auto result = tryMarkImplicitlyAsync(memberLoc, memberRef, context);
          if (result == AsyncMarkingResult::FoundAsync)
            return false; // no problems
          else if (result == AsyncMarkingResult::NotSendable)
            return true;

          auto useKind = static_cast<unsigned>(
              kindOfUsage(member, context).getValueOr(VarRefUseEnv::Read));

          ctx.Diags.diagnose(
              memberLoc, diag::actor_isolated_non_self_reference,
              member->getDescriptiveKind(),
              member->getName(),
              isolation.getActorType() ==
                getNearestEnclosingActorContext(getDeclContext()),
              useKind
              );
          noteIsolatedActorMember(member, context, isDistributedActor);
          return true;
        }

        // Check whether the current context is differently-isolated.
        auto curDC = const_cast<DeclContext *>(getDeclContext());
        switch (auto contextIsolation = getActorIsolationOfContext(curDC)) {
          case ActorIsolation::DistributedActorInstance: {
            isDistributedActor = true;
            LLVM_FALLTHROUGH;
          }

          case ActorIsolation::ActorInstance: {
            // An escaping partial application of something that is part of
            // the actor's isolated state is never permitted.
            if (isEscapingPartialApply) {
              ctx.Diags.diagnose(
                  memberLoc, diag::actor_isolated_partial_apply,
                  member->getDescriptiveKind(),
                  member->getName());
              noteIsolatedActorMember(member, context, isDistributedActor);
              return true;
            }

            return false;
          }

          case ActorIsolation::Unspecified: {
            return false;
          }

          case ActorIsolation::Independent: {
            auto result = tryMarkImplicitlyAsync(memberLoc, memberRef, context);
            if (result == AsyncMarkingResult::FoundAsync)
              return false; // no problems
            else if (result == AsyncMarkingResult::NotSendable)
              return true;

            // The 'self' is for an actor-independent member, which means
            // we cannot refer to actor-isolated state.
            auto useKind = static_cast<unsigned>(
                kindOfUsage(member, context).getValueOr(VarRefUseEnv::Read));
            auto diag = findActorIndependentReason(curDC);
            ctx.Diags.diagnose(memberLoc, diag, member->getDescriptiveKind(),
                               member->getName(), useKind);
            noteIsolatedActorMember(member, context, isDistributedActor);
            return true;
          }

          case ActorIsolation::GlobalActor:
          case ActorIsolation::GlobalActorUnsafe: {
            auto result = tryMarkImplicitlyAsync(memberLoc, memberRef, context);
            if (result == AsyncMarkingResult::FoundAsync)
              return false; // no problems
            else if (result == AsyncMarkingResult::NotSendable)
              return true;

            // The 'self' is for a member that's part of a global actor, which
            // means we cannot refer to actor-isolated state.
            auto useKind = static_cast<unsigned>(
                kindOfUsage(member, context).getValueOr(VarRefUseEnv::Read));
            ctx.Diags.diagnose(memberLoc,
                               diag::actor_isolated_global_actor_context,
                               member->getDescriptiveKind(), member->getName(),
                               contextIsolation.getGlobalActor(), useKind,
                               result == AsyncMarkingResult::SyncContext
                               );
            noteIsolatedActorMember(member, context, isDistributedActor);
            return true;
          }
        }
        llvm_unreachable("Unhandled actor isolation");
      }

      case ActorIsolationRestriction::GlobalActorUnsafe:
        // Only complain if we're in code that's adopted concurrency features.
        if (!shouldDiagnoseExistingDataRaces(getDeclContext()))
          return false;

        LLVM_FALLTHROUGH;

      case ActorIsolationRestriction::GlobalActor: {
        const bool isInitDeInit = isa<ConstructorDecl>(getDeclContext()) ||
                                  isa<DestructorDecl>(getDeclContext());
        // If we are within an initializer or deinitilizer and are referencing a
        // stored property on "self", we are not crossing actors.
        if (isInitDeInit && isa<VarDecl>(member) &&
            cast<VarDecl>(member)->hasStorage() && getReferencedSelf(base))
          return false;
        return checkGlobalActorReference(
            memberRef, memberLoc, isolation.getGlobalActor(),
            isolation.isCrossActor, context);
      }
      case ActorIsolationRestriction::Unsafe:
        // This case is hit when passing actor state inout to functions in some
        // cases. The error is emitted by diagnoseInOutArg.
        return false;
      }
      llvm_unreachable("unhandled actor isolation kind!");
    }

    // Attempt to resolve the global actor type of a closure.
    Type resolveGlobalActorType(ClosureExpr *closure) {
      // Check whether the closure's type has a global actor already.
      if (Type closureType = closure->getType()) {
        if (auto closureFnType = closureType->getAs<FunctionType>()) {
          if (Type globalActor = closureFnType->getGlobalActor())
            return globalActor;
        }
      }

      // Look for an explicit attribute.
      return getExplicitGlobalActor(closure);
    }

    /// Determine the isolation of a particular closure.
    ///
    /// This function assumes that enclosing closures have already had their
    /// isolation checked.
    ClosureActorIsolation determineClosureIsolation(
        AbstractClosureExpr *closure) {
      // If the closure specifies a global actor, use it.
      if (auto explicitClosure = dyn_cast<ClosureExpr>(closure)) {
        if (explicitClosure->getAttrs().hasAttribute<ActorIndependentAttr>())
          return ClosureActorIsolation::forIndependent();

        if (Type globalActorType = resolveGlobalActorType(explicitClosure))
          return ClosureActorIsolation::forGlobalActor(globalActorType);

        if (explicitClosure->isUnsafeMainActor()) {
          ASTContext &ctx = closure->getASTContext();
          if (Type mainActor = ctx.getMainActorType())
            return ClosureActorIsolation::forGlobalActor(mainActor);
        }
      }

      // Sendable closures are actor-independent unless the closure has
      // specifically opted into inheriting actor isolation.
      if (isSendableClosure(closure, /*forActorIsolation=*/true))
        return ClosureActorIsolation::forIndependent();

      // A non-escaping closure gets its isolation from its context.
      auto parentIsolation = getActorIsolationOfContext(closure->getParent());

      // We must have parent isolation determined to get here.
      switch (parentIsolation) {
      case ActorIsolation::Independent:
      case ActorIsolation::Unspecified:
        return ClosureActorIsolation::forIndependent();

      case ActorIsolation::GlobalActor:
      case ActorIsolation::GlobalActorUnsafe: {
        Type globalActorType = closure->mapTypeIntoContext(
            parentIsolation.getGlobalActor()->mapTypeOutOfContext());
        return ClosureActorIsolation::forGlobalActor(globalActorType);
      }

      case ActorIsolation::ActorInstance:
      case ActorIsolation::DistributedActorInstance: {
        SmallVector<CapturedValue, 2> localCaptures;
        closure->getCaptureInfo().getLocalCaptures(localCaptures);
        for (const auto &localCapture : localCaptures) {
          if (localCapture.isDynamicSelfMetadata())
            continue;

          auto var = dyn_cast_or_null<VarDecl>(localCapture.getDecl());
          if (!var)
            continue;

          // If we have captured the 'self' parameter, the closure is isolated
          // to that actor instance.
          if (var->isSelfParameter()) {
            return ClosureActorIsolation::forActorInstance(var);
          }
        }

        // When 'self' is not captured, this closure is actor-independent.
        return ClosureActorIsolation::forIndependent();
      }
    }
    }
  };
}

bool ActorIsolationChecker::mayExecuteConcurrentlyWith(
    const DeclContext *useContext, const DeclContext *defContext) {
  // Walk the context chain from the use to the definition.
  while (useContext != defContext) {
    // If we find a concurrent closure... it can be run concurrently.
    if (auto closure = dyn_cast<AbstractClosureExpr>(useContext)) {
      if (isSendableClosure(closure, /*forActorIsolation=*/false))
        return true;
    }

    if (auto func = dyn_cast<FuncDecl>(useContext)) {
      if (func->isLocalCapture()) {
        // If the function is @Sendable... it can be run concurrently.
        if (func->isSendable())
          return true;
      }
    }

    // If we hit a module-scope or type context context, it's not
    // concurrent.
    useContext = useContext->getParent();
    if (useContext->isModuleScopeContext() || useContext->isTypeContext())
      return false;
  }

  // We hit the same context, so it won't execute concurrently.
  return false;
}

void swift::checkTopLevelActorIsolation(TopLevelCodeDecl *decl) {
  ActorIsolationChecker checker(decl);
  decl->getBody()->walk(checker);
}

void swift::checkFunctionActorIsolation(AbstractFunctionDecl *decl) {
  // Disable this check for @LLDBDebuggerFunction functions.
  if (decl->getAttrs().hasAttribute<LLDBDebuggerFunctionAttr>())
    return;

  ActorIsolationChecker checker(decl);
  if (auto body = decl->getBody()) {
    body->walk(checker);
  }
  if (auto ctor = dyn_cast<ConstructorDecl>(decl)) {
    if (auto superInit = ctor->getSuperInitCall())
      superInit->walk(checker);
  }
  if (auto attr = decl->getAttrs().getAttribute<DistributedActorAttr>()) {
    if (auto func = dyn_cast<FuncDecl>(decl)) {
      checkDistributedFunc(func, /*diagnose=*/true);
    }
  }
}

/// Some actor constructors are special, so we need to check rules about them.
void swift::checkActorConstructor(ClassDecl *decl, ConstructorDecl *ctor) {
  // bail out unless distributed actor, only those have special rules to check here
  if (!decl->isDistributedActor())
    return;

  // bail out for synthesized constructors
  if (ctor->isSynthesized())
    return;

  if (ctor->isDistributedActorLocalInit()) {
    // it is not legal to manually define init(transport:)
    // TODO: we want to lift this restriction but it is tricky
    ctor->diagnose(diag::distributed_actor_local_init_explicitly_defined)
        .fixItRemove(SourceRange(ctor->getStartLoc(), decl->getStartLoc()));
    // TODO: we should be able to allow this, but then we need to inject
    //       code or force users to "do the right thing"
    return;
  }

  if (ctor->isDistributedActorResolveInit()) {
    // It is illegal for users to attempt defining a resolve initializer;
    // Suggest removing it entirely, there is no way users can implement this init.
    ctor->diagnose(diag::distributed_actor_init_resolve_must_not_be_user_defined)
        .fixItRemove(SourceRange(ctor->getStartLoc(), decl->getStartLoc()));
    return;
  }

  // All user defined initializers on distributed actors must be 'convenience'.
  //
  // The only initializer that is allowed to be designated is init(transport:)
  // which we synthesize on behalf of a distributed actor.
  //
  // When checking ctor bodies we'll check
  if (!ctor->isConvenienceInit()) {
    ctor->diagnose(diag::distributed_actor_init_user_defined_must_be_convenience,
                   ctor->getName())
        .fixItInsert(ctor->getConstructorLoc(), "convenience ");
    return;
  }
}

void swift::checkActorConstructorBody(ClassDecl *classDecl,
                                      ConstructorDecl *ctor,
                                      BraceStmt *body) {
  // we only have additional checks for distributed actor initializers
  if (!classDecl->isDistributedActor())
    return;

  // our synthesized constructors don't need any of those checks
  // (i.e. the resolve/local constructor would not delegate anywhere etc)
  if (ctor->isSynthesized())
    return;

  if (ctor->isDistributedActorLocalInit() ||
      ctor->isDistributedActorResolveInit()) {
    // it is illegal-to re-declare those explicitly, and this is already diagnosed
    // on the decl-level; no need to proceed diagnosing anything about the body here.
    return;
  }

  // it is convenience initializer, but does it properly delegate to the designated one?
  auto initKindAndExpr = ctor->getDelegatingOrChainedInitKind();
  bool isDelegating = initKindAndExpr.initKind == BodyInitKind::Delegating;

  /// the constructor didn't delegate anywhere, but it should have!
  if (!isDelegating ||
      !initKindAndExpr.initExpr ||
      !initKindAndExpr.initExpr->getFn()) {
    // the resolve-initializer of course must never actually delegate to the local one
    ctor->diagnose(diag::distributed_actor_init_must_delegate_to_local_init,
                   ctor->getName())
        .fixItInsert(ctor->getStartLoc(), "self.init(transport: transport)"); // FIXME: how to get better position?
    // we're done here, it is not delegating or does delegate anywhere
    return;
  }

  // we're dealing with a convenience constructor,
  // which are required to eventually delegate to init(transport:)
  auto fn = initKindAndExpr.initExpr->getFn();
  bool delegatedToLocalInit = false;
  bool delegatedToResolveInit = false;
  Expr *resolveInitApplyExpr = nullptr;
  while (fn && !delegatedToLocalInit && !delegatedToResolveInit) {
    if (auto otherCtorRef = dyn_cast<OtherConstructorDeclRefExpr>(fn)) {
      auto otherCtorDecl = otherCtorRef->getDecl();
      if (otherCtorDecl->isDistributedActorLocalInit()) {
        delegatedToLocalInit = true;
      } else if (otherCtorDecl->isDistributedActorResolveInit()) {
        resolveInitApplyExpr = initKindAndExpr.initExpr;
        delegatedToResolveInit = true;
      } else {
        // it delegated to some other constructor; it may still have a chance
        // to get it right and eventually delegate to init(transport:),
        // so we keep searching.
        initKindAndExpr = otherCtorDecl->getDelegatingOrChainedInitKind();
        fn = initKindAndExpr.initExpr ?
          initKindAndExpr.initExpr->getFn() : nullptr;
      }
    } else {
      // break out of the loop, seems the constructor didn't delegate to anything next
      fn = nullptr;
    }
  }
  if (delegatedToResolveInit) {
    assert(resolveInitApplyExpr);
    ctor->diagnose(diag::distributed_actor_init_must_not_delegate_to_resolve_init,
                   ctor->getName())
        .fixItRemove(resolveInitApplyExpr->getSourceRange());
    // fallthrough, suggest that initializers must instead delegate to init(transport:)
  }

  if (!delegatedToLocalInit) {
    ctor->diagnose(diag::distributed_actor_init_must_delegate_to_local_init,
                   ctor->getName())
        .fixItInsert(ctor->getStartLoc(), "self.init(transport: transport)"); // FIXME: how to get better position?
  }
}

void swift::checkInitializerActorIsolation(Initializer *init, Expr *expr) {

  ActorIsolationChecker checker(init);
  expr->walk(checker);
}

void swift::checkEnumElementActorIsolation(
    EnumElementDecl *element, Expr *expr) {
  ActorIsolationChecker checker(element);
  expr->walk(checker);
}

void swift::checkPropertyWrapperActorIsolation(
   PatternBindingDecl *binding, Expr *expr) {
  ActorIsolationChecker checker(binding->getDeclContext());
  expr->walk(checker);
}

/// Determine actor isolation solely from attributes.
///
/// \returns the actor isolation determined from attributes alone (with no
/// inference rules). Returns \c None if there were no attributes on this
/// declaration.
static Optional<ActorIsolation> getIsolationFromAttributes(
    const Decl *decl, bool shouldDiagnose = true, bool onlyExplicit = false) {
  // Look up attributes on the declaration that can affect its actor isolation.
  // If any of them are present, use that attribute.
  auto independentAttr = decl->getAttrs().getAttribute<ActorIndependentAttr>();
  auto nonisolatedAttr = decl->getAttrs().getAttribute<NonisolatedAttr>();
  auto globalActorAttr = decl->getGlobalActorAttr();

  // Remove implicit attributes if we only care about explicit ones.
  if (onlyExplicit) {
    if (independentAttr && independentAttr->isImplicit())
      independentAttr = nullptr;
    if (nonisolatedAttr && nonisolatedAttr->isImplicit())
      nonisolatedAttr = nullptr;
    if (globalActorAttr && globalActorAttr->first->isImplicit())
      globalActorAttr = None;
  }

  unsigned numIsolationAttrs =
    (nonisolatedAttr ? 1 : 0) + (independentAttr ? 1 : 0) +
    (globalActorAttr ? 1 : 0);
  if (numIsolationAttrs == 0)
    return None;

  // Only one such attribute is valid, but we only actually care of one of
  // them is a global actor.
  if (numIsolationAttrs > 1) {
    DeclName name;
    if (auto value = dyn_cast<ValueDecl>(decl)) {
      name = value->getName();
    } else if (auto ext = dyn_cast<ExtensionDecl>(decl)) {
      if (auto selfTypeDecl = ext->getSelfNominalTypeDecl())
        name = selfTypeDecl->getName();
    }

    if (globalActorAttr) {
      StringRef nonisolatedAttrName;
      SourceRange nonisolatedRange;
      if (independentAttr) {
        nonisolatedAttrName = independentAttr->getAttrName();
        nonisolatedRange = independentAttr->getRangeWithAt();
      } else {
        nonisolatedAttrName = nonisolatedAttr->getAttrName();
        nonisolatedRange = nonisolatedAttr->getRangeWithAt();
      }

      if (shouldDiagnose) {
        decl->diagnose(
            diag::actor_isolation_multiple_attr, decl->getDescriptiveKind(),
            name, nonisolatedAttrName,
            globalActorAttr->second->getName().str())
          .highlight(nonisolatedRange)
          .highlight(globalActorAttr->first->getRangeWithAt());
      }
    }
  }

  // If the declaration is explicitly marked 'nonisolated', report it as
  // independent.
  if (nonisolatedAttr) {
    return ActorIsolation::forIndependent();
  }

  // If the declaration is explicitly marked @actorIndependent, report it as
  // independent.
  if (independentAttr) {
    return ActorIsolation::forIndependent();
  }

  // If the declaration is marked with a global actor, report it as being
  // part of that global actor.
  if (globalActorAttr) {
    ASTContext &ctx = decl->getASTContext();
    auto dc = decl->getInnermostDeclContext();
    Type globalActorType = evaluateOrDefault(
        ctx.evaluator,
        CustomAttrTypeRequest{
          globalActorAttr->first, dc, CustomAttrTypeKind::GlobalActor},
        Type());
    if (!globalActorType || globalActorType->hasError())
      return ActorIsolation::forUnspecified();

    // Handle @<global attribute type>(unsafe).
    bool isUnsafe = globalActorAttr->first->isArgUnsafe();
    if (globalActorAttr->first->getArg() && !isUnsafe) {
      ctx.Diags.diagnose(
          globalActorAttr->first->getLocation(),
          diag::global_actor_non_unsafe_init, globalActorType);
    }

    return ActorIsolation::forGlobalActor(
        globalActorType->mapTypeOutOfContext(), isUnsafe);
  }

  llvm_unreachable("Forgot about an attribute?");
}

/// Infer isolation from witnessed protocol requirements.
static Optional<ActorIsolation> getIsolationFromWitnessedRequirements(
    ValueDecl *value) {
  auto dc = value->getDeclContext();
  auto idc = dyn_cast_or_null<IterableDeclContext>(dc->getAsDecl());
  if (!idc)
    return None;

  if (dc->getSelfProtocolDecl())
    return None;

  // Walk through each of the conformances in this context, collecting any
  // requirements that have actor isolation.
  auto conformances = idc->getLocalConformances(
      ConformanceLookupKind::NonStructural);
  using IsolatedRequirement =
      std::tuple<ProtocolConformance *, ActorIsolation, ValueDecl *>;
  SmallVector<IsolatedRequirement, 2> isolatedRequirements;
  for (auto conformance : conformances) {
    auto protocol = conformance->getProtocol();
    for (auto found : protocol->lookupDirect(value->getName())) {
      if (!isa<ProtocolDecl>(found->getDeclContext()))
        continue;

      auto requirement = dyn_cast<ValueDecl>(found);
      if (!requirement || isa<TypeDecl>(requirement))
        continue;

      auto requirementIsolation = getActorIsolation(requirement);
      switch (requirementIsolation) {
      case ActorIsolation::ActorInstance:
      case ActorIsolation::DistributedActorInstance:
      case ActorIsolation::Unspecified:
        continue;

      case ActorIsolation::GlobalActor:
      case ActorIsolation::GlobalActorUnsafe:
      case ActorIsolation::Independent:
        break;
      }

      auto witness = conformance->getWitnessDecl(requirement);
      if (witness != value)
        continue;

      isolatedRequirements.push_back(
          IsolatedRequirement{conformance, requirementIsolation, requirement});
    }
  }

  // Filter out duplicate actors.
  SmallPtrSet<CanType, 2> globalActorTypes;
  bool sawActorIndependent = false;
  isolatedRequirements.erase(
      std::remove_if(isolatedRequirements.begin(), isolatedRequirements.end(),
                     [&](IsolatedRequirement &isolated) {
    auto isolation = std::get<1>(isolated);
    switch (isolation) {
      case ActorIsolation::ActorInstance:
      case ActorIsolation::DistributedActorInstance:
        llvm_unreachable("protocol requirements cannot be actor instances");

      case ActorIsolation::Independent:
        // We only need one @actorIndependent.
        if (sawActorIndependent)
          return true;

        sawActorIndependent = true;
        return false;

      case ActorIsolation::Unspecified:
        return true;

      case ActorIsolation::GlobalActor:
      case ActorIsolation::GlobalActorUnsafe: {
        // Substitute into the global actor type.
        auto conformance = std::get<0>(isolated);
        auto requirementSubs = SubstitutionMap::getProtocolSubstitutions(
            conformance->getProtocol(), dc->getSelfTypeInContext(),
            ProtocolConformanceRef(conformance));
        Type globalActor = isolation.getGlobalActor().subst(requirementSubs);
        if (!globalActorTypes.insert(globalActor->getCanonicalType()).second)
          return true;

        // Update the global actor type, now that we've done this substitution.
        std::get<1>(isolated) = ActorIsolation::forGlobalActor(
            globalActor, isolation == ActorIsolation::GlobalActorUnsafe);
        return false;
      }
      }
      }),
      isolatedRequirements.end());

  if (isolatedRequirements.size() != 1)
    return None;

  return std::get<1>(isolatedRequirements.front());
}

/// Compute the isolation of a nominal type from the conformances that
/// are directly specified on the type.
static Optional<ActorIsolation> getIsolationFromConformances(
    NominalTypeDecl *nominal) {
  if (isa<ProtocolDecl>(nominal))
    return None;

  Optional<ActorIsolation> foundIsolation;
  for (auto proto :
       nominal->getLocalProtocols(ConformanceLookupKind::NonStructural)) {
    switch (auto protoIsolation = getActorIsolation(proto)) {
    case ActorIsolation::ActorInstance:
    case ActorIsolation::DistributedActorInstance:
    case ActorIsolation::Unspecified:
    case ActorIsolation::Independent:
      break;

    case ActorIsolation::GlobalActor:
    case ActorIsolation::GlobalActorUnsafe:
      if (!foundIsolation) {
        foundIsolation = protoIsolation;
        continue;
      }

      if (*foundIsolation != protoIsolation)
        return None;

      break;
    }
  }

  return foundIsolation;
}

/// Compute the isolation of a nominal type from the property wrappers on
/// any stored properties.
static Optional<ActorIsolation> getIsolationFromWrappers(
    NominalTypeDecl *nominal) {
  if (!isa<StructDecl>(nominal) && !isa<ClassDecl>(nominal))
    return None;

  if (!nominal->getParentSourceFile())
    return None;
  
  Optional<ActorIsolation> foundIsolation;
  for (auto member : nominal->getMembers()) {
    auto var = dyn_cast<VarDecl>(member);
    if (!var || !var->isInstanceMember())
      continue;

    auto info = var->getAttachedPropertyWrapperTypeInfo(0);
    if (!info)
      continue;

    auto isolation = getActorIsolation(info.valueVar);

    // Inconsistent wrappedValue/projectedValue isolation disables inference.
    if (info.projectedValueVar &&
        getActorIsolation(info.projectedValueVar) != isolation)
      continue;

    switch (isolation) {
    case ActorIsolation::ActorInstance:
    case ActorIsolation::DistributedActorInstance:
    case ActorIsolation::Unspecified:
    case ActorIsolation::Independent:
      break;

    case ActorIsolation::GlobalActor:
    case ActorIsolation::GlobalActorUnsafe:
      if (!foundIsolation) {
        foundIsolation = isolation;
        continue;
      }

      if (*foundIsolation != isolation)
        return None;

      break;
    }
  }

  return foundIsolation;
}

namespace {

/// Describes how actor isolation is propagated to a member, if at all.
enum class MemberIsolationPropagation {
  GlobalActor,
  AnyIsolation
};

}
/// Determine how the given member can receive its isolation from its type
/// context.
static Optional<MemberIsolationPropagation> getMemberIsolationPropagation(
    const ValueDecl *value) {
  if (!value->getDeclContext()->isTypeContext())
    return None;

  switch (value->getKind()) {
  case DeclKind::Import:
  case DeclKind::Extension:
  case DeclKind::TopLevelCode:
  case DeclKind::InfixOperator:
  case DeclKind::PrefixOperator:
  case DeclKind::PostfixOperator:
  case DeclKind::IfConfig:
  case DeclKind::PoundDiagnostic:
  case DeclKind::PrecedenceGroup:
  case DeclKind::MissingMember:
  case DeclKind::Class:
  case DeclKind::Enum:
  case DeclKind::Protocol:
  case DeclKind::Struct:
  case DeclKind::TypeAlias:
  case DeclKind::GenericTypeParam:
  case DeclKind::AssociatedType:
  case DeclKind::OpaqueType:
  case DeclKind::Param:
  case DeclKind::Module:
  case DeclKind::Destructor:
    return None;

  case DeclKind::PatternBinding:
  case DeclKind::EnumCase:
  case DeclKind::EnumElement:
  case DeclKind::Constructor:
    return MemberIsolationPropagation::GlobalActor;

  case DeclKind::Func:
  case DeclKind::Accessor:
  case DeclKind::Subscript:
  case DeclKind::Var:
    return value->isInstanceMember() ? MemberIsolationPropagation::AnyIsolation
                                     : MemberIsolationPropagation::GlobalActor;
  }
}

ActorIsolation ActorIsolationRequest::evaluate(
    Evaluator &evaluator, ValueDecl *value) const {
  // If this declaration has one of the actor isolation attributes, report
  // that.
  if (auto isolationFromAttr = getIsolationFromAttributes(value)) {
    return *isolationFromAttr;
  }

  // Determine the default isolation for this declaration, which may still be
  // overridden by other inference rules.
  ActorIsolation defaultIsolation = ActorIsolation::forUnspecified();

  // A @Sendable function is assumed to be actor-independent.
  if (auto func = dyn_cast<AbstractFunctionDecl>(value)) {
    if (func->isSendable()) {
      defaultIsolation = ActorIsolation::forIndependent();
    }
  }

  // Check for instance members and initializers of actor types,
  // which are part of actor-isolated state.
  if (auto nominal = value->getDeclContext()->getSelfNominalTypeDecl()) {
    if (nominal->isActor()) {
      if (value->isInstanceMember() || isa<ConstructorDecl>(value)) {
        defaultIsolation = nominal->isDistributedActor() ?
                           ActorIsolation::forDistributedActorInstance(nominal) :
                           ActorIsolation::forActorInstance(nominal);
      } else if (isa<ConstructorDecl>(value)) {
        defaultIsolation = ActorIsolation::forActorInstance(nominal);
      }
    }
  }

  // Function used when returning an inferred isolation.
  auto inferredIsolation = [&](
      ActorIsolation inferred, bool onlyGlobal = false) {
    // Add an implicit attribute to capture the actor isolation that was
    // inferred, so that (e.g.) it will be printed and serialized.
    ASTContext &ctx = value->getASTContext();
    switch (inferred) {
    case ActorIsolation::Independent: {
      if (onlyGlobal)
        return ActorIsolation::forUnspecified();

      auto var = dyn_cast<VarDecl>(value);
      if ((var && !var->isLet()) || !var) {
        // It is illegal to add @actorIndependent to let properties,
        // and if we did this would fail in type checking attributes.
        value->getAttrs().add(new(ctx) ActorIndependentAttr(
            ActorIndependentKind::Safe, /*IsImplicit=*/true));
      }
      break;
    }

    case ActorIsolation::GlobalActorUnsafe:
    case ActorIsolation::GlobalActor: {
      auto typeExpr = TypeExpr::createImplicit(inferred.getGlobalActor(), ctx);
      auto attr = CustomAttr::create(
          ctx, SourceLoc(), typeExpr, /*implicit=*/true);
      if (inferred == ActorIsolation::GlobalActorUnsafe)
        attr->setArgIsUnsafe(true);
      value->getAttrs().add(attr);
      break;
    }

    case ActorIsolation::DistributedActorInstance: {
      /// 'distributed actor independent' implies 'actor independent'
      if (value->isDistributedActorIndependent())
        value->getAttrs().add(
            new (ctx) DistributedActorIndependentAttr(/*IsImplicit=*/true));
      break;
    }
    case ActorIsolation::ActorInstance:
    case ActorIsolation::Unspecified:
      if (onlyGlobal)
        return ActorIsolation::forUnspecified();

      // Nothing to do.
      break;
    }
    return inferred;
  };

  // If the declaration overrides another declaration, it must have the same
  // actor isolation.
  if (auto overriddenValue = value->getOverriddenDecl()) {
    auto isolation = getActorIsolation(overriddenValue);
    SubstitutionMap subs;

    if (Type selfType = value->getDeclContext()->getSelfInterfaceType()) {
      subs = selfType->getMemberSubstitutionMap(
          value->getModuleContext(), overriddenValue);
    }

    return inferredIsolation(isolation.subst(subs));
  }

  // If this is an accessor, use the actor isolation of its storage
  // declaration.
  if (auto accessor = dyn_cast<AccessorDecl>(value)) {
    return getActorIsolation(accessor->getStorage());
  }

  if (auto var = dyn_cast<VarDecl>(value)) {
    // If this is a variable with a property wrapper, infer from the property
    // wrapper's wrappedValue.
    if (auto wrapperInfo = var->getAttachedPropertyWrapperTypeInfo(0)) {
      if (auto wrappedValue = wrapperInfo.valueVar) {
        if (auto isolation = getActorIsolation(wrappedValue))
          return inferredIsolation(isolation);
      }
    }

    // If this is the backing storage for a property wrapper, infer from the
    // type of the outermost property wrapper.
    if (auto originalVar = var->getOriginalWrappedProperty(
            PropertyWrapperSynthesizedPropertyKind::Backing)) {
      if (auto backingType =
              originalVar->getPropertyWrapperBackingPropertyType()) {
        if (auto backingNominal = backingType->getAnyNominal()) {
          if (!isa<ClassDecl>(backingNominal) ||
              !cast<ClassDecl>(backingNominal)->isActor()) {
            if (auto isolation = getActorIsolation(backingNominal))
              return inferredIsolation(isolation);
          }
        }
      }
    }

    // If this is the projected property for a property wrapper, infer from
    // the property wrapper's projectedValue.
    if (auto originalVar = var->getOriginalWrappedProperty(
            PropertyWrapperSynthesizedPropertyKind::Projection)) {
      if (auto wrapperInfo =
              originalVar->getAttachedPropertyWrapperTypeInfo(0)) {
        if (auto projectedValue = wrapperInfo.projectedValueVar) {
          if (auto isolation = getActorIsolation(projectedValue))
            return inferredIsolation(isolation);
        }
      }
    }
  }

  if (shouldInferAttributeInContext(value->getDeclContext())) {
    // If the declaration witnesses a protocol requirement that is isolated,
    // use that.
    if (auto witnessedIsolation = getIsolationFromWitnessedRequirements(value)) {
      if (auto inferred = inferredIsolation(*witnessedIsolation))
        return inferred;
    }

    // If the declaration is a class with a superclass that has specified
    // isolation, use that.
    if (auto classDecl = dyn_cast<ClassDecl>(value)) {
      if (auto superclassDecl = classDecl->getSuperclassDecl()) {
        auto superclassIsolation = getActorIsolation(superclassDecl);
        if (!superclassIsolation.isUnspecified()) {
          if (superclassIsolation.requiresSubstitution()) {
            Type superclassType = classDecl->getSuperclass();
            if (!superclassType)
              return ActorIsolation::forUnspecified();

            SubstitutionMap subs = superclassType->getMemberSubstitutionMap(
                classDecl->getModuleContext(), classDecl);
            superclassIsolation = superclassIsolation.subst(subs);
          }

          if (auto inferred = inferredIsolation(superclassIsolation))
            return inferred;
        }
      }
    }

    if (auto nominal = dyn_cast<NominalTypeDecl>(value)) {
      // If the declaration is a nominal type and any of the protocols to which
      // it directly conforms is isolated to a global actor, use that.
      if (auto conformanceIsolation = getIsolationFromConformances(nominal))
        if (auto inferred = inferredIsolation(*conformanceIsolation))
          return inferred;

      // If the declaration is a nominal type and any property wrappers on
      // its stored properties require isolation, use that.
      if (auto wrapperIsolation = getIsolationFromWrappers(nominal)) {
        if (auto inferred = inferredIsolation(*wrapperIsolation))
          return inferred;
      }
    }
  }

  // Infer isolation for a member.
  if (auto memberPropagation = getMemberIsolationPropagation(value)) {
    // If were only allowed to propagate global actors, do so.
    bool onlyGlobal =
        *memberPropagation == MemberIsolationPropagation::GlobalActor;

    // If the declaration is in an extension that has one of the isolation
    // attributes, use that.
    if (auto ext = dyn_cast<ExtensionDecl>(value->getDeclContext())) {
      if (auto isolationFromAttr = getIsolationFromAttributes(ext)) {
        return inferredIsolation(*isolationFromAttr, onlyGlobal);
      }
    }

    // If the declaration is in a nominal type (or extension thereof) that
    // has isolation, use that.
    if (auto selfTypeDecl = value->getDeclContext()->getSelfNominalTypeDecl()) {
      if (auto selfTypeIsolation = getActorIsolation(selfTypeDecl))
        return inferredIsolation(selfTypeIsolation, onlyGlobal);
    }
  }

  // Default isolation for this member.
  return defaultIsolation;
}

void swift::checkOverrideActorIsolation(ValueDecl *value) {
  if (isa<TypeDecl>(value))
    return;

  auto overridden = value->getOverriddenDecl();
  if (!overridden)
    return;

  // Determine the actor isolation of this declaration.
  auto isolation = getActorIsolation(value);

  // Determine the actor isolation of the overridden function.=
  auto overriddenIsolation = getActorIsolation(overridden);

  if (overriddenIsolation.requiresSubstitution()) {
    SubstitutionMap subs;
    if (Type selfType = value->getDeclContext()->getSelfInterfaceType()) {
      subs = selfType->getMemberSubstitutionMap(
          value->getModuleContext(), overridden);
    }

    overriddenIsolation = overriddenIsolation.subst(subs);
  }

  // If the isolation matches, we're done.
  if (isolation == overriddenIsolation)
    return;

  // If the overridden declaration is from Objective-C with no actor annotation,
  // and the overriding declaration has been placed in a global actor, allow it.
  if (overridden->hasClangNode() && !overriddenIsolation &&
      isolation.isGlobalActor())
    return;

  // If the overridden declaration uses an unsafe global actor, we can do
  // anything except be actor-isolated or have a different global actor.
  if (overriddenIsolation == ActorIsolation::GlobalActorUnsafe) {
    switch (isolation) {
    case ActorIsolation::Independent:
    case ActorIsolation::Unspecified:
      return;

    case ActorIsolation::ActorInstance:
    case ActorIsolation::DistributedActorInstance:
      // Diagnose below.
      break;

    case ActorIsolation::GlobalActor:
    case ActorIsolation::GlobalActorUnsafe:
      // The global actors don't match; diagnose it.
      if (overriddenIsolation.getGlobalActor()->isEqual(
              isolation.getGlobalActor()))
        return;

      // Diagnose below.
      break;
    }
  }

  // If the overriding declaration uses an unsafe global actor, we can do
  // anything that doesn't actively conflict with the overridden isolation.
  if (isolation == ActorIsolation::GlobalActorUnsafe) {
    switch (overriddenIsolation) {
    case ActorIsolation::Unspecified:
      return;

    case ActorIsolation::ActorInstance:
    case ActorIsolation::DistributedActorInstance:
    case ActorIsolation::Independent:
      // Diagnose below.
      break;

    case ActorIsolation::GlobalActor:
    case ActorIsolation::GlobalActorUnsafe:
      // The global actors don't match; diagnose it.
      if (overriddenIsolation.getGlobalActor()->isEqual(
              isolation.getGlobalActor()))
        return;

      // Diagnose below.
      break;
    }
  }

  // Isolation mismatch. Diagnose it.
  value->diagnose(
      diag::actor_isolation_override_mismatch, isolation,
      value->getDescriptiveKind(), value->getName(), overriddenIsolation);
  overridden->diagnose(diag::overridden_here);
}

bool swift::contextUsesConcurrencyFeatures(const DeclContext *dc) {
  while (!dc->isModuleScopeContext()) {
    if (auto closure = dyn_cast<AbstractClosureExpr>(dc)) {
      // A closure with an explicit global actor or @actorIndependent
      // uses concurrency features.
      if (auto explicitClosure = dyn_cast<ClosureExpr>(closure)) {
        if (explicitClosure->getAttrs().hasAttribute<ActorIndependentAttr>())
          return true;

        if (getExplicitGlobalActor(const_cast<ClosureExpr *>(explicitClosure)))
          return true;
      }

      // Async and concurrent closures use concurrency features.
      if (auto closureType = closure->getType()) {
        if (auto fnType = closureType->getAs<AnyFunctionType>())
          if (fnType->isAsync() || fnType->isSendable())
            return true;
      }
    } else if (auto decl = dc->getAsDecl()) {
      // If any isolation attributes are present, we're using concurrency
      // features.
      if (getIsolationFromAttributes(
              decl, /*shouldDiagnose=*/false, /*onlyExplicit=*/true))
        return true;

      if (auto func = dyn_cast<AbstractFunctionDecl>(decl)) {
        // Async and concurrent functions use concurrency features.
        if (func->hasAsync() || func->isSendable())
          return true;

        // If we're in an accessor declaration, also check the storage
        // declaration.
        if (auto accessor = dyn_cast<AccessorDecl>(decl)) {
          if (getIsolationFromAttributes(
                  accessor->getStorage(), /*shouldDiagnose=*/false,
                  /*onlyExplicit=*/true))
            return true;
        }
      }
    }

    // If we're in an actor, we're using concurrency features.
    if (auto nominal = dc->getSelfNominalTypeDecl()) {
      if (nominal->isActor())
        return true;
    }

    // Keep looking.
    dc = dc->getParent();
  }

  return false;
}

static bool shouldDiagnoseExistingDataRaces(const DeclContext *dc) {
  if (dc->getASTContext().LangOpts.WarnConcurrency)
    return true;

  return contextUsesConcurrencyFeatures(dc);
}

static DiagnosticBehavior toDiagnosticBehavior(const LangOptions &langOpts,
                                               SendableCheck check,
                                               bool diagnoseImplicit = false) {
  switch (check) {
  case SendableCheck::ImpliedByStandardProtocol:
    return shouldDiagnoseNonSendableViolations(langOpts)
        ? DiagnosticBehavior::Warning
        : DiagnosticBehavior::Ignore;
  case SendableCheck::Explicit:
    return DiagnosticBehavior::Unspecified;
  case SendableCheck::Implicit:
    return (diagnoseImplicit &&
            shouldDiagnoseNonSendableViolations(langOpts))
      ? DiagnosticBehavior::Unspecified
      : DiagnosticBehavior::Ignore;
  }
}

/// Check the instance storage of the given nominal type to verify whether
/// it is comprised only of Sendable instance storage.
static bool checkSendableInstanceStorage(
    NominalTypeDecl *nominal, DeclContext *dc, SendableCheck check) {
  // Stored properties of structs and classes must have
  // Sendable-conforming types.
  const auto &langOpts = dc->getASTContext().LangOpts;
  auto behavior = toDiagnosticBehavior(langOpts, check);
  bool invalid = false;
  if (isa<StructDecl>(nominal) || isa<ClassDecl>(nominal)) {
    auto classDecl = dyn_cast<ClassDecl>(nominal);
    for (auto property : nominal->getStoredProperties()) {
      if (classDecl && property->supportsMutation()) {
        if (behavior == DiagnosticBehavior::Ignore)
          return true;
        property->diagnose(diag::concurrent_value_class_mutable_property,
                           property->getName(), nominal->getDescriptiveKind(),
                           nominal->getName())
            .limitBehavior(behavior);
        invalid = true;
        continue;
      }

      auto propertyType = dc->mapTypeIntoContext(property->getInterfaceType());
      if (!isSendableType(dc, propertyType)) {
        if (behavior == DiagnosticBehavior::Ignore)
          return true;
        property->diagnose(diag::non_concurrent_type_member,
                           false, property->getName(),
                           nominal->getDescriptiveKind(), nominal->getName(),
                           propertyType)
            .limitBehavior(behavior);
        invalid = true;
        continue;
      }
    }

    return invalid;
  }

  // Associated values of enum cases must have Sendable-conforming
  // types.
  if (auto enumDecl = dyn_cast<EnumDecl>(nominal)) {
    for (auto caseDecl : enumDecl->getAllCases()) {
      for (auto element : caseDecl->getElements()) {
        if (!element->hasAssociatedValues())
          continue;

        auto elementType = dc->mapTypeIntoContext(
            element->getArgumentInterfaceType());
        if (!isSendableType(dc, elementType)) {
          if (behavior == DiagnosticBehavior::Ignore)
            return true;
          element->diagnose(diag::non_concurrent_type_member,
                            true, element->getName(),
                            nominal->getDescriptiveKind(), nominal->getName(),
                            elementType)
              .limitBehavior(behavior);
          invalid = true;
          continue;
        }
      }
    }
  }

  return invalid;
}

bool swift::checkSendableConformance(
    ProtocolConformance *conformance, SendableCheck check) {
  auto conformanceDC = conformance->getDeclContext();
  auto nominal = conformance->getType()->getAnyNominal();
  if (!nominal)
    return false;

  auto classDecl = dyn_cast<ClassDecl>(nominal);
  if (classDecl) {
    // Actors implicitly conform to Sendable and protect their state.
    if (classDecl->isActor())
      return false;
  }

  // Sendable can only be used in the same source file.
  auto conformanceDecl = conformanceDC->getAsDecl();
  auto behavior = toDiagnosticBehavior(
      nominal->getASTContext().LangOpts, check, /*diagnoseImplicit=*/true);
  if (!conformanceDC->getParentSourceFile() ||
      conformanceDC->getParentSourceFile() != nominal->getParentSourceFile()) {
    conformanceDecl->diagnose(diag::concurrent_value_outside_source_file,
                              nominal->getDescriptiveKind(),
                              nominal->getName())
        .limitBehavior(behavior);

    if (behavior != DiagnosticBehavior::Warning)
      return true;
  }

  if (classDecl) {
    // An non-final class cannot conform to `Sendable`.
    if (!classDecl->isFinal()) {
      classDecl->diagnose(diag::concurrent_value_nonfinal_class,
                          classDecl->getName())
          .limitBehavior(behavior);

      if (behavior != DiagnosticBehavior::Warning)
        return true;
    }

    // A 'Sendable' class cannot inherit from another class, although
    // we allow `NSObject` for Objective-C interoperability.
    if (!isa<InheritedProtocolConformance>(conformance)) {
      if (auto superclassDecl = classDecl->getSuperclassDecl()) {
        if (!superclassDecl->isNSObject()) {
          classDecl->diagnose(
              diag::concurrent_value_inherit,
              nominal->getASTContext().LangOpts.EnableObjCInterop,
              classDecl->getName())
              .limitBehavior(behavior);

          if (behavior != DiagnosticBehavior::Warning)
            return true;
        }
      }
    }
  }

  return checkSendableInstanceStorage(nominal, conformanceDC, check);
}

NormalProtocolConformance *GetImplicitSendableRequest::evaluate(
    Evaluator &evaluator, NominalTypeDecl *nominal) const {
  // Only structs and enums can get implicit Sendable conformances.
  if (!isa<StructDecl>(nominal) && !isa<EnumDecl>(nominal))
    return nullptr;

  // Public, non-frozen structs and enums defined in Swift don't get implicit
  // Sendable conformances.
  if (!nominal->getASTContext().LangOpts.EnableInferPublicSendable &&
      nominal->getFormalAccessScope(
          /*useDC=*/nullptr,
          /*treatUsableFromInlineAsPublic=*/true).isPublic() &&
      !(nominal->hasClangNode() ||
        nominal->getAttrs().hasAttribute<FixedLayoutAttr>() ||
        nominal->getAttrs().hasAttribute<FrozenAttr>())) {
    return nullptr;
  }

  // Check the context in which the conformance occurs.
  if (auto *file = dyn_cast<FileUnit>(nominal->getModuleScopeContext())) {
    switch (file->getKind()) {
    case FileUnitKind::Source:
      // Check what kind of source file we have.
      if (auto sourceFile = nominal->getParentSourceFile()) {
        switch (sourceFile->Kind) {
        case SourceFileKind::Interface:
          // Interfaces have explicitly called-out Sendable conformances.
          return nullptr;

        case SourceFileKind::Library:
        case SourceFileKind::Main:
        case SourceFileKind::SIL:
          break;
        }
      }
      break;

    case FileUnitKind::Builtin:
    case FileUnitKind::SerializedAST:
    case FileUnitKind::Synthesized:
      // Explicitly-handled modules don't infer Sendable conformances.
      return nullptr;

    case FileUnitKind::ClangModule:
    case FileUnitKind::DWARFModule:
      // Infer conformances for imported modules.
      break;
    }
  } else {
    return nullptr;
  }

  // Check the instance storage for Sendable conformance.
  if (checkSendableInstanceStorage(
          nominal, nominal, SendableCheck::Implicit))
    return nullptr;

  ASTContext &ctx = nominal->getASTContext();
  auto proto = ctx.getProtocol(KnownProtocolKind::Sendable);
  if (!proto)
    return nullptr;

  auto conformance = ctx.getConformance(
      nominal->getDeclaredInterfaceType(), proto, nominal->getLoc(),
      nominal, ProtocolConformanceState::Complete);
  conformance->setSourceKindAndImplyingConformance(
      ConformanceEntryKind::Synthesized, nullptr);

  return conformance;
}

AnyFunctionType *swift::applyGlobalActorType(
    AnyFunctionType *fnType, ValueDecl *funcOrEnum, DeclContext *dc) {
  Type globalActorType;
  switch (auto isolation = getActorIsolation(funcOrEnum)) {
  case ActorIsolation::ActorInstance:
  case ActorIsolation::DistributedActorInstance:
  case ActorIsolation::Independent:
  case ActorIsolation::Unspecified:
    return fnType;

  case ActorIsolation::GlobalActorUnsafe:
    // Only treat as global-actor-qualified within code that has adopted
    // Swift Concurrency features.
    if (!contextUsesConcurrencyFeatures(dc))
      return fnType;

    LLVM_FALLTHROUGH;

  case ActorIsolation::GlobalActor:
    globalActorType = isolation.getGlobalActor();
    break;
  }

  // If there's no implicit "self" declaration, apply the global actor to
  // the outermost function type.
  bool hasImplicitSelfDecl = isa<EnumElementDecl>(funcOrEnum) ||
      (isa<AbstractFunctionDecl>(funcOrEnum) &&
       cast<AbstractFunctionDecl>(funcOrEnum)->hasImplicitSelfDecl());
  if (!hasImplicitSelfDecl) {
    return fnType->withExtInfo(
        fnType->getExtInfo().withGlobalActor(globalActorType));
  }

  // Dig out the inner function type.
  auto innerFnType = fnType->getResult()->getAs<AnyFunctionType>();
  if (!innerFnType)
    return fnType;

  // Update the inner function type with the global actor.
  innerFnType = innerFnType->withExtInfo(
      innerFnType->getExtInfo().withGlobalActor(globalActorType));

  // Rebuild the outer function type around it.
  if (auto genericFnType = dyn_cast<GenericFunctionType>(fnType)) {
    return GenericFunctionType::get(
        genericFnType->getGenericSignature(), fnType->getParams(),
        Type(innerFnType), fnType->getExtInfo());
  }

  return FunctionType::get(
      fnType->getParams(), Type(innerFnType), fnType->getExtInfo());
}<|MERGE_RESOLUTION|>--- conflicted
+++ resolved
@@ -58,75 +58,6 @@
     case FileUnitKind::DWARFModule:
       return true;
     }
-  }
-
-  return false;
-}
-
-<<<<<<< HEAD
-/// Check whether the @asyncHandler attribute can be applied to the given
-/// function declaration.
-///
-/// \param diagnose Whether to emit a diagnostic when a problem is encountered.
-///
-/// \returns \c true if there was a problem with adding the attribute, \c false
-/// otherwise.
-static bool checkAsyncHandler(FuncDecl *func, bool diagnose) {
-  if (!func->getResultInterfaceType()->isVoid()) {
-    if (diagnose) {
-      func->diagnose(diag::asynchandler_returns_value)
-          .highlight(func->getResultTypeSourceRange());
-    }
-
-    return true;
-  }
-
-  if (func->hasThrows()) {
-    if (diagnose) {
-      func->diagnose(diag::asynchandler_throws)
-          .fixItRemove(func->getThrowsLoc());
-    }
-
-    return true;
-  }
-
-  if (func->hasAsync()) {
-    if (diagnose) {
-      func->diagnose(diag::asynchandler_async)
-          .fixItRemove(func->getAsyncLoc());
-    }
-
-    return true;
-  }
-
-  for (auto param : *func->getParameters()) {
-    if (param->isInOut()) {
-      if (diagnose) {
-        param->diagnose(diag::asynchandler_inout_parameter)
-            .fixItRemove(param->getSpecifierLoc());
-      }
-
-      return true;
-    }
-
-    if (auto fnType = param->getInterfaceType()->getAs<FunctionType>()) {
-      if (fnType->isNoEscape()) {
-        if (diagnose) {
-          param->diagnose(diag::asynchandler_noescape_closure_parameter);
-        }
-
-        return true;
-      }
-    }
-  }
-
-  if (func->isMutating()) {
-    if (diagnose) {
-      auto diag = func->diagnose(diag::asynchandler_mutating);
-      if (auto mutatingAttr = func->getAttrs().getAttribute<MutatingAttr>()) {
-        diag.fixItRemove(mutatingAttr->getRange());
-      }
-    }
 
     return true;
   }
@@ -220,8 +151,6 @@
   return false;
 }
 
-=======
->>>>>>> 58b7bbdc
 void swift::addAsyncNotes(AbstractFunctionDecl const* func) {
   assert(func);
   if (!isa<DestructorDecl>(func) && !isa<AccessorDecl>(func)) {
