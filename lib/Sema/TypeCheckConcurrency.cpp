--- conflicted
+++ resolved
@@ -735,9 +735,8 @@
     if (cast<ValueDecl>(decl)->isLocalCapture())
       return forUnrestricted();
 
-<<<<<<< HEAD
     auto isolation = getActorIsolation(cast<ValueDecl>(decl));
-=======
+
     // 'let' declarations are immutable, so they can be accessed across
     // actors.
     bool isAccessibleAcrossActors = false;
@@ -745,7 +744,6 @@
       if (var->isLet())
         isAccessibleAcrossActors = true;
     }
->>>>>>> e91b305b
 
     // A function that provides an asynchronous context has no restrictions
     // on its access.
@@ -2227,10 +2225,6 @@
             LLVM_FALLTHROUGH; // otherwise, it's invalid so diagnose it.
 
           case ActorIsolationRestriction::CrossActorSelf:
-<<<<<<< HEAD
-          case ActorIsolationRestriction::ActorSelf:
-          case ActorIsolationRestriction::DistributedActorSelf: {
-=======
             // 'let'-bound decls with this isolation are OK, just check them.
             if (auto wasLetBound = checkLetBoundVarDecl(component)) {
               diagnosed = wasLetBound.getValue();
@@ -2238,8 +2232,8 @@
             }
             LLVM_FALLTHROUGH; // otherwise, it's invalid so diagnose it.
 
-          case ActorIsolationRestriction::ActorSelf: {
->>>>>>> e91b305b
+          case ActorIsolationRestriction::ActorSelf:
+          case ActorIsolationRestriction::DistributedActorSelf: {
             auto decl = concDecl.getDecl();
             ctx.Diags.diagnose(component.getLoc(),
                                diag::actor_isolated_keypath_component,
@@ -2465,7 +2459,6 @@
           noteIsolatedActorMember(member, context, isDistributedActor);
           return true;
         }
-
 
         // Check whether the current context is differently-isolated.
         auto curDC = const_cast<DeclContext *>(getDeclContext());
