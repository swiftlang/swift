--- conflicted
+++ resolved
@@ -139,11 +139,7 @@
   /// Don't type check expressions for correct availability.
   DisableExprAvailabilityChecking = 0x08,
 
-<<<<<<< HEAD
-  /// Don't expand macros.
-=======
   /// Don't expand macros.
->>>>>>> c4c256aa
   DisableMacroExpansions = 0x10,
 };
 
