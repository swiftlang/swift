//===--- TypeCheckDeclPrimary.cpp - Type Checking for Primary Files -------===//
//
// This source file is part of the Swift.org open source project
//
// Copyright (c) 2014 - 2020 Apple Inc. and the Swift project authors
// Licensed under Apache License v2.0 with Runtime Library Exception
//
// See https://swift.org/LICENSE.txt for license information
// See https://swift.org/CONTRIBUTORS.txt for the list of Swift project authors
//
//===----------------------------------------------------------------------===//
//
// This file implements type checking for primary files, that is, files whose
// declarations we're planning to emit. This exhaustively triggers diagnostics
// and type checking of all delayed bodies in those files.
//
//===----------------------------------------------------------------------===//

#include "CodeSynthesis.h"
#include "DerivedConformances.h"
#include "MiscDiagnostics.h"
#include "TypeCheckAccess.h"
#include "TypeCheckAvailability.h"
#include "TypeCheckConcurrency.h"
#include "TypeCheckDecl.h"
#include "TypeCheckMacros.h"
#include "TypeCheckObjC.h"
#include "TypeCheckType.h"
#include "TypeChecker.h"
#include "swift/AST/ASTPrinter.h"
#include "swift/AST/ASTVisitor.h"
#include "swift/AST/ASTWalker.h"
#include "swift/AST/AccessNotes.h"
#include "swift/AST/AccessScope.h"
#include "swift/AST/Decl.h"
#include "swift/AST/DeclContext.h"
#include "swift/AST/DiagnosticsSema.h"
#include "swift/AST/ExistentialLayout.h"
#include "swift/AST/Expr.h"
#include "swift/AST/ForeignErrorConvention.h"
#include "swift/AST/GenericEnvironment.h"
#include "swift/AST/Initializer.h"
#include "swift/AST/MacroDefinition.h"
#include "swift/AST/NameLookup.h"
#include "swift/AST/NameLookupRequests.h"
#include "swift/AST/PrettyStackTrace.h"
#include "swift/AST/PropertyWrappers.h"
#include "swift/AST/ProtocolConformance.h"
#include "swift/AST/SourceFile.h"
#include "swift/AST/TypeCheckRequests.h"
#include "swift/AST/TypeDifferenceVisitor.h"
#include "swift/AST/TypeWalker.h"
#include "swift/Basic/Defer.h"
#include "swift/Basic/Statistic.h"
#include "swift/Parse/Lexer.h"
#include "swift/Parse/Parser.h"
#include "swift/Serialization/SerializedModuleLoader.h"
#include "swift/Strings.h"
#include "llvm/ADT/APFloat.h"
#include "llvm/ADT/APInt.h"
#include "llvm/ADT/APSInt.h"
#include "llvm/ADT/SmallString.h"
#include "llvm/ADT/StringExtras.h"
#include "llvm/ADT/Twine.h"
#include "llvm/Support/Compiler.h"
#include "llvm/Support/DJB.h"

using namespace swift;

#define DEBUG_TYPE "TypeCheckDeclPrimary"

static Type containsParameterizedProtocolType(Type inheritedTy) {
  if (inheritedTy->is<ParameterizedProtocolType>()) {
    return inheritedTy;
  }

  if (auto *compositionTy = inheritedTy->getAs<ProtocolCompositionType>()) {
    for (auto memberTy : compositionTy->getMembers()) {
      if (auto paramTy = containsParameterizedProtocolType(memberTy))
        return paramTy;
    }
  }

  return Type();
}

/// Check the inheritance clause of a type declaration or extension thereof.
///
/// This routine performs detailed checking of the inheritance clause of the
/// given type or extension. It need only be called within the primary source
/// file.
static void checkInheritanceClause(
    llvm::PointerUnion<const TypeDecl *, const ExtensionDecl *> declUnion) {
  ArrayRef<InheritedEntry> inheritedClause;
  const ExtensionDecl *ext = nullptr;
  const TypeDecl *typeDecl = nullptr;
  const Decl *decl;
  if ((ext = declUnion.dyn_cast<const ExtensionDecl *>())) {
    decl = ext;

    inheritedClause = ext->getInherited();

    // Protocol extensions cannot have inheritance clauses.
    if (auto proto = ext->getExtendedProtocolDecl()) {
      if (!inheritedClause.empty()) {
        ext->diagnose(diag::extension_protocol_inheritance,
                 proto->getName())
          .highlight(SourceRange(inheritedClause.front().getSourceRange().Start,
                                 inheritedClause.back().getSourceRange().End));
        return;
      }
    }
  } else {
    typeDecl = declUnion.get<const TypeDecl *>();
    decl = typeDecl;
    inheritedClause = typeDecl->getInherited();
  }

  // Can this declaration's inheritance clause contain a class or
  // subclass existential?
  bool canHaveSuperclass = (isa<ClassDecl>(decl) ||
                            (isa<ProtocolDecl>(decl) &&
                             !cast<ProtocolDecl>(decl)->isObjC()));

  ASTContext &ctx = decl->getASTContext();
  auto &diags = ctx.Diags;

  // Retrieve the location of the start of the inheritance clause.
  auto getStartLocOfInheritanceClause = [&] {
    if (ext)
      return ext->getSourceRange().End;

    return typeDecl->getNameLoc();
  };

  // Compute the source range to be used when removing something from an
  // inheritance clause.
  auto getRemovalRange = [&](unsigned i) {
    // If there is just one entry, remove the entire inheritance clause.
    if (inheritedClause.size() == 1) {
      SourceLoc start = getStartLocOfInheritanceClause();
      SourceLoc end = inheritedClause[i].getSourceRange().End;
      return SourceRange(Lexer::getLocForEndOfToken(ctx.SourceMgr, start),
                         Lexer::getLocForEndOfToken(ctx.SourceMgr, end));
    }

    // If we're at the first entry, remove from the start of this entry to the
    // start of the next entry.
    if (i == 0) {
      return SourceRange(inheritedClause[i].getSourceRange().Start,
                         inheritedClause[i+1].getSourceRange().Start);
    }

    // Otherwise, remove from the end of the previous entry to the end of this
    // entry.
    SourceLoc afterPriorLoc =
      Lexer::getLocForEndOfToken(ctx.SourceMgr,
                                 inheritedClause[i-1].getSourceRange().End);

    SourceLoc afterMyEndLoc =
      Lexer::getLocForEndOfToken(ctx.SourceMgr,
                                 inheritedClause[i].getSourceRange().End);

    return SourceRange(afterPriorLoc, afterMyEndLoc);
  };

  // Check all of the types listed in the inheritance clause.
  Type superclassTy;
  SourceRange superclassRange;
  Optional<std::pair<unsigned, SourceRange>> inheritedAnyObject;
  for (unsigned i = 0, n = inheritedClause.size(); i != n; ++i) {
    auto &inherited = inheritedClause[i];

    // Validate the type.
    InheritedTypeRequest request{declUnion, i, TypeResolutionStage::Interface};
    Type inheritedTy = evaluateOrDefault(ctx.evaluator, request, Type());

    // If we couldn't resolve an the inherited type, or it contains an error,
    // ignore it.
    if (!inheritedTy || inheritedTy->hasError())
      continue;

    // For generic parameters and associated types, the GSB checks constraints;
    // however, we still want to fire off the requests to produce diagnostics
    // in some circular validation cases.
    if (isa<GenericTypeParamDecl>(decl) ||
        isa<AssociatedTypeDecl>(decl))
      continue;

    // Check whether we inherited from 'AnyObject' twice.
    // Other redundant-inheritance scenarios are checked below, the
    // GenericSignatureBuilder (for protocol inheritance) or the
    // ConformanceLookupTable (for protocol conformance).
    if (inheritedTy->isAnyObject()) {
      // Warn inherited AnyObject written as 'class' as deprecated
      // for Swift >= 5.
      auto sourceRange = inherited.getSourceRange();
      bool isWrittenAsClass =
          isa<ProtocolDecl>(decl) &&
          Lexer::getTokenAtLocation(ctx.SourceMgr, sourceRange.Start)
              .is(tok::kw_class);
      if (ctx.LangOpts.isSwiftVersionAtLeast(5) && isWrittenAsClass) {
        diags
            .diagnose(sourceRange.Start,
                      diag::anyobject_class_inheritance_deprecated)
            .fixItReplace(sourceRange, "AnyObject");
      }

      if (inheritedAnyObject) {
        // If the first occurrence was written as 'class', downgrade the error
        // to a warning in such case for backward compatibility with
        // Swift <= 4.
        auto knownIndex = inheritedAnyObject->first;
        auto knownRange = inheritedAnyObject->second;
        SourceRange removeRange = getRemovalRange(knownIndex);
        if (!ctx.LangOpts.isSwiftVersionAtLeast(5) &&
            isa<ProtocolDecl>(decl) &&
            Lexer::getTokenAtLocation(ctx.SourceMgr, knownRange.Start)
              .is(tok::kw_class)) {
          SourceLoc classLoc = knownRange.Start;

          diags.diagnose(classLoc, diag::duplicate_anyobject_class_inheritance)
            .fixItRemoveChars(removeRange.Start, removeRange.End);
        } else {
          diags.diagnose(inherited.getSourceRange().Start,
                 diag::duplicate_inheritance, inheritedTy)
            .fixItRemoveChars(removeRange.Start, removeRange.End);
        }
        continue;
      }

      // Note that we saw inheritance from 'AnyObject'.
      inheritedAnyObject = { i, inherited.getSourceRange() };
    }

    if (auto paramTy = containsParameterizedProtocolType(inheritedTy)) {
      if (!isa<ProtocolDecl>(decl)) {
        decl->diagnose(diag::inheritance_from_parameterized_protocol,
                       paramTy);
      }
      continue;
    }

    if (inheritedTy->isConstraintType()) {
      auto layout = inheritedTy->getExistentialLayout();

      // Subclass existentials are not allowed except on classes and
      // non-@objc protocols.
      if (layout.explicitSuperclass &&
          !canHaveSuperclass) {
        decl->diagnose(diag::inheritance_from_protocol_with_superclass,
                       inheritedTy);
        continue;
      }

      // Classes and protocols can inherit from subclass existentials.
      // For classes, we check for a duplicate superclass below.
      // For protocols, the requirement machine emits a requirement
      // conflict instead.
      if (isa<ProtocolDecl>(decl))
        continue;

      // AnyObject is not allowed except on protocols.
      if (layout.hasExplicitAnyObject) {
        decl->diagnose(diag::inheritance_from_anyobject);
        continue;
      }

      // If the existential did not have a class constraint, we're done.
      if (!layout.explicitSuperclass)
        continue;

      assert(isa<ClassDecl>(decl));
      assert(canHaveSuperclass);
      inheritedTy = layout.explicitSuperclass;
    }

    // If this is an enum inheritance clause, check for a raw type.
    if (isa<EnumDecl>(decl)) {
      // Check if we already had a raw type.
      if (superclassTy) {
        if (superclassTy->isEqual(inheritedTy)) {
          auto removeRange = getRemovalRange(i);
          diags.diagnose(inherited.getSourceRange().Start,
                         diag::duplicate_inheritance, inheritedTy)
            .fixItRemoveChars(removeRange.Start, removeRange.End);
        } else {
          diags.diagnose(inherited.getSourceRange().Start,
                         diag::multiple_enum_raw_types, superclassTy,
                         inheritedTy)
            .highlight(superclassRange);
        }
        continue;
      }
      
      // If this is not the first entry in the inheritance clause, complain.
      if (i > 0) {
        auto removeRange = getRemovalRange(i);

        diags.diagnose(inherited.getSourceRange().Start,
                       diag::raw_type_not_first, inheritedTy)
          .fixItRemoveChars(removeRange.Start, removeRange.End)
          .fixItInsert(inheritedClause[0].getSourceRange().Start,
                       inheritedTy.getString() + ", ");

        // Fall through to record the raw type.
      }

      // Record the raw type.
      superclassTy = inheritedTy;
      superclassRange = inherited.getSourceRange();
      continue;
    }

    // If this is a class type, it may be the superclass. We end up here when
    // the inherited type is either itself a class, or when it is a subclass
    // existential via the existential type path above.
    if (inheritedTy->getClassOrBoundGenericClass()) {
      // First, check if we already had a superclass.
      if (superclassTy) {
        // FIXME: Check for shadowed protocol names, i.e., NSObject?

        if (superclassTy->isEqual(inheritedTy)) {
          // Duplicate superclass.
          auto removeRange = getRemovalRange(i);
          diags.diagnose(inherited.getSourceRange().Start,
                         diag::duplicate_inheritance, inheritedTy)
            .fixItRemoveChars(removeRange.Start, removeRange.End);
        } else {
          // Complain about multiple inheritance.
          // Don't emit a Fix-It here. The user has to think harder about this.
          diags.diagnose(inherited.getSourceRange().Start,
                         diag::multiple_inheritance, superclassTy, inheritedTy)
            .highlight(superclassRange);
        }
        continue;
      }

      // If this is not the first entry in the inheritance clause, complain.
      if (isa<ClassDecl>(decl) && i > 0) {
        auto removeRange = getRemovalRange(i);
        diags.diagnose(inherited.getSourceRange().Start,
                       diag::superclass_not_first, inheritedTy)
          .fixItRemoveChars(removeRange.Start, removeRange.End)
          .fixItInsert(inheritedClause[0].getSourceRange().Start,
                       inheritedTy.getString() + ", ");

        // Fall through to record the superclass.
      }

      if (canHaveSuperclass) {
        // Record the superclass.
        superclassTy = inheritedTy;
        superclassRange = inherited.getSourceRange();
        continue;
      }
    }

    // We can't inherit from a non-class, non-protocol type.
    decl->diagnose(canHaveSuperclass
                   ? diag::inheritance_from_non_protocol_or_class
                   : diag::inheritance_from_non_protocol,
                   inheritedTy);
    // FIXME: Note pointing to the declaration 'inheritedTy' references?
  }
}

static void installCodingKeysIfNecessary(NominalTypeDecl *NTD) {
  auto req =
    ResolveImplicitMemberRequest{NTD, ImplicitMemberAction::ResolveCodingKeys};
  (void)evaluateOrDefault(NTD->getASTContext().evaluator, req, {});
}

// TODO(distributed): same ugly hack as Codable does...
static void installDistributedActorIfNecessary(NominalTypeDecl *NTD) {
  auto req =
    ResolveImplicitMemberRequest{NTD, ImplicitMemberAction::ResolveDistributedActor};
  (void)evaluateOrDefault(NTD->getASTContext().evaluator, req, {});
}

// Check for static properties that produce empty option sets
// using a rawValue initializer with a value of '0'
static void checkForEmptyOptionSet(const VarDecl *VD) {
  // Check if property is a 'static let'
  if (!VD->isStatic() || !VD->isLet())
    return;
  
  auto DC = VD->getDeclContext();
  
  // Make sure property is of same type as the type it is declared in
  if (!VD->getType()->isEqual(DC->getSelfTypeInContext()))
    return;
  
  // Make sure this type conforms to OptionSet
  bool conformsToOptionSet =
    (bool)TypeChecker::conformsToKnownProtocol(DC->getSelfTypeInContext(),
                                               KnownProtocolKind::OptionSet,
                                               DC->getParentModule());
  
  if (!conformsToOptionSet)
    return;
  
  auto PBD = VD->getParentPatternBinding();
  if (!PBD)
    return;
  
  auto initIndex = PBD->getPatternEntryIndexForVarDecl(VD);
  auto init = PBD->getInit(initIndex);

  // Make sure property is being set with a constructor
  auto ctor = dyn_cast_or_null<CallExpr>(init);
  if (!ctor)
    return;
  auto ctorCalledVal = ctor->getCalledValue();
  if (!ctorCalledVal)
    return;
  if (!isa<ConstructorDecl>(ctorCalledVal))
    return;
  
  // Make sure it is calling the rawValue constructor
  auto *args = ctor->getArgs();
  if (!args->isUnary())
    return;
  if (args->getLabel(0) != VD->getASTContext().Id_rawValue)
    return;
  
  // Make sure the rawValue parameter is a '0' integer literal
  auto intArg = dyn_cast<IntegerLiteralExpr>(args->getExpr(0));
  if (!intArg)
    return;
  if (intArg->getValue() != 0)
    return;
  
  VD->diagnose(diag::option_set_zero_constant, VD->getName());
  VD->diagnose(diag::option_set_empty_set_init)
    .fixItReplace(args->getSourceRange(), "([])");
}

template<typename T>
static void diagnoseDuplicateDecls(const T &decls) {
  llvm::SmallDenseMap<DeclBaseName, const ValueDecl *> names;
  for (auto *current : decls) {
    if (!current->hasName() || current->isImplicit())
      continue;

    auto found = names.insert(std::make_pair(current->getBaseName(), current));
    if (!found.second) {
      auto *other = found.first->second;

      current->getASTContext().Diags.diagnoseWithNotes(
        current->diagnose(diag::invalid_redecl,
                          current->getName()), [&]() {
        other->diagnose(diag::invalid_redecl_prev, other->getName());
      });
    }
  }
}

/// Check the inheritance clauses generic parameters along with any
/// requirements stored within the generic parameter list.
static void checkGenericParams(GenericContext *ownerCtx) {
  const auto genericParams = ownerCtx->getGenericParams();
  if (!genericParams)
    return;

  for (auto gp : *genericParams) {
    TypeChecker::checkDeclAttributes(gp);
    checkInheritanceClause(gp);
  }

  // Force resolution of interface types written in requirements here.
  WhereClauseOwner(ownerCtx)
      .visitRequirements(TypeResolutionStage::Interface,
                         [](Requirement, RequirementRepr *) { return false; });

  // Check for duplicate generic parameter names.
  diagnoseDuplicateDecls(*genericParams);
}

template <typename T>
static void checkOperatorOrPrecedenceGroupRedeclaration(
    T *decl, Diag<> diagID, Diag<> noteID,
    llvm::function_ref<TinyPtrVector<T *>(OperatorLookupDescriptor)>
        lookupOthers) {
  if (decl->isInvalid())
    return;

  auto *currentFile = decl->getDeclContext()->getParentSourceFile();
  assert(currentFile);

  auto *module = currentFile->getParentModule();
  auto &ctx = module->getASTContext();
  auto desc = OperatorLookupDescriptor::forModule(module, decl->getName());
  auto otherDecls = lookupOthers(desc);
  for (auto *other : otherDecls) {
    if (other == decl || other->isInvalid())
      continue;

    bool shouldDiagnose = false;
    if (currentFile == other->getDeclContext()->getParentSourceFile()) {
      // For a same-file redeclaration, make sure we get the diagnostic ordering
      // to be sensible.
      if (decl->getLoc().isValid() && other->getLoc().isValid() &&
          ctx.SourceMgr.isBeforeInBuffer(decl->getLoc(), other->getLoc())) {
        std::swap(decl, other);
      }
      shouldDiagnose = true;
    } else {
      // If the declarations are in different files, only diagnose if we've
      // enabled the new operator lookup behaviour where decls in the current
      // module are now favored over imports.
      shouldDiagnose = ctx.LangOpts.EnableNewOperatorLookup;
    }

    if (shouldDiagnose) {
      ctx.Diags.diagnose(decl, diagID);
      ctx.Diags.diagnose(other, noteID);
      decl->setInvalid();
      return;
    }
  }
}

static void checkRedeclaration(OperatorDecl *op) {
  checkOperatorOrPrecedenceGroupRedeclaration<OperatorDecl>(
      op, diag::operator_redeclared, diag::previous_operator_decl,
      [&](OperatorLookupDescriptor desc) {
        DirectOperatorLookupRequest req{desc, op->getFixity()};
        return evaluateOrDefault(op->getASTContext().evaluator, req, {});
      });
}

static void checkRedeclaration(PrecedenceGroupDecl *group) {
  checkOperatorOrPrecedenceGroupRedeclaration<PrecedenceGroupDecl>(
      group, diag::precedence_group_redeclared,
      diag::previous_precedence_group_decl, [&](OperatorLookupDescriptor desc) {
        DirectPrecedenceGroupLookupRequest req{desc};
        return evaluateOrDefault(group->getASTContext().evaluator, req, {});
      });
}

/// Check whether \c current is a redeclaration.
evaluator::SideEffect
CheckRedeclarationRequest::evaluate(Evaluator &eval, ValueDecl *current) const {
  // Ignore invalid and anonymous declarations.
  if (current->isInvalid() || !current->hasName())
    return std::make_tuple<>();

  // If this declaration isn't from a source file, don't check it.
  // FIXME: Should restrict this to the source file we care about.
  DeclContext *currentDC = current->getDeclContext();
  SourceFile *currentFile = currentDC->getParentSourceFile();
  if (!currentFile)
    return std::make_tuple<>();

  auto &ctx = current->getASTContext();

  // Find other potential definitions.
  SmallVector<ValueDecl *, 4> otherDefinitions;
  if (currentDC->isTypeContext()) {
    // Look within a type context.
    if (auto nominal = currentDC->getSelfNominalTypeDecl()) {
      auto found = nominal->lookupDirect(current->getBaseName());
      otherDefinitions.append(found.begin(), found.end());
    }
  } else if (currentDC->isLocalContext()) {
    if (!current->isImplicit()) {
      ASTScope::lookupLocalDecls(currentFile, current->getBaseName(),
                                 current->getLoc(),
                                 /*stopAfterInnermostBraceStmt=*/true,
                                 otherDefinitions);
    }
  } else {
    assert(currentDC->isModuleScopeContext());
    // Look within a module context.
    currentFile->getParentModule()->lookupValue(current->getBaseName(),
                                                NLKind::QualifiedLookup,
                                                otherDefinitions);
  }

  // Compare this signature against the signature of other
  // declarations with the same name.
  OverloadSignature currentSig = current->getOverloadSignature();
  CanType currentSigType = current->getOverloadSignatureType();
  ModuleDecl *currentModule = current->getModuleContext();
  for (auto other : otherDefinitions) {
    // Skip invalid declarations and ourselves.
    //
    // FIXME: Breaking a cycle here with hasInterfaceType() is bogus.
    if (current == other || (other->hasInterfaceType() && other->isInvalid()))
      continue;

    auto *otherDC = other->getDeclContext();

    // Skip declarations in other modules.
    if (currentModule != otherDC->getParentModule())
      continue;

    // If both declarations are in the same file, only diagnose the second one.
    if (currentFile == otherDC->getParentSourceFile())
      if (current->getLoc().isValid() &&
          ctx.SourceMgr.isBeforeInBuffer(
            current->getLoc(), other->getLoc()))
        continue;

    // Don't compare methods vs. non-methods (which only happens with
    // operators).
    if (currentDC->isTypeContext() != otherDC->isTypeContext())
      continue;

    // In local context, only consider exact name matches.
    if (currentDC->isLocalContext() &&
        current->getName() != other->getName())
      continue;

    // Check whether the overload signatures conflict (ignoring the type for
    // now).
    auto otherSig = other->getOverloadSignature();
    if (!conflicting(currentSig, otherSig))
      continue;

    // Skip inaccessible declarations in other files.
    // In practice, this means we will warn on a private declaration that
    // shadows a non-private one, but only in the file where the shadowing
    // happens. We will warn on conflicting non-private declarations in both
    // files.
    if (!currentDC->isLocalContext() &&
        !other->isAccessibleFrom(currentDC))
      continue;

    // Skip invalid declarations.
    if (other->isInvalid())
      continue;

    // Allow redeclarations of typealiases in different constrained
    // extensions.
    if (isa<TypeAliasDecl>(current) &&
        isa<TypeAliasDecl>(other) &&
        currentDC != otherDC &&
        currentDC->getGenericSignatureOfContext().getCanonicalSignature() !=
        otherDC->getGenericSignatureOfContext().getCanonicalSignature())
      continue;

    // Thwart attempts to override the same declaration more than once.
    const auto *currentOverride = current->getOverriddenDecl();
    const auto *otherOverride = other->getOverriddenDecl();
    const auto *otherInit = dyn_cast<ConstructorDecl>(other);
    if (currentOverride && currentOverride == otherOverride &&
        !(otherInit && otherInit->isImplicit())) {
      current->diagnose(diag::multiple_override, current->getName());
      other->diagnose(diag::multiple_override_prev, other->getName());
      current->setInvalid();
      break;
    }

    // Get the overload signature type.
    CanType otherSigType = other->getOverloadSignatureType();

    bool wouldBeSwift5Redeclaration = false;
    auto isRedeclaration = conflicting(ctx, currentSig, currentSigType,
                                       otherSig, otherSigType,
                                       &wouldBeSwift5Redeclaration);
    // If there is another conflict, complain.
    if (isRedeclaration || wouldBeSwift5Redeclaration) {
      // If we're currently looking at a .sil and the conflicting declaration
      // comes from a .sib, don't error since we won't be considering the sil
      // from the .sib. So it's fine for the .sil to shadow it, since that's the
      // one we want.
      if (currentFile->Kind == SourceFileKind::SIL) {
        auto *otherFile = dyn_cast<SerializedASTFile>(
            other->getDeclContext()->getModuleScopeContext());
        if (otherFile && otherFile->isSIB())
          continue;
      }

      // Signatures are the same, but interface types are not. We must
      // have a type that we've massaged as part of signature
      // interface type generation.
      if (current->getInterfaceType()->isEqual(other->getInterfaceType())) {
        if (currentDC->isTypeContext() == other->getDeclContext()->isTypeContext()) {
          auto currFnTy = current->getInterfaceType()->getAs<AnyFunctionType>();
          auto otherFnTy = other->getInterfaceType()->getAs<AnyFunctionType>();
          if (currFnTy && otherFnTy && currentDC->isTypeContext()) {
            currFnTy = currFnTy->getResult()->getAs<AnyFunctionType>();
            otherFnTy = otherFnTy->getResult()->getAs<AnyFunctionType>();
          }
          
          if (currFnTy && otherFnTy) {
            ArrayRef<AnyFunctionType::Param> currParams = currFnTy->getParams();
            ArrayRef<AnyFunctionType::Param> otherParams = otherFnTy->getParams();
            
            if (currParams.size() == otherParams.size()) {
              auto diagnosed = false;
              for (unsigned i : indices(currParams)) {
                  
                bool currIsIUO = false;
                bool otherIsIUO = false;
                bool optionalRedecl = false;
                
                if (currParams[i].getPlainType()->getOptionalObjectType()) {
                  optionalRedecl = true;
                  auto *param = swift::getParameterAt(current, i);
                  assert(param);
                  if (param->isImplicitlyUnwrappedOptional())
                    currIsIUO = true;
                }
                
                if (otherParams[i].getPlainType()->getOptionalObjectType()) {
                  auto *param = swift::getParameterAt(other, i);
                  assert(param);
                  if (param->isImplicitlyUnwrappedOptional())
                    otherIsIUO = true;
                }
                else {
                  optionalRedecl = false;
                }
                
                if (optionalRedecl && currIsIUO != otherIsIUO) {
                  ctx.Diags.diagnoseWithNotes(
                    current->diagnose(diag::invalid_redecl,
                                      current->getName()), [&]() {
                    other->diagnose(diag::invalid_redecl_prev, other->getName());
                  });
                  current->diagnose(diag::invalid_redecl_by_optionality_note,
                                    otherIsIUO, currIsIUO);
                  
                  current->setInvalid();
                  diagnosed = true;
                  break;
                }
              }

              if (diagnosed)
                break;
            }
          }
        }
      }

      // If the conflicting declarations have non-overlapping availability and,
      // we allow the redeclaration to proceed if...
      //
      // - they are initializers with different failability,
      bool isAcceptableVersionBasedChange = false;
      {
        const auto *currentInit = dyn_cast<ConstructorDecl>(current);
        const auto *otherInit = dyn_cast<ConstructorDecl>(other);
        if (currentInit && otherInit &&
            (currentInit->isFailable() !=
             otherInit->isFailable())) {
          isAcceptableVersionBasedChange = true;
        }
      }
      // - one throws and the other does not,
      {
        const auto *currentAFD = dyn_cast<AbstractFunctionDecl>(current);
        const auto *otherAFD = dyn_cast<AbstractFunctionDecl>(other);
        if (currentAFD && otherAFD &&
            currentAFD->hasThrows() != otherAFD->hasThrows()) {
          isAcceptableVersionBasedChange = true;
        }
      }
      // - or they are computed properties of different types,
      {
        const auto *currentVD = dyn_cast<VarDecl>(current);
        const auto *otherVD = dyn_cast<VarDecl>(other);
        if (currentVD && otherVD &&
            !currentVD->hasStorage() &&
            !otherVD->hasStorage() &&
            !currentVD->getInterfaceType()->isEqual(
              otherVD->getInterfaceType())) {
          isAcceptableVersionBasedChange = true;
        }
      }

      if (isAcceptableVersionBasedChange) {
        class AvailabilityRange {
          Optional<llvm::VersionTuple> introduced;
          Optional<llvm::VersionTuple> obsoleted;

        public:
          static AvailabilityRange from(const ValueDecl *VD) {
            AvailabilityRange result;
            for (auto *attr : VD->getAttrs().getAttributes<AvailableAttr>()) {
              if (attr->PlatformAgnostic ==
                    PlatformAgnosticAvailabilityKind::SwiftVersionSpecific) {
                if (attr->Introduced)
                  result.introduced = attr->Introduced;
                if (attr->Obsoleted)
                  result.obsoleted = attr->Obsoleted;
              }
            }
            return result;
          }

          bool fullyPrecedes(const AvailabilityRange &other) const {
            if (!obsoleted.has_value())
              return false;
            if (!other.introduced.has_value())
              return false;
            return *obsoleted <= *other.introduced;
          }

          bool overlaps(const AvailabilityRange &other) const {
            return !fullyPrecedes(other) && !other.fullyPrecedes(*this);
          }
        };

        auto currentAvail = AvailabilityRange::from(current);
        auto otherAvail = AvailabilityRange::from(other);
        if (!currentAvail.overlaps(otherAvail))
          continue;
      }

      // If both are VarDecls, and both have exactly the same type, then
      // matching the Swift 4 behaviour (i.e. just emitting the future-compat
      // warning) will result in SILGen crashes due to both properties mangling
      // the same, so it's better to just follow the Swift 5 behaviour and emit
      // the actual error.
      if (wouldBeSwift5Redeclaration && isa<VarDecl>(current) &&
          isa<VarDecl>(other) &&
          current->getInterfaceType()->isEqual(other->getInterfaceType())) {
        wouldBeSwift5Redeclaration = false;
      }

      // If this isn't a redeclaration in the current version of Swift, but
      // would be in Swift 5 mode, emit a warning instead of an error.
      if (wouldBeSwift5Redeclaration) {
        current->diagnose(diag::invalid_redecl_swift5_warning,
                          current->getName());
        other->diagnose(diag::invalid_redecl_prev, other->getName());
      } else {
        const auto *otherInit = dyn_cast<ConstructorDecl>(other);
        // Provide a better description for implicit initializers.
        if (otherInit && otherInit->isImplicit()) {
          // Skip conflicts with inherited initializers, which only happen
          // when the current declaration is within an extension. The override
          // checker should have already taken care of emitting a more
          // productive diagnostic.
          if (!other->getOverriddenDecl())
            current->diagnose(diag::invalid_redecl_init,
                              current->getName(),
                              otherInit->isMemberwiseInitializer());
        } else if (current->isImplicit() || other->isImplicit()) {
          // If both declarations are implicit, we do not diagnose anything
          // as it would lead to misleading diagnostics and it's likely that
          // there's nothing actionable about it due to its implicit nature.
          // Special case for this is property wrappers or lazy variables.
          //
          // Otherwise, if 'current' is implicit, then we diagnose 'other'
          // since 'other' is a redeclaration of 'current'. Similarly, if
          // 'other' is implicit, we diagnose 'current'.
          const Decl *declToDiagnose = nullptr;
          if (current->isImplicit() && other->isImplicit()) {
            // If 'current' is a property wrapper backing storage property
            // or projected value property, then diagnose the wrapped
            // property.
            if (auto VD = dyn_cast<VarDecl>(current)) {
              if (auto originalWrappedProperty =
                      VD->getOriginalWrappedProperty()) {
                declToDiagnose = originalWrappedProperty;
              }

              // If 'current' is a synthesized lazy storage variable and
              // 'other' is synthesized projected value variable, then
              // diagnose the wrapped property.
              //
              // TODO: We should probably emit a diagnostic note on the lazy
              // variable as well, but there is currently no way to grab the
              // lazy property from its backing storage.
              if (VD->isLazyStorageProperty()) {
                if (auto otherVar = dyn_cast<VarDecl>(other)) {
                  if (auto originalWrappedProperty =
                          otherVar->getOriginalWrappedProperty()) {
                    declToDiagnose = originalWrappedProperty;
                  }
                }
              }
            }
          } else {
            declToDiagnose = current->isImplicit() ? other : current;
          }

          if (declToDiagnose) {
            // Figure out if the declaration we've redeclared is a
            // synthesized witness for a protocol requirement.
            bool isProtocolRequirement = false;
            if (auto VD = dyn_cast<ValueDecl>(current->isImplicit() ? current
                                                                    : other)) {
              isProtocolRequirement = llvm::any_of(
                  VD->getSatisfiedProtocolRequirements(), [&](ValueDecl *req) {
                    return req->getName() == VD->getName();
                  });
            }
            declToDiagnose->diagnose(diag::invalid_redecl_implicit,
                                     current->getDescriptiveKind(),
                                     isProtocolRequirement, other->getName());

            // Emit a specialized note if the one of the declarations is
            // the backing storage property ('_foo') or projected value
            // property ('$foo') for a wrapped property. The backing or
            // projected var has the same source location as the wrapped
            // property we diagnosed above, so we don't need to extract
            // the original property.
            const VarDecl *varToDiagnose = nullptr;
            auto kind = PropertyWrapperSynthesizedPropertyKind::Backing;
            if (auto currentVD = dyn_cast<VarDecl>(current)) {
              if (auto currentKind =
                      currentVD->getPropertyWrapperSynthesizedPropertyKind()) {
                varToDiagnose = currentVD;
                kind = *currentKind;
              }
            }
            if (auto otherVD = dyn_cast<VarDecl>(other)) {
              if (auto otherKind =
                      otherVD->getPropertyWrapperSynthesizedPropertyKind()) {
                varToDiagnose = otherVD;
                kind = *otherKind;
              }
            }

            if (varToDiagnose) {
              assert(declToDiagnose);
              varToDiagnose->diagnose(
                  diag::invalid_redecl_implicit_wrapper, varToDiagnose->getName(),
                  kind == PropertyWrapperSynthesizedPropertyKind::Backing);
            }

            current->setInvalid();
          }
        } else {
          ctx.Diags.diagnoseWithNotes(
            current->diagnose(diag::invalid_redecl,
                              current->getName()), [&]() {
            other->diagnose(diag::invalid_redecl_prev, other->getName());
          });

          current->setInvalid();
        }
      }

      break;
    }
  }
  return std::make_tuple<>();
}

static Optional<unsigned>
getParamIndex(const ParameterList *paramList, const ParamDecl *decl) {
  ArrayRef<ParamDecl *> params = paramList->getArray();
  for (unsigned i = 0; i < params.size(); ++i) {
    if (params[i] == decl) return i;
  }
  return None;
}

static void checkInheritedDefaultValueRestrictions(ParamDecl *PD) {
  assert(PD->getDefaultArgumentKind() == DefaultArgumentKind::Inherited);

  auto *DC = PD->getInnermostDeclContext();
  const SourceFile *SF = DC->getParentSourceFile();
  assert((SF && SF->Kind == SourceFileKind::Interface || PD->isImplicit()) &&
         "explicit inherited default argument outside of a module interface?");

  // The containing decl should be a designated initializer.
  auto ctor = dyn_cast<ConstructorDecl>(DC);
  if (!ctor || ctor->isConvenienceInit()) {
    PD->diagnose(diag::inherited_default_value_not_in_designated_constructor);
    return;
  }

  // The decl it overrides should also be a designated initializer.
  auto overridden = ctor->getOverriddenDecl();
  if (!overridden || overridden->isConvenienceInit()) {
    PD->diagnose(
        diag::inherited_default_value_used_in_non_overriding_constructor);
    if (overridden)
      overridden->diagnose(diag::overridden_here);
    return;
  }

  // The corresponding parameter should have a default value.
  Optional<unsigned> idx = getParamIndex(ctor->getParameters(), PD);
  assert(idx && "containing decl does not contain param?");
  ParamDecl *equivalentParam = overridden->getParameters()->get(*idx);
  if (equivalentParam->getDefaultArgumentKind() == DefaultArgumentKind::None) {
    PD->diagnose(diag::corresponding_param_not_defaulted);
    equivalentParam->diagnose(diag::inherited_default_param_here);
  }
}

void TypeChecker::notePlaceholderReplacementTypes(Type writtenType,
                                                  Type inferredType) {
  assert(writtenType && inferredType &&
         "Must provide both written and inferred types");
  assert(writtenType->hasPlaceholder() && "Written type has no placeholder?");

  class PlaceholderNotator
      : public CanTypeDifferenceVisitor<PlaceholderNotator> {
  public:
    bool visitDifferentComponentTypes(CanType t1, CanType t2) {
      // Never replace anything the user wrote with an error type.
      if (t2->hasError() || t2->hasUnresolvedType()) {
        return false;
      }

      auto *placeholder = t1->getAs<PlaceholderType>();
      if (!placeholder) {
        return false;
      }

      if (auto *origRepr =
              placeholder->getOriginator().dyn_cast<PlaceholderTypeRepr *>()) {
        t1->getASTContext()
            .Diags
            .diagnose(origRepr->getLoc(),
                      diag::replace_placeholder_with_inferred_type, t2)
            .fixItReplace(origRepr->getSourceRange(), t2.getString());
      }
      return false;
    }

    bool check(Type t1, Type t2) {
      return !visit(t1->getCanonicalType(), t2->getCanonicalType());
    };
  };

  PlaceholderNotator().check(writtenType, inferredType);
}

/// Check the default arguments that occur within this parameter list.
static void checkDefaultArguments(ParameterList *params) {
  // Force the default values in case they produce diagnostics.
  for (auto *param : *params) {
    auto ifacety = param->getInterfaceType();
    auto *expr = param->getTypeCheckedDefaultExpr();
    if (!ifacety->hasPlaceholder()) {
      continue;
    }

    // Placeholder types are banned for all parameter decls. We try to use the
    // freshly-checked default expression's contextual type to suggest a
    // reasonable type to insert.
    param->diagnose(diag::placeholder_type_not_allowed_in_parameter)
        .highlight(param->getSourceRange());
    if (expr && !expr->getType()->hasError()) {
      TypeChecker::notePlaceholderReplacementTypes(
          ifacety, expr->getType()->mapTypeOutOfContext());
    }
  }
}

void swift::checkVariadicParameters(ParameterList *params, DeclContext *dc) {
  bool lastWasVariadic = false;

  for (auto *param : *params) {
    if (lastWasVariadic) {
      if (param->getArgumentName().empty()) {
        if (isa<AbstractClosureExpr>(dc))
          param->diagnose(diag::closure_unlabeled_parameter_following_variadic_parameter);
        else
          param->diagnose(diag::unlabeled_parameter_following_variadic_parameter);
      }

      lastWasVariadic = false;
    }

    if (!param->isVariadic() &&
        !param->getInterfaceType()->is<PackExpansionType>())
      continue;

    if (param->isDefaultArgument())
      param->diagnose(diag::parameter_vararg_default);

    // Enum elements don't allow old-style variadics.
    if (param->isVariadic() &&
        isa<EnumElementDecl>(dc)) {
      param->diagnose(diag::enum_element_ellipsis);
      continue;
    }

    lastWasVariadic = true;
  }
}

Expr *DefaultArgumentExprRequest::evaluate(Evaluator &evaluator,
                                           ParamDecl *param) const {
  if (param->getDefaultArgumentKind() == DefaultArgumentKind::Inherited) {
    // Inherited default arguments don't have expressions, but we need to
    // perform a couple of semantic checks to make sure they're valid.
    checkInheritedDefaultValueRestrictions(param);
    return nullptr;
  }

  auto &ctx = param->getASTContext();
  auto paramTy = param->getType();
  auto *initExpr = param->getStructuralDefaultExpr();
  assert(initExpr);

  // If the param has an error type, there's no point type checking the default
  // expression, unless we are type checking for code completion, in which case
  // the default expression might contain the code completion token.
  if (paramTy->hasError() && !ctx.CompletionCallback)
    return new (ctx) ErrorExpr(initExpr->getSourceRange(), ErrorType::get(ctx));

  auto *dc = param->getDefaultArgumentInitContext();
  assert(dc);

  if (!TypeChecker::typeCheckParameterDefault(initExpr, dc, paramTy,
                                              param->isAutoClosure())) {
    return new (ctx) ErrorExpr(initExpr->getSourceRange(), ErrorType::get(ctx));
  }

  // Walk the checked initializer and contextualize any closures
  // we saw there.
  TypeChecker::contextualizeInitializer(dc, initExpr);

  checkInitializerActorIsolation(dc, initExpr);
  TypeChecker::checkInitializerEffects(dc, initExpr);

  return initExpr;
}

Type DefaultArgumentTypeRequest::evaluate(Evaluator &evaluator,
                                          ParamDecl *param) const {
  if (auto *expr = param->getTypeCheckedDefaultExpr()) {
    // If the request failed, let's not propagate ErrorType up.
    return isa<ErrorExpr>(expr) ? Type() : expr->getType();
  }
  return Type();
}

Initializer *
DefaultArgumentInitContextRequest::evaluate(Evaluator &eval,
                                            ParamDecl *param) const {
  auto &ctx = param->getASTContext();
  auto *parentDC = param->getDeclContext();
  auto *paramList = getParameterList(cast<ValueDecl>(parentDC->getAsDecl()));

  // In order to compute the initializer context for this parameter, we need to
  // know its index in the parameter list. Therefore iterate over the parameters
  // looking for it and fill in the other parameter's contexts while we're here.
  Initializer *result = nullptr;
  for (auto idx : indices(*paramList)) {
    auto *otherParam = paramList->get(idx);

    // If this param doesn't need a context, we're done.
    if (!otherParam->hasDefaultExpr() && !otherParam->getStoredProperty())
      continue;

    // If this param already has a context, continue using it.
    if (otherParam->getCachedDefaultArgumentInitContext())
      continue;

    // Create a new initializer context. If this is for the parameter that
    // kicked off the request, make a note of it for when we return. Otherwise
    // cache the result ourselves.
    auto *initDC = new (ctx) DefaultArgumentInitializer(parentDC, idx);
    if (param == otherParam) {
      result = initDC;
    } else {
      eval.cacheOutput(DefaultArgumentInitContextRequest{otherParam},
                       std::move(initDC));
    }
  }
  assert(result && "Didn't create init context?");
  return result;
}

/// Check the requirements in the where clause of the given \c atd
/// to ensure that they don't introduce additional 'Self' requirements.
static void checkProtocolSelfRequirements(ProtocolDecl *proto,
                                          AssociatedTypeDecl *atd) {
  WhereClauseOwner(atd).visitRequirements(
      TypeResolutionStage::Interface,
      [proto](const Requirement &req, RequirementRepr *reqRepr) {
        switch (req.getKind()) {
        case RequirementKind::SameShape:
        case RequirementKind::Conformance:
        case RequirementKind::Layout:
        case RequirementKind::Superclass:
          if (reqRepr &&
              req.getFirstType()->isEqual(proto->getSelfInterfaceType())) {
            auto &diags = proto->getASTContext().Diags;
            diags.diagnose(reqRepr->getSubjectRepr()->getLoc(),
                           diag::protocol_where_clause_self_requirement);
          }

          return false;

        case RequirementKind::SameType:
          return false;
        }
        llvm_unreachable("unhandled kind");
      });
}

/// For now, DynamicSelfType can only appear at the top level of a
/// function result type, possibly wrapped in an optional type.
///
/// In the future, we could generalize it to allow it in any
/// covariant position, so that for example a class method could
/// return '() -> Self'.
static void checkDynamicSelfType(ValueDecl *decl, Type type) {
  if (!type->hasDynamicSelfType())
    return;

  if (auto objectTy = type->getOptionalObjectType())
    type = objectTy;

  if (type->is<DynamicSelfType>())
    return;

  if (isa<FuncDecl>(decl))
    decl->diagnose(diag::dynamic_self_invalid_method);
  else if (isa<VarDecl>(decl))
    decl->diagnose(diag::dynamic_self_invalid_property);
  else {
    assert(isa<SubscriptDecl>(decl));
    decl->diagnose(diag::dynamic_self_invalid_subscript);
  }
}

/// Check that, if this declaration is a member of an `@_objcImplementation`
/// extension, it is either `final` or `@objc` (which may have been inferred by
/// checking whether it shadows an imported declaration).
static void checkObjCImplementationMemberAvoidsVTable(ValueDecl *VD) {
  // We check the properties instead of their accessors.
  if (isa<AccessorDecl>(VD))
    return;

  // Are we in an @_objcImplementation extension?
  auto ED = dyn_cast<ExtensionDecl>(VD->getDeclContext());
  if (!ED || !ED->isObjCImplementation())
    return;

  assert(ED->getSelfClassDecl() &&
         !ED->getSelfClassDecl()->hasKnownSwiftImplementation() &&
         "@_objcImplementation on non-class or Swift class?");

  if (!VD->isObjCMemberImplementation())
    return;

  if (VD->isObjC()) {
    assert(isa<DestructorDecl>(VD) || VD->isDynamic() &&
           "@objc decls in @_objcImplementations should be dynamic!");
    return;
  }

  auto &diags = VD->getASTContext().Diags;
  diags.diagnose(VD, diag::member_of_objc_implementation_not_objc_or_final,
                 VD->getDescriptiveKind(), VD, ED->getExtendedNominal());

  if (canBeRepresentedInObjC(VD))
    diags.diagnose(VD, diag::fixit_add_objc_for_objc_implementation,
                   VD->getDescriptiveKind())
        .fixItInsert(VD->getAttributeInsertionLoc(false), "@objc ");

  diags.diagnose(VD, diag::fixit_add_final_for_objc_implementation,
                 VD->getDescriptiveKind())
      .fixItInsert(VD->getAttributeInsertionLoc(true), "final ");
}

/// Build a default initializer string for the given pattern.
///
/// This string is suitable for display in diagnostics.
static Optional<std::string> buildDefaultInitializerString(DeclContext *dc,
                                                           Pattern *pattern) {
  switch (pattern->getKind()) {
#define REFUTABLE_PATTERN(Id, Parent) case PatternKind::Id:
#define PATTERN(Id, Parent)
#include "swift/AST/PatternNodes.def"
    return None;
  case PatternKind::Any:
    return None;

  case PatternKind::Named: {
    if (!pattern->hasType())
      return None;

    // Special-case the various types we might see here.
    auto type = pattern->getType();

    auto *module = dc->getParentModule();

    // For literal-convertible types, form the corresponding literal.
#define CHECK_LITERAL_PROTOCOL(Kind, String)                                       \
  if (TypeChecker::conformsToKnownProtocol(type, KnownProtocolKind::Kind, module)) \
    return std::string(String);

    CHECK_LITERAL_PROTOCOL(ExpressibleByArrayLiteral, "[]")
    CHECK_LITERAL_PROTOCOL(ExpressibleByDictionaryLiteral, "[:]")
    CHECK_LITERAL_PROTOCOL(ExpressibleByUnicodeScalarLiteral, "\"\"")
    CHECK_LITERAL_PROTOCOL(ExpressibleByExtendedGraphemeClusterLiteral, "\"\"")
    CHECK_LITERAL_PROTOCOL(ExpressibleByFloatLiteral, "0.0")
    CHECK_LITERAL_PROTOCOL(ExpressibleByIntegerLiteral, "0")
    CHECK_LITERAL_PROTOCOL(ExpressibleByStringLiteral, "\"\"")
#undef CHECK_LITERAL_PROTOCOL

    // For optional types, use 'nil'.
    if (type->getOptionalObjectType())
      return std::string("nil");

    return None;
  }

  case PatternKind::Paren: {
    if (auto sub = buildDefaultInitializerString(
            dc, cast<ParenPattern>(pattern)->getSubPattern())) {
      return "(" + *sub + ")";
    }

    return None;
  }

  case PatternKind::Tuple: {
    std::string result = "(";
    bool first = true;
    for (auto elt : cast<TuplePattern>(pattern)->getElements()) {
      if (auto sub = buildDefaultInitializerString(dc, elt.getPattern())) {
        if (first) {
          first = false;
        } else {
          result += ", ";
        }

        result += *sub;
      } else {
        return None;
      }
    }
    result += ")";
    return result;
  }

  case PatternKind::Typed:
    return buildDefaultInitializerString(
        dc, cast<TypedPattern>(pattern)->getSubPattern());

  case PatternKind::Binding:
    return buildDefaultInitializerString(
        dc, cast<BindingPattern>(pattern)->getSubPattern());
  }

  llvm_unreachable("Unhandled PatternKind in switch.");
}

/// Create a fix-it string for the 'decodable_suggest_overriding_init_here' and
/// optionally, the 'codable_suggest_overriding_init_here' diagnostics.
static std::string getFixItStringForDecodable(ClassDecl *CD,
                                              bool includeEncodeTo) {
  auto &ctx = CD->getASTContext();
  SourceLoc indentationLoc = CD->getBraces().End;
  StringRef extraIndentation;
  StringRef indentation = Lexer::getIndentationForLine(
      ctx.SourceMgr, indentationLoc, &extraIndentation);
  std::string fixItStringToReturn;
  {
    llvm::raw_string_ostream out(fixItStringToReturn);
    ExtraIndentStreamPrinter printer(out, indentation);

    printer.printNewline();
    printer << "override init(from decoder: Decoder) throws";

    // Add a dummy body.
    auto printDummyBody = [&]() {
      printer << " {";
      printer.printNewline();
      printer << extraIndentation << getCodePlaceholder();
      printer.printNewline();
      printer << "}";
    };

    printDummyBody();

    if (includeEncodeTo) {
      printer.printNewline();
      printer.printNewline();
      printer << "override func encode(to encoder: Encoder) throws";
      printDummyBody();
    }
  }

  return fixItStringToReturn;
}

/// Diagnose a class that does not have any initializers.
static void diagnoseClassWithoutInitializers(ClassDecl *classDecl) {
  ASTContext &C = classDecl->getASTContext();
  C.Diags.diagnose(classDecl, diag::class_without_init,
                   classDecl->isExplicitActor(),
                   classDecl->getDeclaredType());

  // HACK: We've got a special case to look out for and diagnose specifically to
  // improve the experience of seeing this, and mitigate some confusion.
  //
  // For a class A which inherits from Decodable class B, class A may have
  // additional members which prevent default initializer synthesis (and
  // inheritance of other initializers). The user may have assumed that this
  // case would synthesize Encodable/Decodable conformance for class A the same
  // way it may have for class B, or other classes.
  //
  // It is helpful to suggest here that the user may have forgotten to override
  // init(from:) (and encode(to:), if applicable) in a note, before we start
  // listing the members that prevented initializer synthesis.
  if (auto *superclassDecl = classDecl->getSuperclassDecl()) {
    auto *decodableProto = C.getProtocol(KnownProtocolKind::Decodable);
    auto superclassType = superclassDecl->getDeclaredInterfaceType();
    auto ref = TypeChecker::conformsToProtocol(
        superclassType, decodableProto, classDecl->getParentModule());
    if (ref) {
      // super conforms to Decodable, so we've failed to inherit init(from:).
      // Let's suggest overriding it here.
      //
      // We're going to diagnose on the concrete init(from:) decl if it exists
      // and isn't implicit; otherwise, on the subclass itself.
      ValueDecl *diagDest = classDecl;
      DeclNameRef initFrom(
          { C, DeclBaseName::createConstructor(), { C.Id_from } });
      auto result =
          TypeChecker::lookupMember(superclassDecl, superclassType, initFrom,
                                    NameLookupFlags::IgnoreAccessControl);

      if (!result.empty() && !result.front().getValueDecl()->isImplicit())
        diagDest = result.front().getValueDecl();

      auto diagName = diag::decodable_suggest_overriding_init_here;
      auto shouldEmitFixItForEncodeTo = false;

      // This is also a bit of a hack, but the best place we've got at the
      // moment to suggest this.
      //
      // If the superclass also conforms to Encodable, it's quite
      // likely that the user forgot to override its encode(to:). In this case,
      // we can produce a slightly different diagnostic to suggest doing so.
      auto *encodableProto = C.getProtocol(KnownProtocolKind::Encodable);
      auto ref = TypeChecker::conformsToProtocol(
          superclassType, encodableProto, classDecl->getParentModule());
      if (ref) {
        // We only want to produce this version of the diagnostic if the
        // subclass doesn't directly implement encode(to:).
        // The direct lookup here won't see an encode(to:) if it is inherited
        // from the superclass.
        auto encodeTo = DeclName(C, C.Id_encode, C.Id_to);
        if (classDecl->lookupDirect(encodeTo).empty()) {
          diagName = diag::codable_suggest_overriding_init_here;
          shouldEmitFixItForEncodeTo = true;
        }
      }

      auto insertionLoc =
          Lexer::getLocForEndOfLine(C.SourceMgr, classDecl->getBraces().Start);
      auto fixItString =
          getFixItStringForDecodable(classDecl, shouldEmitFixItForEncodeTo);
      C.Diags.diagnose(diagDest, diagName)
          .fixItInsert(insertionLoc, fixItString);
    }
  }

  // Lazily construct a mapping from backing storage properties to the
  // declared properties.
  bool computedBackingToOriginalVars = false;
  llvm::SmallDenseMap<VarDecl *, VarDecl *> backingToOriginalVars;
  auto getOriginalVar = [&](VarDecl *var) -> VarDecl * {
    // If we haven't computed the mapping yet, do so now.
    if (!computedBackingToOriginalVars) {
      for (auto member : classDecl->getMembers()) {
        if (auto var = dyn_cast<VarDecl>(member)) {
          if (auto backingVar = var->getPropertyWrapperBackingProperty()) {
            backingToOriginalVars[backingVar] = var;
          }
        }
      }

      computedBackingToOriginalVars = true;
    }

    auto known = backingToOriginalVars.find(var);
    if (known == backingToOriginalVars.end())
      return nullptr;

    return known->second;
  };

  for (auto member : classDecl->getMembers()) {
    auto pbd = dyn_cast<PatternBindingDecl>(member);
    if (!pbd)
      continue;

    if (pbd->isStatic() || !pbd->hasStorage() ||
        pbd->isDefaultInitializable() || pbd->isInvalid())
      continue;
   
    for (auto idx : range(pbd->getNumPatternEntries())) {
      if (pbd->isInitialized(idx)) continue;

      auto *pattern = pbd->getPattern(idx);
      SmallVector<VarDecl *, 4> vars;
      pattern->collectVariables(vars);
      if (vars.empty()) continue;

      // Replace the variables we found with the originals for diagnostic
      // purposes.
      for (auto &var : vars) {
        if (auto originalVar = getOriginalVar(var))
          var = originalVar;
      }

      auto varLoc = vars[0]->getLoc();
      
      Optional<InFlightDiagnostic> diag;
      switch (vars.size()) {
      case 1:
        diag.emplace(C.Diags.diagnose(varLoc, diag::note_no_in_class_init_1,
                                      vars[0]->getName()));
        break;
      case 2:
        diag.emplace(C.Diags.diagnose(varLoc, diag::note_no_in_class_init_2,
                                      vars[0]->getName(), vars[1]->getName()));
        break;
      case 3:
        diag.emplace(C.Diags.diagnose(varLoc, diag::note_no_in_class_init_3plus,
                                      vars[0]->getName(), vars[1]->getName(),
                                      vars[2]->getName(), false));
        break;
      default:
        diag.emplace(C.Diags.diagnose(varLoc, diag::note_no_in_class_init_3plus,
                                      vars[0]->getName(), vars[1]->getName(),
                                      vars[2]->getName(), true));
        break;
      }

      if (auto defaultValueSuggestion =
              buildDefaultInitializerString(classDecl, pattern))
        diag->fixItInsertAfter(pattern->getEndLoc(),
                               " = " + *defaultValueSuggestion);
    }
  }
}

static void maybeDiagnoseClassWithoutInitializers(ClassDecl *classDecl) {
  if (auto *SF = classDecl->getParentSourceFile()) {
    // Allow classes without initializers in SIL and module interface files.
    switch (SF->Kind) {
    case SourceFileKind::SIL:
    case SourceFileKind::Interface:
      return;
    case SourceFileKind::Library:
    case SourceFileKind::Main:
    case SourceFileKind::MacroExpansion:
      break;
    }
  }

  // Some heuristics to skip emitting a diagnostic if the class is already
  // irreperably busted.
  if (classDecl->isInvalid() ||
      classDecl->inheritsSuperclassInitializers())
    return;

  auto *superclassDecl = classDecl->getSuperclassDecl();
  if (superclassDecl &&
      superclassDecl->getModuleContext() != classDecl->getModuleContext() &&
      superclassDecl->hasMissingDesignatedInitializers())
    return;

  for (auto member : classDecl->lookupDirect(DeclBaseName::createConstructor())) {
    auto ctor = dyn_cast<ConstructorDecl>(member);
    if (ctor && ctor->isDesignatedInit())
      return;
  }

  diagnoseClassWithoutInitializers(classDecl);
}

void TypeChecker::diagnoseDuplicateBoundVars(Pattern *pattern) {
  SmallVector<VarDecl *, 2> boundVars;
  pattern->collectVariables(boundVars);

  diagnoseDuplicateDecls(boundVars);
}

void TypeChecker::diagnoseDuplicateCaptureVars(CaptureListExpr *expr) {
  SmallVector<VarDecl *, 2> captureListVars;
  for (auto &capture : expr->getCaptureList())
    captureListVars.push_back(capture.getVar());

  diagnoseDuplicateDecls(captureListVars);
}

static StringRef prettyPrintAttrs(const ValueDecl *VD,
                                  ArrayRef<const DeclAttribute *> attrs,
                                  SmallVectorImpl<char> &out) {
  llvm::raw_svector_ostream os(out);
  StreamPrinter printer(os);

  PrintOptions opts = PrintOptions::printDeclarations();
  VD->getAttrs().print(printer, opts, attrs, VD);
  return StringRef(out.begin(), out.size()).drop_back();
}

static void diagnoseChangesByAccessNote(
    ValueDecl *VD,
    ArrayRef<const DeclAttribute *> attrs,
    Diag<StringRef, StringRef, DescriptiveDeclKind> diagID,
    Diag<StringRef> fixItID,
    llvm::function_ref<void(InFlightDiagnostic, StringRef)> addFixIts) {
  if (!VD->getASTContext().LangOpts.shouldRemarkOnAccessNoteSuccess() ||
      attrs.empty())
    return;

  // Generate string containing all attributes.
  SmallString<64> attrString;
  auto attrText = prettyPrintAttrs(VD, attrs, attrString);

  SourceLoc fixItLoc;

  auto reason = VD->getModuleContext()->getAccessNotes().Reason;
  auto diag = VD->diagnose(diagID, reason, attrText, VD->getDescriptiveKind());
  for (auto attr : attrs) {
    diag.highlight(attr->getRangeWithAt());
    if (fixItLoc.isInvalid())
      fixItLoc = attr->getRangeWithAt().Start;
  }
  diag.flush();

  if (!fixItLoc)
    fixItLoc = VD->getAttributeInsertionLoc(true);

  addFixIts(VD->getASTContext().Diags.diagnose(fixItLoc, fixItID, attrText),
            attrString);
}

template <typename Attr>
static void addOrRemoveAttr(ValueDecl *VD, const AccessNotesFile &notes,
                            Optional<bool> expected,
                            SmallVectorImpl<DeclAttribute *> &removedAttrs,
                            llvm::function_ref<Attr*()> willCreate) {
  if (!expected) return;

  auto attr = VD->getAttrs().getAttribute<Attr>();
  if (*expected == (attr != nullptr)) return;

  if (*expected) {
    attr = willCreate();
    attr->setAddedByAccessNote();
    VD->getAttrs().add(attr);

    // Arrange for us to emit a remark about this attribute after type checking
    // has ensured it's valid.
    if (auto SF = VD->getDeclContext()->getParentSourceFile())
      SF->AttrsAddedByAccessNotes[VD].push_back(attr);
  } else {
    removedAttrs.push_back(attr);
    VD->getAttrs().removeAttribute(attr);
  }
}

InFlightDiagnostic
swift::softenIfAccessNote(const Decl *D, const DeclAttribute *attr,
                          InFlightDiagnostic &diag) {
  const ValueDecl *VD = dyn_cast<ValueDecl>(D);
  if (!VD || !attr || !attr->getAddedByAccessNote())
    return std::move(diag);

  SmallString<32> attrString;
  auto attrText = prettyPrintAttrs(VD, makeArrayRef(attr), attrString);

  ASTContext &ctx = D->getASTContext();
  auto behavior = ctx.LangOpts.getAccessNoteFailureLimit();
  return std::move(diag.wrapIn(diag::wrap_invalid_attr_added_by_access_note,
                               D->getModuleContext()->getAccessNotes().Reason,
                               ctx.AllocateCopy(attrText), D->getDescriptiveKind())
                        .limitBehavior(behavior));
}

static void applyAccessNote(ValueDecl *VD, const AccessNote &note,
                            const AccessNotesFile &notes) {
  ASTContext &ctx = VD->getASTContext();
  SmallVector<DeclAttribute *, 2> removedAttrs;

  addOrRemoveAttr<ObjCAttr>(VD, notes, note.ObjC, removedAttrs, [&]{
    return ObjCAttr::create(ctx, note.ObjCName, false);
  });

  addOrRemoveAttr<DynamicAttr>(VD, notes, note.Dynamic, removedAttrs, [&]{
    return new (ctx) DynamicAttr(true);
  });

  // FIXME: If we ever have more attributes, we'll need to sort removedAttrs by
  // SourceLoc. As it is, attrs are always before modifiers, so we're okay now.

  diagnoseChangesByAccessNote(VD, removedAttrs,
                              diag::attr_removed_by_access_note,
                              diag::fixit_attr_removed_by_access_note,
                              [&](InFlightDiagnostic diag, StringRef code) {
    for (auto attr : llvm::reverse(removedAttrs))
      diag.fixItRemove(attr->getRangeWithAt());
  });

  if (note.ObjCName) {
    auto attr = VD->getAttrs().getAttribute<ObjCAttr>();
    assert(attr && "ObjCName set, but ObjCAttr not true or did not apply???");

    if (!attr->hasName()) {
      auto oldName = attr->getName();
      attr->setName(*note.ObjCName, true);

      if (!ctx.LangOpts.shouldRemarkOnAccessNoteSuccess())
        return;

      VD->diagnose(diag::attr_objc_name_changed_by_access_note,
                   notes.Reason, VD->getDescriptiveKind(), *note.ObjCName);

      auto fixIt =
          VD->diagnose(diag::fixit_attr_objc_name_changed_by_access_note);
      fixDeclarationObjCName(fixIt, VD, oldName, *note.ObjCName);
    }
    else if (attr->getName() != *note.ObjCName) {
      auto behavior = ctx.LangOpts.getAccessNoteFailureLimit();

      VD->diagnose(diag::attr_objc_name_conflicts_with_access_note,
                   notes.Reason, VD->getDescriptiveKind(), *attr->getName(),
                   *note.ObjCName)
          .highlight(attr->getRangeWithAt())
          .limitBehavior(behavior);
    }
  }
}

void TypeChecker::applyAccessNote(ValueDecl *VD) {
  (void)evaluateOrDefault(VD->getASTContext().evaluator,
                          ApplyAccessNoteRequest{VD}, {});
}

void swift::diagnoseAttrsAddedByAccessNote(SourceFile &SF) {
  if (!SF.getASTContext().LangOpts.shouldRemarkOnAccessNoteSuccess())
    return;

  for (auto declAndAttrs : SF.AttrsAddedByAccessNotes) {
    auto D = declAndAttrs.getFirst();
    SmallVector<DeclAttribute *, 4> sortedAttrs;
    llvm::append_range(sortedAttrs, declAndAttrs.getSecond());

    // Filter out invalid attributes.
    sortedAttrs.erase(
      llvm::remove_if(sortedAttrs, [](DeclAttribute *attr) {
        assert(attr->getAddedByAccessNote());
        return attr->isInvalid();
      }), sortedAttrs.end());
    if (sortedAttrs.empty()) continue;

    // Sort attributes by name.
    llvm::sort(sortedAttrs, [](DeclAttribute * first, DeclAttribute * second) {
      return first->getAttrName() < second->getAttrName();
    });
    sortedAttrs.erase(std::unique(sortedAttrs.begin(), sortedAttrs.end()),
                      sortedAttrs.end());

    diagnoseChangesByAccessNote(D, sortedAttrs, diag::attr_added_by_access_note,
                                diag::fixit_attr_added_by_access_note,
                                [=](InFlightDiagnostic diag, StringRef code) {
      diag.fixItInsert(D->getAttributeInsertionLoc(/*isModifier=*/true), code);
    });
  }
}

evaluator::SideEffect
ApplyAccessNoteRequest::evaluate(Evaluator &evaluator, ValueDecl *VD) const {
  AccessNotesFile &notes = VD->getModuleContext()->getAccessNotes();
  if (auto note = notes.lookup(VD))
    applyAccessNote(VD, *note.get(), notes);
  return {};
}

static void diagnoseWrittenPlaceholderTypes(ASTContext &Ctx,
                                            const Pattern *P,
                                            Expr *init) {
  // Make sure we have a user-written type annotation.
  auto *TP = dyn_cast<TypedPattern>(P);
  if (!TP || !TP->getTypeRepr()) {
    return;
  }

  auto *repr = TP->getTypeRepr()->getWithoutParens();
  if (auto *PTR = dyn_cast<PlaceholderTypeRepr>(repr)) {
    Ctx.Diags.diagnose(P->getLoc(),
                       diag::placeholder_type_not_allowed_in_pattern)
        .highlight(P->getSourceRange());
    if (init && !init->getType()->hasError()) {
      auto initTy = init->getType()->mapTypeOutOfContext();
      Ctx.Diags
          .diagnose(PTR->getLoc(),
                    diag::replace_placeholder_with_inferred_type, initTy)
          .fixItReplace(PTR->getSourceRange(), initTy.getString());
    }
  }
}

/// Make sure that every protocol conformance requirement on 'Self' is
/// directly stated in the protocol's inheritance clause.
///
/// This disallows protocol declarations where a conformance requirement on
/// 'Self' is implied by some other requirement, such as this:
///
///    protocol Other { ... }
///    protocol Foo { associatedtype A : Other }
///    protocol Bar {
///      associatedtype A : Foo where Self == A.A
///    }
///
/// Since name lookup is upstream of generic signature computation, we
/// want 'Other' to appear in the inheritance clause of 'Bar', so that
/// name lookup on Bar can find members of Other.
static void checkProtocolRefinementRequirements(ProtocolDecl *proto) {
  auto requiredProtos = proto->getGenericSignature()->getRequiredProtocols(
      proto->getSelfInterfaceType());

  for (auto *otherProto : requiredProtos) {
    // Every protocol 'P' has an implied requirement 'Self : P'; skip it.
    if (otherProto == proto)
      continue;

    // GenericSignature::getRequiredProtocols() canonicalizes the protocol
    // list by dropping protocols that are inherited by other protocols in
    // the list. Any protocols that remain in the list other than 'proto'
    // itself are implied by a conformance requirement on 'Self', but are
    // not (transitively) inherited by 'proto'.
    proto->diagnose(diag::missing_protocol_refinement, proto, otherProto);
  }
}

namespace {
class DeclChecker : public DeclVisitor<DeclChecker> {
public:
  ASTContext &Ctx;
  SourceFile *SF;

  bool LeaveClosureBodiesUnchecked;

  explicit DeclChecker(ASTContext &ctx, SourceFile *SF,
                       bool LeaveClosureBodiesUnchecked = false)
      : Ctx(ctx), SF(SF),
        LeaveClosureBodiesUnchecked(LeaveClosureBodiesUnchecked) {}

  ASTContext &getASTContext() const { return Ctx; }
  void addDelayedFunction(AbstractFunctionDecl *AFD) {
    if (!SF) return;
    SF->DelayedFunctions.push_back(AFD);
  }

  void visit(Decl *decl) {
    if (auto *Stats = getASTContext().Stats)
      ++Stats->getFrontendCounters().NumDeclsTypechecked;

    FrontendStatsTracer StatsTracer(getASTContext().Stats,
                                    "typecheck-decl", decl);
    PrettyStackTraceDecl StackTrace("type-checking", decl);

    if (auto VD = dyn_cast<ValueDecl>(decl))
      TypeChecker::applyAccessNote(VD);

    DeclVisitor<DeclChecker>::visit(decl);

    TypeChecker::checkExistentialTypes(decl);

    if (auto VD = dyn_cast<ValueDecl>(decl)) {
      auto &Context = getASTContext();
      TypeChecker::checkForForbiddenPrefix(Context, VD->getBaseName());

      // Force some requests, which can produce diagnostics.

      // Check redeclaration.
      (void) evaluateOrDefault(Context.evaluator,
                               CheckRedeclarationRequest{VD}, {});

      // Compute access level.
      (void) VD->getFormalAccess();

      // Force runtime discoverable attribute checking.
      {
        auto runtimeDiscoverableAttrs = VD->getRuntimeDiscoverableAttrs();
        if (!runtimeDiscoverableAttrs.empty()) {
          // Register the declaration only if all of its attributes are valid.
          if (llvm::all_of(runtimeDiscoverableAttrs, [&](CustomAttr *attr) {
                return VD->getRuntimeDiscoverableAttributeGenerator(attr).first;
              }))
            SF->addDeclWithRuntimeDiscoverableAttrs(VD);
        }
      }

      // Compute overrides.
      if (!VD->getOverriddenDecls().empty())
        checkOverrideActorIsolation(VD);

      // Check whether the member is @objc or dynamic.
      (void) VD->isObjC();
      (void) VD->isDynamic();

      // If this is in an `@_objcImplementation` extension, check whether it's
      // valid there.
      checkObjCImplementationMemberAvoidsVTable(VD);

      // Check for actor isolation of top-level and local declarations.
      // Declarations inside types are handled in checkConformancesInContext()
      // to avoid cycles involving associated type inference.
      if (!VD->getDeclContext()->isTypeContext())
        (void) getActorIsolation(VD);

      // If this is a member of a nominal type, don't allow it to have a name of
      // "Type" or "Protocol" since we reserve the X.Type and X.Protocol
      // expressions to mean something builtin to the language.  We *do* allow
      // these if they are escaped with backticks though.
      if (VD->getDeclContext()->isTypeContext() &&
          (VD->getName().isSimpleName(Context.Id_Type) ||
           VD->getName().isSimpleName(Context.Id_Protocol)) &&
          VD->getNameLoc().isValid() &&
          Context.SourceMgr.extractText({VD->getNameLoc(), 1}) != "`") {
        auto &DE = Context.Diags;
        DE.diagnose(VD->getNameLoc(), diag::reserved_member_name,
                    VD->getName(), VD->getBaseIdentifier().str());
        DE.diagnose(VD->getNameLoc(), diag::backticks_to_escape)
            .fixItReplace(VD->getNameLoc(),
                          "`" + VD->getBaseName().userFacingName().str() + "`");
      }
    }
  }


  //===--------------------------------------------------------------------===//
  // Visit Methods.
  //===--------------------------------------------------------------------===//

  void visitGenericTypeParamDecl(GenericTypeParamDecl *D) {
    llvm_unreachable("cannot reach here");
  }
  
  void visitImportDecl(ImportDecl *ID) {
    TypeChecker::checkDeclAttributes(ID);

    // Force the lookup of decls referenced by a scoped import in case it emits
    // diagnostics.
    (void)ID->getDecls();

    // Report the public import of a private module.
    if (ID->getASTContext().LangOpts.LibraryLevel == LibraryLevel::API) {
      auto target = ID->getModule();
      auto importer = ID->getModuleContext();
      if (target &&
          !ID->getAttrs().hasAttribute<ImplementationOnlyAttr>() &&
          !ID->getAttrs().hasAttribute<SPIOnlyAttr>() &&
          target->getLibraryLevel() == LibraryLevel::SPI) {

        auto &diags = ID->getASTContext().Diags;
        InFlightDiagnostic inFlight =
            diags.diagnose(ID, diag::error_public_import_of_private_module,
                           target->getName(), importer->getName());
        if (ID->getAttrs().isEmpty()) {
           inFlight.fixItInsert(ID->getStartLoc(),
                              "@_implementationOnly ");
        }

#ifndef NDEBUG
        static bool enableTreatAsError = true;
#else
        static bool enableTreatAsError = getenv("ENABLE_PUBLIC_IMPORT_OF_PRIVATE_AS_ERROR");
#endif

        bool isImportOfUnderlying = importer->getName() == target->getName();
        auto *SF = ID->getDeclContext()->getParentSourceFile();
        bool treatAsError = enableTreatAsError &&
                            !isImportOfUnderlying &&
                            SF->Kind != SourceFileKind::Interface;
        if (!treatAsError)
          inFlight.limitBehavior(DiagnosticBehavior::Warning);
      }
    }
  }

  void visitOperatorDecl(OperatorDecl *OD) {
    TypeChecker::checkDeclAttributes(OD);
    checkRedeclaration(OD);
    if (auto *IOD = dyn_cast<InfixOperatorDecl>(OD))
      (void)IOD->getPrecedenceGroup();
    checkAccessControl(OD);
  }

  void visitPrecedenceGroupDecl(PrecedenceGroupDecl *PGD) {
    TypeChecker::checkDeclAttributes(PGD);
    validatePrecedenceGroup(PGD);
    checkRedeclaration(PGD);
    checkAccessControl(PGD);
  }

  void visitMissingDecl(MissingDecl *missing) {
    // FIXME: Expanded attribute lists should be type checked against
    // the real declaration they will be attached to. Attempting to
    // type check a missing decl should produce an error.
    TypeChecker::checkDeclAttributes(missing);
  }

  void visitMissingMemberDecl(MissingMemberDecl *MMD) {
    llvm_unreachable("should always be type-checked already");
  }

  void visitMacroDecl(MacroDecl *MD) {
    TypeChecker::checkDeclAttributes(MD);
    checkAccessControl(MD);

    if (!Ctx.LangOpts.hasFeature(Feature::Macros))
      MD->diagnose(diag::macro_experimental);
    if (!MD->getDeclContext()->isModuleScopeContext())
      MD->diagnose(diag::macro_in_nested, MD->getName());
    if (!MD->getMacroRoles())
      MD->diagnose(diag::macro_without_role, MD->getName());

    // Check the macro definition.
    switch (auto macroDef = MD->getDefinition()) {
    case MacroDefinition::Kind::Undefined:
      MD->diagnose(diag::macro_must_be_defined, MD->getName());
      break;

    case MacroDefinition::Kind::Invalid:
    case MacroDefinition::Kind::Builtin:
      // Nothing else to check here.
      break;

    case MacroDefinition::Kind::External: {
        // Retrieve the external definition of the macro.
      auto external = macroDef.getExternalMacro();
      ExternalMacroDefinitionRequest request{
        &Ctx, external.moduleName, external.macroTypeName
      };
      auto externalDef = evaluateOrDefault(
          Ctx.evaluator, request, ExternalMacroDefinition()
                                           );
      if (!externalDef.opaqueHandle) {
        MD->diagnose(
            diag::external_macro_not_found,
            external.moduleName.str(),
            external.macroTypeName.str(),
            MD->getName()
        ).limitBehavior(DiagnosticBehavior::Warning);
      }

      break;
    }
    }
  }

  void visitMacroExpansionDecl(MacroExpansionDecl *MED) {
    (void)evaluateOrDefault(
        Ctx.evaluator, ExpandMacroExpansionDeclRequest{MED}, nullptr);
  }

  void visitBoundVariable(VarDecl *VD) {
    // WARNING: Anything you put in this function will only be run when the
    // VarDecl is fully type-checked within its own file. It will NOT be run
    // when the VarDecl is merely used from another file.

    // Compute these requests in case they emit diagnostics.
    TypeChecker::applyAccessNote(VD);
    (void) VD->getInterfaceType();
    (void) VD->isGetterMutating();
    (void) VD->isSetterMutating();
    (void) VD->getPropertyWrapperAuxiliaryVariables();
    (void) VD->getPropertyWrapperInitializerInfo();
    (void) VD->getImplInfo();

    // Visit auxiliary decls first
    VD->visitAuxiliaryDecls([&](VarDecl *var) {
      this->visitBoundVariable(var);
    });

    // Add the '@_hasStorage' attribute if this property is stored.
    if (VD->hasStorage() && !VD->getAttrs().hasAttribute<HasStorageAttr>())
      VD->getAttrs().add(new (getASTContext())
                             HasStorageAttr(/*isImplicit=*/true));

    // Reject cases where this is a variable that has storage but it isn't
    // allowed.
    if (VD->hasStorage()) {
      // Note: Stored properties in protocols, enums, etc are diagnosed in
      // finishStorageImplInfo().

      // We haven't implemented type-level storage in some contexts.
      if (VD->isStatic()) {
        auto PBD = VD->getParentPatternBinding();
        // Selector for unimplemented_static_var message.
        enum : unsigned {
          Misc,
          GenericTypes,
          Classes,
          ProtocolExtensions
        };
        auto unimplementedStatic = [&](unsigned diagSel) {
          auto staticLoc = PBD->getStaticLoc();
          VD->diagnose(diag::unimplemented_static_var, diagSel,
                       PBD->getStaticSpelling(), diagSel == Classes)
              .highlight(staticLoc);
        };

        auto DC = VD->getDeclContext();

        // Stored type variables in a generic context need to logically
        // occur once per instantiation, which we don't yet handle.
        if (DC->getExtendedProtocolDecl()) {
          unimplementedStatic(ProtocolExtensions);
        } else if (DC->isGenericContext()
               && !DC->getGenericSignatureOfContext()->areAllParamsConcrete()) {
          unimplementedStatic(GenericTypes);
        } else if (DC->getSelfClassDecl()) {
          auto StaticSpelling = PBD->getStaticSpelling();
          if (StaticSpelling != StaticSpellingKind::KeywordStatic)
            unimplementedStatic(Classes);
        }
      }
    }

    TypeChecker::checkDeclAttributes(VD);

    if (!checkOverrides(VD)) {
      // If a property has an override attribute but does not override
      // anything, complain.
      auto overridden = VD->getOverriddenDecl();
      if (auto *OA = VD->getAttrs().getAttribute<OverrideAttr>()) {
        if (!overridden) {
          auto DC = VD->getDeclContext();
          auto isClassContext = DC->getSelfClassDecl() != nullptr;
          auto isStructOrEnumContext = DC->getSelfEnumDecl() != nullptr ||
                                       DC->getSelfStructDecl() != nullptr;
          if (isStructOrEnumContext) {
            VD->diagnose(diag::override_nonclass_decl)
                .highlight(OA->getLocation())
                .fixItRemove(OA->getRange());
          } else {
            VD->diagnose(diag::property_does_not_override, isClassContext)
                .highlight(OA->getLocation());
          }
          OA->setInvalid();
        }
      }
    }

    checkImplementationOnlyOverride(VD);

    if (VD->getDeclContext()->getSelfClassDecl()) {
      if (VD->getValueInterfaceType()->hasDynamicSelfType()) {
        if (VD->hasStorage())
          VD->diagnose(diag::dynamic_self_in_stored_property);
        else if (VD->isSettable(nullptr))
          VD->diagnose(diag::dynamic_self_in_mutable_property);
        else
          checkDynamicSelfType(VD, VD->getValueInterfaceType());
      }
    }
    
    checkForEmptyOptionSet(VD);

    // Under the Swift 3 inference rules, if we have @IBInspectable or
    // @GKInspectable but did not infer @objc, warn that the attribute is
    auto &DE = getASTContext().Diags;
    if (!VD->isObjC() &&
        VD->getASTContext().LangOpts.EnableSwift3ObjCInference) {
      if (auto attr = VD->getAttrs().getAttribute<IBInspectableAttr>()) {
        DE.diagnose(attr->getLocation(),
                    diag::attribute_meaningless_when_nonobjc,
                    attr->getAttrName())
            .fixItRemove(attr->getRange());
      }

      if (auto attr = VD->getAttrs().getAttribute<GKInspectableAttr>()) {
        DE.diagnose(attr->getLocation(),
                    diag::attribute_meaningless_when_nonobjc,
                    attr->getAttrName())
            .fixItRemove(attr->getRange());
      }
    }

    // Now check all the accessors.
    VD->visitEmittedAccessors([&](AccessorDecl *accessor) {
      visit(accessor);
    });
  }

  void visitPatternBindingDecl(PatternBindingDecl *PBD) {
    DeclContext *DC = PBD->getDeclContext();

    TypeChecker::checkDeclAttributes(PBD);

    bool isInSILMode = false;
    if (auto sourceFile = SF)
      isInSILMode = sourceFile->Kind == SourceFileKind::SIL;
    bool isTypeContext = DC->isTypeContext();

    auto &Ctx = getASTContext();
    for (auto i : range(PBD->getNumPatternEntries())) {
      const auto *entry =
          PBD->isFullyValidated(i)
              ? &PBD->getPatternList()[i]
              : evaluateOrDefault(Ctx.evaluator,
                                  PatternBindingEntryRequest{
                                      PBD, i, LeaveClosureBodiesUnchecked},
                                  nullptr);
      assert(entry && "No pattern binding entry?");

      const auto *Pat = PBD->getPattern(i);
      Pat->forEachVariable([&](VarDecl *var) {
        this->visitBoundVariable(var);

        if (PBD->isInitialized(i)) {
          // Add the attribute that preserves the "has an initializer" value
          // across module generation, as required for TBDGen.
          if (var->hasStorage() &&
              !var->getAttrs().hasAttribute<HasInitialValueAttr>()) {
            var->getAttrs().add(new (Ctx)
                                    HasInitialValueAttr(/*IsImplicit=*/true));
          }
          return;
        }

        // If this is a declaration without an initializer, reject code if
        // uninitialized vars are not allowed.
        if (isInSILMode) return;

        // If the variable has no storage, it never needs an initializer.
        if (!var->hasStorage())
          return;

        if (var->isInvalid() || PBD->isInvalid())
          return;

        auto markVarAndPBDInvalid = [PBD, var] {
          PBD->setInvalid();
          var->setInvalid();
        };
        
        // Properties with an opaque return type need an initializer to
        // determine their underlying type.
        if (var->getOpaqueResultTypeDecl()) {
          var->diagnose(diag::opaque_type_var_no_init);
        }

        // Non-member observing properties need an initializer.
        if (var->getWriteImpl() == WriteImplKind::StoredWithObservers &&
            !isTypeContext) {
          var->diagnose(diag::observingprop_requires_initializer);
          markVarAndPBDInvalid();
          return;
        }

        // Static/class declarations require an initializer unless in a
        // protocol.
        if (var->isStatic() && !isa<ProtocolDecl>(DC)) {
          // ...but don't enforce this for SIL or module interface files.
          switch (SF->Kind) {
          case SourceFileKind::Interface:
          case SourceFileKind::SIL:
            return;
          case SourceFileKind::Main:
          case SourceFileKind::Library:
          case SourceFileKind::MacroExpansion:
            break;
          }

          var->diagnose(diag::static_requires_initializer,
                        var->getCorrectStaticSpelling(),
                        var->isLet());
          var->diagnose(diag::static_requires_initializer_add_init)
            .fixItInsert(Pat->getEndLoc(), " = <#initializer#>");
          markVarAndPBDInvalid();
          return;
        }

        // Global variables require an initializer in normal source files.
        if (DC->isModuleScopeContext()) {
          switch (SF->Kind) {
          case SourceFileKind::Main:
          case SourceFileKind::Interface:
          case SourceFileKind::SIL:
            return;
          case SourceFileKind::Library:
          case SourceFileKind::MacroExpansion:
            break;
          }

          var->diagnose(diag::global_requires_initializer, var->isLet());
          var->diagnose(diag::static_requires_initializer_add_init)
            .fixItInsert(Pat->getEndLoc(), " = <#initializer#>");
          markVarAndPBDInvalid();
          return;
        }
      });
    }

    TypeChecker::checkDeclAttributes(PBD);

    checkAccessControl(PBD);

    checkExplicitAvailability(PBD);

    // If the initializers in the PBD aren't checked yet, do so now.
    for (auto i : range(PBD->getNumPatternEntries())) {
      if (!PBD->isInitialized(i))
        continue;

      if (!PBD->isInitializerChecked(i)) {
        TypeCheckExprOptions options;

        if (LeaveClosureBodiesUnchecked)
          options |= TypeCheckExprFlags::LeaveClosureBodyUnchecked;

        TypeChecker::typeCheckPatternBinding(PBD, i, /*patternType=*/Type(),
                                             options);
      }

      if (!PBD->isInvalid()) {
        auto *init = PBD->getInit(i);

        // If we're performing an binding to a weak or unowned variable from a
        // constructor call, emit a warning that the instance will be immediately
        // deallocated.
        diagnoseUnownedImmediateDeallocation(Ctx, PBD->getPattern(i),
                                             PBD->getEqualLoc(i),
                                             init);

        // Written placeholder types are banned in the signatures of pattern
        // bindings. If there's a valid initializer, try to offer its type
        // as a replacement.
        diagnoseWrittenPlaceholderTypes(Ctx, PBD->getPattern(i), init);

        // If we entered an initializer context, contextualize any
        // auto-closures we might have created.
        // Note that we don't contextualize the initializer for a property
        // with a wrapper, because the initializer will have been subsumed
        // by the backing storage property.
        if (!DC->isLocalContext() &&
            !(PBD->getSingleVar() &&
              PBD->getSingleVar()->hasAttachedPropertyWrapper())) {
          auto *initContext = cast_or_null<PatternBindingInitializer>(
              PBD->getInitContext(i));
          if (initContext) {
            TypeChecker::contextualizeInitializer(initContext, init);
            checkInitializerActorIsolation(initContext, init);
            TypeChecker::checkInitializerEffects(initContext, init);
          }
        }
      }
    }
  }

  void visitSubscriptDecl(SubscriptDecl *SD) {
    // Force requests that can emit diagnostics.
    (void) SD->getInterfaceType();
    (void) SD->getGenericSignature();

    if (!SD->isInvalid()) {
      TypeChecker::checkReferencedGenericParams(SD);
      checkGenericParams(SD);
      TypeChecker::checkProtocolSelfRequirements(SD);
    }

    TypeChecker::checkDeclAttributes(SD);

    checkAccessControl(SD);

    checkExplicitAvailability(SD);

    if (!checkOverrides(SD)) {
      // If a subscript has an override attribute but does not override
      // anything, complain.
      if (auto *OA = SD->getAttrs().getAttribute<OverrideAttr>()) {
        if (!SD->getOverriddenDecl()) {
          auto DC = SD->getDeclContext();
          auto isClassContext = DC->getSelfClassDecl() != nullptr;
          auto isStructOrEnumContext = DC->getSelfEnumDecl() != nullptr ||
                                       DC->getSelfStructDecl() != nullptr;
          if (isStructOrEnumContext) {
            SD->diagnose(diag::override_nonclass_decl)
                .highlight(OA->getLocation())
                .fixItRemove(OA->getRange());
          } else {
            SD->diagnose(diag::subscript_does_not_override, isClassContext)
                .highlight(OA->getLocation());
          }
          OA->setInvalid();
        }
      }
    }

    checkImplementationOnlyOverride(SD);

    // Compute these requests in case they emit diagnostics.
    (void) SD->isGetterMutating();
    (void) SD->isSetterMutating();
    (void) SD->getImplInfo();

    TypeChecker::checkParameterList(SD->getIndices(), SD);

    checkDefaultArguments(SD->getIndices());
    checkVariadicParameters(SD->getIndices(), SD);

    if (SD->getDeclContext()->getSelfClassDecl()) {
      checkDynamicSelfType(SD, SD->getValueInterfaceType());

      if (SD->getValueInterfaceType()->hasDynamicSelfType() &&
          SD->supportsMutation()) {
        SD->diagnose(diag::dynamic_self_in_mutable_subscript);
      }
    }

    // Reject "class" methods on actors.
    if (SD->getStaticSpelling() == StaticSpellingKind::KeywordClass &&
        SD->getDeclContext()->getSelfClassDecl() &&
        SD->getDeclContext()->getSelfClassDecl()->isActor()) {
      SD->diagnose(diag::class_subscript_not_in_class, false)
          .fixItReplace(SD->getStaticLoc(), "static");
    }

    // Now check all the accessors.
    SD->visitEmittedAccessors([&](AccessorDecl *accessor) {
      visit(accessor);
    });
  }

  void visitTypeAliasDecl(TypeAliasDecl *TAD) {
    // Force requests that can emit diagnostics.
    (void) TAD->getGenericSignature();
    (void) TAD->getUnderlyingType();

    // Make sure to check the underlying type.
    
    TypeChecker::checkDeclAttributes(TAD);
    checkAccessControl(TAD);
    checkGenericParams(TAD);
  }
  
  void visitOpaqueTypeDecl(OpaqueTypeDecl *OTD) {
    // Force requests that can emit diagnostics.
    (void) OTD->getGenericSignature();

    TypeChecker::checkDeclAttributes(OTD);
    checkAccessControl(OTD);
  }
  
  void visitAssociatedTypeDecl(AssociatedTypeDecl *AT) {
    TypeChecker::checkDeclAttributes(AT);

    checkInheritanceClause(AT);
    auto *proto = AT->getProtocol();

    checkProtocolSelfRequirements(proto, AT);

    if (proto->isObjC()) {
      AT->diagnose(diag::associated_type_objc, AT->getName(), proto->getName());
    }

    checkAccessControl(AT);

    // Trigger the checking for overridden declarations.
    (void) AT->getOverriddenDecls();

    auto defaultType = AT->getDefaultDefinitionType();
    if (defaultType && !defaultType->hasError()) {
      // associatedtype X = X is invalid
      auto mentionsItself =
        defaultType.findIf([&](Type defaultType) {
          if (auto DMT = defaultType->getAs<DependentMemberType>()) {
            return (DMT->getAssocType() == AT &&
                    DMT->getBase()->isEqual(proto->getSelfInterfaceType()));
          }
          return false;
        });

      if (mentionsItself) {
        auto &DE = getASTContext().Diags;
        DE.diagnose(AT->getDefaultDefinitionTypeRepr()->getLoc(),
                    diag::recursive_decl_reference, AT->getDescriptiveKind(),
                    AT->getName());
        AT->diagnose(diag::kind_declared_here, DescriptiveDeclKind::Type);
      }
    }
  }

  void checkUnsupportedNestedType(NominalTypeDecl *NTD) {
    auto *DC = NTD->getDeclContext();
    auto kind = DC->getFragileFunctionKind();
    if (kind.kind != FragileFunctionKind::None) {
      NTD->diagnose(diag::local_type_in_inlinable_function, NTD->getName(),
                    kind.getSelector());
    }

    // We don't support protocols outside the top level of a file.
    if (isa<ProtocolDecl>(NTD) &&
        !NTD->getParent()->isModuleScopeContext()) {
      NTD->diagnose(diag::unsupported_nested_protocol, NTD->getName());
      NTD->setInvalid();
      return;
    }

    // We don't support nested types in protocols.
    if (auto proto = DC->getSelfProtocolDecl()) {
      if (DC->getExtendedProtocolDecl()) {
        NTD->diagnose(diag::unsupported_type_nested_in_protocol_extension,
                      NTD->getName(), proto->getName());
      } else {
        NTD->diagnose(diag::unsupported_type_nested_in_protocol,
                      NTD->getName(), proto->getName());
      }
    }

    // We don't support nested types in generic functions yet.
    if (NTD->isGenericContext()) {
      if (DC->isLocalContext() && DC->isGenericContext()) {
        // A local generic context is a generic function.
        if (auto AFD = dyn_cast<AbstractFunctionDecl>(DC)) {
          NTD->diagnose(diag::unsupported_type_nested_in_generic_function,
                        NTD->getName(), AFD->getName());
        } else {
          NTD->diagnose(diag::unsupported_type_nested_in_generic_closure,
                        NTD->getName());
        }
      }
    }
  }

  void visitEnumDecl(EnumDecl *ED) {
    checkUnsupportedNestedType(ED);

    // FIXME: Remove this once we clean up the mess involving raw values.
    (void) ED->getInterfaceType();

    checkGenericParams(ED);

    // Check for circular inheritance of the raw type.
    (void) ED->hasCircularRawValue();

    TypeChecker::checkDeclAttributes(ED);

    for (Decl *member : ED->getMembers())
      visit(member);

    checkInheritanceClause(ED);
    diagnoseMissingExplicitSendable(ED);
    checkAccessControl(ED);

    TypeChecker::checkPatternBindingCaptures(ED);

    auto &DE = getASTContext().Diags;
    if (auto rawTy = ED->getRawType()) {
      // The raw type must be one of the blessed literal convertible types.
      if (!computeAutomaticEnumValueKind(ED)) {
        if (!rawTy->is<ErrorType>()) {
          DE.diagnose(ED->getInherited().front().getSourceRange().Start,
                      diag::raw_type_not_literal_convertible, rawTy);
        }
      }
      
      // We need at least one case to have a raw value.
      if (ED->getAllElements().empty()) {
        DE.diagnose(ED->getInherited().front().getSourceRange().Start,
                    diag::empty_enum_raw_type);
      }
    }

    diagnoseCopyableTypeContainingMoveOnlyType(ED);
    diagnoseMoveOnlyNominalDeclDoesntConformToProtocols(ED);

    checkExplicitAvailability(ED);

    TypeChecker::checkDeclCircularity(ED);

    TypeChecker::checkConformancesInContext(ED);
  }

  void visitStructDecl(StructDecl *SD) {
    checkUnsupportedNestedType(SD);

    checkGenericParams(SD);

    // Force lowering of stored properties.
    (void) SD->getStoredProperties();

    TypeChecker::addImplicitConstructors(SD);

    installCodingKeysIfNecessary(SD);
    installDistributedActorIfNecessary(SD);

    TypeChecker::checkDeclAttributes(SD);

    for (Decl *Member : SD->getMembers()) {
      visit(Member);
    }

    TypeChecker::checkPatternBindingCaptures(SD);

    checkInheritanceClause(SD);
    diagnoseMissingExplicitSendable(SD);

    checkAccessControl(SD);

    checkExplicitAvailability(SD);

    TypeChecker::checkDeclCircularity(SD);

    TypeChecker::checkConformancesInContext(SD);

    // If this struct is not move only, check that all vardecls of nominal type
    // are not move only.
    diagnoseCopyableTypeContainingMoveOnlyType(SD);

    diagnoseMoveOnlyNominalDeclDoesntConformToProtocols(SD);
  }

  /// Check whether the given properties can be @NSManaged in this class.
  static bool propertiesCanBeNSManaged(ClassDecl *classDecl,
                                       ArrayRef<VarDecl *> vars) {
    // Check whether we have an Objective-C-defined class in our
    // inheritance chain.
    if (!classDecl->checkAncestry(AncestryFlags::ClangImported))
      return false;

    // If all of the variables are @objc, we can use @NSManaged.
    for (auto var : vars) {
      if (!var->isObjC())
        return false;
    }

    // Okay, we can use @NSManaged.
    return true;
  }

  /// Check that all stored properties have in-class initializers.
  void checkRequiredInClassInits(ClassDecl *cd) {
    // Initializers may be omitted from property declarations in module
    // interface files so don't diagnose in them.
    SourceFile *sourceFile = cd->getDeclContext()->getParentSourceFile();
    if (sourceFile && sourceFile->Kind == SourceFileKind::Interface)
      return;

    ClassDecl *source = nullptr;
    for (auto member : cd->getMembers()) {
      auto pbd = dyn_cast<PatternBindingDecl>(member);
      if (!pbd)
        continue;

      if (pbd->isStatic() || !pbd->hasStorage() || 
          pbd->isDefaultInitializable() || pbd->isInvalid())
        continue;

      // The variables in this pattern have not been
      // initialized. Diagnose the lack of initial value.
      pbd->setInvalid();
      SmallVector<VarDecl *, 4> vars;
      for (auto idx : range(pbd->getNumPatternEntries()))
        pbd->getPattern(idx)->collectVariables(vars);
      bool suggestNSManaged = propertiesCanBeNSManaged(cd, vars);
      switch (vars.size()) {
      case 0:
        llvm_unreachable("should have been marked invalid");

      case 1:
        pbd->diagnose(diag::missing_in_class_init_1, vars[0]->getName(),
                      suggestNSManaged);
        break;

      case 2:
        pbd->diagnose(diag::missing_in_class_init_2, vars[0]->getName(),
                      vars[1]->getName(), suggestNSManaged);
        break;

      case 3:
        pbd->diagnose(diag::missing_in_class_init_3plus, vars[0]->getName(),
                      vars[1]->getName(), vars[2]->getName(), false,
                      suggestNSManaged);
        break;

      default:
        pbd->diagnose(diag::missing_in_class_init_3plus, vars[0]->getName(),
                      vars[1]->getName(), vars[2]->getName(), true,
                      suggestNSManaged);
        break;
      }

      // Figure out where this requirement came from.
      if (!source) {
        source = cd;
        while (true) {
          // If this class had the 'requires_stored_property_inits'
          // attribute, diagnose here.
          if (source->getAttrs().
                hasAttribute<RequiresStoredPropertyInitsAttr>())
            break;

          // If the superclass doesn't require in-class initial
          // values, the requirement was introduced at this point, so
          // stop here.
          auto superclass = source->getSuperclassDecl();
          if (!superclass->requiresStoredPropertyInits())
            break;

          // Keep looking.
          source = superclass;
        }
      }

      // Add a note describing why we need an initializer.
      source->diagnose(diag::requires_stored_property_inits_here,
                       source->getDeclaredType(), cd == source,
                       suggestNSManaged);
    }
  }

  void diagnoseMoveOnlyNominalDeclDoesntConformToProtocols(
      NominalTypeDecl *nomDecl) {
    if (!nomDecl->isMoveOnly())
      return;

    for (auto *prot : nomDecl->getLocalProtocols()) {
      nomDecl->diagnose(diag::moveonly_cannot_conform_to_protocol_with_name,
                        nomDecl->getDescriptiveKind(),
                        nomDecl->getBaseName(), prot->getBaseName());
    }
  }

  void visitClassDecl(ClassDecl *CD) {
    checkUnsupportedNestedType(CD);

    // Force creation of the generic signature.
    (void) CD->getGenericSignature();

    checkGenericParams(CD);

    // Check for circular inheritance.
    (void)CD->getSuperclassDecl();

    if (auto superclass = CD->getSuperclassDecl()) {
      // Actors cannot have superclasses, nor can they be superclasses.
      if (CD->isActor() && !superclass->isNSObject())
        CD->diagnose(diag::actor_inheritance,
                     /*distributed=*/CD->isDistributedActor());
      else if (superclass->isActor())
        CD->diagnose(diag::actor_inheritance,
                     /*distributed=*/CD->isDistributedActor());
    }

    if (CD->isDistributedActor()) {
      TypeChecker::checkDistributedActor(SF, CD);
    }

    // Force lowering of stored properties.
    (void) CD->getStoredProperties();

    // Force creation of an implicit destructor, if any.
    (void) CD->getDestructor();

    TypeChecker::checkDeclAttributes(CD);

    if (CD->isActor())
      TypeChecker::checkConcurrencyAvailability(CD->getLoc(), CD);

    for (Decl *Member : CD->getABIMembers())
      visit(Member);

    TypeChecker::checkPatternBindingCaptures(CD);

    // If this class requires all of its stored properties to have
    // in-class initializers, diagnose this now.
    if (CD->requiresStoredPropertyInits())
      checkRequiredInClassInits(CD);

    // Compute @objc for each superclass member, to catch selector
    // conflicts resulting from unintended overrides.
    //
    // FIXME: This should be a request so we can measure how much work
    // we're doing here.
    CD->walkSuperclasses(
      [&](ClassDecl *superclass) {
        if (!superclass->getParentSourceFile())
          return TypeWalker::Action::Stop;

        for (auto *member : superclass->getMembers()) {
          if (auto *vd = dyn_cast<ValueDecl>(member)) {
            if (vd->isSyntacticallyOverridable()) {
              (void) vd->isObjC();
            }
          }
        }

        return TypeWalker::Action::Continue;
      });

    if (auto superclassTy = CD->getSuperclass()) {
      ClassDecl *Super = superclassTy->getClassOrBoundGenericClass();
      bool isInvalidSuperclass = false;

      if (Super->isFinal()) {
        CD->diagnose(diag::inheritance_from_final_class,
                     Super->getDeclaredType());
        // FIXME: should this really be skipping the rest of decl-checking?
        return;
      }

      if (Super->hasClangNode() && Super->getGenericParams()
          && superclassTy->hasTypeParameter()) {
        CD->diagnose(diag::inheritance_from_unspecialized_objc_generic_class,
                     Super->getName());
      }

      switch (Super->getForeignClassKind()) {
      case ClassDecl::ForeignKind::Normal:
        break;
      case ClassDecl::ForeignKind::CFType:
        CD->diagnose(diag::inheritance_from_cf_class, Super->getName());
        isInvalidSuperclass = true;
        break;
      case ClassDecl::ForeignKind::RuntimeOnly:
        CD->diagnose(diag::inheritance_from_objc_runtime_visible_class,
                     Super->getName());
        isInvalidSuperclass = true;
        break;
      }

      if (!isInvalidSuperclass && Super->hasMissingVTableEntries() &&
          !Super->isResilient(CD->getParentModule(),
                              ResilienceExpansion::Minimal)) {
        auto *superFile = Super->getModuleScopeContext();
        if (auto *serialized = dyn_cast<SerializedASTFile>(superFile)) {
          const auto effVersion =
              CD->getASTContext().LangOpts.EffectiveLanguageVersion;
          if (serialized->getLanguageVersionBuiltWith() != effVersion) {
            CD->diagnose(
                diag::
                    inheritance_from_class_with_missing_vtable_entries_versioned,
                Super->getName(), serialized->getLanguageVersionBuiltWith(),
                effVersion);
            isInvalidSuperclass = true;
          }
        }
        if (!isInvalidSuperclass) {
          CD->diagnose(diag::inheritance_from_class_with_missing_vtable_entries,
                       Super->getName());
          for (const auto &member : Super->getMembers())
            if (const auto *MMD = dyn_cast<MissingMemberDecl>(member))
              CD->diagnose(diag::inheritance_from_class_with_missing_vtable_entry,
                           MMD->getName());
          isInvalidSuperclass = true;
        }
      }

      if (!getASTContext().isAccessControlDisabled()) {
        // Require the superclass to be open if this is outside its
        // defining module.  But don't emit another diagnostic if we
        // already complained about the class being inherently
        // un-subclassable.
        if (!isInvalidSuperclass &&
            !Super->hasOpenAccess(CD->getDeclContext()) &&
            Super->getModuleContext() != CD->getModuleContext()) {
          CD->diagnose(diag::superclass_not_open, superclassTy);
          isInvalidSuperclass = true;
        }

        // Require superclasses to be open if the subclass is open.
        // This is a restriction we can consider lifting in the future,
        // e.g. to enable a "sealed" superclass whose subclasses are all
        // of one of several alternatives.
        if (!isInvalidSuperclass &&
            CD->getFormalAccess() == AccessLevel::Open &&
            Super->getFormalAccess() != AccessLevel::Open) {
          CD->diagnose(diag::superclass_of_open_not_open, superclassTy);
          Super->diagnose(diag::superclass_here);
        }
      }
    }

    checkInheritanceClause(CD);
    diagnoseMissingExplicitSendable(CD);

    checkAccessControl(CD);

    checkExplicitAvailability(CD);

    TypeChecker::checkDeclCircularity(CD);

    TypeChecker::checkConformancesInContext(CD);

    maybeDiagnoseClassWithoutInitializers(CD);

    diagnoseMoveOnlyNominalDeclDoesntConformToProtocols(CD);
  }

  void visitProtocolDecl(ProtocolDecl *PD) {
    checkUnsupportedNestedType(PD);

    // Check for circular inheritance within the protocol.
    (void) PD->hasCircularInheritedProtocols();

    TypeChecker::checkDeclAttributes(PD);

    // Check that all named primary associated types are valid.
    if (!PD->getPrimaryAssociatedTypeNames().empty())
      (void) PD->getPrimaryAssociatedTypes();

    // Explicitly compute the requirement signature to detect errors.
    // Do this before visiting members, to avoid a request cycle if
    // a member references another declaration whose generic signature
    // has a conformance requirement to this protocol.
    auto reqSig = PD->getRequirementSignature();

    // Check the members.
    for (auto Member : PD->getMembers())
      visit(Member);

    checkAccessControl(PD);

    checkInheritanceClause(PD);

    checkProtocolRefinementRequirements(PD);

    TypeChecker::checkDeclCircularity(PD);
    if (PD->isResilient())
      if (!SF || SF->Kind != SourceFileKind::Interface)
        TypeChecker::inferDefaultWitnesses(PD);

    if (PD->getASTContext().TypeCheckerOpts.DebugGenericSignatures) {
      auto sig =
        GenericSignature::get({PD->getProtocolSelfType()},
                              reqSig.getRequirements());

      llvm::errs() << "\n";
      llvm::errs() << "Protocol requirement signature:\n";
      PD->dumpRef(llvm::errs());
      llvm::errs() << "\n";
      llvm::errs() << "Requirement signature: ";
      PrintOptions Opts;
      Opts.ProtocolQualifiedDependentMemberTypes = true;
      sig->print(llvm::errs(), Opts);
      llvm::errs() << "\n";

      llvm::errs() << "Canonical requirement signature: ";
      auto canSig =
        CanGenericSignature::getCanonical(sig.getGenericParams(),
                                          sig.getRequirements());
      canSig->print(llvm::errs(), Opts);
      llvm::errs() << "\n";
    }

    if (!reqSig.getErrors()) {
      // Always verify signatures, even if building without asserts.
      //
      // An incorrect signature indicates a serious problem which can cause
      // miscompiles or inadvertent ABI dependencies on compiler bugs, so
      // we really want to avoid letting one slip by.
      PD->getGenericSignature().verify(reqSig.getRequirements());
    }

    checkExplicitAvailability(PD);
  }

  void visitVarDecl(VarDecl *VD) {
    // Delay type-checking on VarDecls until we see the corresponding
    // PatternBindingDecl.
  }

  /// Determine whether the given declaration requires a definition.
  ///
  /// Only valid for declarations that can have definitions, i.e.,
  /// functions, initializers, etc.
  static bool requiresDefinition(Decl *decl) {
    // Invalid, implicit, and Clang-imported declarations never
    // require a definition.
    if (decl->isInvalid() || decl->isImplicit() || decl->hasClangNode())
      return false;

    // Protocol requirements do not require definitions.
    if (isa<ProtocolDecl>(decl->getDeclContext()))
      return false;

    // Functions can have _silgen_name, semantics, and NSManaged attributes.
    if (auto func = dyn_cast<AbstractFunctionDecl>(decl)) {
      if (func->getAttrs().hasAttribute<SILGenNameAttr>() ||
          func->getAttrs().hasAttribute<SemanticsAttr>() ||
          func->getAttrs().hasAttribute<NSManagedAttr>())
        return false;
    }

    // Declarations in SIL and module interface files don't require
    // definitions.
    if (auto sourceFile = decl->getDeclContext()->getParentSourceFile()) {
      switch (sourceFile->Kind) {
      case SourceFileKind::SIL:
      case SourceFileKind::Interface:
        return false;
      case SourceFileKind::Library:
      case SourceFileKind::Main:
      case SourceFileKind::MacroExpansion:
        break;
      }
    }

    // Everything else requires a definition.
    return true;
  }


  bool shouldSkipBodyTypechecking(const AbstractFunctionDecl *AFD) {
    // Make sure we're in a mode that's skipping function bodies.
    if (getASTContext().TypeCheckerOpts.SkipFunctionBodies ==
        FunctionBodySkipping::None)
      return false;

    // Make sure there even _is_ a body that we can skip.
    if (!AFD->getBodySourceRange().isValid())
      return false;

    // didSet runs typechecking to determine whether to keep its parameter,
    // so never try to skip.
    if (auto *AD = dyn_cast<AccessorDecl>(AFD)) {
      if (AD->getAccessorKind() == AccessorKind::DidSet)
        return false;
    }

    // do not skip the body of an actor initializer.
    // they are checked to determine delegation status
    if (auto *ctor = dyn_cast<ConstructorDecl>(AFD))
      if (auto *nom = ctor->getParent()->getSelfNominalTypeDecl())
        if (nom->isAnyActor())
          return false;

    // Skipping all bodies won't serialize anything, so can skip regardless
    if (getASTContext().TypeCheckerOpts.SkipFunctionBodies ==
        FunctionBodySkipping::All)
      return true;

    // If we want all types (for LLDB) we can't skip functions with nested
    // types. We could probably improve upon this and type-check only the
    // nested types instead for better performances.
    if (AFD->hasNestedTypeDeclarations() &&
        getASTContext().TypeCheckerOpts.SkipFunctionBodies ==
          FunctionBodySkipping::NonInlinableWithoutTypes)
      return false;

    // Only skip functions where their body won't be serialized
    return AFD->getResilienceExpansion() != ResilienceExpansion::Minimal;
  }

  /// FIXME: This is an egregious hack to turn off availability checking
  /// for specific functions that were missing availability in older versions
  /// of existing libraries that we must nonetheless still support.
  static bool hasHistoricallyWrongAvailability(FuncDecl *func) {
    return func->getName().isCompoundName("swift_deletedAsyncMethodError", { });
  }

  void visitFuncDecl(FuncDecl *FD) {
    // Force these requests in case they emit diagnostics.
    (void) FD->getInterfaceType();
    (void) FD->getOperatorDecl();
    (void) FD->getDynamicallyReplacedDecl();
    
    if (!isa<AccessorDecl>(FD)) {
      if (!FD->isInvalid()) {
        checkGenericParams(FD);
        TypeChecker::checkReferencedGenericParams(FD);
        TypeChecker::checkProtocolSelfRequirements(FD);
      }

      checkAccessControl(FD);

      TypeChecker::checkParameterList(FD->getParameters(), FD);
    }

    TypeChecker::checkDeclAttributes(FD);
    TypeChecker::checkDistributedFunc(FD);

    if (!checkOverrides(FD)) {
      // If a method has an 'override' keyword but does not
      // override anything, complain.
      if (auto *OA = FD->getAttrs().getAttribute<OverrideAttr>()) {
        if (!FD->getOverriddenDecl()) {
          auto DC = FD->getDeclContext();
          auto isClassContext = DC->getSelfClassDecl() != nullptr;
          auto isStructOrEnumContext = DC->getSelfEnumDecl() != nullptr ||
                                       DC->getSelfStructDecl() != nullptr;
          if (isStructOrEnumContext) {
            FD->diagnose(diag::override_nonclass_decl)
                .highlight(OA->getLocation())
                .fixItRemove(OA->getRange());
          } else {
            FD->diagnose(diag::method_does_not_override, isClassContext)
                .highlight(OA->getLocation());
          }
          OA->setInvalid();
        }
      }
    }

    checkImplementationOnlyOverride(FD);

    if (FD->getAsyncLoc().isValid() &&
        !hasHistoricallyWrongAvailability(FD))
      TypeChecker::checkConcurrencyAvailability(FD->getAsyncLoc(), FD);
    
    if (requiresDefinition(FD) && !FD->hasBody()) {
      // Complain if we should have a body.
      FD->diagnose(diag::func_decl_without_brace);
    } else if (FD->getDeclContext()->isLocalContext()) {
      // Check local function bodies right away.
      (void)FD->getTypecheckedBody();
      TypeChecker::computeCaptures(FD);
    } else if (shouldSkipBodyTypechecking(FD)) {
      FD->setBodySkipped(FD->getBodySourceRange());
    } else {
      addDelayedFunction(FD);
    }

    checkExplicitAvailability(FD);

    // Skip this for accessors, since we should have diagnosed the
    // storage itself.
    if (!isa<AccessorDecl>(FD))
      if (FD->getDeclContext()->getSelfClassDecl())
        checkDynamicSelfType(FD, FD->getResultInterfaceType());

    checkDefaultArguments(FD->getParameters());
    checkVariadicParameters(FD->getParameters(), FD);

    // Validate 'static'/'class' on functions in extensions.
    auto StaticSpelling = FD->getStaticSpelling();
    if (StaticSpelling != StaticSpellingKind::None &&
        isa<ExtensionDecl>(FD->getDeclContext())) {
      if (auto *NTD = FD->getDeclContext()->getSelfNominalTypeDecl()) {
        if (!isa<ClassDecl>(NTD)) {
          if (StaticSpelling == StaticSpellingKind::KeywordClass) {
            FD->diagnose(diag::class_func_not_in_class, false)
                .fixItReplace(FD->getStaticLoc(), "static");
            NTD->diagnose(diag::extended_type_declared_here);
          }
        }
      }
    }

    // Reject "class" methods on actors.
    if (StaticSpelling == StaticSpellingKind::KeywordClass &&
        FD->getDeclContext()->getSelfClassDecl() &&
        FD->getDeclContext()->getSelfClassDecl()->isActor()) {
      FD->diagnose(diag::class_func_not_in_class, false)
          .fixItReplace(FD->getStaticLoc(), "static");
    }

    // Member functions need some special validation logic.
    if (FD->getDeclContext()->isTypeContext()) {
      if (FD->isOperator() && !isMemberOperator(FD, nullptr)) {
        auto selfNominal = FD->getDeclContext()->getSelfNominalTypeDecl();
        auto isProtocol = isa_and_nonnull<ProtocolDecl>(selfNominal);
        // We did not find 'Self'. Complain.
        FD->diagnose(diag::operator_in_unrelated_type,
                     FD->getDeclContext()->getDeclaredInterfaceType(), isProtocol,
                     FD->getName());
      }
    }

    // If the function is exported to C, it must be representable in (Obj-)C.
    // FIXME: This needs to be moved to its own request if we want to
    // productize @_cdecl.
    if (auto CDeclAttr = FD->getAttrs().getAttribute<swift::CDeclAttr>()) {
      Optional<ForeignAsyncConvention> asyncConvention;
      Optional<ForeignErrorConvention> errorConvention;
      ObjCReason reason(ObjCReason::ExplicitlyCDecl, CDeclAttr);
      if (isRepresentableInObjC(FD, reason, asyncConvention, errorConvention)) {
        if (FD->hasAsync()) {
          FD->setForeignAsyncConvention(*asyncConvention);
          getASTContext().Diags.diagnose(
              CDeclAttr->getLocation(), diag::attr_decl_async,
              CDeclAttr->getAttrName(), FD->getDescriptiveKind());
        } else if (FD->hasThrows()) {
          FD->setForeignErrorConvention(*errorConvention);
          getASTContext().Diags.diagnose(CDeclAttr->getLocation(),
                                         diag::cdecl_throws);
        }
      } else {
        reason.setAttrInvalid();
      }
    }
  }

  void visitModuleDecl(ModuleDecl *) { }

  void visitEnumCaseDecl(EnumCaseDecl *ECD) {
    // The type-checker doesn't care about how these are grouped.
  }

  void visitEnumElementDecl(EnumElementDecl *EED) {
    (void) EED->getInterfaceType();
    auto *ED = EED->getParentEnum();

    TypeChecker::checkDeclAttributes(EED);

    if (auto *PL = EED->getParameterList()) {
      TypeChecker::checkParameterList(PL, EED);

      checkDefaultArguments(PL);
      checkVariadicParameters(PL, EED);
    }

    auto &DE = getASTContext().Diags;
    // We don't yet support raw values on payload cases.
    if (EED->hasAssociatedValues()) {
      if (auto rawTy = ED->getRawType()) {
        EED->diagnose(diag::enum_with_raw_type_case_with_argument);
        DE.diagnose(ED->getInherited().front().getSourceRange().Start,
                    diag::enum_raw_type_here, rawTy);
        EED->setInvalid();
      }
    }

    // Force the raw value expr then yell if our parent doesn't have a raw type.
    Expr *RVE = EED->getRawValueExpr();
    if (RVE && !ED->hasRawType()) {
      DE.diagnose(RVE->getLoc(), diag::enum_raw_value_without_raw_type);
      EED->setInvalid();
    }

    checkAccessControl(EED);
  }

  void visitExtensionDecl(ExtensionDecl *ED) {
    // Produce any diagnostics for the extended type.
    auto extType = ED->getExtendedType();

    auto *nominal = ED->getExtendedNominal();
    if (nominal == nullptr) {
      const bool wasAlreadyInvalid = ED->isInvalid();
      ED->setInvalid();
      if (!extType->hasError() && extType->getAnyNominal()) {
        auto canExtType = extType->getCanonicalType();
        if (auto existential = canExtType->getAs<ExistentialType>()) {
          ED->diagnose(diag::unsupported_existential_extension, extType)
              .highlight(ED->getExtendedTypeRepr()->getSourceRange());
          ED->diagnose(diag::invalid_extension_rewrite,
                       existential->getConstraintType())
              .fixItReplace(ED->getExtendedTypeRepr()->getSourceRange(),
                            existential->getConstraintType()->getString());
          return;
        }

        // If we've got here, then we have some kind of extension of a prima
        // facie non-nominal type.  This can come up when we're projecting
        // typealiases out of bound generic types.
        //
        // struct Array<T> { typealias Indices = Range<Int> }
        // extension Array.Indices.Bound {}
        //
        // Offer to rewrite it to the underlying nominal type.
        if (canExtType.getPointer() != extType.getPointer()) {
          ED->diagnose(diag::invalid_nominal_extension, extType, canExtType)
              .highlight(ED->getExtendedTypeRepr()->getSourceRange());
          ED->diagnose(diag::invalid_extension_rewrite, canExtType)
              .fixItReplace(ED->getExtendedTypeRepr()->getSourceRange(),
                            canExtType->getString());
          return;
        }
      }

      if (!wasAlreadyInvalid) {
        // If nothing else applies, fall back to a generic diagnostic.
        ED->diagnose(diag::non_nominal_extension, extType);
      }

      return;
    }

    // Record a dependency from TypeCheckSourceFileRequest to
    // ExtendedNominalRequest, since the call to getExtendedNominal()
    // above doesn't record a dependency when reading a cached value.
    ED->computeExtendedNominal();

    if (!extType->hasError()) {
      // The first condition catches syntactic forms like
      //     protocol A & B { ... } // may be protocols or typealiases
      // The second condition also looks through typealiases and catches
      //    typealias T = P1 & P2 // P2 is a refined protocol of P1
      //    extension T { ... }
      // However, it is trickier to catch cases like
      //    typealias T = P2 & P1 // P2 is a refined protocol of P1
      //    extension T { ... }
      // so we don't do that here.
      auto extTypeRepr = ED->getExtendedTypeRepr();
      auto *extTypeNominal = extType->getAnyNominal();
      bool firstNominalIsNotMostSpecific =
        extTypeNominal && extTypeNominal != nominal;
      if (isa<CompositionTypeRepr>(extTypeRepr)
          || firstNominalIsNotMostSpecific) {
        auto diag = ED->diagnose(diag::composition_in_extended_type,
                                 nominal->getDeclaredType());
        diag.highlight(extTypeRepr->getSourceRange());
        if (firstNominalIsNotMostSpecific) {
          diag.flush();
          Type mostSpecificProtocol = extTypeNominal->getDeclaredType();
          ED->diagnose(diag::composition_in_extended_type_alternative,
                       mostSpecificProtocol)
            .fixItReplace(extTypeRepr->getSourceRange(),
                          mostSpecificProtocol->getString());
        } else {
          diag.fixItReplace(extTypeRepr->getSourceRange(),
                            nominal->getDeclaredType()->getString());
        }
      }
    }

    // Produce any diagnostics for the generic signature.
    (void) ED->getGenericSignature();

    checkInheritanceClause(ED);

    // Only generic and protocol types are permitted to have
    // trailing where clauses.
    if (auto trailingWhereClause = ED->getTrailingWhereClause()) {
      if (!ED->getGenericParams() && !ED->isInvalid()) {
        ED->diagnose(diag::extension_nongeneric_trailing_where,
                     nominal->getDeclaredType())
          .highlight(trailingWhereClause->getSourceRange());
      }
    }

    checkGenericParams(ED);

    TypeChecker::checkDeclAttributes(ED);

    // If this is an @_objcImplementation of a class, set up some aspects of the
    // class.
    if (auto CD = dyn_cast_or_null<ClassDecl>(ED->getImplementedObjCDecl())) {
      // Force lowering of stored properties.
      (void) CD->getStoredProperties();

      // Force creation of an implicit destructor, if any.
      (void) CD->getDestructor();
      
      // FIXME: Should we duplicate any other logic from visitClassDecl()?
    }

    for (Decl *Member : ED->getMembers())
      visit(Member);

    TypeChecker::checkPatternBindingCaptures(ED);

    TypeChecker::checkConformancesInContext(ED);

    checkAccessControl(ED);

    checkExplicitAvailability(ED);

    if (nominal->isDistributedActor())
      TypeChecker::checkDistributedActor(SF, nominal);

    // If we have a move only type and allow it to extend any protocol, error.
    if (nominal->isMoveOnly() && ED->getInherited().size()) {
      ED->diagnose(diag::moveonly_cannot_conform_to_protocol,
                   nominal->getDescriptiveKind(), nominal->getBaseName());
    }
  }

  void visitTopLevelCodeDecl(TopLevelCodeDecl *TLCD) {
    // See swift::performTypeChecking for TopLevelCodeDecl handling.
    llvm_unreachable("TopLevelCodeDecls are handled elsewhere");
  }
  
  void visitIfConfigDecl(IfConfigDecl *ICD) {
    // The active members of the #if block will be type checked along with
    // their enclosing declaration.
    TypeChecker::checkDeclAttributes(ICD);
  }

  void visitPoundDiagnosticDecl(PoundDiagnosticDecl *PDD) {
    if (PDD->hasBeenEmitted()) { return; }
    PDD->markEmitted();
    getASTContext()
        .Diags
        .diagnose(PDD->getMessage()->getStartLoc(),
                  PDD->isError() ? diag::pound_error : diag::pound_warning,
                  PDD->getMessage()->getValue())
        .highlight(PDD->getMessage()->getSourceRange());
  }

  void visitConstructorDecl(ConstructorDecl *CD) {
    (void) CD->getInterfaceType();

    // Compute these requests in case they emit diagnostics.
    (void) CD->getInitKind();

    if (!CD->isInvalid()) {
      checkGenericParams(CD);
      TypeChecker::checkReferencedGenericParams(CD);
      TypeChecker::checkProtocolSelfRequirements(CD);
    }

    TypeChecker::checkDeclAttributes(CD);
    TypeChecker::checkParameterList(CD->getParameters(), CD);

    if (CD->getAsyncLoc().isValid())
      TypeChecker::checkConcurrencyAvailability(CD->getAsyncLoc(), CD);

    // Check whether this initializer overrides an initializer in its
    // superclass.
    if (!checkOverrides(CD)) {
      auto DC = CD->getDeclContext();
      auto isClassContext = DC->getSelfClassDecl() != nullptr;
      auto isStructOrEnumContext = DC->getSelfEnumDecl() != nullptr ||
                                   DC->getSelfStructDecl() != nullptr;
      // If an initializer has an override attribute but does not override
      // anything or overrides something that doesn't need an 'override'
      // keyword (e.g., a convenience initializer), complain.
      // anything, or overrides something that complain.
      if (auto *attr = CD->getAttrs().getAttribute<OverrideAttr>()) {
        if (!CD->getOverriddenDecl()) {
          if (isStructOrEnumContext) {
            CD->diagnose(diag::override_nonclass_decl)
                .highlight(attr->getLocation())
                .fixItRemove(attr->getRange());
          } else {
            CD->diagnose(diag::initializer_does_not_override, isClassContext)
                .highlight(attr->getLocation());
          }
          attr->setInvalid();
        } else if (attr->isImplicit()) {
          // Don't diagnose implicit attributes.
        } else if (overrideRequiresKeyword(CD->getOverriddenDecl())
                     == OverrideRequiresKeyword::Never) {
          // Special case: we are overriding a 'required' initializer, so we
          // need (only) the 'required' keyword.
          if (cast<ConstructorDecl>(CD->getOverriddenDecl())->isRequired()) {
            if (CD->getAttrs().hasAttribute<RequiredAttr>()) {
              CD->diagnose(diag::required_initializer_override_keyword)
                  .fixItRemove(attr->getLocation());
            } else {
              CD->diagnose(diag::required_initializer_override_wrong_keyword)
                  .fixItReplace(attr->getLocation(), "required");
              CD->getAttrs().add(new (getASTContext())
                                     RequiredAttr(/*IsImplicit=*/true));
            }

            auto *reqInit =
                findNonImplicitRequiredInit(CD->getOverriddenDecl());
            reqInit->diagnose(diag::overridden_required_initializer_here);
          } else {
            // We tried to override a convenience initializer.
            CD->diagnose(diag::initializer_does_not_override, isClassContext)
                .highlight(attr->getLocation());
            CD->getOverriddenDecl()->diagnose(
                diag::convenience_init_override_here);
          }
        }
      }

      // A failable initializer cannot override a non-failable one.
      // This would normally be diagnosed by the covariance rules;
      // however, those are disabled so that we can provide a more
      // specific diagnostic here.
      if (CD->isFailable() &&
          CD->getOverriddenDecl() &&
          !CD->getOverriddenDecl()->isFailable()) {
        CD->diagnose(diag::failable_initializer_override, CD->getName());
        auto *OD = CD->getOverriddenDecl();
        OD->diagnose(diag::nonfailable_initializer_override_here,
                     OD->getName());
      }
    }

    checkImplementationOnlyOverride(CD);

    // If this initializer overrides a 'required' initializer, it must itself
    // be marked 'required'.
    if (!CD->getAttrs().hasAttribute<RequiredAttr>()) {
      if (CD->getOverriddenDecl() && CD->getOverriddenDecl()->isRequired()) {
        CD->diagnose(diag::required_initializer_missing_keyword)
            .fixItInsert(CD->getLoc(), "required ");

        auto *reqInit = findNonImplicitRequiredInit(CD->getOverriddenDecl());
        reqInit->diagnose(diag::overridden_required_initializer_here);

        CD->getAttrs().add(new (getASTContext())
                               RequiredAttr(/*IsImplicit=*/true));
      }
    }

    if (CD->isRequired()) {
      if (auto nominal = CD->getDeclContext()->getSelfNominalTypeDecl()) {
        AccessLevel requiredAccess;
        switch (nominal->getFormalAccess()) {
        case AccessLevel::Open:
          requiredAccess = AccessLevel::Public;
          break;
        case AccessLevel::Package:
        case AccessLevel::Public:
        case AccessLevel::Internal:
          requiredAccess = AccessLevel::Internal;
          break;
        case AccessLevel::FilePrivate:
        case AccessLevel::Private:
          requiredAccess = AccessLevel::FilePrivate;
          break;
        }
        if (CD->getFormalAccess() < requiredAccess) {
          auto diag = CD->diagnose(diag::required_initializer_not_accessible,
                                   nominal->getName());
          fixItAccess(diag, CD, requiredAccess);
        }
      }
    }

    checkAccessControl(CD);

    checkExplicitAvailability(CD);

    if (requiresDefinition(CD) && !CD->hasBody()) {
      // Complain if we should have a body.
      CD->diagnose(diag::missing_initializer_def);
    } else if (CD->getDeclContext()->isLocalContext()) {
      // Check local function bodies right away.
      (void)CD->getTypecheckedBody();
    } else if (shouldSkipBodyTypechecking(CD)) {
      CD->setBodySkipped(CD->getBodySourceRange());
    } else {
      addDelayedFunction(CD);
    }

    checkDefaultArguments(CD->getParameters());
    checkVariadicParameters(CD->getParameters(), CD);
  }

  void visitDestructorDecl(DestructorDecl *DD) {
    // Only check again for destructor decl outside of a class if our dstructor
    // is not marked as invalid.
    if (!DD->isInvalid()) {
      auto *nom = dyn_cast<NominalTypeDecl>(DD->getDeclContext());
      if (!nom || (!isa<ClassDecl>(nom) && !nom->isMoveOnly())) {
        DD->diagnose(diag::destructor_decl_outside_class);
      }
    }

    TypeChecker::checkDeclAttributes(DD);

    if (DD->getDeclContext()->isLocalContext()) {
      // Check local function bodies right away.
      (void)DD->getTypecheckedBody();
    } else if (shouldSkipBodyTypechecking(DD)) {
      DD->setBodySkipped(DD->getBodySourceRange());
    } else {
      addDelayedFunction(DD);
    }
  }

  void visitBuiltinTupleDecl(BuiltinTupleDecl *BTD) {
    llvm_unreachable("BuiltinTupleDecl should not show up here");
  }
};
} // end anonymous namespace

void TypeChecker::typeCheckDecl(Decl *D, bool LeaveClosureBodiesUnchecked) {
  auto *SF = D->getDeclContext()->getParentSourceFile();
  DeclChecker(D->getASTContext(), SF, LeaveClosureBodiesUnchecked).visit(D);
}

void TypeChecker::checkParameterList(ParameterList *params,
                                     DeclContext *owner) {
  Optional<ParamDecl*> firstIsolatedParam;
  bool diagnosedDuplicateIsolatedParam = false;
  for (auto param: *params) {
    checkDeclAttributes(param);

    // async autoclosures can only occur as parameters to async functions.
    if (param->isAutoClosure()) {
      if (auto fnType = param->getInterfaceType()->getAs<FunctionType>()) {
        if (fnType->isAsync() &&
            !(isa<AbstractFunctionDecl>(owner) &&
              cast<AbstractFunctionDecl>(owner)->isAsyncContext())) {
          param->diagnose(diag::async_autoclosure_nonasync_function);
          if (auto func = dyn_cast<FuncDecl>(owner))
            addAsyncNotes(func);
        }
      }
    }

    // check for well-formed isolated parameters.
    if (!diagnosedDuplicateIsolatedParam) {
      if (param->isIsolated()) {
        if (firstIsolatedParam) {
          // cannot have more than one isolated parameter (SE-0313)
          param->diagnose(diag::isolated_parameter_duplicate)
              .highlight(param->getSourceRange())
              .warnUntilSwiftVersion(6);
          // I'd love to describe the context in which there is an isolated parameter,
          // we had a DescriptiveDeclContextKind, but that only
          // exists for Decls.

          auto prevIso = firstIsolatedParam.value();
          prevIso
              ->diagnose(diag::isolated_parameter_previous_note,
                         prevIso->getName())
              .highlight(prevIso->getSourceRange());

          // no need to complain about any further `isolated` params
          diagnosedDuplicateIsolatedParam = true;
        } else {
          firstIsolatedParam = param; // save first one we've seen.
        }
      }
    }

    // Opaque types cannot occur in parameter position.
    Type interfaceType = param->getInterfaceType();
    if (interfaceType->hasTypeParameter()) {
      interfaceType.findIf([&](Type type) {
        if (auto fnType = type->getAs<FunctionType>()) {
          for (auto innerParam : fnType->getParams()) {
            auto paramType = innerParam.getPlainType();
            if (!paramType->hasTypeParameter())
              continue;

            bool hadError = paramType.findIf([&](Type innerType) {
              auto genericParam = innerType->getAs<GenericTypeParamType>();
              if (!genericParam)
                return false;

              auto genericParamDecl = genericParam->getDecl();
              if (!genericParamDecl)
                return false;

              if (!genericParamDecl->isOpaqueType())
                return false;

              param->diagnose(
                 diag::opaque_type_in_parameter, true, interfaceType);
              return true;
            });

            if (hadError)
              return true;
          }

          return false;
        }

        return false;
      });
    }

    if (param->hasAttachedPropertyWrapper())
      (void) param->getPropertyWrapperInitializerInfo();

    auto *SF = param->getDeclContext()->getParentSourceFile();
    if (!param->isInvalid()) {
      param->visitAuxiliaryDecls([&](VarDecl *auxiliaryDecl) {
        if (!isa<ParamDecl>(auxiliaryDecl))
          DeclChecker(param->getASTContext(), SF).visitBoundVariable(auxiliaryDecl);
      });
    }
  }

  // For source compatibility, allow duplicate internal parameter names
  // on protocol requirements.
  //
  // FIXME: Consider turning this into a warning or error if we do
  // another -swift-version.
  if (!isa<ProtocolDecl>(owner->getParent())) {
    // Check for duplicate parameter names.
    diagnoseDuplicateDecls(*params);
  }
}

static bool addSpecializationConstraint(
    constraints::ConstraintLocator *locator, Type boundType,
    ArrayRef<TypeRepr *> specializationArgs,
    DeclContext *dc, constraints::ConstraintSystem &cs) {
  using namespace constraints;
  // Resolve each type.
  SmallVector<Type, 2> specializationArgTypes;
  auto options =
      TypeResolutionOptions(TypeResolverContext::InExpression);
  for (auto specializationArg : specializationArgs) {
    const auto result = TypeResolution::resolveContextualType(
        specializationArg, dc, options,
        // Introduce type variables for unbound generics.
        OpenUnboundGenericType(cs, locator),
        HandlePlaceholderType(cs, locator),
        OpenPackElementType(cs, locator, nullptr));
    if (result->hasError())
      return true;

    specializationArgTypes.push_back(result);
  }
  cs.addConstraint(
      ConstraintKind::ExplicitGenericArguments, boundType,
      PackType::get(cs.getASTContext(), specializationArgTypes),
      locator);
  return false;
}

BraceStmt *
ExpandMacroExpansionDeclRequest::evaluate(Evaluator &evaluator,
                                          MacroExpansionDecl *MED) const {
  auto &ctx = MED->getASTContext();
  auto *dc = MED->getDeclContext();
<<<<<<< HEAD
  // Non-call declaration macros cannot be overloaded.
  MacroRoles viableRoles(MacroRole::Declaration);
  // In a code block context, a macro expansion decl can also represent a
  // macro expansion expression.
  if (dc->isLocalContext() || dc->getContextKind() == DeclContextKind::FileUnit)
    viableRoles |= MacroRole::Expression;
  SmallVector<MacroDecl *, 4> foundMacros;
  auto foundRoles = TypeChecker::lookupMacros(
      MED->getDeclContext(), MED->getMacro(), MED->getLoc(), viableRoles,
      foundMacros);
=======
  auto foundMacros = TypeChecker::lookupMacros(
      MED->getDeclContext(), MED->getMacro(),
      MED->getLoc(), MacroRole::Declaration);
>>>>>>> dbbf6aa4
  if (foundMacros.empty()) {
    MED->diagnose(diag::macro_undefined, MED->getMacro().getBaseIdentifier())
        .highlight(MED->getMacroLoc().getSourceRange());
    return nullptr;
  }

  auto expandAsMacroExpansionExpr = [&]() -> BraceStmt * {
    Expr *mee = MED->createExpr();
    TypeChecker::typeCheckExpression(mee, dc, {},
                                     TypeCheckExprFlags::IsExprStmt |
                                         TypeCheckExprFlags::IsDiscarded);
    ASTNode expansion = mee;
    // If top-level, wrap it in a `TopLevelCodeDecl(BraceStmt(...))`.
    auto innermostDC = dc;
    if (dc->getContextKind() == DeclContextKind::FileUnit) {
      auto *tlcd = new (ctx) TopLevelCodeDecl(
          dc, BraceStmt::createImplicit(ctx, {expansion}));
      tlcd->setDeclContext(dc);
      expansion = tlcd;
      innermostDC = tlcd;
    }
    auto codeBlockItemList = BraceStmt::createImplicit(ctx, {expansion});
    MED->setRewritten(codeBlockItemList);
    TypeChecker::postTypeCheckMacroExpansion(mee, innermostDC);
    return codeBlockItemList;
  };

  // If we've only found expression macros, expand to a macro expansion expr.
  if (foundRoles.containsOnly(MacroRole::Expression))
    return expandAsMacroExpansionExpr();

  // Resolve macro candidates.
  MacroDecl *macro;
  // Non-call macros cannot be overloaded.
  auto *args = MED->getArgs();
  if (!args) {
    if (foundMacros.size() > 1) {
      MED->diagnose(diag::ambiguous_decl_ref, MED->getMacro())
          .highlight(MED->getMacroLoc().getSourceRange());
      for (auto *candidate : foundMacros)
        candidate->diagnose(diag::found_candidate);
      return nullptr;
    }
    macro = foundMacros.front();
  }
    // Call-like macros need to be resolved.
  else {
    using namespace constraints;
    ConstraintSystem cs(dc, ConstraintSystemOptions());
    SmallVector<Argument, 2> newArgs;
    newArgs.reserve(args->size());
    for (auto arg : *args) {
      auto *expr = arg.getExpr();
      auto type = TypeChecker::typeCheckExpression(expr, dc);
      arg.setExpr(expr);
      cs.setType(expr, type);
      newArgs.push_back(arg);
    }
    args = ArgumentList::create(
        ctx, args->getLParenLoc(), newArgs, args->getRParenLoc(),
        args->getFirstTrailingClosureIndex(), args->isImplicit());
    MED->setArgs(args);
    auto choices = map<SmallVector<OverloadChoice, 1>>(
        foundMacros,
        [](MacroDecl *md) {
          return OverloadChoice(Type(), md, FunctionRefKind::SingleApply);
        });
    auto locator = cs.getConstraintLocator(MED);
    auto macroRefType = Type(cs.createTypeVariable(locator, 0));
    cs.addOverloadSet(macroRefType, choices, dc, locator);
    if (MED->getGenericArgsRange().isValid()) {
      addSpecializationConstraint(cs.getConstraintLocator(MED), macroRefType,
                                  MED->getGenericArgs(), dc, cs);
      return nullptr;
    }
    auto getMatchingParams = [&](
        ArgumentList *argList,
        SmallVectorImpl<AnyFunctionType::Param> &result) {
      for (auto arg : *argList) {
        ParameterTypeFlags flags;
        auto ty = cs.getType(arg.getExpr()); if (arg.isInOut()) {
          ty = ty->getInOutObjectType();
          flags = flags.withInOut(true);
        }
        if (arg.isConst()) {
          flags = flags.withCompileTimeConst(true);
        }
        result.emplace_back(ty, arg.getLabel(), flags);
      }
    };
    SmallVector<AnyFunctionType::Param, 8> params;
    getMatchingParams(args, params);
    cs.associateArgumentList(locator, args);
    auto resultType = cs.createTypeVariable(
        cs.getConstraintLocator(MED, ConstraintLocator::FunctionResult),
        TVO_CanBindToNoEscape);
    cs.addConstraint(
        ConstraintKind::ApplicableFunction,
        FunctionType::get(params, resultType),
        macroRefType,
        cs.getConstraintLocator(MED, ConstraintLocator::ApplyFunction));
    // Solve.
    auto solution = cs.solveSingle();
    if (!solution) {
      if (viableRoles.contains(MacroRole::Expression))
        return nullptr;
      MED->diagnose(diag::no_overloads_match_exactly_in_call,
                    /*reference|call*/false, DescriptiveDeclKind::Macro,
                    false, MED->getMacro().getBaseName())
          .highlight(MED->getMacroLoc().getSourceRange());
      for (auto *candidate : foundMacros)
        candidate->diagnose(diag::found_candidate);
      return nullptr;
    }
    auto choice = solution->getOverloadChoice(locator).choice;
    macro = cast<MacroDecl>(choice.getDecl());
  }
  MED->setMacroRef(macro);

  auto roles = macro->getMacroRoles();

  // If the resolved macro is an expression-only macro, expand to a macro
  // expansion expr.
  if (roles.containsOnly(MacroRole::Expression))
    return expandAsMacroExpansionExpr();

  // Otherwise, we treat it as a freestanding declaration macro.
  assert(roles.contains(MacroRole::Declaration));
  auto *expansion = expandFreestandingCodeItemMacro(MED);
  MED->setRewritten(expansion);
  return expansion;
}<|MERGE_RESOLUTION|>--- conflicted
+++ resolved
@@ -3700,22 +3700,19 @@
                                           MacroExpansionDecl *MED) const {
   auto &ctx = MED->getASTContext();
   auto *dc = MED->getDeclContext();
-<<<<<<< HEAD
   // Non-call declaration macros cannot be overloaded.
   MacroRoles viableRoles(MacroRole::Declaration);
-  // In a code block context, a macro expansion decl can also represent a
-  // macro expansion expression.
-  if (dc->isLocalContext() || dc->getContextKind() == DeclContextKind::FileUnit)
+  // In a code block context, a macro expansion decl can also expand to an
+  // arbitrary code item.
+  if (dc->isLocalContext() ||
+      dc->getContextKind() == DeclContextKind::FileUnit) {
     viableRoles |= MacroRole::Expression;
+    viableRoles |= MacroRole::CodeItem;
+  }
   SmallVector<MacroDecl *, 4> foundMacros;
   auto foundRoles = TypeChecker::lookupMacros(
       MED->getDeclContext(), MED->getMacro(), MED->getLoc(), viableRoles,
       foundMacros);
-=======
-  auto foundMacros = TypeChecker::lookupMacros(
-      MED->getDeclContext(), MED->getMacro(),
-      MED->getLoc(), MacroRole::Declaration);
->>>>>>> dbbf6aa4
   if (foundMacros.empty()) {
     MED->diagnose(diag::macro_undefined, MED->getMacro().getBaseIdentifier())
         .highlight(MED->getMacroLoc().getSourceRange());
