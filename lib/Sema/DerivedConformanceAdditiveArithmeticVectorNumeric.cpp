--- conflicted
+++ resolved
@@ -161,11 +161,8 @@
   auto *addArithProto = C.getProtocol(KnownProtocolKind::AdditiveArithmetic);
   return llvm::all_of(structDecl->getStoredProperties(), [&](VarDecl *v) {
     if (!v->hasInterfaceType())
-<<<<<<< HEAD
-=======
       C.getLazyResolver()->resolveDeclSignature(v);
     if (!v->hasInterfaceType())
->>>>>>> b9a98185
       return false;
     auto conf = TypeChecker::conformsToProtocol(v->getType(), addArithProto,
                                                 v->getDeclContext(),
