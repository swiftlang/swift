//===--- TypeCheckStorage.cpp - Checking Properties and Subscripts -------===//
//
// This source file is part of the Swift.org open source project
//
// Copyright (c) 2014 - 2017 Apple Inc. and the Swift project authors
// Licensed under Apache License v2.0 with Runtime Library Exception
//
// See https://swift.org/LICENSE.txt for license information
// See https://swift.org/CONTRIBUTORS.txt for the list of Swift project authors
//
//===----------------------------------------------------------------------===//
//
// This file implements semantic analysis for properties, subscripts as well
// as their accessors.
//
//===----------------------------------------------------------------------===//

#include "CodeSynthesis.h"
#include "TypeChecker.h"
#include "TypeCheckAvailability.h"
#include "TypeCheckConcurrency.h"
#include "TypeCheckDecl.h"
#include "TypeCheckType.h"
#include "swift/AST/ASTContext.h"
#include "swift/AST/ASTWalker.h"
#include "swift/AST/DiagnosticsParse.h"
#include "swift/AST/DiagnosticsSema.h"
#include "swift/AST/Expr.h"
#include "swift/AST/GenericEnvironment.h"
#include "swift/AST/Initializer.h"
#include "swift/AST/ParameterList.h"
#include "swift/AST/Pattern.h"
#include "swift/AST/PropertyWrappers.h"
#include "swift/AST/ProtocolConformance.h"
#include "swift/AST/SourceFile.h"
#include "swift/AST/TypeCheckRequests.h"
#include "swift/AST/Types.h"
using namespace swift;

/// Set each bound variable in the pattern to have an error type.
void swift::setBoundVarsTypeError(Pattern *pattern, ASTContext &ctx) {
  pattern->forEachVariable([&](VarDecl *var) {
    // Don't change the type of a variable that we've been able to
    // compute a type for.
    if (var->hasInterfaceType())
      return;

    var->setInvalid();
  });
}

/// Build a default initializer for the given type.
Expr *TypeChecker::buildDefaultInitializer(Type type) {
  auto &Context = type->getASTContext();
  // Default-initialize optional types and weak values to 'nil'.
  if (type->getReferenceStorageReferent()->getOptionalObjectType())
    return new (Context) NilLiteralExpr(SourceLoc(), /*Implicit=*/true);

  // Build tuple literals for tuple types.
  if (auto tupleType = type->getAs<TupleType>()) {
    SmallVector<Expr *, 2> inits;
    for (const auto &elt : tupleType->getElements()) {
      if (elt.isVararg())
        return nullptr;

      auto eltInit = TypeChecker::buildDefaultInitializer(elt.getType());
      if (!eltInit)
        return nullptr;

      inits.push_back(eltInit);
    }

    return TupleExpr::createImplicit(Context, inits, { });
  }

  // We don't default-initialize anything else.
  return nullptr;
}

/// Does the context allow pattern bindings that don't bind any variables?
static bool contextAllowsPatternBindingWithoutVariables(DeclContext *dc) {
  
  // Property decls in type context must bind variables.
  if (dc->isTypeContext())
    return false;
  
  // Global variable decls must bind variables, except in scripts.
  if (dc->isModuleScopeContext()) {
    if (dc->getParentSourceFile()
        && dc->getParentSourceFile()->isScriptMode())
      return true;
    
    return false;
  }
  
  return true;
}

static bool hasStoredProperties(NominalTypeDecl *decl) {
  return (isa<StructDecl>(decl) ||
          (isa<ClassDecl>(decl) && !decl->hasClangNode()));
}

static void computeLoweredStoredProperties(NominalTypeDecl *decl) {
  // Just walk over the members of the type, forcing backing storage
  // for lazy properties and property wrappers to be synthesized.
  for (auto *member : decl->getMembers()) {
    auto *var = dyn_cast<VarDecl>(member);
    if (!var || var->isStatic())
      continue;

    if (var->getAttrs().hasAttribute<LazyAttr>())
      (void) var->getLazyStorageProperty();

    if (var->hasAttachedPropertyWrapper()) {
      (void) var->getPropertyWrapperAuxiliaryVariables();
      (void) var->getPropertyWrapperInitializerInfo();
    }
  }

<<<<<<< HEAD
=======
  // If this is an actor, check conformance to the Actor protocol to
  // ensure that the actor storage will get created (if needed).
>>>>>>> e4f4b894
  if (auto classDecl = dyn_cast<ClassDecl>(decl)) {
    // If this is an actor class, check conformance to the Actor protocol to
    // ensure that the actor storage will get created (if needed).
    if (classDecl->isActor()) {
      ASTContext &ctx = decl->getASTContext();

      if (auto actorProto = ctx.getProtocol(KnownProtocolKind::Actor)) {
        SmallVector<ProtocolConformance *, 1> conformances;
        classDecl->lookupConformance(
            decl->getModuleContext(), actorProto, conformances);
        for (auto conformance : conformances)
          TypeChecker::checkConformance(conformance->getRootNormalConformance());
      }

      // If this is a distributed actor, synthesize its special stored properties.
      if (classDecl->isDistributedActor()) {
        if (auto actorProto = ctx.getProtocol(KnownProtocolKind::DistributedActor)) {
          SmallVector<ProtocolConformance *, 1> conformances;
          classDecl->lookupConformance(
              decl->getModuleContext(), actorProto, conformances);
          for (auto conformance : conformances)
            TypeChecker::checkConformance(conformance->getRootNormalConformance());
        }
      }
    }
  }
}

ArrayRef<VarDecl *>
StoredPropertiesRequest::evaluate(Evaluator &evaluator,
                                  NominalTypeDecl *decl) const {
  if (!hasStoredProperties(decl))
    return ArrayRef<VarDecl *>();

  SmallVector<VarDecl *, 4> results;

  // Unless we're in a source file we don't have to do anything
  // special to lower lazy properties and property wrappers.
  if (isa<SourceFile>(decl->getModuleScopeContext()))
    computeLoweredStoredProperties(decl);

  for (auto *member : decl->getMembers()) {
    if (auto *var = dyn_cast<VarDecl>(member))
      if (!var->isStatic() && var->hasStorage()) {
        results.push_back(var);
      }
  }

  return decl->getASTContext().AllocateCopy(results);
}

ArrayRef<Decl *>
StoredPropertiesAndMissingMembersRequest::evaluate(Evaluator &evaluator,
                                                   NominalTypeDecl *decl) const {
  if (!hasStoredProperties(decl))
    return ArrayRef<Decl *>();

  SmallVector<Decl *, 4> results;

  // Unless we're in a source file we don't have to do anything
  // special to lower lazy properties and property wrappers.
  if (isa<SourceFile>(decl->getModuleScopeContext()))
    computeLoweredStoredProperties(decl);

  for (auto *member : decl->getMembers()) {
    if (auto *var = dyn_cast<VarDecl>(member))
      if (!var->isStatic() && var->hasStorage())
        results.push_back(var);

    if (auto missing = dyn_cast<MissingMemberDecl>(member))
      if (missing->getNumberOfFieldOffsetVectorEntries() > 0)
        results.push_back(missing);
  }

  return decl->getASTContext().AllocateCopy(results);
}

/// Validate the \c entryNumber'th entry in \c binding.
const PatternBindingEntry *
PatternBindingEntryRequest::evaluate(Evaluator &eval,
                                     PatternBindingDecl *binding,
                                     unsigned entryNumber) const {
  const auto &pbe = binding->getPatternList()[entryNumber];
  auto &Context = binding->getASTContext();

  // Resolve the pattern.
  auto *pattern = TypeChecker::resolvePattern(binding->getPattern(entryNumber),
                                              binding->getDeclContext(),
                                              /*isStmtCondition*/ true);
  if (!pattern) {
    binding->setInvalid();
    binding->getPattern(entryNumber)->setType(ErrorType::get(Context));
    return &pbe;
  }

  binding->setPattern(entryNumber, pattern,
                      binding->getInitContext(entryNumber));

  // Validate 'static'/'class' on properties in nominal type decls.
  auto StaticSpelling = binding->getStaticSpelling();
  if (StaticSpelling != StaticSpellingKind::None &&
      isa<ExtensionDecl>(binding->getDeclContext())) {
    if (auto *NTD = binding->getDeclContext()->getSelfNominalTypeDecl()) {
      if (!isa<ClassDecl>(NTD)) {
        if (StaticSpelling == StaticSpellingKind::KeywordClass) {
          binding->diagnose(diag::class_var_not_in_class, false)
              .fixItReplace(binding->getStaticLoc(), "static");
          NTD->diagnose(diag::extended_type_declared_here);
        }
      }
    }
  }

  // Check the pattern.
  auto contextualPattern =
      ContextualPattern::forPatternBindingDecl(binding, entryNumber);
  Type patternType = TypeChecker::typeCheckPattern(contextualPattern);
  if (patternType->hasError()) {
    swift::setBoundVarsTypeError(pattern, Context);
    binding->setInvalid();
    pattern->setType(ErrorType::get(Context));
    return &pbe;
  }

  // If we have a type but no initializer, check whether the type is
  // default-initializable. If so, do it.
  if (!pbe.isInitialized() &&
      binding->isDefaultInitializable(entryNumber) &&
      pattern->hasStorage()) {
    if (auto defaultInit = TypeChecker::buildDefaultInitializer(patternType)) {
      // If we got a default initializer, install it and re-type-check it
      // to make sure it is properly coerced to the pattern type.
      binding->setInit(entryNumber, defaultInit);
    }
  }

  // If the pattern contains some form of unresolved type, we'll need to
  // check the initializer.
  if (patternType->hasUnresolvedType() ||
      patternType->hasUnboundGenericType()) {
    if (TypeChecker::typeCheckPatternBinding(binding, entryNumber,
                                             patternType)) {
      binding->setInvalid();
      return &pbe;
    }

    // A pattern binding at top level is not allowed to pick up another decl's
    // opaque result type as its type by type inference.
    if (!binding->getDeclContext()->isLocalContext() &&
        binding->getInit(entryNumber)->getType()->hasOpaqueArchetype()) {
      // TODO: Check whether the type is the pattern binding's own opaque type.
      binding->diagnose(diag::inferred_opaque_type,
                        binding->getInit(entryNumber)->getType());
    }
  } else {
    // Coerce the pattern to the computed type.
    if (auto newPattern = TypeChecker::coercePatternToType(
            contextualPattern, patternType,
            TypeResolverContext::PatternBindingDecl)) {
      pattern = newPattern;
    } else {
      binding->setInvalid();
      pattern->setType(ErrorType::get(Context));
      return &pbe;
    }
  }

  // If the pattern binding appears in a type or library file context, then
  // it must bind at least one variable.
  if (!contextAllowsPatternBindingWithoutVariables(binding->getDeclContext())) {
    llvm::SmallVector<VarDecl *, 2> vars;
    binding->getPattern(entryNumber)->collectVariables(vars);
    if (vars.empty()) {
      // Selector for error message.
      enum : unsigned {
        Property,
        GlobalVariable,
      };
      Context.Diags.diagnose(binding->getPattern(entryNumber)->getLoc(),
                             diag::pattern_binds_no_variables,
                             binding->getDeclContext()->isTypeContext()
                                 ? Property
                                 : GlobalVariable);
    }
  }
  return &pbe;
}

bool
IsGetterMutatingRequest::evaluate(Evaluator &evaluator,
                                  AbstractStorageDecl *storage) const {
  auto storageDC = storage->getDeclContext();
  bool result = (!storage->isStatic() && storageDC->isTypeContext() &&
                 storageDC->hasValueSemantics());

  // 'lazy' overrides the normal accessor-based rules and heavily
  // restricts what accessors can be used.  The getter is considered
  // mutating if this is instance storage on a value type.
  if (storage->getAttrs().hasAttribute<LazyAttr>()) {
    return result;
  }

  // If we have an attached property wrapper, the getter's mutating-ness
  // depends on the composition of the wrappers.
  if (auto var = dyn_cast<VarDecl>(storage)) {
    if (auto mut = var->getPropertyWrapperMutability()) {
      return mut->Getter == PropertyWrapperMutability::Mutating
        && result;
    }
  }

  auto checkMutability = [&](AccessorKind kind) -> bool {
    auto *accessor = storage->getParsedAccessor(kind);
    if (!accessor)
      return false;

    return accessor->isMutating();
  };

  // Protocol requirements are always written as '{ get }' or '{ get set }';
  // the @_borrowed attribute determines if getReadImpl() becomes Get or Read.
  if (isa<ProtocolDecl>(storageDC))
    return checkMutability(AccessorKind::Get);

  switch (storage->getReadImpl()) {
  case ReadImplKind::Stored:
  case ReadImplKind::Inherited:
    return false;

  case ReadImplKind::Get:
    return checkMutability(AccessorKind::Get);

  case ReadImplKind::Address:
    return checkMutability(AccessorKind::Address);

  case ReadImplKind::Read:
    return checkMutability(AccessorKind::Read);
  }

  llvm_unreachable("bad impl kind");
}

bool
IsSetterMutatingRequest::evaluate(Evaluator &evaluator,
                                  AbstractStorageDecl *storage) const {
  // By default, the setter is mutating if we have an instance member of a
  // value type, but this can be overridden below.
  auto storageDC = storage->getDeclContext();
  bool result = (!storage->isStatic() && storageDC->isTypeContext() &&
                 storageDC->hasValueSemantics());

  // If we have an attached property wrapper, the setter is mutating
  // or not based on the composition of the wrappers.
  if (auto var = dyn_cast<VarDecl>(storage)) {
    if (auto mut = var->getPropertyWrapperMutability()) {
      bool isMutating = mut->Setter == PropertyWrapperMutability::Mutating;
      if (auto *didSet = var->getParsedAccessor(AccessorKind::DidSet)) {
        // If there's a didSet, we call the getter for the 'oldValue', and so
        // should consider the getter's mutatingness as well
        isMutating |= (mut->Getter == PropertyWrapperMutability::Mutating);
        isMutating |= didSet->getAttrs().hasAttribute<MutatingAttr>();
      }
      if (auto *willSet = var->getParsedAccessor(AccessorKind::WillSet))
        isMutating |= willSet->getAttrs().hasAttribute<MutatingAttr>();
      return isMutating && result;
    }
  }

  auto impl = storage->getImplInfo();
  switch (impl.getWriteImpl()) {
  case WriteImplKind::Immutable:
  case WriteImplKind::Stored:
    // Instance member setters are mutating; static property setters and
    // top-level setters are not.
    // It's important that we use this logic for "immutable" storage
    // in order to handle initialization of let-properties.
    return result;

  case WriteImplKind::StoredWithObservers:
  case WriteImplKind::InheritedWithObservers:
  case WriteImplKind::Set: {
    auto *setter = storage->getParsedAccessor(AccessorKind::Set);

    if (setter)
      result = setter->isMutating();


    // As a special extra check, if the user also gave us a modify
    // coroutine, check that it has the same mutatingness as the setter.
    // TODO: arguably this should require the spelling to match even when
    // it's the implied value.
    auto modifyAccessor = storage->getParsedAccessor(AccessorKind::Modify);

    if (impl.getReadWriteImpl() == ReadWriteImplKind::Modify &&
        modifyAccessor != nullptr) {
      auto modifyResult = modifyAccessor->isMutating();
      if ((result || storage->isGetterMutating()) != modifyResult) {
        modifyAccessor->diagnose(
            diag::modify_mutatingness_differs_from_setter,
            modifyResult ? SelfAccessKind::Mutating
                         : SelfAccessKind::NonMutating,
            modifyResult ? SelfAccessKind::NonMutating
                         : SelfAccessKind::Mutating);
        if (setter)
          setter->diagnose(diag::previous_accessor, "setter", 0);
        modifyAccessor->setInvalid();
      }
    }

    return result;
  }

  case WriteImplKind::MutableAddress:
    return storage->getParsedAccessor(AccessorKind::MutableAddress)
      ->isMutating();

  case WriteImplKind::Modify:
    return storage->getParsedAccessor(AccessorKind::Modify)
      ->isMutating();
  }
  llvm_unreachable("bad storage kind");
}

OpaqueReadOwnership
OpaqueReadOwnershipRequest::evaluate(Evaluator &evaluator,
                                     AbstractStorageDecl *storage) const {
  return (storage->getAttrs().hasAttribute<BorrowedAttr>()
          ? OpaqueReadOwnership::Borrowed
          : OpaqueReadOwnership::Owned);
}

/// Insert the specified decl into the DeclContext's member list.  If the hint
/// decl is specified, the new decl is inserted next to the hint.
static void addMemberToContextIfNeeded(Decl *D, DeclContext *DC,
                                       Decl *Hint = nullptr) {
  if (auto *ntd = dyn_cast<NominalTypeDecl>(DC)) {
    ntd->addMember(D, Hint);
  } else if (auto *ed = dyn_cast<ExtensionDecl>(DC)) {
    ed->addMember(D, Hint);
  } else {
    assert((DC->isLocalContext() || isa<FileUnit>(DC)) &&
           "Unknown declcontext");
  }
}

/// Build a parameter list which can forward the formal index parameters of a
/// declaration.
///
/// \param prefix optional arguments to be prefixed onto the index
///   forwarding pattern.
static ParameterList *
buildIndexForwardingParamList(AbstractStorageDecl *storage,
                              ArrayRef<ParamDecl*> prefix,
                              ASTContext &context) {
  auto subscript = dyn_cast<SubscriptDecl>(storage);

  // Fast path: if this isn't a subscript, just use whatever we have.
  if (!subscript)
    return ParameterList::create(context, prefix);

  // Clone the parameter list over for a new decl, so we get new ParamDecls.
  auto indices = subscript->getIndices()->clone(context,
                                                ParameterList::Implicit);

  // Give all of the parameters meaningless names so that we can forward
  // them properly.  If it's declared anonymously, SILGen will think
  // it's unused.
  // TODO: use some special DeclBaseName for this?
  for (auto param : indices->getArray()) {
    if (!param->hasName())
      param->setName(context.getIdentifier("anonymous"));
    assert(param->hasName());
  }

  if (prefix.empty())
    return indices;
  
  
  // Otherwise, we need to build up a new parameter list.
  SmallVector<ParamDecl*, 4> elements;

  // Start with the fields we were given, if there are any.
  elements.append(prefix.begin(), prefix.end());
  elements.append(indices->begin(), indices->end());
  return ParameterList::create(context, elements);
}

/// Create the generic parameters needed for the given accessor, if any.
static GenericParamList *createAccessorGenericParams(
                                              AbstractStorageDecl *storage) {
  // Accessors of generic subscripts get a copy of the subscript's
  // generic parameter list, because they're not nested inside the
  // subscript.
  if (auto *subscript = dyn_cast<SubscriptDecl>(storage)) {
    if (auto genericParams = subscript->getGenericParams())
      return genericParams->clone(subscript->getDeclContext());
  }

  return nullptr;
}

static bool doesAccessorHaveBody(AccessorDecl *accessor) {
  // Protocol requirements don't have bodies.
  //
  // FIXME: Revisit this if we ever get 'real' default implementations.
  if (isa<ProtocolDecl>(accessor->getDeclContext()))
    return false;

  auto *storage = accessor->getStorage();

  // NSManaged getters and setters don't have bodies.
  if (storage->getAttrs().hasAttribute<NSManagedAttr>())
    if (accessor->isGetterOrSetter())
      return false;

  return true;
}


/// Build a reference to the subscript index variables for this subscript
/// accessor.
static Expr *buildSubscriptIndexReference(ASTContext &ctx,
                                          AccessorDecl *accessor) {
  // Pull out the body parameters, which we should have cloned
  // previously to be forwardable.  Drop the initial buffer/value
  // parameter in accessors that have one.
  auto params = accessor->getParameters()->getArray();
  auto accessorKind = accessor->getAccessorKind();

  // Ignore the value parameter of a setter.
  if (accessorKind == AccessorKind::Set) {
    params = params.slice(1);
  }

  // Okay, everything else should be forwarded, build the expression.
  return buildArgumentForwardingExpr(params, ctx);
}

namespace {
  enum class TargetImpl {
    /// We're doing an ordinary storage reference.
    Ordinary,
    /// We're referencing the physical storage created for the storage.
    Storage,
    /// We're referencing this specific implementation of the storage, not
    /// an override of it.
    Implementation,
    /// We're referencing the superclass's implementation of the storage.
    Super,
    /// We're referencing the backing property for a property with a wrapper
    /// through the 'value' property.
    Wrapper,
    /// We're referencing the backing property for a property with a wrapper
    /// through the 'projectedValue' property.
    WrapperStorage,
  };
} // end anonymous namespace

namespace  {
  /// Describes the information needed to perform property wrapper access via
  /// the enclosing self.
  struct EnclosingSelfPropertyWrapperAccess {
    /// The (genreric) subscript that will be used to perform the access.
    SubscriptDecl *subscript;

    /// The property being accessed.
    VarDecl *accessedProperty;
  };
}

/// Determine whether the given property should be accessed via the enclosing-self access pattern.
static Optional<EnclosingSelfPropertyWrapperAccess>
getEnclosingSelfPropertyWrapperAccess(VarDecl *property, bool forProjected) {
  // The enclosing-self pattern only applies to instance properties of
  // classes.
  if (!property->isInstanceMember())
    return None;
  auto classDecl = property->getDeclContext()->getSelfClassDecl();
  if (!classDecl)
    return None;

  // The pattern currently only works with the outermost property wrapper.
  Type outermostWrapperType = property->getPropertyWrapperBackingPropertyType();
  if (!outermostWrapperType)
    return None;
  NominalTypeDecl *wrapperTypeDecl = outermostWrapperType->getAnyNominal();
  if (!wrapperTypeDecl)
    return None;

  // Look for a generic subscript that fits the general form we need.
  auto wrapperInfo = wrapperTypeDecl->getPropertyWrapperTypeInfo();
  auto subscript =
      forProjected ? wrapperInfo.enclosingInstanceProjectedSubscript
                   : wrapperInfo.enclosingInstanceWrappedSubscript;
  if (!subscript)
    return None;

  EnclosingSelfPropertyWrapperAccess result;
  result.subscript = subscript;

  if (forProjected) {
    result.accessedProperty =
        property->getPropertyWrapperAuxiliaryVariables().projectionVar;
  } else {
    result.accessedProperty = property;
  }
  return result;
}

static Optional<PropertyWrapperLValueness>
getPropertyWrapperLValueness(VarDecl *var) {
  auto &ctx = var->getASTContext();
  return evaluateOrDefault(
      ctx.evaluator,
      PropertyWrapperLValuenessRequest{var},
      None);
}

/// Build a reference to the storage of a declaration. Returns nullptr if there
/// was an error. This should only occur if an invalid declaration was type
/// checked; another diagnostic should have been emitted already.
///
/// The resulting reference is used in synthesized property accessors and is of
/// one of the following forms:
///   1. Without property wrappers:
///     - Stored: \c self.member
///   2. With property wrappers:
///     - Wrapped: \c self._member.wrappedValue
///     - Composition: \c self._member.wrappedValue.wrappedValue….wrappedValue
///     - Projected: \c self._member.projectedValue
///     - Enclosed instance: \c Wrapper[_enclosedInstance: self, …]
static Expr *buildStorageReference(AccessorDecl *accessor,
                                   AbstractStorageDecl *storage,
                                   TargetImpl target,
                                   bool isUsedForGetAccess,
                                   bool isUsedForSetAccess,
                                   ASTContext &ctx) {
  // Whether the last component of the expression should be an l-value
  bool isLValue = isUsedForSetAccess;
  // Local function to "finish" the expression, creating a member reference
  // to the given sequence of underlying variables.
  Optional<EnclosingSelfPropertyWrapperAccess> enclosingSelfAccess;
  // Contains the underlying wrappedValue declaration in a property wrapper
  // along with whether or not the reference to this field needs to be an lvalue
  llvm::SmallVector<std::pair<VarDecl *, bool>, 1> underlyingVars;
  auto finish = [&](Expr *result) -> Expr * {
    for (auto underlyingVarPair : underlyingVars) {
      auto underlyingVar = underlyingVarPair.first;
      auto isWrapperRefLValue = underlyingVarPair.second;
      auto subs = result->getType()
          ->getWithoutSpecifierType()
          ->getContextSubstitutionMap(
            accessor->getParentModule(),
            underlyingVar->getDeclContext());

      ConcreteDeclRef memberRef(underlyingVar, subs);
      auto *memberRefExpr = new (ctx) MemberRefExpr(
          result, SourceLoc(), memberRef, DeclNameLoc(), /*Implicit=*/true);
      auto type = underlyingVar->getValueInterfaceType().subst(subs);
      if (isWrapperRefLValue)
        type = LValueType::get(type);
      memberRefExpr->setType(type);
      
      result = memberRefExpr;
    }
    
    return result;
  };

  VarDecl *selfDecl = accessor->getImplicitSelfDecl();

  AccessSemantics semantics;
  SelfAccessorKind selfAccessKind;
  Type selfTypeForAccess = (selfDecl ? selfDecl->getType() : Type());

  bool isMemberLValue = isLValue;

  auto *genericEnv = accessor->getGenericEnvironment();
  SubstitutionMap subs;
  if (genericEnv)
    subs = genericEnv->getForwardingSubstitutionMap();

  switch (target) {
  case TargetImpl::Ordinary:
    semantics = AccessSemantics::Ordinary;
    selfAccessKind = SelfAccessorKind::Peer;
    break;

  case TargetImpl::Storage:
    semantics = AccessSemantics::DirectToStorage;
    selfAccessKind = SelfAccessorKind::Peer;
    break;

  case TargetImpl::Implementation:
    semantics = AccessSemantics::DirectToImplementation;
    selfAccessKind = SelfAccessorKind::Peer;
    break;

  case TargetImpl::Super:
    // If this really is an override, use a super-access.
    if (auto override = storage->getOverriddenDecl()) {
      semantics = AccessSemantics::Ordinary;
      selfAccessKind = SelfAccessorKind::Super;

      auto isMetatype = false;
      if (auto *metaTy = selfTypeForAccess->getAs<MetatypeType>()) {
        isMetatype = true;
        selfTypeForAccess = metaTy->getInstanceType();
      }

      // Adjust the self type of the access to refer to the relevant superclass.
      auto *baseClass = override->getDeclContext()->getSelfClassDecl();
      selfTypeForAccess = selfTypeForAccess->getSuperclassForDecl(baseClass);

      // Error recovery path. We get an ErrorType here if getSuperclassForDecl()
      // fails (because, for instance, a generic parameter of a generic nominal
      // type cannot be resolved).
      if (!selfTypeForAccess->is<ErrorType>()) {
        subs =
          selfTypeForAccess->getContextSubstitutionMap(
            accessor->getParentModule(),
            baseClass);
      }

      storage = override;

      if (isMetatype)
        selfTypeForAccess = MetatypeType::get(selfTypeForAccess);

    // Otherwise do a self-reference, which is dynamically bogus but
    // should be statically valid.  This should only happen in invalid cases.    
    } else {
      semantics = AccessSemantics::Ordinary;
      selfAccessKind = SelfAccessorKind::Peer;
    }
    break;

  case TargetImpl::Wrapper: {
    auto var = cast<VarDecl>(accessor->getStorage());
    auto *backing = var->getPropertyWrapperBackingProperty();

    // Error recovery.
    if (!backing || backing->isInvalid())
      return nullptr;

    storage = backing;

    // If the outermost property wrapper uses the enclosing self pattern,
    // record that.
    unsigned lastWrapperIdx = var->getAttachedPropertyWrappers().size();
    unsigned firstWrapperIdx = 0;
    enclosingSelfAccess =
        getEnclosingSelfPropertyWrapperAccess(var, /*forProjected=*/false);
    if (enclosingSelfAccess)
      firstWrapperIdx = 1;

    // Perform accesses to the wrappedValues along the composition chain.
    if (firstWrapperIdx < lastWrapperIdx) {
      auto lvalueness = *getPropertyWrapperLValueness(var);

      // Figure out if the outermost wrapper instance should be an l-value
      bool isLValueForGet = lvalueness.isLValueForGetAccess[firstWrapperIdx];
      bool isLValueForSet = lvalueness.isLValueForSetAccess[firstWrapperIdx];
      isMemberLValue = (isLValueForGet && isUsedForGetAccess) ||
                       (isLValueForSet && isUsedForSetAccess);

      for (unsigned i : range(firstWrapperIdx, lastWrapperIdx)) {
        auto wrapperInfo = var->getAttachedPropertyWrapperTypeInfo(i);
        auto wrappedValue = wrapperInfo.valueVar;

        // Figure out if the wrappedValue accesses should be l-values
        bool isWrapperRefLValue = isLValue;
        if (i < lastWrapperIdx - 1) {
          bool isLValueForGet = lvalueness.isLValueForGetAccess[i+1];
          bool isLValueForSet = lvalueness.isLValueForSetAccess[i+1];
          isWrapperRefLValue = (isLValueForGet && isUsedForGetAccess) ||
                               (isLValueForSet && isUsedForSetAccess);
        }

        // Check for availability of wrappedValue.
        if (accessor->getAccessorKind() == AccessorKind::Get ||
            accessor->getAccessorKind() == AccessorKind::Read) {
          if (wrappedValue->getAttrs().getUnavailable(ctx)) {
            ExportContext where = ExportContext::forDeclSignature(var);
            diagnoseExplicitUnavailability(
                wrappedValue,
                var->getAttachedPropertyWrappers()[i]->getRangeWithAt(),
                where, nullptr);
          }
        }

        underlyingVars.push_back({ wrappedValue, isWrapperRefLValue });
      }
    }
    semantics = AccessSemantics::DirectToStorage;
    selfAccessKind = SelfAccessorKind::Peer;
    break;
  }

  case TargetImpl::WrapperStorage: {
    auto var =
        cast<VarDecl>(accessor->getStorage())->getOriginalWrappedProperty();
    auto *backing = var->getPropertyWrapperBackingProperty();

    // Error recovery.
    if (!backing || backing->isInvalid())
      return nullptr;

    storage = backing;

    enclosingSelfAccess =
        getEnclosingSelfPropertyWrapperAccess(var, /*forProjected=*/true);
    if (!enclosingSelfAccess) {
      auto projectionVar = cast<VarDecl>(accessor->getStorage());
      if (auto lvalueness = getPropertyWrapperLValueness(projectionVar)) {
        isMemberLValue =
          (lvalueness->isLValueForGetAccess[0] && isUsedForGetAccess) ||
          (lvalueness->isLValueForSetAccess[0] && isUsedForSetAccess);
      }
      underlyingVars.push_back(
        { var->getAttachedPropertyWrapperTypeInfo(0).projectedValueVar,
          isLValue });
    }
    semantics = AccessSemantics::DirectToStorage;
    selfAccessKind = SelfAccessorKind::Peer;
    break;
  }
  }

  // If the base is not 'self', default get access to nonmutating and set access to mutating.
  bool getterMutatesBase = selfDecl && storage->isGetterMutating();
  bool setterMutatesBase = !selfDecl || storage->isSetterMutating();
  // If we're not accessing via a property wrapper, we don't need to adjust
  // the mutability.
  if (target == TargetImpl::Wrapper || target == TargetImpl::WrapperStorage) {
    auto var = cast<VarDecl>(accessor->getStorage());
    auto mutability = var->getPropertyWrapperMutability();
    // Only adjust mutability if it's possible to mutate the base.
    if (mutability && !var->isStatic() &&
        !(selfDecl && selfTypeForAccess->hasReferenceSemantics())) {
      getterMutatesBase = (mutability->Getter == PropertyWrapperMutability::Mutating);
      setterMutatesBase = (mutability->Setter == PropertyWrapperMutability::Mutating);
    }
  }

  // If the accessor is mutating, then the base should be referred as an l-value
  bool isBaseLValue = (getterMutatesBase && isUsedForGetAccess) ||
                      (setterMutatesBase && isUsedForSetAccess);

  if (!selfDecl) {
    assert(target != TargetImpl::Super);
    auto *storageDRE = new (ctx) DeclRefExpr(storage, DeclNameLoc(),
                                             /*IsImplicit=*/true, semantics);
    auto type = storage->getValueInterfaceType().subst(subs);
    if (isBaseLValue)
      type = LValueType::get(type);
    storageDRE->setType(type);

    return finish(storageDRE);
  }

  // Build self
  Expr *selfDRE = buildSelfReference(selfDecl, selfAccessKind, isBaseLValue,
                                     /*convertTy*/ selfTypeForAccess);
  if (isBaseLValue)
    selfTypeForAccess = LValueType::get(selfTypeForAccess);

  if (!selfDRE->getType()->isEqual(selfTypeForAccess)) {
    assert(selfAccessKind == SelfAccessorKind::Super);
    selfDRE = new (ctx) DerivedToBaseExpr(selfDRE, selfTypeForAccess);
  }

  // Build self.member or equivalent

  Expr *lookupExpr;
  ConcreteDeclRef memberRef(storage, subs);
  auto type = storage->getValueInterfaceType().subst(subs);
  if (isMemberLValue)
    type = LValueType::get(type);

  // When we are performing access via a property wrapper's static subscript
  // that accepts the enclosing self along with key paths, form that subscript
  // operation now.
  if (enclosingSelfAccess) {
    Type storageType = storage->getValueInterfaceType().subst(subs);
    // Metatype instance for the wrapper type itself.
    TypeExpr *wrapperMetatype = TypeExpr::createImplicit(storageType, ctx);

    // Key path referring to the property being accessed.
    Expr *propertyKeyPath = new (ctx) KeyPathDotExpr(SourceLoc());
    propertyKeyPath = UnresolvedDotExpr::createImplicit(ctx, propertyKeyPath,
        enclosingSelfAccess->accessedProperty->getName());
    propertyKeyPath = new (ctx) KeyPathExpr(
        SourceLoc(), nullptr, propertyKeyPath, /*hasLeadingDot=*/true);

    // Key path referring to the backing storage property.
    Expr *storageKeyPath = new (ctx) KeyPathDotExpr(SourceLoc());
    storageKeyPath = UnresolvedDotExpr::createImplicit(ctx, storageKeyPath,
                                                       storage->getName());
    storageKeyPath = new (ctx) KeyPathExpr(SourceLoc(), nullptr, storageKeyPath,
                                           /*hasLeadingDot=*/true);
    Expr *args[3] = {selfDRE, propertyKeyPath, storageKeyPath};

    SubscriptDecl *subscriptDecl = enclosingSelfAccess->subscript;
    lookupExpr = SubscriptExpr::create(
        ctx, wrapperMetatype, SourceLoc(), args,
        subscriptDecl->getName().getArgumentNames(), { }, SourceLoc(),
        /*trailingClosures=*/{}, subscriptDecl, /*Implicit=*/true);

    // FIXME: Since we're not resolving overloads or anything, we should be
    // building fully type-checked AST above; we already have all the
    // information that we need.
    if (!TypeChecker::typeCheckExpression(lookupExpr, accessor))
      return nullptr;

    // Make sure we produce an lvalue only when desired.
    if (isMemberLValue != lookupExpr->getType()->is<LValueType>()) {
      if (isMemberLValue) {
        // Strip off an extraneous load.
        if (auto load = dyn_cast<LoadExpr>(lookupExpr))
          lookupExpr = load->getSubExpr();
      } else {
        lookupExpr = new (ctx) LoadExpr(
            lookupExpr, lookupExpr->getType()->getRValueType());
      }
    }
  } else if (isa<SubscriptDecl>(storage)) {
    Expr *indices = buildSubscriptIndexReference(ctx, accessor);
    lookupExpr = SubscriptExpr::create(ctx, selfDRE, indices, memberRef,
                                       /*IsImplicit=*/true, semantics);

    if (selfAccessKind == SelfAccessorKind::Super)
      cast<LookupExpr>(lookupExpr)->setIsSuper(true);

    lookupExpr->setType(type);

  } else {
    lookupExpr = new (ctx) MemberRefExpr(selfDRE, SourceLoc(), memberRef,
                                         DeclNameLoc(), /*IsImplicit=*/true,
                                         semantics);

    if (selfAccessKind == SelfAccessorKind::Super)
      cast<LookupExpr>(lookupExpr)->setIsSuper(true);

    lookupExpr->setType(type);
  }

  // Build self.member.wrappedValue if applicable

  return finish(lookupExpr);
}

/// Load the value of VD.  If VD is an @override of another value, we call the
/// superclass getter.  Otherwise, we do a direct load of the value.
static Expr *
createPropertyLoadOrCallSuperclassGetter(AccessorDecl *accessor,
                                         AbstractStorageDecl *storage,
                                         TargetImpl target,
                                         ASTContext &ctx) {
  return buildStorageReference(accessor, storage, target,
                               /*isUsedForGetAccess=*/true,
                               /*isUsedForSetAccess=*/false,
                               ctx);
}

static ProtocolConformanceRef checkConformanceToNSCopying(VarDecl *var,
                                                          Type type) {
  auto dc = var->getDeclContext();
  auto &ctx = dc->getASTContext();
  auto proto = ctx.getNSCopyingDecl();

  if (proto) {
    if (auto result = TypeChecker::conformsToProtocol(type, proto, dc))
      return result;
  }

  ctx.Diags.diagnose(var->getLoc(), diag::nscopying_doesnt_conform);
  return ProtocolConformanceRef::forInvalid();
}

static std::pair<Type, bool> getUnderlyingTypeOfVariable(VarDecl *var) {
  Type type = var->getType()->getReferenceStorageReferent();

  if (Type objectType = type->getOptionalObjectType()) {
    return {objectType, true};
  } else {
    return {type, false};
  }
}

ProtocolConformanceRef TypeChecker::checkConformanceToNSCopying(VarDecl *var) {
  Type type = getUnderlyingTypeOfVariable(var).first;
  return ::checkConformanceToNSCopying(var, type);
}

/// Synthesize the code to store 'Val' to 'VD', given that VD has an @NSCopying
/// attribute on it.  We know that VD is a stored property in a class, so we
/// just need to generate something like "self.property = val.copy(zone: nil)"
/// here.  This does some type checking to validate that the call will succeed.
static Expr *synthesizeCopyWithZoneCall(Expr *Val, VarDecl *VD,
                                        ASTContext &Ctx) {
  // We support @NSCopying on class types (which conform to NSCopying),
  // protocols which conform, and option types thereof.
  auto underlyingTypeAndIsOptional = getUnderlyingTypeOfVariable(VD);
  auto underlyingType = underlyingTypeAndIsOptional.first;
  auto isOptional = underlyingTypeAndIsOptional.second;

  // The element type must conform to NSCopying.  If not, emit an error and just
  // recovery by synthesizing without the copy call.
  auto conformance = checkConformanceToNSCopying(VD, underlyingType);
  if (!conformance)
    return Val;

  //- (id)copyWithZone:(NSZone *)zone;
  DeclName copyWithZoneName(Ctx, Ctx.getIdentifier("copy"), { Ctx.Id_with });
  FuncDecl *copyMethod = nullptr;
  for (auto member : conformance.getRequirement()->getMembers()) {
    if (auto func = dyn_cast<FuncDecl>(member)) {
      if (func->getName() == copyWithZoneName) {
        copyMethod = func;
        break;
      }
    }
  }
  assert(copyMethod != nullptr);

  // If we have an optional type, we have to "?" the incoming value to only
  // evaluate the subexpression if the incoming value is non-null.
  if (isOptional) {
    Val = new (Ctx) BindOptionalExpr(Val, SourceLoc(), 0);
    Val->setType(underlyingType);
  }

  SubstitutionMap subs =
      SubstitutionMap::get(copyMethod->getGenericSignature(), {underlyingType},
                           ArrayRef<ProtocolConformanceRef>(conformance));
  ConcreteDeclRef copyMethodRef(copyMethod, subs);
  auto copyMethodType = copyMethod->getInterfaceType()
                           ->castTo<GenericFunctionType>()
                           ->substGenericArgs(subs);
  auto DRE = new (Ctx) DeclRefExpr(copyMethodRef, DeclNameLoc(),
                                   /*IsImplicit=*/true);
  DRE->setType(copyMethodType);

  // Drop the self type
  copyMethodType = copyMethodType->getResult()->castTo<FunctionType>();

  auto DSCE = new (Ctx) DotSyntaxCallExpr(DRE, SourceLoc(), Val);
  DSCE->setImplicit();
  DSCE->setType(copyMethodType);
  DSCE->setThrows(false);

  Expr *Nil = new (Ctx) NilLiteralExpr(SourceLoc(), /*implicit*/true);
  Nil->setType(copyMethodType->getParams()[0].getParameterType());

  auto *Call = CallExpr::createImplicit(Ctx, DSCE, { Nil }, { Ctx.Id_with });
  Call->setType(copyMethodType->getResult());
  Call->setThrows(false);

  // If we're working with non-optional types, we're forcing the cast.
  if (!isOptional) {
    auto *const Cast =
        ForcedCheckedCastExpr::createImplicit(Ctx, Call, underlyingType);
    Cast->setCastKind(CheckedCastKind::ValueCast);

    return Cast;
  }

  // We're working with optional types, so perform a conditional checked
  // downcast.
  auto *const Cast =
      ConditionalCheckedCastExpr::createImplicit(Ctx, Call, underlyingType);
  Cast->setCastKind(CheckedCastKind::ValueCast);

  // Use OptionalEvaluationExpr to evaluate the "?".
  auto *Result = new (Ctx) OptionalEvaluationExpr(Cast);
  Result->setType(OptionalType::get(underlyingType));

  return Result;
}

/// In a synthesized accessor body, store 'value' to the appropriate element.
///
/// If the property is an override, we call the superclass setter.
/// Otherwise, we do a direct store of the value.
static
void createPropertyStoreOrCallSuperclassSetter(AccessorDecl *accessor,
                                               Expr *value,
                                               AbstractStorageDecl *storage,
                                               TargetImpl target,
                                               SmallVectorImpl<ASTNode> &body,
                                               ASTContext &ctx) {
  // If the storage is an @NSCopying property, then we store the
  // result of a copyWithZone call on the value, not the value itself.
  if (auto property = dyn_cast<VarDecl>(storage)) {
    if (property->getAttrs().hasAttribute<NSCopyingAttr>())
      value = synthesizeCopyWithZoneCall(value, property, ctx);
  }

  // Error recovery.
  if (value->getType()->hasError())
    return;

  Expr *dest = buildStorageReference(accessor, storage, target,
                                     /*isUsedForGetAccess=*/false,
                                     /*isUsedForSetAccess=*/true,
                                     ctx);

  // Error recovery.
  if (dest == nullptr)
    return;

  // A lazy property setter will store a value of type T into underlying storage
  // of type T?.
  auto destType = dest->getType()->getWithoutSpecifierType();

  // Error recovery.
  if (destType->hasError())
    return;

  if (!destType->isEqual(value->getType())) {
    assert(destType->getOptionalObjectType());
    assert(destType->getOptionalObjectType()->isEqual(value->getType()));
    value = new (ctx) InjectIntoOptionalExpr(value, destType);
  }

  auto *assign = new (ctx) AssignExpr(dest, SourceLoc(), value,
                                      /*IsImplicit=*/true);
  assign->setType(ctx.TheEmptyTupleType);

  body.push_back(assign);
}

LLVM_ATTRIBUTE_UNUSED
static bool isSynthesizedComputedProperty(AbstractStorageDecl *storage) {
  return (storage->getAttrs().hasAttribute<LazyAttr>() ||
          storage->getAttrs().hasAttribute<NSManagedAttr>() ||
          (isa<VarDecl>(storage) &&
           cast<VarDecl>(storage)->hasAttachedPropertyWrapper()));
}

/// Synthesize the body of a trivial getter.  For a non-member vardecl or one
/// which is not an override of a base class property, it performs a direct
/// storage load.  For an override of a base member property, it chains up to
/// super.
static std::pair<BraceStmt *, bool>
synthesizeTrivialGetterBody(AccessorDecl *getter, TargetImpl target,
                            ASTContext &ctx) {
  auto storage = getter->getStorage();
  assert(!isSynthesizedComputedProperty(storage) ||
         target == TargetImpl::Wrapper ||
         target == TargetImpl::WrapperStorage);

  SourceLoc loc = storage->getLoc();

  Expr *result =
    createPropertyLoadOrCallSuperclassGetter(getter, storage, target, ctx);

  SmallVector<ASTNode, 2> body;
  if (result != nullptr) {
    ASTNode returnStmt = new (ctx) ReturnStmt(SourceLoc(), result,
                                              /*IsImplicit=*/true);
    body.push_back(returnStmt);
  }

  return { BraceStmt::create(ctx, loc, body, loc, true),
           /*isTypeChecked=*/true };
}

/// Synthesize the body of a getter which just directly accesses the
/// underlying storage.
static std::pair<BraceStmt *, bool>
synthesizeTrivialGetterBody(AccessorDecl *getter, ASTContext &ctx) {
  assert(getter->getStorage()->hasStorage());
  return synthesizeTrivialGetterBody(getter, TargetImpl::Storage, ctx);
}

/// Synthesize the body of a getter which just delegates to its superclass
/// implementation.
static std::pair<BraceStmt *, bool>
synthesizeInheritedGetterBody(AccessorDecl *getter, ASTContext &ctx) {
  // This should call the superclass getter.
  return synthesizeTrivialGetterBody(getter, TargetImpl::Super, ctx);
}

/// Synthesize the body of a getter which just delegates to an addressor.
static std::pair<BraceStmt *, bool>
synthesizeAddressedGetterBody(AccessorDecl *getter, ASTContext &ctx) {
  assert(getter->getStorage()->getParsedAccessor(AccessorKind::Address));

  // This should call the addressor.
  return synthesizeTrivialGetterBody(getter, TargetImpl::Implementation, ctx);
}

/// Synthesize the body of a getter which just delegates to a read
/// coroutine accessor.
static std::pair<BraceStmt *, bool>
synthesizeReadCoroutineGetterBody(AccessorDecl *getter, ASTContext &ctx) {
  assert(getter->getStorage()->getParsedAccessor(AccessorKind::Read));

  // This should call the read coroutine.
  return synthesizeTrivialGetterBody(getter, TargetImpl::Implementation, ctx);
}

namespace {
  /// This ASTWalker explores an expression tree looking for expressions (which
  /// are DeclContext's) and changes their parent DeclContext to NewDC.
  class RecontextualizeClosures : public ASTWalker {
    DeclContext *NewDC;
  public:
    RecontextualizeClosures(DeclContext *NewDC) : NewDC(NewDC) {}

    std::pair<bool, Expr *> walkToExprPre(Expr *E) override {
      // If we find a closure, update its declcontext and do *not* walk into it.
      if (auto CE = dyn_cast<AbstractClosureExpr>(E)) {
        CE->setParent(NewDC);
        return { false, E };
      }
      
      if (auto CLE = dyn_cast<CaptureListExpr>(E)) {
        // Make sure to recontextualize any decls in the capture list as well.
        for (auto &CLE : CLE->getCaptureList()) {
          CLE.Var->setDeclContext(NewDC);
          CLE.Init->setDeclContext(NewDC);
        }
      }
      
      // Unlike a closure, a TapExpr is not a DeclContext, so we need to
      // recontextualize its variable and then anything else in its body.
      // FIXME: Might be better to change walkToDeclPre() and walkToStmtPre()
      // below, but I don't know what other effects that might have.
      if (auto TE = dyn_cast<TapExpr>(E)) {
        TE->getVar()->setDeclContext(NewDC);
        for (auto node : TE->getBody()->getElements())
          node.walk(RecontextualizeClosures(NewDC));
      }

      return { true, E };
    }

    /// We don't want to recurse into declarations or statements.
    bool walkToDeclPre(Decl *) override { return false; }
    std::pair<bool, Stmt*> walkToStmtPre(Stmt *S) override { return {false,S}; }
  };
} // end anonymous namespace

/// Synthesize the getter for a lazy property with the specified storage
/// vardecl.
static std::pair<BraceStmt *, bool>
synthesizeLazyGetterBody(AccessorDecl *Get, VarDecl *VD, VarDecl *Storage,
                         ASTContext &Ctx) {
  // The getter checks the optional, storing the initial value in if nil.  The
  // specific pattern we generate is:
  //   get {
  //     if let tmp1 = storage {
  //       return tmp1
  //     }
  //     let tmp2 : Ty = <<initializer expression>>
  //     storage = tmp2
  //     return tmp2
  //   }
  SmallVector<ASTNode, 6> Body;

  // Load the existing storage and store it into the 'tmp1' temporary.
  auto *Tmp1VD = new (Ctx) VarDecl(/*IsStatic*/false, VarDecl::Introducer::Let,
                                   SourceLoc(), Ctx.getIdentifier("tmp1"), Get);
  Tmp1VD->setInterfaceType(VD->getValueInterfaceType());
  Tmp1VD->setImplicit();

  auto *Named = NamedPattern::createImplicit(Ctx, Tmp1VD);
  Named->setType(Tmp1VD->getType());
  auto *Let = BindingPattern::createImplicit(Ctx, /*let*/ true, Named);
  Let->setType(Named->getType());
  auto *Some = new (Ctx) OptionalSomePattern(Let, SourceLoc());
  Some->setImplicit();
  Some->setElementDecl(Ctx.getOptionalSomeDecl());
  Some->setType(OptionalType::get(Let->getType()));

  auto *StoredValueExpr =
    createPropertyLoadOrCallSuperclassGetter(Get, Storage,
                                             TargetImpl::Storage, Ctx);
  SmallVector<StmtConditionElement, 1> Cond;
  Cond.emplace_back(SourceLoc(), Some, StoredValueExpr);

  // Build the early return inside the if.
  auto *Tmp1DRE = new (Ctx) DeclRefExpr(Tmp1VD, DeclNameLoc(), /*Implicit*/true,
                                        AccessSemantics::Ordinary);
  Tmp1DRE->setType(Tmp1VD->getType());
  auto *Return = new (Ctx) ReturnStmt(SourceLoc(), Tmp1DRE,
                                      /*implicit*/true);


  // Build the "if" around the early return.
  Body.push_back(new (Ctx) IfStmt(LabeledStmtInfo(),
                                  SourceLoc(), Ctx.AllocateCopy(Cond), Return,
                                  /*elseloc*/SourceLoc(), /*else*/nullptr,
                                  /*implicit*/ true));


  auto *Tmp2VD = new (Ctx) VarDecl(/*IsStatic*/false, VarDecl::Introducer::Let,
                                   SourceLoc(), Ctx.getIdentifier("tmp2"),
                                   Get);
  Tmp2VD->setInterfaceType(VD->getValueInterfaceType());
  Tmp2VD->setImplicit();


  // Take the initializer from the PatternBindingDecl for VD.
  // TODO: This doesn't work with complicated patterns like:
  //   lazy var (a,b) = foo()
  auto PBD = VD->getParentPatternBinding();
  unsigned entryIndex = PBD->getPatternEntryIndexForVarDecl(VD);

  Expr *InitValue;
  if (PBD->getInit(entryIndex)) {
    PBD->setInitializerSubsumed(entryIndex);

    if (!PBD->isInitializerChecked(entryIndex))
      TypeChecker::typeCheckPatternBinding(PBD, entryIndex);

    InitValue = PBD->getInit(entryIndex);
  } else {
    InitValue = new (Ctx) ErrorExpr(SourceRange(), Tmp2VD->getType());
  }

  // Recontextualize any closure declcontexts nested in the initializer to
  // realize that they are in the getter function.
  if (Get->hasImplicitSelfDecl())
    Get->getImplicitSelfDecl()->setDeclContext(Get);

  InitValue->walk(RecontextualizeClosures(Get));

  // Wrap the initializer in a LazyInitializerExpr to avoid walking it twice.
  auto initType = InitValue->getType();
  InitValue = new (Ctx) LazyInitializerExpr(InitValue);
  InitValue->setType(initType);

  Pattern *Tmp2PBDPattern = NamedPattern::createImplicit(Ctx, Tmp2VD);
  Tmp2PBDPattern =
    TypedPattern::createImplicit(Ctx, Tmp2PBDPattern, Tmp2VD->getType());

  auto *Tmp2PBD = PatternBindingDecl::createImplicit(
      Ctx, StaticSpellingKind::None, Tmp2PBDPattern, InitValue, Get,
      /*VarLoc*/ InitValue->getStartLoc());
  Body.push_back(Tmp2PBD);
  Body.push_back(Tmp2VD);

  // Assign tmp2 into storage.
  auto Tmp2DRE = new (Ctx) DeclRefExpr(Tmp2VD, DeclNameLoc(), /*Implicit*/true,
                                       AccessSemantics::DirectToStorage);
  Tmp2DRE->setType(Tmp2VD->getType());
  createPropertyStoreOrCallSuperclassSetter(Get, Tmp2DRE, Storage,
                                            TargetImpl::Storage, Body, Ctx);

  // Return tmp2.
  Tmp2DRE = new (Ctx) DeclRefExpr(Tmp2VD, DeclNameLoc(), /*Implicit*/true,
                                  AccessSemantics::DirectToStorage);
  Tmp2DRE->setType(Tmp2VD->getType());

  Body.push_back(new (Ctx) ReturnStmt(SourceLoc(), Tmp2DRE, /*implicit*/true));

  auto Range = InitValue->getSourceRange();
  return { BraceStmt::create(Ctx, Range.Start, Body, Range.End,
                             /*implicit*/true),
           /*isTypeChecked=*/true };
}

/// Synthesize the body of a getter for a property wrapper, which
/// delegates to the wrapper's "value" property.
static std::pair<BraceStmt *, bool>
synthesizePropertyWrapperGetterBody(AccessorDecl *getter, ASTContext &ctx) {
  return synthesizeTrivialGetterBody(getter, TargetImpl::Wrapper, ctx);
}

static std::pair<BraceStmt *, bool>
synthesizeInvalidAccessor(AccessorDecl *accessor, ASTContext &ctx) {
  auto loc = accessor->getLoc();
  return { BraceStmt::create(ctx, loc, ArrayRef<ASTNode>(), loc, true), true };
}

static std::pair<BraceStmt *, bool>
synthesizeGetterBody(AccessorDecl *getter, ASTContext &ctx) {
  auto storage = getter->getStorage();

  // Synthesize the getter for a lazy property or property wrapper.
  if (auto var = dyn_cast<VarDecl>(storage)) {
    if (var->getAttrs().hasAttribute<LazyAttr>()) {
      auto *storage = var->getLazyStorageProperty();
      return synthesizeLazyGetterBody(getter, var, storage, ctx);
    }

    if (var->hasAttachedPropertyWrapper()) {
      return synthesizePropertyWrapperGetterBody(getter, ctx);
    }

    if (var->getOriginalWrappedProperty(
            PropertyWrapperSynthesizedPropertyKind::Projection)) {
      return synthesizeTrivialGetterBody(getter, TargetImpl::WrapperStorage,
                                         ctx);
    }
  }

  if (getter->hasForcedStaticDispatch()) {
    return synthesizeTrivialGetterBody(getter, TargetImpl::Ordinary, ctx);
  }

  switch (getter->getStorage()->getReadImpl()) {
  case ReadImplKind::Stored:
    return synthesizeTrivialGetterBody(getter, ctx);

  case ReadImplKind::Get:
    return synthesizeInvalidAccessor(getter, ctx);

  case ReadImplKind::Inherited:
    return synthesizeInheritedGetterBody(getter, ctx);

  case ReadImplKind::Address:
    return synthesizeAddressedGetterBody(getter, ctx);

  case ReadImplKind::Read:
    return synthesizeReadCoroutineGetterBody(getter, ctx);
  }
  llvm_unreachable("bad ReadImplKind");
}

/// Synthesize the body of a setter which just stores to the given storage
/// declaration (which doesn't have to be the storage for the setter).
static std::pair<BraceStmt *, bool>
synthesizeTrivialSetterBodyWithStorage(AccessorDecl *setter,
                                       TargetImpl target,
                                       AbstractStorageDecl *storageToUse,
                                       ASTContext &ctx) {
  SourceLoc loc = setter->getStorage()->getLoc();

  VarDecl *valueParamDecl = setter->getParameters()->get(0);

  auto *valueDRE =
    new (ctx) DeclRefExpr(valueParamDecl, DeclNameLoc(), /*IsImplicit=*/true);
  valueDRE->setType(valueParamDecl->getType());

  SmallVector<ASTNode, 1> setterBody;

  createPropertyStoreOrCallSuperclassSetter(setter, valueDRE, storageToUse,
                                            target, setterBody, ctx);
  return { BraceStmt::create(ctx, loc, setterBody, loc, true),
           /*isTypeChecked=*/true };
}

static std::pair<BraceStmt *, bool>
synthesizeTrivialSetterBody(AccessorDecl *setter, ASTContext &ctx) {
  auto storage = setter->getStorage();
  assert(!isSynthesizedComputedProperty(storage));

  return synthesizeTrivialSetterBodyWithStorage(setter, TargetImpl::Storage,
                                                storage, ctx);
}

/// Synthesize the body of a setter for a property wrapper, which
/// delegates to the wrapper's "value" property.
static std::pair<BraceStmt *, bool>
synthesizePropertyWrapperSetterBody(AccessorDecl *setter, ASTContext &ctx) {
  return synthesizeTrivialSetterBodyWithStorage(setter, TargetImpl::Wrapper,
                                                setter->getStorage(), ctx);
}

/// Synthesize the body of a setter which just delegates to a mutable
/// addressor.
static std::pair<BraceStmt *, bool>
synthesizeMutableAddressSetterBody(AccessorDecl *setter, ASTContext &ctx) {
  // This should call the mutable addressor.
  return synthesizeTrivialSetterBodyWithStorage(setter,
                                                TargetImpl::Implementation,
                                                setter->getStorage(), ctx);
}

/// Synthesize the body of a setter which just delegates to a modify
/// coroutine accessor.
static std::pair<BraceStmt *, bool>
synthesizeModifyCoroutineSetterBody(AccessorDecl *setter, ASTContext &ctx) {
  // This should call the modify coroutine.
  return synthesizeTrivialSetterBodyWithStorage(setter,
                                                TargetImpl::Implementation,
                                                setter->getStorage(), ctx);
}

static Expr *maybeWrapInOutExpr(Expr *expr, ASTContext &ctx) {
  if (auto lvalueType = expr->getType()->getAs<LValueType>()) {
    auto type = lvalueType->getObjectType();
    return new (ctx) InOutExpr(SourceLoc(), expr, type, true);
  }

  return expr;
}

/// Given a VarDecl with a willSet: and/or didSet: specifier, synthesize the
/// setter which calls them.
static std::pair<BraceStmt *, bool>
synthesizeObservedSetterBody(AccessorDecl *Set, TargetImpl target,
                             ASTContext &Ctx, bool isLazy = false) {
  auto VD = cast<VarDecl>(Set->getStorage());

  SourceLoc Loc = VD->getLoc();

  // Start by finding the decls for 'self' and 'value'.
  auto *SelfDecl = Set->getImplicitSelfDecl();
  VarDecl *ValueDecl = Set->getParameters()->get(0);

  bool IsSelfLValue = VD->isSetterMutating();

  SubstitutionMap subs;
  if (auto *genericEnv = Set->getGenericEnvironment())
    subs = genericEnv->getForwardingSubstitutionMap();

  // The setter loads the oldValue, invokes willSet with the incoming value,
  // does a direct store, then invokes didSet with the oldValue.
  SmallVector<ASTNode, 6> SetterBody;

  auto callObserver = [&](AccessorDecl *observer, VarDecl *arg) {
    ConcreteDeclRef ref(observer, subs);
    auto type = observer->getInterfaceType().subst(subs);
    Expr *Callee = new (Ctx) DeclRefExpr(ref, DeclNameLoc(), /*imp*/true);
    Callee->setType(type);

    DeclRefExpr *ValueDRE = nullptr;
    if (arg) {
      ValueDRE = new (Ctx) DeclRefExpr(arg, DeclNameLoc(), /*imp*/ true);
      ValueDRE->setType(arg->getType());
    }

    if (SelfDecl) {
      auto *SelfDRE =
          buildSelfReference(SelfDecl, SelfAccessorKind::Peer, IsSelfLValue);
      SelfDRE = maybeWrapInOutExpr(SelfDRE, Ctx);
      auto *DSCE = new (Ctx) DotSyntaxCallExpr(Callee, SourceLoc(), SelfDRE);

      if (auto funcType = type->getAs<FunctionType>())
        type = funcType->getResult();
      DSCE->setType(type);
      DSCE->setThrows(false);
      Callee = DSCE;
    }

    CallExpr *Call = nullptr;
    if (arg) {
      Call = CallExpr::createImplicit(Ctx, Callee, {ValueDRE}, {Identifier()});
    } else {
      Call = CallExpr::createImplicit(Ctx, Callee, {}, {});
    }

    if (auto funcType = type->getAs<FunctionType>())
      type = funcType->getResult();
    Call->setType(type);
    Call->setThrows(false);

    SetterBody.push_back(Call);
  };

  // If there is a didSet, it will take the old value.  Load it into a temporary
  // 'let' so we have it for later.
  VarDecl *OldValue = nullptr;
  if (auto didSet = VD->getParsedAccessor(AccessorKind::DidSet)) {
    // Only do the load if the didSet body references the implicit oldValue
    // parameter or it's provided explicitly in the parameter list.
    if (!didSet->isSimpleDidSet()) {
      Expr *OldValueExpr =
          buildStorageReference(Set, VD, isLazy ? TargetImpl::Ordinary : target,
                                /*isUsedForGetAccess=*/true,
                                /*isUsedForSetAccess=*/true, Ctx);

      // Error recovery.
      if (OldValueExpr == nullptr) {
        OldValueExpr = new (Ctx) ErrorExpr(SourceRange(), VD->getType());
      } else {
        OldValueExpr = new (Ctx) LoadExpr(OldValueExpr, VD->getType());
      }

      OldValue = new (Ctx) VarDecl(/*IsStatic*/ false, VarDecl::Introducer::Let,
                                   SourceLoc(), Ctx.getIdentifier("tmp"), Set);
      OldValue->setImplicit();
      OldValue->setInterfaceType(VD->getValueInterfaceType());
      auto *tmpPattern = NamedPattern::createImplicit(Ctx, OldValue);
      auto *tmpPBD = PatternBindingDecl::createImplicit(
          Ctx, StaticSpellingKind::None, tmpPattern, OldValueExpr, Set);
      SetterBody.push_back(tmpPBD);
      SetterBody.push_back(OldValue);
    }
  }

  if (auto willSet = VD->getParsedAccessor(AccessorKind::WillSet))
    callObserver(willSet, ValueDecl);
  
  // Create an assignment into the storage or call to superclass setter.
  auto *ValueDRE = new (Ctx) DeclRefExpr(ValueDecl, DeclNameLoc(), true);
  ValueDRE->setType(ValueDecl->getType());
  createPropertyStoreOrCallSuperclassSetter(
      Set, ValueDRE, isLazy ? VD->getLazyStorageProperty() : VD, target,
      SetterBody, Ctx);

  if (auto didSet = VD->getParsedAccessor(AccessorKind::DidSet))
    callObserver(didSet, OldValue);

  return { BraceStmt::create(Ctx, Loc, SetterBody, Loc, true),
           /*isTypeChecked=*/true };
}

static std::pair<BraceStmt *, bool>
synthesizeStoredWithObserversSetterBody(AccessorDecl *setter, ASTContext &ctx) {
  return synthesizeObservedSetterBody(setter, TargetImpl::Storage, ctx);
}

static std::pair<BraceStmt *, bool>
synthesizeInheritedWithObserversSetterBody(AccessorDecl *setter,
                                           ASTContext &ctx) {
  return synthesizeObservedSetterBody(setter, TargetImpl::Super, ctx);
}

static std::pair<BraceStmt *, bool>
synthesizeSetterBody(AccessorDecl *setter, ASTContext &ctx) {
  auto storage = setter->getStorage();

  // Synthesize the setter for a lazy property or property wrapper.
  if (auto var = dyn_cast<VarDecl>(storage)) {
    if (var->getAttrs().hasAttribute<LazyAttr>()) {
      // Lazy property setters write to the underlying storage.
      if (var->hasObservers()) {
        return synthesizeObservedSetterBody(setter, TargetImpl::Storage, ctx,
                                            /*isLazy=*/true);
      }
      auto *storage = var->getLazyStorageProperty();
      return synthesizeTrivialSetterBodyWithStorage(setter, TargetImpl::Storage,
                                                    storage, ctx);
    }

    if (var->hasAttachedPropertyWrapper()) {
      if (var->hasObservers()) {
        return synthesizeObservedSetterBody(setter, TargetImpl::Wrapper, ctx);
      }

      return synthesizePropertyWrapperSetterBody(setter, ctx);
    }

    // Synthesize a setter for the storage wrapper property of a property
    // with an attached wrapper.
    if (auto original = var->getOriginalWrappedProperty(
            PropertyWrapperSynthesizedPropertyKind::Projection)) {
      auto backingVar = original->getPropertyWrapperBackingProperty();
      return synthesizeTrivialSetterBodyWithStorage(setter,
                                                    TargetImpl::WrapperStorage,
                                                    backingVar, ctx);
    }
  }

  switch (storage->getWriteImpl()) {
  case WriteImplKind::Immutable:
    llvm_unreachable("synthesizing setter from immutable storage");

  case WriteImplKind::Stored:
    return synthesizeTrivialSetterBody(setter, ctx);

  case WriteImplKind::StoredWithObservers:
    return synthesizeStoredWithObserversSetterBody(setter, ctx);

  case WriteImplKind::InheritedWithObservers:
    return synthesizeInheritedWithObserversSetterBody(setter, ctx);

  case WriteImplKind::Set:
    return synthesizeInvalidAccessor(setter, ctx);

  case WriteImplKind::MutableAddress:
    return synthesizeMutableAddressSetterBody(setter, ctx);

  case WriteImplKind::Modify:
    return synthesizeModifyCoroutineSetterBody(setter, ctx);
  }
  llvm_unreachable("bad WriteImplKind");
}

static std::pair<BraceStmt *, bool>
synthesizeModifyCoroutineBodyWithSimpleDidSet(AccessorDecl *accessor,
                                              ASTContext &ctx) {
  auto storage = accessor->getStorage();
  SourceLoc loc = storage->getLoc();
  auto isOverride = storage->getOverriddenDecl();
  auto target = isOverride ? TargetImpl::Super : TargetImpl::Storage;

  SmallVector<ASTNode, 1> body;

  Expr *ref = buildStorageReference(accessor, storage, target,
                                    /*isUsedForGetAccess=*/true,
                                    /*isUsedForSetAccess=*/true,
                                    ctx);
  ref = maybeWrapInOutExpr(ref, ctx);

  YieldStmt *yield = YieldStmt::create(ctx, loc, loc, ref, loc, true);
  body.push_back(yield);

  auto Set = storage->getAccessor(AccessorKind::Set);
  auto DidSet = storage->getAccessor(AccessorKind::DidSet);
  auto *SelfDecl = accessor->getImplicitSelfDecl();

  SubstitutionMap subs;
  if (auto *genericEnv = Set->getGenericEnvironment())
    subs = genericEnv->getForwardingSubstitutionMap();

  auto callDidSet = [&]() {
    ConcreteDeclRef ref(DidSet, subs);
    auto type = DidSet->getInterfaceType().subst(subs);
    Expr *Callee = new (ctx) DeclRefExpr(ref, DeclNameLoc(), /*imp*/ true);
    Callee->setType(type);

    if (SelfDecl) {
      auto *SelfDRE = buildSelfReference(SelfDecl, SelfAccessorKind::Peer,
                                         storage->isSetterMutating());
      SelfDRE = maybeWrapInOutExpr(SelfDRE, ctx);
      auto *DSCE = new (ctx) DotSyntaxCallExpr(Callee, SourceLoc(), SelfDRE);

      if (auto funcType = type->getAs<FunctionType>())
        type = funcType->getResult();
      DSCE->setType(type);
      DSCE->setThrows(false);
      Callee = DSCE;
    }

    auto *Call = CallExpr::createImplicit(ctx, Callee, {}, {});
    if (auto funcType = type->getAs<FunctionType>())
      type = funcType->getResult();
    Call->setType(type);
    Call->setThrows(false);

    body.push_back(Call);
  };

  callDidSet();

  return {BraceStmt::create(ctx, loc, body, loc, true),
          /*isTypeChecked=*/true};
}

static std::pair<BraceStmt *, bool>
synthesizeCoroutineAccessorBody(AccessorDecl *accessor, ASTContext &ctx) {
  assert(accessor->isCoroutine());

  auto storage = accessor->getStorage();
  auto storageReadWriteImpl = storage->getReadWriteImpl();
  auto target = (accessor->hasForcedStaticDispatch()
                   ? TargetImpl::Ordinary
                   : TargetImpl::Implementation);

  // If this is a variable with an attached property wrapper, then
  // the accessors need to yield the wrappedValue or projectedValue.
  if (accessor->getAccessorKind() == AccessorKind::Read ||
      storageReadWriteImpl == ReadWriteImplKind::Modify) {
    if (auto var = dyn_cast<VarDecl>(storage)) {
      if (var->hasAttachedPropertyWrapper()) {
        target = TargetImpl::Wrapper;
      }

      if (var->getOriginalWrappedProperty(
              PropertyWrapperSynthesizedPropertyKind::Projection)) {
        target = TargetImpl::WrapperStorage;
      }
    }
  }

  SourceLoc loc = storage->getLoc();
  SmallVector<ASTNode, 1> body;

  bool isModify = accessor->getAccessorKind() == AccessorKind::Modify;

  // Special-case for a modify coroutine of a simple stored property with
  // observers. We can yield a borrowed copy of the underlying storage
  // in this case. However, if the accessor was synthesized on-demand,
  // we do the more general thing, because on-demand accessors might be
  // serialized, which prevents them from being able to directly reference
  // didSet/willSet accessors, which are private.
  if (isModify &&
      !accessor->hasForcedStaticDispatch() &&
      (storageReadWriteImpl == ReadWriteImplKind::StoredWithDidSet ||
       storageReadWriteImpl == ReadWriteImplKind::InheritedWithDidSet) &&
      storage->getParsedAccessor(AccessorKind::DidSet)->isSimpleDidSet()) {
    return synthesizeModifyCoroutineBodyWithSimpleDidSet(accessor, ctx);
  }

  // Build a reference to the storage.
  Expr *ref = buildStorageReference(accessor, storage, target,
                                    /*isUsedForGetAccess=*/true,
                                    /*isUsedForSetAccess=*/isModify,
                                    ctx);
  if (ref != nullptr) {
    // Wrap it with an `&` marker if this is a modify.
    ref = maybeWrapInOutExpr(ref, ctx);

    // Yield it.
    YieldStmt *yield = YieldStmt::create(ctx, loc, loc, ref, loc, true);
    body.push_back(yield);
  }

  return { BraceStmt::create(ctx, loc, body, loc, true),
           /*isTypeChecked=*/true };
}

/// Synthesize the body of a read coroutine.
static std::pair<BraceStmt *, bool>
synthesizeReadCoroutineBody(AccessorDecl *read, ASTContext &ctx) {
  assert(read->getStorage()->getReadImpl() != ReadImplKind::Read);
  return synthesizeCoroutineAccessorBody(read, ctx);
}

/// Synthesize the body of a modify coroutine.
static std::pair<BraceStmt *, bool>
synthesizeModifyCoroutineBody(AccessorDecl *modify, ASTContext &ctx) {
#ifndef NDEBUG
  auto storage = modify->getStorage();
  auto impl = storage->getReadWriteImpl();
  auto hasWrapper = isa<VarDecl>(storage) &&
                    cast<VarDecl>(storage)->hasAttachedPropertyWrapper();
  assert((hasWrapper || impl != ReadWriteImplKind::Modify) &&
         impl != ReadWriteImplKind::Immutable);
#endif
  return synthesizeCoroutineAccessorBody(modify, ctx);
}

static std::pair<BraceStmt *, bool>
synthesizeAccessorBody(AbstractFunctionDecl *fn, void *) {
  auto *accessor = cast<AccessorDecl>(fn);
  auto &ctx = accessor->getASTContext();

  if (ctx.Stats)
    ++ctx.Stats->getFrontendCounters().NumAccessorBodiesSynthesized;

  switch (accessor->getAccessorKind()) {
  case AccessorKind::Get:
    return synthesizeGetterBody(accessor, ctx);

  case AccessorKind::Set:
    return synthesizeSetterBody(accessor, ctx);

  case AccessorKind::Read:
    return synthesizeReadCoroutineBody(accessor, ctx);

  case AccessorKind::Modify:
    return synthesizeModifyCoroutineBody(accessor, ctx);

  case AccessorKind::WillSet:
  case AccessorKind::DidSet:
  case AccessorKind::Address:
  case AccessorKind::MutableAddress:
    break;
  }
  llvm_unreachable("bad synthesized function kind");
}

static void finishImplicitAccessor(AccessorDecl *accessor,
                                   ASTContext &ctx) {
  accessor->setImplicit();

  if (ctx.Stats)
    ++ctx.Stats->getFrontendCounters().NumAccessorsSynthesized;

  if (doesAccessorHaveBody(accessor))
    accessor->setBodySynthesizer(&synthesizeAccessorBody);
}

static AccessorDecl *createGetterPrototype(AbstractStorageDecl *storage,
                                           ASTContext &ctx) {
  SourceLoc loc = storage->getLoc();

  ParamDecl *selfDecl = nullptr;
  if (storage->getDeclContext()->isTypeContext()) {
    if (storage->getAttrs().hasAttribute<LazyAttr>()) {
      // For lazy properties, steal the 'self' from the initializer context.
      auto *varDecl = cast<VarDecl>(storage);
      auto *bindingDecl = varDecl->getParentPatternBinding();
      const auto i = bindingDecl->getPatternEntryIndexForVarDecl(varDecl);
      auto *bindingInit = cast<PatternBindingInitializer>(
        bindingDecl->getInitContext(i));

      selfDecl = bindingInit->getImplicitSelfDecl();
    }
  }

  GenericParamList *genericParams = createAccessorGenericParams(storage);

  // Add an index-forwarding clause.
  auto *getterParams = buildIndexForwardingParamList(storage, {}, ctx);

  SourceLoc staticLoc;
  if (storage->isStatic())
    staticLoc = storage->getLoc();

  auto getter = AccessorDecl::create(
      ctx, loc, /*AccessorKeywordLoc*/ loc,
      AccessorKind::Get, storage,
      staticLoc, StaticSpellingKind::None,
      /*Async=*/false, /*AsyncLoc=*/SourceLoc(),
      /*Throws=*/false, /*ThrowsLoc=*/SourceLoc(),
      genericParams,
      getterParams,
      Type(),
      storage->getDeclContext());
  getter->setSynthesized();

  // If we're stealing the 'self' from a lazy initializer, set it now.
  // Note that we don't re-parent the 'self' declaration to be part of
  // the getter until we synthesize the body of the getter later.
  if (selfDecl)
    *getter->getImplicitSelfDeclStorage() = selfDecl;

  if (storage->isGetterMutating())
    getter->setSelfAccessKind(SelfAccessKind::Mutating);
  else
    getter->setSelfAccessKind(SelfAccessKind::NonMutating);

  if (!storage->requiresOpaqueAccessor(AccessorKind::Get))
    getter->setForcedStaticDispatch(true);

  finishImplicitAccessor(getter, ctx);

  return getter;
}

static AccessorDecl *createSetterPrototype(AbstractStorageDecl *storage,
                                           ASTContext &ctx,
                                           AccessorDecl *getter = nullptr) {
  assert(storage->supportsMutation());

  SourceLoc loc = storage->getLoc();

  bool isMutating = storage->isSetterMutating();

  GenericParamList *genericParams = createAccessorGenericParams(storage);

  // Add a "(value : T, indices...)" argument list.
  auto *param = new (ctx) ParamDecl(SourceLoc(), SourceLoc(),
                                    Identifier(), loc,
                                    ctx.getIdentifier("value"),
                                    storage->getDeclContext());
  param->setSpecifier(ParamSpecifier::Default);
  param->setImplicit();

  auto *params = buildIndexForwardingParamList(storage, param, ctx);

  auto setter = AccessorDecl::create(
      ctx, loc, /*AccessorKeywordLoc*/ SourceLoc(),
      AccessorKind::Set, storage,
      /*StaticLoc=*/SourceLoc(), StaticSpellingKind::None,
      /*Async=*/false, /*AsyncLoc=*/SourceLoc(),
      /*Throws=*/false, /*ThrowsLoc=*/SourceLoc(),
      genericParams, params,
      Type(),
      storage->getDeclContext());
  setter->setSynthesized();

  if (isMutating)
    setter->setSelfAccessKind(SelfAccessKind::Mutating);
  else
    setter->setSelfAccessKind(SelfAccessKind::NonMutating);

  // All mutable storage requires a setter.
  assert(storage->requiresOpaqueAccessor(AccessorKind::Set));
  
  // Copy availability from the accessor we'll synthesize the setter from.
  SmallVector<Decl *, 2> asAvailableAs;
  
  // That could be a property wrapper...
  if (auto var = dyn_cast<VarDecl>(storage)) {
    if (var->hasAttachedPropertyWrapper()) {
      // The property wrapper info may not actually link back to a wrapper
      // implementation, if there was a semantic error checking the wrapper.
      auto info = var->getAttachedPropertyWrapperTypeInfo(0);
      if (info.valueVar) {
        if (auto setter = info.valueVar->getOpaqueAccessor(AccessorKind::Set)) {
          asAvailableAs.push_back(setter);
        }
      }
    } else if (auto wrapperSynthesizedKind
                 = var->getPropertyWrapperSynthesizedPropertyKind()) {
      switch (*wrapperSynthesizedKind) {
      case PropertyWrapperSynthesizedPropertyKind::Backing:
        break;
    
      case PropertyWrapperSynthesizedPropertyKind::Projection: {
        if (auto origVar = var->getOriginalWrappedProperty(wrapperSynthesizedKind)) {
          // The property wrapper info may not actually link back to a wrapper
          // implementation, if there was a semantic error checking the wrapper.
          auto info = origVar->getAttachedPropertyWrapperTypeInfo(0);
          if (info.projectedValueVar) {
            if (auto setter
                = info.projectedValueVar->getOpaqueAccessor(AccessorKind::Set)){
              asAvailableAs.push_back(setter);
            }
          }
        }
        break;
      }
      }
    }
  }


  // ...or another accessor.
  switch (storage->getWriteImpl()) {
  case WriteImplKind::Immutable:
    llvm_unreachable("synthesizing setter from immutable storage");
  case WriteImplKind::Stored:
  case WriteImplKind::StoredWithObservers:
  case WriteImplKind::InheritedWithObservers:
  case WriteImplKind::Set:
    // Setter's availability shouldn't be externally influenced in these
    // cases.
    break;
      
  case WriteImplKind::MutableAddress:
    if (auto addr = storage->getOpaqueAccessor(AccessorKind::MutableAddress)) {
      asAvailableAs.push_back(addr);
    }
    break;
  case WriteImplKind::Modify:
    if (auto mod = storage->getOpaqueAccessor(AccessorKind::Modify)) {
      asAvailableAs.push_back(mod);
    }
    break;
  }
  
  if (!asAvailableAs.empty()) {
    AvailabilityInference::applyInferredAvailableAttrs(
        setter, asAvailableAs, ctx);
  }
  
  finishImplicitAccessor(setter, ctx);

  return setter;
}

static AccessorDecl *
createCoroutineAccessorPrototype(AbstractStorageDecl *storage,
                                 AccessorKind kind,
                                ASTContext &ctx) {
  assert(kind == AccessorKind::Read || kind == AccessorKind::Modify);

  SourceLoc loc = storage->getLoc();

  bool isMutating = storage->isGetterMutating();
  if (kind == AccessorKind::Modify)
    isMutating |= storage->isSetterMutating();

  auto dc = storage->getDeclContext();

  // The forwarding index parameters.
  auto *params = buildIndexForwardingParamList(storage, {}, ctx);

  // Coroutine accessors always return ().
  const Type retTy = TupleType::getEmpty(ctx);

  GenericParamList *genericParams = createAccessorGenericParams(storage);

  auto *accessor = AccessorDecl::create(
      ctx, loc, /*AccessorKeywordLoc=*/SourceLoc(),
      kind, storage,
      /*StaticLoc=*/SourceLoc(), StaticSpellingKind::None,
      /*Async=*/false, /*AsyncLoc=*/SourceLoc(),
      /*Throws=*/false, /*ThrowsLoc=*/SourceLoc(),
      genericParams, params, retTy, dc);
  accessor->setSynthesized();

  if (isMutating)
    accessor->setSelfAccessKind(SelfAccessKind::Mutating);
  else
    accessor->setSelfAccessKind(SelfAccessKind::NonMutating);

  // If the storage does not provide this accessor as an opaque accessor,
  // we can't add a dynamically-dispatched method entry for the accessor,
  // so force it to be statically dispatched. ("final" would be inappropriate
  // because the property can still be overridden.)
  if (!storage->requiresOpaqueAccessor(kind))
    accessor->setForcedStaticDispatch(true);

  // Make sure the coroutine is available enough to access
  // the storage (and its getters/setters if it has them).
  SmallVector<const Decl *, 2> asAvailableAs;
  asAvailableAs.push_back(storage);
  if (FuncDecl *getter = storage->getParsedAccessor(AccessorKind::Get)) {
    asAvailableAs.push_back(getter);
  }
  if (kind == AccessorKind::Modify) {
    if (FuncDecl *setter = storage->getParsedAccessor(AccessorKind::Set)) {
      asAvailableAs.push_back(setter);
    }
  }

  AvailabilityInference::applyInferredAvailableAttrs(accessor,
                                                     asAvailableAs, ctx);

  finishImplicitAccessor(accessor, ctx);

  return accessor;
}

static AccessorDecl *
createReadCoroutinePrototype(AbstractStorageDecl *storage,
                             ASTContext &ctx) {
  return createCoroutineAccessorPrototype(storage, AccessorKind::Read, ctx);
}

static AccessorDecl *
createModifyCoroutinePrototype(AbstractStorageDecl *storage,
                               ASTContext &ctx) {
  return createCoroutineAccessorPrototype(storage, AccessorKind::Modify, ctx);
}

AccessorDecl *
SynthesizeAccessorRequest::evaluate(Evaluator &evaluator,
                                    AbstractStorageDecl *storage,
                                    AccessorKind kind) const {
  auto &ctx = storage->getASTContext();

  switch (kind) {
  case AccessorKind::Get:
    return createGetterPrototype(storage, ctx);

  case AccessorKind::Set:
    return createSetterPrototype(storage, ctx);

  case AccessorKind::Read:
    return createReadCoroutinePrototype(storage, ctx);

  case AccessorKind::Modify:
    return createModifyCoroutinePrototype(storage, ctx);

#define OPAQUE_ACCESSOR(ID, KEYWORD)
#define ACCESSOR(ID) \
  case AccessorKind::ID:
#include "swift/AST/AccessorKinds.def"
    llvm_unreachable("not an opaque accessor");
  }
  llvm_unreachable("Unhandled AccessorKind in switch");
}

bool
RequiresOpaqueAccessorsRequest::evaluate(Evaluator &evaluator,
                                         VarDecl *var) const {
  // Nameless vars from interface files should not have any accessors.
  // TODO: Replace this check with a broader check that all storage decls
  //       from interface files have all their accessors up front.
  if (var->getBaseName().empty())
    return false;

  // Computed properties always require opaque accessors.
  if (!var->getImplInfo().isSimpleStored())
    return true;

  // The backing storage for a lazy property does require opaque accessors.
  if (var->isLazyStorageProperty())
    return false;

  auto *dc = var->getDeclContext();

  // Local stored variables don't require opaque accessors.
  if (dc->isLocalContext()) {
    return false;

  } else if (dc->isModuleScopeContext()) {
    // Fixed-layout global variables don't require opaque accessors.
    if (!var->isResilient() && !var->shouldUseNativeDynamicDispatch())
      return false;

  // Stored properties imported from Clang don't require opaque accessors.
  } else if (auto *structDecl = dyn_cast<StructDecl>(dc)) {
    if (structDecl->hasClangNode())
      return false;
  }

  // Stored properties in SIL mode don't get accessors.
  // But we might need to create opaque accessors for them.
  if (auto sourceFile = dc->getParentSourceFile()) {
    if (sourceFile->Kind == SourceFileKind::SIL) {
      if (!var->getParsedAccessor(AccessorKind::Get))
        return false;
    }
  }

  // Everything else requires opaque accessors.
  return true;
}

bool
RequiresOpaqueModifyCoroutineRequest::evaluate(Evaluator &evaluator,
                                               AbstractStorageDecl *storage) const {
  // Only for mutable storage.
  if (!storage->supportsMutation())
    return false;

  auto *dc = storage->getDeclContext();

  // Local properties don't have an opaque modify coroutine.
  if (dc->isLocalContext())
    return false;

  // Fixed-layout global properties don't have an opaque modify coroutine.
  if (dc->isModuleScopeContext() && !storage->isResilient())
    return false;

  // Imported storage declarations don't have an opaque modify coroutine.
  if (storage->hasClangNode())
    return false;

  // Dynamic storage does not have an opaque modify coroutine.
  if (dc->getSelfClassDecl())
    if (storage->shouldUseObjCDispatch())
      return false;

  // Requirements of ObjC protocols don't have an opaque modify coroutine.
  if (auto protoDecl = dyn_cast<ProtocolDecl>(dc))
    if (protoDecl->isObjC())
      return false;

  return true;
}

/// Mark the accessor as transparent if we can.
///
/// If the storage is inside a fixed-layout nominal type, we can mark the
/// accessor as transparent, since in this case we just want it for abstraction
/// purposes (i.e., to make access to the variable uniform and to be able to
/// put the getter in a vtable).
///
/// If the storage is for a global stored property or a stored property of a
/// resilient type, we are synthesizing accessors to present a resilient
/// interface to the storage and they should not be transparent.
bool
IsAccessorTransparentRequest::evaluate(Evaluator &evaluator,
                                       AccessorDecl *accessor) const {
  auto *storage = accessor->getStorage();
  if (storage->isTransparent())
    return true;

  if (accessor->getAttrs().hasAttribute<TransparentAttr>())
    return true;

  if (!accessor->isImplicit())
    return false;

  if (!doesAccessorHaveBody(accessor))
    return false;

  auto *DC = accessor->getDeclContext();
  auto *nominalDecl = DC->getSelfNominalTypeDecl();

  // Global variable accessors are not @_transparent.
  if (!nominalDecl)
    return false;

  // Accessors for resilient properties are not @_transparent.
  if (storage->isResilient())
    return false;

  // Accessors for classes with @objc ancestry are not @_transparent,
  // since they use a field offset variable which is not exported.
  if (auto *classDecl = dyn_cast<ClassDecl>(nominalDecl))
    if (classDecl->checkAncestry(AncestryFlags::ObjC))
      return false;

  // Accessors synthesized on-demand are never transaprent.
  if (accessor->hasForcedStaticDispatch())
    return false;

  if (accessor->getAccessorKind() == AccessorKind::Get ||
      accessor->getAccessorKind() == AccessorKind::Set) {
    // Getters and setters for lazy properties are not @_transparent.
    if (storage->getAttrs().hasAttribute<LazyAttr>())
      return false;
  }

  // Accessors for a property with a wrapper are not @_transparent if
  // the backing variable has more-restrictive access than the original
  // property. The same goes for its storage wrapper.
  if (auto var = dyn_cast<VarDecl>(storage)) {
    if (auto backingVar = var->getPropertyWrapperBackingProperty()) {
      if (backingVar->getFormalAccess() < var->getFormalAccess())
        return false;
    }

    if (auto original = var->getOriginalWrappedProperty(
            PropertyWrapperSynthesizedPropertyKind::Projection)) {
      auto backingVar = original->getPropertyWrapperBackingProperty();
      if (backingVar->getFormalAccess() < var->getFormalAccess())
        return false;
    }
  }

  switch (accessor->getAccessorKind()) {
  case AccessorKind::Get:
    break;

  case AccessorKind::Set:

    switch (storage->getWriteImpl()) {
    case WriteImplKind::Set:
      // Setters for property wrapper are OK, unless there are observers.
      // FIXME: This should be folded into the WriteImplKind below.
      if (auto var = dyn_cast<VarDecl>(storage)) {
        if (var->hasAttachedPropertyWrapper()) {
          if (var->hasObservers())
            return false;

          break;
        } else if (var->getOriginalWrappedProperty(
                     PropertyWrapperSynthesizedPropertyKind::Projection)) {
          break;
        }
      }
      if (auto subscript = dyn_cast<SubscriptDecl>(storage)) {
        break;
      }

      // Anything else should not have a synthesized setter.
      LLVM_FALLTHROUGH;
    case WriteImplKind::Immutable:
      if (accessor->getASTContext().LangOpts.AllowModuleWithCompilerErrors)
        return false;
      llvm_unreachable("should not be synthesizing accessor in this case");

    case WriteImplKind::StoredWithObservers:
    case WriteImplKind::InheritedWithObservers:
      // Setters for observed properties are not @_transparent (because the
      // observers are private) and cannot be referenced from a transparent
      // method).
      return false;

    case WriteImplKind::Stored:
    case WriteImplKind::MutableAddress:
    case WriteImplKind::Modify:
      break;
    }
    break;

  case AccessorKind::Read:
  case AccessorKind::Modify:
    break;

  case AccessorKind::WillSet:
  case AccessorKind::DidSet:
  case AccessorKind::Address:
  case AccessorKind::MutableAddress:
    llvm_unreachable("bad synthesized function kind");
  }

  switch (storage->getReadWriteImpl()) {
  case ReadWriteImplKind::StoredWithDidSet:
  case ReadWriteImplKind::InheritedWithDidSet:
    if (storage->getAccessor(AccessorKind::DidSet)->isSimpleDidSet())
      return false;
    break;
  default:
    break;
  }

  return true;
}

VarDecl *
LazyStoragePropertyRequest::evaluate(Evaluator &evaluator,
                                     VarDecl *VD) const {
  assert(isa<SourceFile>(VD->getDeclContext()->getModuleScopeContext()));
  assert(VD->getAttrs().hasAttribute<LazyAttr>());
  auto &Context = VD->getASTContext();

  // Create the storage property as an optional of VD's type.
  SmallString<64> NameBuf;
  NameBuf += "$__lazy_storage_$_";
  NameBuf += VD->getName().str();
  auto StorageName = Context.getIdentifier(NameBuf);
  auto StorageInterfaceTy = OptionalType::get(VD->getInterfaceType());
  auto StorageTy = OptionalType::get(VD->getType());

  auto *Storage = new (Context) VarDecl(/*IsStatic*/false, VarDecl::Introducer::Var,
                                        VD->getLoc(), StorageName,
                                        VD->getDeclContext());
  Storage->setInterfaceType(StorageInterfaceTy);
  Storage->setLazyStorageProperty(true);
  Storage->setUserAccessible(false);

  // The storage is implicit and private.
  Storage->setImplicit();
  Storage->overwriteAccess(AccessLevel::Private);
  Storage->overwriteSetterAccess(AccessLevel::Private);

  addMemberToContextIfNeeded(Storage, VD->getDeclContext(), VD);

  // Create the pattern binding decl for the storage decl.  This will get
  // default initialized to nil.
  Pattern *PBDPattern = NamedPattern::createImplicit(Context, Storage);
  PBDPattern->setType(StorageTy);
  PBDPattern = TypedPattern::createImplicit(Context, PBDPattern, StorageTy);
  auto *InitExpr = new (Context) NilLiteralExpr(SourceLoc(), /*Implicit=*/true);
  InitExpr->setType(Storage->getType());

  auto *PBD = PatternBindingDecl::createImplicit(
      Context, StaticSpellingKind::None, PBDPattern, InitExpr,
      VD->getDeclContext(), /*VarLoc*/ VD->getLoc());
  PBD->setInitializerChecked(0);

  addMemberToContextIfNeeded(PBD, VD->getDeclContext(), Storage);

  return Storage;
}

/// Synthesize a computed property representing the wrapped value for a
/// parameter with an attached property wrapper.
static VarDecl *synthesizeLocalWrappedValueVar(VarDecl *var) {
  if (!var->hasAttachedPropertyWrapper() || !isa<ParamDecl>(var))
    return nullptr;

  auto dc = var->getDeclContext();
  auto &ctx = var->getASTContext();

  SmallString<64> nameBuf;
  if (var->getName().hasDollarPrefix()) {
    nameBuf = var->getName().str().drop_front();
  } else {
    nameBuf = var->getName().str();
  }
  Identifier name = ctx.getIdentifier(nameBuf);

  VarDecl *localVar = new (ctx) VarDecl(/*IsStatic=*/false,
                                        VarDecl::Introducer::Var,
                                        var->getLoc(), name, dc);
  localVar->setImplicit();
  localVar->getAttrs() = var->getAttrs();
  localVar->overwriteAccess(var->getFormalAccess());

  if (var->hasImplicitPropertyWrapper()) {
    // FIXME: This can have a setter, but we need a resolved wrapper type
    // to figure it out.
    localVar->setImplInfo(StorageImplInfo::getImmutableComputed());
  } else {
    auto mutability = *var->getPropertyWrapperMutability();
    if (mutability.Getter == PropertyWrapperMutability::Mutating) {
      ctx.Diags.diagnose(var->getLoc(), diag::property_wrapper_param_mutating);
      return nullptr;
    }

    if (mutability.Setter == PropertyWrapperMutability::Nonmutating) {
      localVar->setImplInfo(StorageImplInfo::getMutableComputed());
    } else {
      localVar->setImplInfo(StorageImplInfo::getImmutableComputed());
    }
  }

  return localVar;
}

/// Synthesize a computed property `$foo` for a property with an attached
/// wrapper that has a `projectedValue` property.
static VarDecl *synthesizePropertyWrapperProjectionVar(
    ASTContext &ctx, VarDecl *var, VarDecl *wrapperVar) {
  // If the original property has a @_projectedValueProperty attribute, use
  // that to find the storage wrapper property.
  if (auto attr = var->getAttrs().getAttribute<ProjectedValuePropertyAttr>()){
    SmallVector<ValueDecl *, 2> declsFound;
    DeclNameRef projectionName(attr->ProjectionPropertyName);
    auto dc = var->getDeclContext();
    if (dc->isTypeContext()) {
      dc->lookupQualified(dc->getSelfNominalTypeDecl(), projectionName,
                          NL_QualifiedDefault, declsFound);
    } else if (dc->isModuleScopeContext()) {
      dc->lookupQualified(dc->getParentModule(), projectionName,
                          NL_QualifiedDefault, declsFound);
    } else {
      llvm_unreachable("Property wrappers don't work in local contexts");
    }

    if (declsFound.size() == 1 && isa<VarDecl>(declsFound.front())) {
      auto property = cast<VarDecl>(declsFound.front());
      property->setOriginalWrappedProperty(var);
      return property;
    }

    ctx.Diags.diagnose(attr->getLocation(),
                       diag::property_wrapper_projection_value_missing,
                       projectionName);
    attr->setInvalid();
  }

  // Compute the name of the storage type.
  SmallString<64> nameBuf;
  if (var->getName().hasDollarPrefix()) {
    nameBuf = var->getName().str();
  } else {
    nameBuf = "$";
    nameBuf += var->getName().str();
  }
  Identifier name = ctx.getIdentifier(nameBuf);

  // Form the property.
  auto dc = var->getDeclContext();
  VarDecl *property = new (ctx) VarDecl(/*IsStatic=*/var->isStatic(),
                                        VarDecl::Introducer::Var,
                                        var->getLoc(),
                                        name, dc);
  property->setImplicit();
  property->setOriginalWrappedProperty(var);
  addMemberToContextIfNeeded(property, dc, var);

  // Determine the access level for the property.
  property->overwriteAccess(var->getFormalAccess());

  // Determine setter access.
  property->overwriteSetterAccess(var->getSetterFormalAccess());

  // Add the accessors we need.
  if (var->hasImplicitPropertyWrapper()) {
    // FIXME: This can have a setter, but we need a resolved type first
    // to figure it out.
    property->setImplInfo(StorageImplInfo::getImmutableComputed());
  } else {
    bool hasSetter = wrapperVar->isSettable(nullptr) &&
    wrapperVar->isSetterAccessibleFrom(var->getInnermostDeclContext());
    if (hasSetter)
      property->setImplInfo(StorageImplInfo::getMutableComputed());
    else
      property->setImplInfo(StorageImplInfo::getImmutableComputed());
  }

  if (!isa<ParamDecl>(var))
    var->getAttrs().add(
        new (ctx) ProjectedValuePropertyAttr(name, SourceLoc(), SourceRange(),
                                             /*Implicit=*/true));
  return property;
}

static void typeCheckSynthesizedWrapperInitializer(VarDecl *wrappedVar,
                                                   Expr *&initializer) {
  // Figure out the context in which the initializer was written.
  auto *parentPBD = wrappedVar->getParentPatternBinding();
  auto i = parentPBD->getPatternEntryIndexForVarDecl(wrappedVar);
  DeclContext *originalDC = parentPBD->getDeclContext();
  if (!originalDC->isLocalContext()) {
    auto initContext =
        cast_or_null<PatternBindingInitializer>(parentPBD->getInitContext(i));
    if (initContext)
      originalDC = initContext;
  }

  // Type-check the initialization.
  auto *pattern = parentPBD->getPattern(i);
  TypeChecker::typeCheckBinding(pattern, initializer, originalDC,
                                wrappedVar->getType(), parentPBD, i);

  if (auto initializerContext =
          dyn_cast_or_null<Initializer>(parentPBD->getInitContext(i))) {
    TypeChecker::contextualizeInitializer(initializerContext, initializer);
  }
}

static PropertyWrapperMutability::Value
getGetterMutatingness(VarDecl *var) {
  return var->isGetterMutating()
    ? PropertyWrapperMutability::Mutating
    : PropertyWrapperMutability::Nonmutating;
}

static PropertyWrapperMutability::Value
getSetterMutatingness(VarDecl *var, DeclContext *dc) {
  if (!var->isSettable(nullptr) ||
      !var->isSetterAccessibleFrom(dc))
    return PropertyWrapperMutability::DoesntExist;
  
  return var->isSetterMutating()
    ? PropertyWrapperMutability::Mutating
    : PropertyWrapperMutability::Nonmutating;
}

Optional<PropertyWrapperMutability>
PropertyWrapperMutabilityRequest::evaluate(Evaluator &,
                                           VarDecl *var) const {
  VarDecl *originalVar = var;
  unsigned numWrappers = originalVar->getAttachedPropertyWrappers().size();
  bool isProjectedValue = false;
  if (numWrappers < 1) {
    originalVar = var->getOriginalWrappedProperty(
        PropertyWrapperSynthesizedPropertyKind::Projection);
    if (!originalVar)
      return None;

    numWrappers = originalVar->getAttachedPropertyWrappers().size();
    isProjectedValue = true;
  }

  // Make sure we don't ignore .swiftinterface files, because those will
  // have the accessors printed
  auto varSourceFile = var->getDeclContext()->getParentSourceFile();
  auto isVarNotInInterfaceFile =
      varSourceFile && varSourceFile->Kind != SourceFileKind::Interface;

  if (var->getParsedAccessor(AccessorKind::Get) && isVarNotInInterfaceFile)
    return None;
  if (var->getParsedAccessor(AccessorKind::Set) && isVarNotInInterfaceFile)
    return None;

  // Figure out which member we're looking through.
  auto varMember = isProjectedValue
    ? &PropertyWrapperTypeInfo::projectedValueVar
    : &PropertyWrapperTypeInfo::valueVar;

  // Start with the traits from the outermost wrapper.
  auto firstWrapper = originalVar->getAttachedPropertyWrapperTypeInfo(0);
  if (firstWrapper.*varMember == nullptr)
    return None;
  
  PropertyWrapperMutability result;
  
  result.Getter = getGetterMutatingness(firstWrapper.*varMember);
  result.Setter = getSetterMutatingness(firstWrapper.*varMember,
                                        var->getInnermostDeclContext());

  auto getCustomAttrTypeLoc = [](const CustomAttr *CA) -> TypeLoc {
    return { CA->getTypeRepr(), CA->getType() };
  };

  // Compose the traits of the following wrappers.
  for (unsigned i = 1; i < numWrappers && !isProjectedValue; ++i) {
    assert(var == originalVar);
    auto wrapper = var->getAttachedPropertyWrapperTypeInfo(i);
    if (!wrapper.valueVar)
      return None;
    
    PropertyWrapperMutability nextResult;
    nextResult.Getter =
                    result.composeWith(getGetterMutatingness(wrapper.valueVar));
    // A property must have a getter, so we can't compose a wrapper that
    // exposes a mutating getter wrapped inside a get-only wrapper.
    if (nextResult.Getter == PropertyWrapperMutability::DoesntExist) {
      auto &ctx = var->getASTContext();
      ctx.Diags.diagnose(var->getAttachedPropertyWrappers()[i]->getLocation(),
               diag::property_wrapper_mutating_get_composed_to_get_only,
               getCustomAttrTypeLoc(var->getAttachedPropertyWrappers()[i]),
               getCustomAttrTypeLoc(var->getAttachedPropertyWrappers()[i-1]));

      return None;
    }
    nextResult.Setter =
              result.composeWith(getSetterMutatingness(wrapper.valueVar,
                                               var->getInnermostDeclContext()));
    result = nextResult;
  }
  assert(result.Getter != PropertyWrapperMutability::DoesntExist
         && "getter must exist");
  return result;
}

Optional<PropertyWrapperLValueness>
PropertyWrapperLValuenessRequest::evaluate(Evaluator &,
                                           VarDecl *var) const {
  VarDecl *VD = var;
  unsigned numWrappers = var->getAttachedPropertyWrappers().size();
  bool isProjectedValue = false;
  if (numWrappers < 1) {
    VD = var->getOriginalWrappedProperty(
        PropertyWrapperSynthesizedPropertyKind::Projection);
    numWrappers = 1; // Can't compose projected values
    isProjectedValue = true;
  }

  if (!VD)
    return None;

  auto varMember = isProjectedValue
      ? &PropertyWrapperTypeInfo::projectedValueVar
      : &PropertyWrapperTypeInfo::valueVar;

  auto accessorMutability = [&](unsigned wrapperIndex) -> PropertyWrapperMutability {
    PropertyWrapperMutability mutability;
    auto wrapperInfo = VD->getAttachedPropertyWrapperTypeInfo(wrapperIndex);
    mutability.Getter = getGetterMutatingness(wrapperInfo.*varMember);
    mutability.Setter = getSetterMutatingness(wrapperInfo.*varMember,
                                              var->getInnermostDeclContext());
    return mutability;
  };

  // Calling the getter (or setter) on the nth property wrapper in the chain
  // is done as follows:
  //  1. call the getter on the (n-1)th property wrapper instance to get the
  //     nth property wrapper instance
  //  2. call the getter (or setter) on the nth property wrapper instance
  //  3. if (2) is a mutating access, call the setter on the (n-1)th property
  //     wrapper instance to write back the mutated value

  // Below, we determine which of these property wrapper instances need to be
  // accessed mutating-ly, and therefore should be l-values.

  unsigned innermostWrapperIdx = numWrappers - 1;
  auto lastAccess = accessorMutability(innermostWrapperIdx);

  PropertyWrapperLValueness lvalueness(numWrappers);
  lvalueness.isLValueForGetAccess[innermostWrapperIdx] =
      lastAccess.Getter == PropertyWrapperMutability::Mutating;
  lvalueness.isLValueForSetAccess[innermostWrapperIdx] =
      lastAccess.Setter == PropertyWrapperMutability::Mutating;

  auto lastAccessForGet = lastAccess.Getter;
  auto lastAccessForSet = lastAccess.Setter;
  for (int i = innermostWrapperIdx - 1; i >= 0; --i) {
    auto access = accessorMutability(i);

    lastAccessForGet = access.composeWith(lastAccessForGet);
    lastAccessForSet = access.composeWith(lastAccessForSet);

    lvalueness.isLValueForGetAccess[i] =
        lastAccessForGet == PropertyWrapperMutability::Mutating;
    lvalueness.isLValueForSetAccess[i] =
        lastAccessForSet == PropertyWrapperMutability::Mutating;
  }

  return lvalueness;
}

PropertyWrapperAuxiliaryVariables
PropertyWrapperAuxiliaryVariablesRequest::evaluate(Evaluator &evaluator,
                                                   VarDecl *var) const {
  if (!var->hasAttachedPropertyWrapper())
    return PropertyWrapperAuxiliaryVariables();

  auto wrapperInfo = var->getAttachedPropertyWrapperTypeInfo(0);

  // Compute the name of the storage type.
  ASTContext &ctx = var->getASTContext();
  SmallString<64> nameBuf;
  nameBuf = "_";
  if (var->getName().hasDollarPrefix())
    nameBuf += var->getName().str().drop_front();
  else
    nameBuf += var->getName().str();
  Identifier name = ctx.getIdentifier(nameBuf);

  auto dc = var->getDeclContext();
  VarDecl *backingVar = nullptr;
  VarDecl *projectionVar = nullptr;
  VarDecl *wrappedValueVar = nullptr;

  // Create the backing storage property.
  if (auto *param = dyn_cast<ParamDecl>(var)) {
    backingVar = ParamDecl::cloneWithoutType(ctx, param);
    backingVar->setName(name);
  } else {
    backingVar = new (ctx) VarDecl(/*IsStatic=*/var->isStatic(),
                                   VarDecl::Introducer::Var,
                                   var->getLoc(),
                                   name, dc);
    backingVar->setImplicit();
    backingVar->setOriginalWrappedProperty(var);

    // The backing storage is 'private'.
    backingVar->overwriteAccess(AccessLevel::Private);
    backingVar->overwriteSetterAccess(AccessLevel::Private);

    addMemberToContextIfNeeded(backingVar, dc, var);
  }

  if (wrapperInfo.projectedValueVar || var->getName().hasDollarPrefix()) {
    projectionVar = synthesizePropertyWrapperProjectionVar(
        ctx, var, wrapperInfo.projectedValueVar);
  }

  if ((wrappedValueVar = synthesizeLocalWrappedValueVar(var))) {
    // Record the backing storage for the local wrapped value var, which
    // is needed for synthesizing its accessors.
    evaluator.cacheOutput(PropertyWrapperAuxiliaryVariablesRequest{wrappedValueVar},
                          PropertyWrapperAuxiliaryVariables(backingVar, projectionVar));
  }

  return PropertyWrapperAuxiliaryVariables(backingVar, projectionVar, wrappedValueVar);
}

PropertyWrapperInitializerInfo
PropertyWrapperInitializerInfoRequest::evaluate(Evaluator &evaluator,
                                                VarDecl *var) const {
  if (!var->hasAttachedPropertyWrapper() || var->isImplicit())
    return PropertyWrapperInitializerInfo();

  auto wrapperInfo = var->getAttachedPropertyWrapperTypeInfo(0);
  if (!wrapperInfo)
    return PropertyWrapperInitializerInfo();

  ASTContext &ctx = var->getASTContext();
  auto dc = var->getDeclContext();

  // Determine the type of the storage.
  auto wrapperType = var->getPropertyWrapperBackingPropertyType();
  if (!wrapperType || wrapperType->hasError())
    return PropertyWrapperInitializerInfo();

  Type storageType = dc->mapTypeIntoContext(wrapperType);
  Expr *initializer = nullptr;
  PropertyWrapperValuePlaceholderExpr *wrappedValue = nullptr;

  auto createPBD = [&](VarDecl *singleVar) -> PatternBindingDecl * {
    Pattern *pattern = NamedPattern::createImplicit(ctx, singleVar);
    pattern->setType(singleVar->getType());
    pattern = TypedPattern::createImplicit(ctx, pattern, singleVar->getType());
    PatternBindingDecl *pbd = PatternBindingDecl::createImplicit(
        ctx, var->getCorrectStaticSpelling(), pattern, /*init*/nullptr,
        dc, SourceLoc());
    addMemberToContextIfNeeded(pbd, dc, var);
    pbd->setStatic(var->isStatic());
    return pbd;
  };

  // Take the initializer from the original property.
  if (!isa<ParamDecl>(var)) {
    auto parentPBD = var->getParentPatternBinding();
    unsigned patternNumber = parentPBD->getPatternEntryIndexForVarDecl(var);
    auto *backingVar = var->getPropertyWrapperBackingProperty();
    auto *pbd = createPBD(backingVar);

    // Force the default initializer to come into existence, if there is one,
    // and the wrapper doesn't provide its own.
    if (!parentPBD->isInitialized(patternNumber)
        && parentPBD->isDefaultInitializable(patternNumber)
        && !wrapperInfo.defaultInit) {
      auto ty = parentPBD->getPattern(patternNumber)->getType();
      if (auto defaultInit = TypeChecker::buildDefaultInitializer(ty))
        parentPBD->setInit(patternNumber, defaultInit);
    }

    if (parentPBD->isInitialized(patternNumber) &&
        !parentPBD->isInitializerChecked(patternNumber)) {
      TypeChecker::typeCheckPatternBinding(parentPBD, patternNumber);
    }

    if ((initializer = parentPBD->getInit(patternNumber))) {
      pbd->setInit(0, initializer);
      pbd->setInitializerChecked(0);
      wrappedValue = findWrappedValuePlaceholder(initializer);
    } else {
      if (!parentPBD->isInitialized(patternNumber) && wrapperInfo.defaultInit) {
        // FIXME: Record this expression somewhere so that DI can perform the
        // initialization itself.
        Expr *initializer = nullptr;
        typeCheckSynthesizedWrapperInitializer(var, initializer);
        pbd->setInit(0, initializer);
        pbd->setInitializerChecked(0);
      } else if (var->hasObservers() && !dc->isTypeContext()) {
        var->diagnose(diag::observingprop_requires_initializer);
      }

      if (var->getOpaqueResultTypeDecl()) {
        var->diagnose(diag::opaque_type_var_no_underlying_type);
      }
    }
  }

  // If there is a projection property (projectedValue) in the wrapper,
  // synthesize a computed property for '$foo'.
  Expr *projectedValueInit = nullptr;
  if (auto *projection = var->getPropertyWrapperProjectionVar()) {
    createPBD(projection);

    auto wrapperInfo = var->getAttachedPropertyWrapperTypeInfo(0);
    if (wrapperInfo.hasProjectedValueInit && isa<ParamDecl>(var)) {
      // Projected-value initialization is currently only supported for parameters.
      auto *param = dyn_cast<ParamDecl>(var);
      auto *placeholder = PropertyWrapperValuePlaceholderExpr::create(
          ctx, var->getSourceRange(), projection->getType(), /*projectedValue=*/nullptr);
      projectedValueInit = buildPropertyWrapperInitCall(
          var, storageType, placeholder, PropertyWrapperInitKind::ProjectedValue);
      TypeChecker::typeCheckExpression(projectedValueInit, dc);

      // Check initializer effects.
      auto *initContext = new (ctx) PropertyWrapperInitializer(
          dc, param, PropertyWrapperInitializer::Kind::ProjectedValue);
      checkInitializerActorIsolation(initContext, projectedValueInit);
      TypeChecker::checkInitializerEffects(initContext, projectedValueInit);
    }
  }

  // Form the initialization of the backing property from a value of the
  // original property's type.
  Expr *wrappedValueInit = nullptr;
  if (wrappedValue) {
    wrappedValueInit = initializer;
  } else if (!initializer &&
             var->allAttachedPropertyWrappersHaveWrappedValueInit() &&
             !var->getName().hasDollarPrefix()) {
    wrappedValueInit = PropertyWrapperValuePlaceholderExpr::create(
        ctx, var->getSourceRange(), var->getType(), /*wrappedValue=*/nullptr);

    if (auto *param = dyn_cast<ParamDecl>(var)) {
      wrappedValueInit = buildPropertyWrapperInitCall(
          var, storageType, wrappedValueInit, PropertyWrapperInitKind::WrappedValue);
      TypeChecker::typeCheckExpression(wrappedValueInit, dc);

      // Check initializer effects.
      auto *initContext = new (ctx) PropertyWrapperInitializer(
          dc, param, PropertyWrapperInitializer::Kind::WrappedValue);
      TypeChecker::contextualizeInitializer(initContext, wrappedValueInit);
      checkInitializerActorIsolation(initContext, wrappedValueInit);
      TypeChecker::checkInitializerEffects(initContext, wrappedValueInit);
    } else {
      typeCheckSynthesizedWrapperInitializer(var, wrappedValueInit);
    }
  }

  return PropertyWrapperInitializerInfo(wrappedValueInit, projectedValueInit);
}

/// Given a storage declaration in a protocol, set it up with the right
/// StorageImpl and add the right set of opaque accessors.
static void finishProtocolStorageImplInfo(AbstractStorageDecl *storage,
                                          StorageImplInfo &info) {
  if (auto *var = dyn_cast<VarDecl>(storage)) {
    SourceLoc typeLoc;
    if (auto *repr = var->getTypeReprOrParentPatternTypeRepr())
      typeLoc = repr->getEndLoc();
    
    if (info.hasStorage()) {
      // Protocols cannot have stored properties.
      if (var->isLet()) {
        var->diagnose(diag::protocol_property_must_be_computed_var)
            .fixItReplace(var->getParentPatternBinding()->getLoc(), "var")
            .fixItInsertAfter(typeLoc, " { get }");
      } else {
        auto diag = var->diagnose(diag::protocol_property_must_be_computed);
        auto braces = var->getBracesRange();

        if (braces.isValid())
          diag.fixItReplace(braces, "{ get <#set#> }");
        else
          diag.fixItInsertAfter(typeLoc, " { get <#set#> }");
      }
    }
  }

  auto protocol = cast<ProtocolDecl>(storage->getDeclContext());
  if (protocol->isObjC()) {
    info = StorageImplInfo::getComputed(info.supportsMutation());
  } else {
    info = StorageImplInfo::getOpaque(info.supportsMutation(),
                                      storage->getOpaqueReadOwnership());
  }
}

/// This emits a diagnostic with a fixit to remove the attribute.
template<typename ...ArgTypes>
void diagnoseAndRemoveAttr(Decl *D, DeclAttribute *attr,
                           ArgTypes &&...Args) {
  auto &ctx = D->getASTContext();
  ctx.Diags.diagnose(attr->getLocation(), std::forward<ArgTypes>(Args)...)
    .fixItRemove(attr->getRangeWithAt());
}

static void finishLazyVariableImplInfo(VarDecl *var,
                                       StorageImplInfo &info) {
  auto *attr = var->getAttrs().getAttribute<LazyAttr>();

  // It cannot currently be used on let's since we don't have a mutability model
  // that supports it.
  if (var->isLet())
    diagnoseAndRemoveAttr(var, attr, diag::lazy_not_on_let);

  // lazy must have an initializer.
  if (!var->getParentInitializer())
    diagnoseAndRemoveAttr(var, attr, diag::lazy_requires_initializer);

  bool invalid = false;

  if (isa<ProtocolDecl>(var->getDeclContext())) {
    diagnoseAndRemoveAttr(var, attr, diag::lazy_not_in_protocol);
    invalid = true;
  }

  // Lazy properties must be written as stored properties in the source.
  if (info.getReadImpl() != ReadImplKind::Stored &&
      (info.getWriteImpl() != WriteImplKind::Stored &&
       info.getWriteImpl() != WriteImplKind::StoredWithObservers)) {
    diagnoseAndRemoveAttr(var, attr, diag::lazy_not_on_computed);
    invalid = true;
  }

  // The pattern binding must only bind a single variable.
  if (!var->getParentPatternBinding()->getSingleVar())
    diagnoseAndRemoveAttr(var, attr, diag::lazy_requires_single_var);

  if (!invalid)
    info = StorageImplInfo::getMutableComputed();
}

static void finishPropertyWrapperImplInfo(VarDecl *var,
                                          StorageImplInfo &info) {
  auto parentSF = var->getDeclContext()->getParentSourceFile();
  if (!parentSF)
    return;

  // Properties with wrappers must not declare a getter or setter.
  if (!info.hasStorage() && parentSF->Kind != SourceFileKind::Interface) {
    auto &ctx = parentSF->getASTContext();
    for (auto attr : var->getAttrs().getAttributes<CustomAttr>())
      ctx.Diags.diagnose(attr->getLocation(), diag::property_wrapper_computed);

    return;
  }

  bool wrapperSetterIsUsable = false;
  if (var->getParsedAccessor(AccessorKind::Set)) {
    wrapperSetterIsUsable = true;
  } else if (parentSF && parentSF->Kind != SourceFileKind::Interface
             && !var->isLet()) {
    if (auto comp = var->getPropertyWrapperMutability()) {
      wrapperSetterIsUsable =
        comp->Setter != PropertyWrapperMutability::DoesntExist;
    } else {
      wrapperSetterIsUsable = true;
    }
  }

  if (!wrapperSetterIsUsable) {
    info = StorageImplInfo::getImmutableComputed();
    return;
  }

  if (var->hasObservers() || var->getDeclContext()->isLocalContext()) {
    info = StorageImplInfo::getMutableComputed();
  } else {
    info = StorageImplInfo(ReadImplKind::Get, WriteImplKind::Set,
                           ReadWriteImplKind::Modify);
  }
}

static void finishNSManagedImplInfo(VarDecl *var,
                                    StorageImplInfo &info) {
  auto *attr = var->getAttrs().getAttribute<NSManagedAttr>();

  if (var->isLet())
    diagnoseAndRemoveAttr(var, attr, diag::attr_NSManaged_let_property);

  SourceFile *parentFile = var->getDeclContext()->getParentSourceFile();

  auto diagnoseNotStored = [&](unsigned kind) {
    // Skip diagnosing @NSManaged declarations in module interfaces. They are
    // properties that are stored, but have specially synthesized observers
    // and we should allow them to have getters and setters in a module
    // interface.
    if (parentFile && parentFile->Kind == SourceFileKind::Interface)
      return;

    diagnoseAndRemoveAttr(var, attr, diag::attr_NSManaged_not_stored, kind);
  };

  // @NSManaged properties must be written as stored.
  if (info.isSimpleStored()) {
    // @NSManaged properties end up being computed; complain if there is
    // an initializer.
    if (var->getParentInitializer()) {
      auto &Diags = var->getASTContext().Diags;
      Diags.diagnose(attr->getLocation(), diag::attr_NSManaged_initial_value)
           .highlight(var->getParentInitializer()->getSourceRange());
    }

    // Otherwise, ok.
    info = StorageImplInfo::getMutableComputed();

  } else if (info.getReadImpl() == ReadImplKind::Address ||
             info.getWriteImpl() == WriteImplKind::MutableAddress) {
    diagnoseNotStored(/*addressed*/ 2);
  } else if (info.getWriteImpl() == WriteImplKind::StoredWithObservers ||
             info.getWriteImpl() == WriteImplKind::InheritedWithObservers) {
    diagnoseNotStored(/*observing*/ 1);
  } else {
    diagnoseNotStored(/*computed*/ 0);
  }
}

static void finishStorageImplInfo(AbstractStorageDecl *storage,
                                  StorageImplInfo &info) {
  auto dc = storage->getDeclContext();

  if (auto var = dyn_cast<VarDecl>(storage)) {
    if (!info.hasStorage()) {
      if (auto *init = var->getParentInitializer()) {
        auto &Diags = var->getASTContext().Diags;
        Diags.diagnose(init->getLoc(), diag::getset_init)
             .highlight(init->getSourceRange());
      }
    }

    if (var->getAttrs().hasAttribute<LazyAttr>()) {
      finishLazyVariableImplInfo(var, info);
    } else if (var->getAttrs().hasAttribute<NSManagedAttr>()) {
      finishNSManagedImplInfo(var, info);
    } else if (var->hasAttachedPropertyWrapper()) {
      finishPropertyWrapperImplInfo(var, info);
    }
  }

  if (isa<ProtocolDecl>(dc))
    finishProtocolStorageImplInfo(storage, info);

  // If we have a stored property in an unsupported context, diagnose
  // and change it to computed to avoid confusing SILGen.

  // Note: Stored properties in protocols are diagnosed in
  // finishProtocolStorageImplInfo().

  if (info.hasStorage() && !storage->isStatic()) {
    if (isa<EnumDecl>(dc)) {
      storage->diagnose(diag::enum_stored_property);
      info = StorageImplInfo::getMutableComputed();
    } else if (isa<ExtensionDecl>(dc) &&
              !storage->getAttrs().getAttribute<DynamicReplacementAttr>()) {
      storage->diagnose(diag::extension_stored_property);

      info = (info.supportsMutation()
              ? StorageImplInfo::getMutableComputed()
              : StorageImplInfo::getImmutableComputed());
    }
  }
}

/// Gets the storage info of the provided storage decl if it has the
/// @_hasStorage attribute and it's not in SIL mode.
///
/// In this case, we say the decl is:
///
/// Read:
///   - Stored, always
/// Write:
///   - Stored, if the decl is a 'var'.
///   - StoredWithObservers, if the decl has a setter
///     - This indicates that the original decl had a 'didSet' and/or 'willSet'
///   - InheritedWithObservers, if the decl has a setter and is an overridde.
///   - Immutable, if the decl is a 'let' or it does not have a setter.
/// ReadWrite:
///   - Stored, if the decl has no accessors listed.
///   - Immutable, if the decl is a 'let' or it does not have a setter.
///   - MaterializeToTemporary, if the decl has a setter.
static StorageImplInfo classifyWithHasStorageAttr(VarDecl *var) {
  WriteImplKind writeImpl;
  ReadWriteImplKind readWriteImpl;

  if (var->getParsedAccessor(AccessorKind::Get) &&
      var->getParsedAccessor(AccessorKind::Set)) {
    // If we see `@_hasStorage var x: T { get set }`, then our property has
    // willSet/didSet observers.
    writeImpl = var->getAttrs().hasAttribute<OverrideAttr>() ?
      WriteImplKind::InheritedWithObservers :
      WriteImplKind::StoredWithObservers;
    readWriteImpl = ReadWriteImplKind::MaterializeToTemporary;
  } else if (var->isLet()) {
    writeImpl = WriteImplKind::Immutable;
    readWriteImpl = ReadWriteImplKind::Immutable;
  } else {
    // Default to stored writes.
    writeImpl = WriteImplKind::Stored;
    readWriteImpl = ReadWriteImplKind::Stored;
  }

  // Always force Stored reads if @_hasStorage is present.
  return StorageImplInfo(ReadImplKind::Stored, writeImpl, readWriteImpl);
}

StorageImplInfo
StorageImplInfoRequest::evaluate(Evaluator &evaluator,
                                 AbstractStorageDecl *storage) const {
  if (auto *param = dyn_cast<ParamDecl>(storage)) {
    return StorageImplInfo::getSimpleStored(
      param->isInOut()
      ? StorageIsMutable
      : StorageIsNotMutable);
  }

  if (auto *var = dyn_cast<VarDecl>(storage)) {
    // Allow the @_hasStorage attribute to override all the accessors we parsed
    // when making the final classification.
    if (var->getAttrs().hasAttribute<HasStorageAttr>()) {
      // The SIL rules for @_hasStorage are slightly different from the non-SIL
      // rules. In SIL mode, @_hasStorage marks that the type is simply stored,
      // and the only thing that determines mutability is the existence of the
      // setter.
      //
      // FIXME: SIL should not be special cased here. The behavior should be
      //        consistent between SIL and non-SIL.
      //        The strategy here should be to keep track of all opaque accessors
      //        along with enough information to access the storage trivially
      //        if allowed. This could be a representational change to
      //        StorageImplInfo such that it keeps a bitset of listed accessors
      //        and dynamically determines the access strategy from that.
      auto *SF = storage->getDeclContext()->getParentSourceFile();
      if (SF && SF->Kind == SourceFileKind::SIL)
        return StorageImplInfo::getSimpleStored(
          var->getParsedAccessor(AccessorKind::Set)
          ? StorageIsMutable
          : StorageIsNotMutable);

      return classifyWithHasStorageAttr(var);
    }
  }

  bool hasWillSet = storage->getParsedAccessor(AccessorKind::WillSet);
  bool hasDidSet = storage->getParsedAccessor(AccessorKind::DidSet);
  bool hasSetter = storage->getParsedAccessor(AccessorKind::Set);
  bool hasModify = storage->getParsedAccessor(AccessorKind::Modify);
  bool hasMutableAddress = storage->getParsedAccessor(AccessorKind::MutableAddress);

  // 'get', 'read', and a non-mutable addressor are all exclusive.
  ReadImplKind readImpl;
  if (storage->getParsedAccessor(AccessorKind::Get)) {
    readImpl = ReadImplKind::Get;
  } else if (storage->getParsedAccessor(AccessorKind::Read)) {
    readImpl = ReadImplKind::Read;
  } else if (storage->getParsedAccessor(AccessorKind::Address)) {
    readImpl = ReadImplKind::Address;

  // If there's a writing accessor of any sort, there must also be a
  // reading accessor.
  } else if (hasSetter || hasModify || hasMutableAddress) {
    readImpl = ReadImplKind::Get;

  // Subscripts always have to have some sort of accessor; they can't be
  // purely stored.
  } else if (isa<SubscriptDecl>(storage)) {
    readImpl = ReadImplKind::Get;

  // Check if we have observers.
  } else if (hasWillSet || hasDidSet) {
    if (storage->getAttrs().hasAttribute<OverrideAttr>() &&
        storage->getDeclContext()->isTypeContext()) {
      readImpl = ReadImplKind::Inherited;
    } else {
      readImpl = ReadImplKind::Stored;
    }

  // Extensions can't have stored properties. If there are braces, assume
  // this is an incomplete computed property. This avoids an "extensions
  // must not contain stored properties" error later on.
  } else if (isa<ExtensionDecl>(storage->getDeclContext()) &&
             storage->getBracesRange().isValid()) {
    readImpl = ReadImplKind::Get;

  // Otherwise, it's stored.
  } else {
    readImpl = ReadImplKind::Stored;
  }

  // Prefer using 'set' and 'modify' over a mutable addressor.
  WriteImplKind writeImpl;
  ReadWriteImplKind readWriteImpl;
  if (hasSetter) {
    writeImpl = WriteImplKind::Set;
    if (hasModify) {
      readWriteImpl = ReadWriteImplKind::Modify;
    } else {
      readWriteImpl = ReadWriteImplKind::MaterializeToTemporary;
    }
  } else if (hasModify) {
    writeImpl = WriteImplKind::Modify;
    readWriteImpl = ReadWriteImplKind::Modify;
  } else if (hasMutableAddress) {
    writeImpl = WriteImplKind::MutableAddress;
    readWriteImpl = ReadWriteImplKind::MutableAddress;

  // Check if we have observers.
  } else if (readImpl == ReadImplKind::Inherited) {
    writeImpl = WriteImplKind::InheritedWithObservers;

    if (hasWillSet)
      readWriteImpl = ReadWriteImplKind::MaterializeToTemporary;
    else
      readWriteImpl = ReadWriteImplKind::InheritedWithDidSet;

  // Otherwise, it's stored.
  } else if (readImpl == ReadImplKind::Stored &&
             !cast<VarDecl>(storage)->isLet()) {
    if (hasWillSet || hasDidSet) {
      writeImpl = WriteImplKind::StoredWithObservers;

      if (hasWillSet)
        readWriteImpl = ReadWriteImplKind::MaterializeToTemporary;
      else
        readWriteImpl = ReadWriteImplKind::StoredWithDidSet;
    } else {
      writeImpl = WriteImplKind::Stored;
      readWriteImpl = ReadWriteImplKind::Stored;
    }

  // Otherwise, it's immutable.
  } else {
    writeImpl = WriteImplKind::Immutable;
    readWriteImpl = ReadWriteImplKind::Immutable;
  }

  StorageImplInfo info(readImpl, writeImpl, readWriteImpl);
  finishStorageImplInfo(storage, info);

  return info;
}

bool SimpleDidSetRequest::evaluate(Evaluator &evaluator,
                                   AccessorDecl *decl) const {

  class OldValueFinder : public ASTWalker {
    const ParamDecl *OldValueParam;
    bool foundOldValueRef = false;

  public:
    OldValueFinder(const ParamDecl *param) : OldValueParam(param) {}

    virtual std::pair<bool, Expr *> walkToExprPre(Expr *E) override {
      if (!E)
        return {true, E};
      if (auto DRE = dyn_cast<DeclRefExpr>(E)) {
        if (auto decl = DRE->getDecl()) {
          if (decl == OldValueParam) {
            foundOldValueRef = true;
            return {false, nullptr};
          }
        }
      }

      return {true, E};
    }

    bool didFindOldValueRef() { return foundOldValueRef; }
  };

  // If this is not a didSet accessor, bail out.
  if (decl->getAccessorKind() != AccessorKind::DidSet) {
    return false;
  }

  // Always assume non-simple 'didSet' in code completion mode.
  if (decl->getASTContext().SourceMgr.hasCodeCompletionBuffer())
    return false;

  // didSet must have a single parameter.
  if (decl->getParameters()->size() != 1) {
    return false;
  }

  auto param = decl->getParameters()->get(0);
  // If this parameter is not implicit, then it means it has been explicitly
  // provided by the user (i.e. 'didSet(oldValue)'). This means we cannot
  // consider this a "simple" didSet because we have to fetch the oldValue
  // regardless of whether it's referenced in the body or not.
  if (!param->isImplicit()) {
    return false;
  }

  // If we find a reference to the implicit 'oldValue' parameter, then it is
  // not a "simple" didSet because we need to fetch it.
  auto walker = OldValueFinder(param);
  decl->getTypecheckedBody()->walk(walker);
  auto hasOldValueRef = walker.didFindOldValueRef();
  if (!hasOldValueRef) {
    // If the body does not refer to implicit 'oldValue', it means we can
    // consider this as a "simple" didSet. Let's also erase the implicit
    // oldValue as it is never used.
    auto &ctx = decl->getASTContext();
    decl->setParameters(ParameterList::createEmpty(ctx));
    return true;
  }
  return false;
}
<|MERGE_RESOLUTION|>--- conflicted
+++ resolved
@@ -118,11 +118,8 @@
     }
   }
 
-<<<<<<< HEAD
-=======
   // If this is an actor, check conformance to the Actor protocol to
   // ensure that the actor storage will get created (if needed).
->>>>>>> e4f4b894
   if (auto classDecl = dyn_cast<ClassDecl>(decl)) {
     // If this is an actor class, check conformance to the Actor protocol to
     // ensure that the actor storage will get created (if needed).
