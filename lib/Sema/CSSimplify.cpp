--- conflicted
+++ resolved
@@ -6297,11 +6297,8 @@
   case FixKind::AllowClosureParameterDestructuring:
   case FixKind::MoveOutOfOrderArgument:
   case FixKind::AllowInaccessibleMember:
-<<<<<<< HEAD
   case FixKind::AllowAnyObjectKeyPathRoot:
-=======
   case FixKind::TreatKeyPathSubscriptIndexAsHashable:
->>>>>>> 016a0556
     llvm_unreachable("handled elsewhere");
   }
 
