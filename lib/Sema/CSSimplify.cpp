//===--- CSSimplify.cpp - Constraint Simplification -----------------------===//
//
// This source file is part of the Swift.org open source project
//
// Copyright (c) 2014 - 2017 Apple Inc. and the Swift project authors
// Licensed under Apache License v2.0 with Runtime Library Exception
//
// See https://swift.org/LICENSE.txt for license information
// See https://swift.org/CONTRIBUTORS.txt for the list of Swift project authors
//
//===----------------------------------------------------------------------===//
//
// This file implements simplifications of constraints within the constraint
// system.
//
//===----------------------------------------------------------------------===//

#include "ConstraintSystem.h"
#include "swift/AST/ExistentialLayout.h"
#include "swift/AST/ParameterList.h"
#include "swift/AST/ProtocolConformance.h"
#include "swift/Basic/StringExtras.h"
#include "swift/ClangImporter/ClangModule.h"
#include "llvm/Support/Compiler.h"

using namespace swift;
using namespace constraints;

MatchCallArgumentListener::~MatchCallArgumentListener() { }

void MatchCallArgumentListener::extraArgument(unsigned argIdx) { }

void MatchCallArgumentListener::missingArgument(unsigned paramIdx) { }

void MatchCallArgumentListener::missingLabel(unsigned paramIdx) {}

void MatchCallArgumentListener::outOfOrderArgument(unsigned argIdx,
                                                   unsigned prevArgIdx) {
}

bool MatchCallArgumentListener::relabelArguments(ArrayRef<Identifier> newNames){
  return true;
}

/// Produce a score (smaller is better) comparing a parameter name and
/// potentially-typo'd argument name.
///
/// \param paramName The name of the parameter.
/// \param argName The name of the argument.
/// \param maxScore The maximum score permitted by this comparison, or
/// 0 if there is no limit.
///
/// \returns the score, if it is good enough to even consider this a match.
/// Otherwise, an empty optional.
///
static Optional<unsigned> scoreParamAndArgNameTypo(StringRef paramName,
                                                   StringRef argName,
                                                   unsigned maxScore) {
  using namespace camel_case;

  // Compute the edit distance.
  unsigned dist = argName.edit_distance(paramName, /*AllowReplacements=*/true,
                                        /*MaxEditDistance=*/maxScore);

  // If the edit distance would be too long, we're done.
  if (maxScore != 0 && dist > maxScore)
    return None;

  // The distance can be zero due to the "with" transformation above.
  if (dist == 0)
    return 1;

  // Only allow about one typo for every two properly-typed characters, which
  // prevents completely-wacky suggestions in many cases.
  if (dist > (argName.size() + 1) / 3)
    return None;

  return dist;
}

bool constraints::
areConservativelyCompatibleArgumentLabels(ValueDecl *decl,
                                          unsigned parameterDepth,
                                          ArrayRef<Identifier> labels,
                                          bool hasTrailingClosure) {
  // Bail out conservatively if this isn't a function declaration.
  auto fn = dyn_cast<AbstractFunctionDecl>(decl);
  if (!fn) return true;
  assert(parameterDepth < fn->getNumParameterLists());
  
  auto *fTy = fn->getInterfaceType()->castTo<AnyFunctionType>();
  
  SmallVector<AnyFunctionType::Param, 8> argInfos;
  for (auto argLabel : labels) {
    argInfos.push_back(AnyFunctionType::Param(Type(), argLabel, {}));
  }

  const AnyFunctionType *levelTy = fTy;
  for (auto level = parameterDepth; level != 0; --level) {
    levelTy = levelTy->getResult()->getAs<AnyFunctionType>();
    assert(levelTy && "Parameter list curry level does not match type");
  }
  
  auto params = levelTy->getParams();
  SmallVector<bool, 4> defaultMap;
  computeDefaultMap(params, decl, parameterDepth, defaultMap);

  MatchCallArgumentListener listener;
  SmallVector<ParamBinding, 8> unusedParamBindings;

  return !matchCallArguments(argInfos, params, defaultMap,
                             hasTrailingClosure,
                             /*allow fixes*/ false,
                             listener, unusedParamBindings);
}

/// Determine the default type-matching options to use when decomposing a
/// constraint into smaller constraints.
static ConstraintSystem::TypeMatchOptions getDefaultDecompositionOptions(
         ConstraintSystem::TypeMatchOptions flags) {
  return flags | ConstraintSystem::TMF_GenerateConstraints;
}

// FIXME: This should return ConstraintSystem::TypeMatchResult instead
//        to give more information to the solver about the failure.
bool constraints::
matchCallArguments(ArrayRef<AnyFunctionType::Param> args,
                   ArrayRef<AnyFunctionType::Param> params,
                   const SmallVectorImpl<bool> &defaultMap,
                   bool hasTrailingClosure,
                   bool allowFixes,
                   MatchCallArgumentListener &listener,
                   SmallVectorImpl<ParamBinding> &parameterBindings) {
  assert(params.size() == defaultMap.size() && "Default map does not match");
  
  // Keep track of the parameter we're matching and what argument indices
  // got bound to each parameter.
  unsigned paramIdx, numParams = params.size();
  parameterBindings.clear();
  parameterBindings.resize(numParams);

  // Keep track of which arguments we have claimed from the argument tuple.
  unsigned nextArgIdx = 0, numArgs = args.size();
  SmallVector<bool, 4> claimedArgs(numArgs, false);
  SmallVector<Identifier, 4> actualArgNames;
  unsigned numClaimedArgs = 0;

  // Indicates whether any of the arguments are potentially out-of-order,
  // requiring further checking at the end.
  bool potentiallyOutOfOrder = false;

  // Local function that claims the argument at \c argNumber, returning the
  // index of the claimed argument. This is primarily a helper for
  // \c claimNextNamed.
  auto claim = [&](Identifier expectedName, unsigned argNumber,
                   bool ignoreNameClash = false)  -> unsigned {
    // Make sure we can claim this argument.
    assert(argNumber != numArgs && "Must have a valid index to claim");
    assert(!claimedArgs[argNumber] && "Argument already claimed");

    if (!actualArgNames.empty()) {
      // We're recording argument names; record this one.
      actualArgNames[argNumber] = expectedName;
    } else if (args[argNumber].getLabel() != expectedName && !ignoreNameClash) {
      // We have an argument name mismatch. Start recording argument names.
      actualArgNames.resize(numArgs);

      // Figure out previous argument names from the parameter bindings.
      for (unsigned i = 0; i != numParams; ++i) {
        const auto &param = params[i];
        bool firstArg = true;

        for (auto argIdx : parameterBindings[i]) {
          actualArgNames[argIdx] = firstArg ? param.getLabel() : Identifier();
          firstArg = false;
        }
      }

      // Record this argument name.
      actualArgNames[argNumber] = expectedName;
    }

    claimedArgs[argNumber] = true;
    ++numClaimedArgs;
    return argNumber;
  };

  // Local function that skips over any claimed arguments.
  auto skipClaimedArgs = [&]() {
    while (nextArgIdx != numArgs && claimedArgs[nextArgIdx])
      ++nextArgIdx;
  };

  // Local function that retrieves the next unclaimed argument with the given
  // name (which may be empty). This routine claims the argument.
  auto claimNextNamed
    = [&](Identifier name, bool ignoreNameMismatch) -> Optional<unsigned> {
    // Skip over any claimed arguments.
    skipClaimedArgs();

    // If we've claimed all of the arguments, there's nothing more to do.
    if (numClaimedArgs == numArgs)
      return None;

    // When the expected name is empty, we claim the next argument if it has
    // no name.
    if (name.empty()) {
      // Nothing to claim.
      if (nextArgIdx == numArgs ||
          claimedArgs[nextArgIdx] ||
          (!(args[nextArgIdx].getLabel().empty() || ignoreNameMismatch)))
        return None;

      return claim(name, nextArgIdx);
    }

    // If the name matches, claim this argument.
    if (nextArgIdx != numArgs &&
        (ignoreNameMismatch || args[nextArgIdx].getLabel() == name)) {
      return claim(name, nextArgIdx);
    }

    // The name didn't match. Go hunting for an unclaimed argument whose name
    // does match.
    Optional<unsigned> claimedWithSameName;
    for (unsigned i = nextArgIdx; i != numArgs; ++i) {
      // Skip arguments where the name doesn't match.
      if (args[i].getLabel() != name)
        continue;

      // Skip claimed arguments.
      if (claimedArgs[i]) {
        // Note that we have already claimed an argument with the same name.
        if (!claimedWithSameName)
          claimedWithSameName = i;
        continue;
      }

      // We found a match.  If the match wasn't the next one, we have
      // potentially out of order arguments.
      if (i != nextArgIdx)
        potentiallyOutOfOrder = true;

      // Claim it.
      return claim(name, i);
    }

    // If we're not supposed to attempt any fixes, we're done.
    if (!allowFixes)
      return None;

    // Several things could have gone wrong here, and we'll check for each
    // of them at some point:
    //   - The keyword argument might be redundant, in which case we can point
    //     out the issue.
    //   - The argument might be unnamed, in which case we try to fix the
    //     problem by adding the name.
    //   - The keyword argument might be a typo for an actual argument name, in
    //     which case we should find the closest match to correct to.

    // Redundant keyword arguments.
    if (claimedWithSameName) {
      // FIXME: We can provide better diagnostics here.
      return None;
    }

    // Missing a keyword argument name.
    if (nextArgIdx != numArgs && args[nextArgIdx].getLabel().empty() &&
       ignoreNameMismatch) {
      // Claim the next argument.
      return claim(name, nextArgIdx);
    }

    // Typo correction is handled in a later pass.
    return None;
  };

  // Local function that attempts to bind the given parameter to arguments in
  // the list.
  bool haveUnfulfilledParams = false;
  auto bindNextParameter = [&](bool ignoreNameMismatch) {
    const auto &param = params[paramIdx];

    // Handle variadic parameters.
    if (param.isVariadic()) {
      // Claim the next argument with the name of this parameter.
      auto claimed = claimNextNamed(param.getLabel(), ignoreNameMismatch);

      // If there was no such argument, leave the argument unf
      if (!claimed) {
        haveUnfulfilledParams = true;
        return;
      }

      // Record the first argument for the variadic.
      parameterBindings[paramIdx].push_back(*claimed);

      // Claim any additional unnamed arguments.
      while ((claimed = claimNextNamed(Identifier(), false))) {
        parameterBindings[paramIdx].push_back(*claimed);
      }

      skipClaimedArgs();
      return;
    }

    // Try to claim an argument for this parameter.
    if (auto claimed = claimNextNamed(param.getLabel(), ignoreNameMismatch)) {
      parameterBindings[paramIdx].push_back(*claimed);
      skipClaimedArgs();
      return;
    }

    // There was no argument to claim. Leave the argument unfulfilled.
    haveUnfulfilledParams = true;
  };

  // If we have a trailing closure, it maps to the last parameter.
  if (hasTrailingClosure && numParams > 0) {
    claimedArgs[numArgs-1] = true;
    ++numClaimedArgs;
    parameterBindings[numParams-1].push_back(numArgs-1);
  }

  // Mark through the parameters, binding them to their arguments.
  for (paramIdx = 0; paramIdx != numParams; ++paramIdx) {
    if (parameterBindings[paramIdx].empty())
      bindNextParameter(false);
  }

  // If we have any unclaimed arguments, complain about those.
  if (numClaimedArgs != numArgs) {

    // Find all of the named, unclaimed arguments.
    llvm::SmallVector<unsigned, 4> unclaimedNamedArgs;
    for (nextArgIdx = 0; skipClaimedArgs(), nextArgIdx != numArgs;
         ++nextArgIdx) {
      if (!args[nextArgIdx].getLabel().empty())
        unclaimedNamedArgs.push_back(nextArgIdx);
    }

    if (!unclaimedNamedArgs.empty()) {
      // Find all of the named, unfulfilled parameters.
      llvm::SmallVector<unsigned, 4> unfulfilledNamedParams;
      bool hasUnfulfilledUnnamedParams = false;
      for (paramIdx = 0; paramIdx != numParams; ++paramIdx) {
        if (parameterBindings[paramIdx].empty()) {
          if (params[paramIdx].getLabel().empty())
            hasUnfulfilledUnnamedParams = true;
          else
            unfulfilledNamedParams.push_back(paramIdx);
        }
      }

      if (!unfulfilledNamedParams.empty()) {
        // Use typo correction to find the best matches.
        // FIXME: There is undoubtedly a good dynamic-programming algorithm
        // to find the best assignment here.
        for (auto argIdx : unclaimedNamedArgs) {
          auto argName = args[argIdx].getLabel();

          // Find the closest matching unfulfilled named parameter.
          unsigned bestScore = 0;
          unsigned best = 0;
          for (unsigned i = 0, n = unfulfilledNamedParams.size(); i != n; ++i) {
            unsigned param = unfulfilledNamedParams[i];
            auto paramName = params[param].getLabel();

            if (auto score = scoreParamAndArgNameTypo(paramName.str(),
                                                      argName.str(),
                                                      bestScore)) {
              if (*score < bestScore || bestScore == 0) {
                bestScore = *score;
                best = i;
              }
            }
          }

          // If we found a parameter to fulfill, do it.
          if (bestScore > 0) {
            // Bind this parameter to the argument.
            nextArgIdx = argIdx;
            paramIdx = unfulfilledNamedParams[best];
            bindNextParameter(true);

            // Erase this parameter from the list of unfulfilled named
            // parameters, so we don't try to fulfill it again.
            unfulfilledNamedParams.erase(unfulfilledNamedParams.begin() + best);
            if (unfulfilledNamedParams.empty())
              break;
          }
        }

        // Update haveUnfulfilledParams, because we may have fulfilled some
        // parameters above.
        haveUnfulfilledParams = hasUnfulfilledUnnamedParams ||
                                !unfulfilledNamedParams.empty();
      }
    }

    // Find all of the unfulfilled parameters, and match them up
    // semi-positionally.
    if (numClaimedArgs != numArgs) {
      // Restart at the first argument/parameter.
      nextArgIdx = 0;
      skipClaimedArgs();
      haveUnfulfilledParams = false;
      for (paramIdx = 0; paramIdx != numParams; ++paramIdx) {
        // Skip fulfilled parameters.
        if (!parameterBindings[paramIdx].empty())
          continue;

        bindNextParameter(true);
      }
    }

    // If we still haven't claimed all of the arguments, fail.
    if (numClaimedArgs != numArgs) {
      nextArgIdx = 0;
      skipClaimedArgs();
      listener.extraArgument(nextArgIdx);
      return true;
    }

    // FIXME: If we had the actual parameters and knew the body names, those
    // matches would be best.
    potentiallyOutOfOrder = true;
  }

  // If we have any unfulfilled parameters, check them now.
  if (haveUnfulfilledParams) {
    for (paramIdx = 0; paramIdx != numParams; ++paramIdx) {
      // If we have a binding for this parameter, we're done.
      if (!parameterBindings[paramIdx].empty())
        continue;

      const auto &param = params[paramIdx];

      // Variadic parameters can be unfulfilled.
      if (param.isVariadic())
        continue;

      // Parameters with defaults can be unfulfilled.
      if (defaultMap[paramIdx])
        continue;

      listener.missingArgument(paramIdx);
      return true;
    }
  }

  // If any arguments were provided out-of-order, check whether we have
  // violated any of the reordering rules.
  if (potentiallyOutOfOrder) {
    unsigned argIdx = 0;
    // Enumerate the parameters and their bindings to see if any arguments are
    // our of order
    for (auto binding : parameterBindings) {
      for (auto boundArgIdx : binding) {
        if (boundArgIdx == argIdx) {
          // If the argument is in the right location, just continue
          argIdx++;
          continue;
        }

        // Otherwise, we've found the (first) parameter that has an out of order
        // argument, and know the indices of the argument the needs to move
        // (fromArgIdx) and the argument location it should move to (toArgItd).
        auto fromArgIdx = boundArgIdx;
        auto toArgIdx = argIdx;

        // First let's double check if out-of-order argument is nothing
        // more than a simple label mismatch, because in situation where
        // one argument requires label and another one doesn't, but caller
        // doesn't provide either, problem is going to be identified as
        // out-of-order argument instead of label mismatch.
        auto &parameter = params[toArgIdx];
        if (!parameter.getLabel().empty()) {
          auto expectedLabel = parameter.getLabel();
          auto argumentLabel = args[fromArgIdx].getLabel();

          // If there is a label but it's incorrect it can only mean
          // situation like this: expected (x, _ y) got (y, _ x).
          if (argumentLabel.empty() ||
              (expectedLabel.compare(argumentLabel) != 0 &&
               args[toArgIdx].getLabel().empty())) {
            listener.missingLabel(toArgIdx);
            return true;
          }
        }

        listener.outOfOrderArgument(fromArgIdx, toArgIdx);
        return true;
      }
    }
  }

  // If no arguments were renamed, the call arguments match up with the
  // parameters.
  if (actualArgNames.empty())
    return false;

  // The arguments were relabeled; notify the listener.
  return listener.relabelArguments(actualArgNames);
}

/// Find the callee declaration and uncurry level for a given call
/// locator.
static std::tuple<ValueDecl *, unsigned, ArrayRef<Identifier>, bool>
getCalleeDeclAndArgs(ConstraintSystem &cs,
                     ConstraintLocatorBuilder callLocator,
                     SmallVectorImpl<Identifier> &argLabelsScratch) {
  ArrayRef<Identifier> argLabels;
  bool hasTrailingClosure = false;

  // Break down the call.
  SmallVector<LocatorPathElt, 2> path;
  auto callExpr = callLocator.getLocatorParts(path);
  if (!callExpr) 
    return std::make_tuple(nullptr, 0, argLabels, hasTrailingClosure);

  // Our remaining path can only be 'ApplyArgument' or 'SubscriptIndex'.
  if (!path.empty() &&
      !(path.size() == 1 &&
        (path.back().getKind() == ConstraintLocator::ApplyArgument ||
         path.back().getKind() == ConstraintLocator::SubscriptIndex ||
         path.back().getKind() == ConstraintLocator::KeyPathComponent)))
    return std::make_tuple(nullptr, 0, argLabels, hasTrailingClosure);

  // Dig out the callee.
  ConstraintLocator *targetLocator;
  if (auto call = dyn_cast<CallExpr>(callExpr)) {
    targetLocator = cs.getConstraintLocator(call->getDirectCallee());
    argLabels = call->getArgumentLabels();
    hasTrailingClosure = call->hasTrailingClosure();
  } else if (auto unresolved = dyn_cast<UnresolvedMemberExpr>(callExpr)) {
    targetLocator = cs.getConstraintLocator(callExpr);
    argLabels = unresolved->getArgumentLabels();
    hasTrailingClosure = unresolved->hasTrailingClosure();
  } else if (auto subscript = dyn_cast<SubscriptExpr>(callExpr)) {
    targetLocator = cs.getConstraintLocator(callExpr);
    argLabels = subscript->getArgumentLabels();
    hasTrailingClosure = subscript->hasTrailingClosure();
  } else if (auto dynSubscript = dyn_cast<DynamicSubscriptExpr>(callExpr)) {
    targetLocator = cs.getConstraintLocator(callExpr);
    argLabels = dynSubscript->getArgumentLabels();
    hasTrailingClosure = dynSubscript->hasTrailingClosure();
  } else if (auto keyPath = dyn_cast<KeyPathExpr>(callExpr)) {
    if (path.empty()
        || path.back().getKind() != ConstraintLocator::KeyPathComponent)
      return std::make_tuple(nullptr, 0, argLabels, hasTrailingClosure);
    
    auto componentIndex = path.back().getValue();
    if (componentIndex >= keyPath->getComponents().size())
      return std::make_tuple(nullptr, 0, argLabels, hasTrailingClosure);

    auto &component = keyPath->getComponents()[componentIndex];
    switch (component.getKind()) {
    case KeyPathExpr::Component::Kind::Subscript:
    case KeyPathExpr::Component::Kind::UnresolvedSubscript:
      targetLocator = cs.getConstraintLocator(keyPath, path.back());
      argLabels = component.getSubscriptLabels();
      hasTrailingClosure = false; // key paths don't support trailing closures
      break;
      
    case KeyPathExpr::Component::Kind::Invalid:
    case KeyPathExpr::Component::Kind::UnresolvedProperty:
    case KeyPathExpr::Component::Kind::Property:
    case KeyPathExpr::Component::Kind::OptionalForce:
    case KeyPathExpr::Component::Kind::OptionalChain:
    case KeyPathExpr::Component::Kind::OptionalWrap:
      return std::make_tuple(nullptr, 0, argLabels, hasTrailingClosure);
    }

  } else {
    if (auto apply = dyn_cast<ApplyExpr>(callExpr)) {
      argLabels = apply->getArgumentLabels(argLabelsScratch);
      assert(!apply->hasTrailingClosure());
    } else if (auto objectLiteral = dyn_cast<ObjectLiteralExpr>(callExpr)) {
      argLabels = objectLiteral->getArgumentLabels();
      hasTrailingClosure = objectLiteral->hasTrailingClosure();
    }
    return std::make_tuple(nullptr, 0, argLabels, hasTrailingClosure);
  }

  // Find the overload choice corresponding to the callee locator.
  // FIXME: This linearly walks the list of resolved overloads, which is
  // potentially very expensive.
  Optional<OverloadChoice> choice;
  for (auto resolved = cs.getResolvedOverloadSets(); resolved;
       resolved = resolved->Previous) {
    // FIXME: Workaround null locators.
    if (!resolved->Locator) continue;

    auto resolvedLocator = resolved->Locator;
    SmallVector<LocatorPathElt, 4> resolvedPath(
                                     resolvedLocator->getPath().begin(),
                                     resolvedLocator->getPath().end());
    if (!resolvedPath.empty() &&
        (resolvedPath.back().getKind() == ConstraintLocator::SubscriptMember ||
         resolvedPath.back().getKind() == ConstraintLocator::Member ||
         resolvedPath.back().getKind() == ConstraintLocator::UnresolvedMember ||
         resolvedPath.back().getKind() ==
           ConstraintLocator::ConstructorMember)) {
      resolvedPath.pop_back();
      resolvedLocator = cs.getConstraintLocator(
                          resolvedLocator->getAnchor(),
                          resolvedPath,
                          resolvedLocator->getSummaryFlags());
    }

    SourceRange range;
    resolvedLocator = simplifyLocator(cs, resolvedLocator, range);

    if (resolvedLocator == targetLocator) {
      choice = resolved->Choice;
      break;
    }
  }
  
  // If we didn't find any matching overloads, we're done.
  if (!choice)
    return std::make_tuple(nullptr, 0, argLabels, hasTrailingClosure);

  // If there's a declaration, return it.
  if (choice->isDecl()) {
    auto decl = choice->getDecl();
    unsigned level = 0;
    if (decl->getDeclContext()->isTypeContext()) {
      if (auto function = dyn_cast<AbstractFunctionDecl>(decl)) {
        // References to instance members on a metatype stay at level 0.
        // Everything else is level 1.
        if (!(function->isInstanceMember() &&
              cs.getFixedTypeRecursive(choice->getBaseType(),
                                       /*wantRValue=*/true)
                ->is<AnyMetatypeType>()))
          level = 1;
      } else if (isa<SubscriptDecl>(decl)) {
        // Subscript level 1 == the indices.
        level = 1;
      } else if (isa<EnumElementDecl>(decl)) {
        // Enum element level 1 == the payload.
        level = 1;
      }
    }

    return std::make_tuple(decl, level, argLabels, hasTrailingClosure);
  }

  return std::make_tuple(nullptr, 0, argLabels, hasTrailingClosure);
}

// Match the argument of a call to the parameter.
static ConstraintSystem::TypeMatchResult
matchCallArguments(ConstraintSystem &cs, ConstraintKind kind,
                   Type argType, Type paramType,
                   ConstraintLocatorBuilder locator) {

  if (paramType->isAny()) {
    if (argType->is<InOutType>())
      return cs.getTypeMatchFailure(locator);

    // If the param type is Any, the function can only have one argument.
    // Check if exactly one argument was passed to this function, otherwise
    // we obviously have a mismatch.
    if (auto tupleArgType = dyn_cast<TupleType>(argType.getPointer())) {
      // Total hack: In Swift 3 mode, argument labels are ignored when calling
      // function type with a single Any parameter.
      if (tupleArgType->getNumElements() != 1 ||
          (!cs.getASTContext().isSwiftVersion3() &&
           tupleArgType->getElement(0).hasName())) {
        return cs.getTypeMatchFailure(locator);
      }
    }

    // Disallow assignment of noescape function to parameter of type
    // Any. Allowing this would allow these functions to escape.
    if (auto *fnTy = argType->getAs<AnyFunctionType>()) {
      if (fnTy->isNoEscape()) {
        // Allow assigned of 'no-escape' function with recorded fix.
        if (cs.shouldAttemptFixes() &&
            !cs.recordFix(FixKind::ExplicitlyEscaping, locator))
          return cs.getTypeMatchSuccess();

        return cs.getTypeMatchFailure(locator);
      }
    }

    return cs.getTypeMatchSuccess();
  }

  // Extract the parameters.
  ValueDecl *callee;
  unsigned calleeLevel;
  ArrayRef<Identifier> argLabels;
  SmallVector<Identifier, 2> argLabelsScratch;
  bool hasTrailingClosure = false;
  std::tie(callee, calleeLevel, argLabels, hasTrailingClosure) =
    getCalleeDeclAndArgs(cs, locator, argLabelsScratch);
  
  SmallVector<AnyFunctionType::Param, 4> params;
  AnyFunctionType::decomposeInput(paramType, params);
  
  SmallVector<bool, 4> defaultMap;
  computeDefaultMap(params, callee, calleeLevel, defaultMap);
  
  if (callee && cs.getASTContext().isSwiftVersion3()
      && argType->is<TupleType>()) {
    // Hack: In Swift 3 mode, accept `foo(x, y)` for `foo((x, y))` when the
    // callee is a function-typed property or an enum constructor whose
    // argument is a single unlabeled type parameter.
    if (auto *prop = dyn_cast<VarDecl>(callee)) {
      auto *fnType = prop->getInterfaceType()->getAs<AnyFunctionType>();
      if (fnType && fnType->getInput()->isTypeParameter())
        argType = ParenType::get(cs.getASTContext(), argType);
    } else if (auto *enumCtor = dyn_cast<EnumElementDecl>(callee)) {
      if (enumCtor->getArgumentInterfaceType()->isTypeParameter())
        argType = ParenType::get(cs.getASTContext(), argType);
    }
  }

  // Extract the arguments.
  auto args = decomposeArgType(argType, argLabels);
  
  // Match up the call arguments to the parameters.
  MatchCallArgumentListener listener;
  SmallVector<ParamBinding, 4> parameterBindings;
  if (constraints::matchCallArguments(args, params,
                                      defaultMap,
                                      hasTrailingClosure,
                                      cs.shouldAttemptFixes(), listener,
                                      parameterBindings))
    return cs.getTypeMatchFailure(locator);

  // Check the argument types for each of the parameters.
  ConstraintSystem::TypeMatchOptions subflags =
    ConstraintSystem::TMF_GenerateConstraints;
  ConstraintKind subKind;
  switch (kind) {
  case ConstraintKind::ArgumentTupleConversion:
    subKind = ConstraintKind::ArgumentConversion;
    break;

  case ConstraintKind::OperatorArgumentTupleConversion:
    subKind = ConstraintKind::OperatorArgumentConversion;
    break;

  case ConstraintKind::Conversion:
  case ConstraintKind::BridgingConversion:
  case ConstraintKind::OperatorArgumentConversion:
  case ConstraintKind::ArgumentConversion:
  case ConstraintKind::Bind:
  case ConstraintKind::BindParam:
  case ConstraintKind::BindToPointerType:
  case ConstraintKind::Equal:
  case ConstraintKind::Subtype:
  case ConstraintKind::ApplicableFunction:
  case ConstraintKind::BindOverload:
  case ConstraintKind::CheckedCast:
  case ConstraintKind::ConformsTo:
  case ConstraintKind::Defaultable:
  case ConstraintKind::Disjunction:
  case ConstraintKind::DynamicTypeOf:
  case ConstraintKind::EscapableFunctionOf:
  case ConstraintKind::OpenedExistentialOf:
  case ConstraintKind::KeyPath:
  case ConstraintKind::KeyPathApplication:
  case ConstraintKind::LiteralConformsTo:
  case ConstraintKind::OptionalObject:
  case ConstraintKind::SelfObjectOfProtocol:
  case ConstraintKind::UnresolvedValueMember:
  case ConstraintKind::ValueMember:
    llvm_unreachable("Not a call argument constraint");
  }
  
  auto haveOneNonUserConversion =
          (subKind != ConstraintKind::OperatorArgumentConversion);
  
  
  for (unsigned paramIdx = 0, numParams = parameterBindings.size();
       paramIdx != numParams; ++paramIdx){
    // Skip unfulfilled parameters. There's nothing to do for them.
    if (parameterBindings[paramIdx].empty())
      continue;

    // Determine the parameter type.
    const auto &param = params[paramIdx];
    auto paramTy = param.getType();

    // Compare each of the bound arguments for this parameter.
    for (auto argIdx : parameterBindings[paramIdx]) {
      auto loc = locator.withPathElement(LocatorPathElt::
                                            getApplyArgToParam(argIdx,
                                                               paramIdx));
      auto argTy = args[argIdx].getType();

      if (!haveOneNonUserConversion) {
        subflags |= ConstraintSystem::TMF_ApplyingOperatorParameter;
      }

      auto result = cs.matchTypes(argTy, paramTy, subKind, subflags, loc);
      if (result.isFailure())
        return result;
    }
  }

  return cs.getTypeMatchSuccess();
}

ConstraintSystem::TypeMatchResult
ConstraintSystem::matchTupleTypes(TupleType *tuple1, TupleType *tuple2,
                                  ConstraintKind kind, TypeMatchOptions flags,
                                  ConstraintLocatorBuilder locator) {
  TypeMatchOptions subflags = getDefaultDecompositionOptions(flags);

  // Equality and subtyping have fairly strict requirements on tuple matching,
  // requiring element names to either match up or be disjoint.
  if (kind < ConstraintKind::Conversion) {
    if (tuple1->getNumElements() != tuple2->getNumElements())
      return getTypeMatchFailure(locator);

    for (unsigned i = 0, n = tuple1->getNumElements(); i != n; ++i) {
      const auto &elt1 = tuple1->getElement(i);
      const auto &elt2 = tuple2->getElement(i);

      // If the names don't match, we may have a conflict.
      if (elt1.getName() != elt2.getName()) {
        // Same-type requirements require exact name matches.
        if (kind <= ConstraintKind::Equal)
          return getTypeMatchFailure(locator);

        // For subtyping constraints, just make sure that this name isn't
        // used at some other position.
        if (elt2.hasName() && tuple1->getNamedElementId(elt2.getName()) != -1)
          return getTypeMatchFailure(locator);
      }

      // Variadic bit must match.
      if (elt1.isVararg() != elt2.isVararg())
        return getTypeMatchFailure(locator);

      // Compare the element types.
      auto result = matchTypes(elt1.getType(), elt2.getType(), kind, subflags,
                               locator.withPathElement(
                                           LocatorPathElt::getTupleElement(i)));
      if (result.isFailure())
        return result;
    }

    return getTypeMatchSuccess();
  }

  assert(kind >= ConstraintKind::Conversion);
  ConstraintKind subKind;
  switch (kind) {
  case ConstraintKind::ArgumentTupleConversion:
    subKind = ConstraintKind::ArgumentConversion;
    break;

  case ConstraintKind::OperatorArgumentTupleConversion:
    subKind = ConstraintKind::OperatorArgumentConversion;
    break;

  case ConstraintKind::OperatorArgumentConversion:
  case ConstraintKind::ArgumentConversion:
  case ConstraintKind::Conversion:
    subKind = ConstraintKind::Conversion;
    break;

  case ConstraintKind::Bind:
  case ConstraintKind::BindParam:
  case ConstraintKind::BindToPointerType:
  case ConstraintKind::Equal:
  case ConstraintKind::Subtype:
  case ConstraintKind::ApplicableFunction:
  case ConstraintKind::BindOverload:
  case ConstraintKind::CheckedCast:
  case ConstraintKind::ConformsTo:
  case ConstraintKind::Defaultable:
  case ConstraintKind::Disjunction:
  case ConstraintKind::DynamicTypeOf:
  case ConstraintKind::EscapableFunctionOf:
  case ConstraintKind::OpenedExistentialOf:
  case ConstraintKind::KeyPath:
  case ConstraintKind::KeyPathApplication:
  case ConstraintKind::LiteralConformsTo:
  case ConstraintKind::OptionalObject:
  case ConstraintKind::SelfObjectOfProtocol:
  case ConstraintKind::UnresolvedValueMember:
  case ConstraintKind::ValueMember:
  case ConstraintKind::BridgingConversion:
    llvm_unreachable("Not a conversion");
  }

  // Compute the element shuffles for conversions.
  SmallVector<int, 16> sources;
  SmallVector<unsigned, 4> variadicArguments;
  if (computeTupleShuffle(tuple1, tuple2, sources, variadicArguments))
    return getTypeMatchFailure(locator);

  // Check each of the elements.
  bool hasVariadic = false;
  unsigned variadicIdx = sources.size();
  for (unsigned idx2 = 0, n = sources.size(); idx2 != n; ++idx2) {
    // Default-initialization always allowed for conversions.
    if (sources[idx2] == TupleShuffleExpr::DefaultInitialize) {
      continue;
    }

    // Variadic arguments handled below.
    if (sources[idx2] == TupleShuffleExpr::Variadic) {
      assert(!hasVariadic && "Multiple variadic parameters");
      hasVariadic = true;
      variadicIdx = idx2;
      continue;
    }

    assert(sources[idx2] >= 0);
    unsigned idx1 = sources[idx2];

    // Match up the types.
    const auto &elt1 = tuple1->getElement(idx1);
    const auto &elt2 = tuple2->getElement(idx2);
    auto result = matchTypes(elt1.getType(), elt2.getType(), subKind, subflags,
                       locator.withPathElement(
                                        LocatorPathElt::getTupleElement(idx1)));
    if (result.isFailure())
      return result;
  }

  // If we have variadic arguments to check, do so now.
  if (hasVariadic) {
    const auto &elt2 = tuple2->getElements()[variadicIdx];
    auto eltType2 = elt2.getVarargBaseTy();

    for (unsigned idx1 : variadicArguments) {
      auto result = matchTypes(tuple1->getElementType(idx1), eltType2, subKind,
                         subflags,
                         locator.withPathElement(
                                        LocatorPathElt::getTupleElement(idx1)));
      if (result.isFailure())
        return result;
    }
  }

  return getTypeMatchSuccess();
}

ConstraintSystem::TypeMatchResult
ConstraintSystem::matchScalarToTupleTypes(Type type1, TupleType *tuple2,
                                          ConstraintKind kind,
                                          TypeMatchOptions flags,
                                          ConstraintLocatorBuilder locator) {
  int scalarFieldIdx = tuple2->getElementForScalarInit();
  assert(scalarFieldIdx >= 0 && "Invalid tuple for scalar-to-tuple");
  const auto &elt = tuple2->getElement(scalarFieldIdx);
  auto scalarFieldTy = elt.isVararg()? elt.getVarargBaseTy() : elt.getType();
  TypeMatchOptions subflags = getDefaultDecompositionOptions(flags);
  return matchTypes(type1, scalarFieldTy, kind, subflags,
                    locator.withPathElement(ConstraintLocator::ScalarToTuple));
}

// Returns 'false' (i.e. no error) if it is legal to match functions with the
// corresponding function type representations and the given match kind.
static bool matchFunctionRepresentations(FunctionTypeRepresentation rep1,
                                         FunctionTypeRepresentation rep2,
                                         ConstraintKind kind) {
  switch (kind) {
  case ConstraintKind::Bind:
  case ConstraintKind::BindParam:
  case ConstraintKind::BindToPointerType:
  case ConstraintKind::Equal:
    return rep1 != rep2;

  case ConstraintKind::Subtype:
  case ConstraintKind::Conversion:
  case ConstraintKind::BridgingConversion:
  case ConstraintKind::ArgumentConversion:
  case ConstraintKind::ArgumentTupleConversion:
  case ConstraintKind::OperatorArgumentTupleConversion:
  case ConstraintKind::OperatorArgumentConversion:
  case ConstraintKind::ApplicableFunction:
  case ConstraintKind::BindOverload:
  case ConstraintKind::CheckedCast:
  case ConstraintKind::ConformsTo:
  case ConstraintKind::Defaultable:
  case ConstraintKind::Disjunction:
  case ConstraintKind::DynamicTypeOf:
  case ConstraintKind::EscapableFunctionOf:
  case ConstraintKind::OpenedExistentialOf:
  case ConstraintKind::KeyPath:
  case ConstraintKind::KeyPathApplication:
  case ConstraintKind::LiteralConformsTo:
  case ConstraintKind::OptionalObject:
  case ConstraintKind::SelfObjectOfProtocol:
  case ConstraintKind::UnresolvedValueMember:
  case ConstraintKind::ValueMember:
    return false;
  }

  llvm_unreachable("Unhandled ConstraintKind in switch.");
}

ConstraintSystem::TypeMatchResult
ConstraintSystem::matchFunctionParamTypes(ArrayRef<AnyFunctionType::Param> type1,
                                          ArrayRef<AnyFunctionType::Param> type2,
                                          Type argType,
                                          Type paramType,
                                          ConstraintKind kind,
                                          TypeMatchOptions flags,
                                          ConstraintLocatorBuilder locator) {
  // Short-circuit matching zero-argument function types.
  if (type1.empty() && type2.empty()) {
    return getTypeMatchSuccess();
  }
  
  TypeMatchOptions subflags = getDefaultDecompositionOptions(flags) | TMF_GenerateConstraints;
  
  // Extract the parameters.
  ValueDecl *callee;
  unsigned calleeLevel;
  ArrayRef<Identifier> argLabels;
  SmallVector<Identifier, 2> argLabelsScratch;
  bool hasTrailingClosure = false;
  std::tie(callee, calleeLevel, argLabels, hasTrailingClosure) =
    getCalleeDeclAndArgs(*this, locator, argLabelsScratch);
  // FIXME: If we're unable to dig out a callee, defer to match types.  This
  // occurs e.g. when we bind overloads.  These code paths occur too early to
  // set resolvedOverloads, so require special handling to bind any latent
  // type variables.
  if (!callee) {
    return matchTypes(argType, paramType, kind, flags, locator);
  }
  
  SmallVector<bool, 4> defaultMap;
  computeDefaultMap(type1, callee, calleeLevel, defaultMap);
  
  // Match up the call arguments to the parameters.
  MatchCallArgumentListener listener;
  SmallVector<ParamBinding, 4> parameterBindings;
  if (constraints::matchCallArguments(
          type2, type1, defaultMap, hasTrailingClosure,
          /*allowFixes=*/false, listener, parameterBindings))
    return getTypeMatchFailure(locator);
  
  // Compare each of the bound arguments for this parameter.
  for (unsigned paramIdx = 0, numParams = parameterBindings.size();
       paramIdx != numParams; ++paramIdx){
    // Skip unfulfilled parameters. There's nothing to do for them.
    if (parameterBindings[paramIdx].empty())
      continue;
    
    // Determine the parameter type.
    const auto &param = type2[paramIdx];
    auto paramTy = param.getType();
    
    // Compare each of the bound arguments for this parameter.
    for (auto argIdx : parameterBindings[paramIdx]) {
      auto loc = locator.withPathElement(LocatorPathElt::
                                         getApplyArgToParam(argIdx,
                                                            paramIdx));
      auto argTy = type1[argIdx].getType();
      
      auto result = matchTypes(argTy, paramTy, kind, subflags, loc);
      if (result.isFailure())
        return result;
    }
  }
  
  return getTypeMatchSuccess();
}


ConstraintSystem::TypeMatchResult
ConstraintSystem::matchFunctionTypes(FunctionType *func1, FunctionType *func2,
                                     ConstraintKind kind, TypeMatchOptions flags,
                                     ConstraintLocatorBuilder locator) {
  // An @autoclosure function type can be a subtype of a
  // non-@autoclosure function type.
  if (func1->isAutoClosure() != func2->isAutoClosure()) {
    // If the 2nd type is an autoclosure, then the first type needs wrapping in a
    // closure despite already being a function type.
    if (func2->isAutoClosure())
      return getTypeMatchFailure(locator);
    if (kind < ConstraintKind::Subtype)
      return getTypeMatchFailure(locator);

    increaseScore(SK_FunctionConversion);
  }
  
  // A non-throwing function can be a subtype of a throwing function.
  if (func1->throws() != func2->throws()) {
    // Cannot drop 'throws'.
    if (func1->throws() || kind < ConstraintKind::Subtype)
      return getTypeMatchFailure(locator);
  }

  // A non-@noescape function type can be a subtype of a @noescape function
  // type.
  if (func1->isNoEscape() != func2->isNoEscape() &&
      (func1->isNoEscape() || kind < ConstraintKind::Subtype))
    return getTypeMatchFailure(locator);

  if (matchFunctionRepresentations(func1->getExtInfo().getRepresentation(),
                                   func2->getExtInfo().getRepresentation(),
                                   kind)) {
    return getTypeMatchFailure(locator);
  }

  // Determine how we match up the input/result types.
  ConstraintKind subKind;
  switch (kind) {
  case ConstraintKind::Bind:
  case ConstraintKind::BindParam:
  case ConstraintKind::BindToPointerType:
  case ConstraintKind::Equal:
    subKind = kind;
    break;

  case ConstraintKind::Subtype:
  case ConstraintKind::Conversion:
  case ConstraintKind::ArgumentConversion:
  case ConstraintKind::ArgumentTupleConversion:
  case ConstraintKind::OperatorArgumentTupleConversion:
  case ConstraintKind::OperatorArgumentConversion:
    subKind = ConstraintKind::Subtype;
    break;

  case ConstraintKind::ApplicableFunction:
  case ConstraintKind::BindOverload:
  case ConstraintKind::CheckedCast:
  case ConstraintKind::ConformsTo:
  case ConstraintKind::Defaultable:
  case ConstraintKind::Disjunction:
  case ConstraintKind::DynamicTypeOf:
  case ConstraintKind::EscapableFunctionOf:
  case ConstraintKind::OpenedExistentialOf:
  case ConstraintKind::KeyPath:
  case ConstraintKind::KeyPathApplication:
  case ConstraintKind::LiteralConformsTo:
  case ConstraintKind::OptionalObject:
  case ConstraintKind::SelfObjectOfProtocol:
  case ConstraintKind::UnresolvedValueMember:
  case ConstraintKind::ValueMember:
  case ConstraintKind::BridgingConversion:
    llvm_unreachable("Not a relational constraint");
  }

  TypeMatchOptions subflags = getDefaultDecompositionOptions(flags);

  // Add a very narrow exception to SE-0110 by allowing functions that
  // take multiple arguments to be passed as an argument in places
  // that expect a function that takes a single tuple (of the same
  // arity).
  auto func1Input = func1->getInput();
  auto func2Input = func2->getInput();
  if (!getASTContext().isSwiftVersion3()) {
    SmallVector<LocatorPathElt, 4> path;
    locator.getLocatorParts(path);

    // Find the last path element, skipping OptionalPayload elements
    // so that we allow this exception in cases of optional injection.
    auto last = std::find_if(
        path.rbegin(), path.rend(), [](LocatorPathElt &elt) -> bool {
          return elt.getKind() != ConstraintLocator::OptionalPayload;
        });

    if (last != path.rend()) {
      if (last->getKind() == ConstraintLocator::ApplyArgToParam) {
        if (auto *paren2 = dyn_cast<ParenType>(func2Input.getPointer())) {
          if (!func1Input->hasParenSugar())
            func2Input = paren2->getUnderlyingType();
        } else if (getASTContext().isSwiftVersionAtLeast(4)
                   && !getASTContext().isSwiftVersionAtLeast(5)
                   && !func2Input->hasParenSugar()) {
          auto *simplified = locator.trySimplifyToExpr();
          // We somehow let tuple unsplatting function conversions
          // through in some cases in Swift 4, so let's let that
          // continue to work, but only for Swift 4.
          if (simplified && isa<DeclRefExpr>(simplified))
            if (auto *paren1 = dyn_cast<ParenType>(func1Input.getPointer()))
              func1Input = paren1->getUnderlyingType();
        }
      }
    }
  }

  // https://bugs.swift.org/browse/SR-6796
  // Add a super-narrow hack to allow:
  //   (()) -> T to be passed in place of () -> T
  if (getASTContext().isSwiftVersionAtLeast(4) &&
      !getASTContext().isSwiftVersionAtLeast(5)) {
    SmallVector<LocatorPathElt, 4> path;
    locator.getLocatorParts(path);

    // Find the last path element, skipping GenericArgument elements
    // so that we allow this exception in cases of optional types, and
    // skipping OptionalPayload elements so that we allow this
    // exception in cases of optional injection.
    auto last = std::find_if(
        path.rbegin(), path.rend(), [](LocatorPathElt &elt) -> bool {
          return elt.getKind() != ConstraintLocator::GenericArgument &&
                 elt.getKind() != ConstraintLocator::OptionalPayload;
        });

    if (last != path.rend()) {
      if (last->getKind() == ConstraintLocator::ApplyArgToParam) {
        if (auto *paren1 = dyn_cast<ParenType>(func1Input.getPointer())) {
          auto innerTy = paren1->getUnderlyingType();
          if (func2Input->isVoid() && innerTy->isVoid()) {
            func1Input = innerTy;
            // If the other input is also parenthesized, remove one
            // layer of parens from it as well.
            if (auto *paren2 = dyn_cast<ParenType>(func2Input.getPointer()))
              func2Input = paren2->getUnderlyingType();
          }
        }
      }
    }
  }

  // Input types can be contravariant (or equal).
  SmallVector<AnyFunctionType::Param, 4> func1Params;
  SmallVector<AnyFunctionType::Param, 4> func2Params;
  AnyFunctionType::decomposeInput(func1Input, func1Params);
  AnyFunctionType::decomposeInput(func2Input, func2Params);
  
  auto result =
      matchFunctionParamTypes(func2Params, func1Params, func2Input, func1Input,
                              subKind, subflags,
                 locator.withPathElement(ConstraintLocator::FunctionArgument));
  
  if (result.isFailure())
    return result;

  // Result type can be covariant (or equal).
  return matchTypes(func1->getResult(), func2->getResult(), subKind,
                     subflags,
                     locator.withPathElement(
                       ConstraintLocator::FunctionResult));
}

ConstraintSystem::TypeMatchResult
ConstraintSystem::matchSuperclassTypes(Type type1, Type type2,
                                       TypeMatchOptions flags,
                                       ConstraintLocatorBuilder locator) {
  TypeMatchOptions subflags = getDefaultDecompositionOptions(flags);

  auto classDecl2 = type2->getClassOrBoundGenericClass();
  for (auto super1 = TC.getSuperClassOf(type1);
       super1;
       super1 = TC.getSuperClassOf(super1)) {
    if (super1->getClassOrBoundGenericClass() != classDecl2)
      continue;

    return matchTypes(super1, type2, ConstraintKind::Equal,
                      subflags, locator);
  }

  return getTypeMatchFailure(locator);
}

ConstraintSystem::TypeMatchResult
ConstraintSystem::matchDeepEqualityTypes(Type type1, Type type2,
                                         ConstraintLocatorBuilder locator) {
  TypeMatchOptions subflags = TMF_GenerateConstraints;

  // Handle nominal types that are not directly generic.
  if (auto nominal1 = type1->getAs<NominalType>()) {
    auto nominal2 = type2->castTo<NominalType>();

    assert((bool)nominal1->getParent() == (bool)nominal2->getParent() &&
           "Mismatched parents of nominal types");

    if (!nominal1->getParent())
      return getTypeMatchSuccess();

    // Match up the parents, exactly.
    return matchTypes(nominal1->getParent(), nominal2->getParent(),
                      ConstraintKind::Equal, subflags,
                      locator.withPathElement(ConstraintLocator::ParentType));
  }

  auto bound1 = type1->castTo<BoundGenericType>();
  auto bound2 = type2->castTo<BoundGenericType>();

  // Match up the parents, exactly, if there are parents.
  assert((bool)bound1->getParent() == (bool)bound2->getParent() &&
         "Mismatched parents of bound generics");
  if (bound1->getParent()) {
    auto result = matchTypes(bound1->getParent(), bound2->getParent(),
                             ConstraintKind::Equal, subflags,
                             locator.withPathElement(
                                                ConstraintLocator::ParentType));
    if (result.isFailure())
      return result;
  }

  // Match up the generic arguments, exactly.
  auto args1 = bound1->getGenericArgs();
  auto args2 = bound2->getGenericArgs();
  if (args1.size() != args2.size()) {
    return getTypeMatchFailure(locator);
  }
  for (unsigned i = 0, n = args1.size(); i != n; ++i) {
    auto result = matchTypes(args1[i], args2[i], ConstraintKind::Equal,
                             subflags, locator.withPathElement(
                                        LocatorPathElt::getGenericArgument(i)));

    if (result.isFailure())
      return result;
  }

  return getTypeMatchSuccess();
}

ConstraintSystem::TypeMatchResult
ConstraintSystem::matchExistentialTypes(Type type1, Type type2,
                                        ConstraintKind kind,
                                        TypeMatchOptions flags,
                                        ConstraintLocatorBuilder locator) {
  // FIXME: Feels like a hack.
  if (type1->is<InOutType>())
    return getTypeMatchFailure(locator);

  // FIXME; Feels like a hack...nothing actually "conforms" here, and
  // we need to disallow conversions from @noescape functions to Any.

  // Conformance to 'Any' always holds.
  if (type2->isAny()) {
    auto *fnTy = type1->getAs<AnyFunctionType>();
    if (!fnTy || !fnTy->isNoEscape())
      return getTypeMatchSuccess();

    if (shouldAttemptFixes() &&
        !recordFix(FixKind::ExplicitlyEscapingToAny, locator))
      return getTypeMatchSuccess();

    return getTypeMatchFailure(locator);
  }

  // If the first type is a type variable or member thereof, there's nothing
  // we can do now.
  if (type1->isTypeVariableOrMember()) {
    if (flags.contains(TMF_GenerateConstraints)) {
      addUnsolvedConstraint(
        Constraint::create(*this, kind, type1, type2,
                           getConstraintLocator(locator)));
      return getTypeMatchSuccess();
    }

    return getTypeMatchAmbiguous();
  }

  TypeMatchOptions subflags = getDefaultDecompositionOptions(flags);

  // Handle existential metatypes.
  if (auto meta1 = type1->getAs<MetatypeType>()) {
    if (auto meta2 = type2->getAs<ExistentialMetatypeType>()) {
      return matchExistentialTypes(meta1->getInstanceType(),
                                   meta2->getInstanceType(), kind, subflags,
                                   locator.withPathElement(
                                     ConstraintLocator::InstanceType));
    }
  }

  if (!type2->isExistentialType())
    return getTypeMatchFailure(locator);

  auto layout = type2->getExistentialLayout();

  if (auto layoutConstraint = layout.getLayoutConstraint()) {
    if (layoutConstraint->isClass()) {
      if (kind == ConstraintKind::ConformsTo) {
        if (!type1->satisfiesClassConstraint())
          return getTypeMatchFailure(locator);
      } else {
        // Subtype relation to AnyObject also allows class-bound
        // existentials that are not @objc and therefore carry
        // witness tables.
        if (!type1->isClassExistentialType() &&
            !type1->mayHaveSuperclass())
          return getTypeMatchFailure(locator);
      }

      // Keep going.
    }
  }

  if (layout.superclass) {
    auto subKind = std::min(ConstraintKind::Subtype, kind);
    auto result = matchTypes(type1, layout.superclass, subKind, subflags,
                             locator);
    if (result.isFailure())
      return result;
  }

  for (auto *proto : layout.getProtocols()) {
    auto *protoDecl = proto->getDecl();

    switch (simplifyConformsToConstraint(type1, protoDecl, kind, locator,
                                         subflags)) {
      case SolutionKind::Solved:
      case SolutionKind::Unsolved:
        break;

      case SolutionKind::Error:
        return getTypeMatchFailure(locator);
    }
  }

  return getTypeMatchSuccess();
}

static bool isStringCompatiblePointerBaseType(TypeChecker &TC,
                                              DeclContext *DC,
                                              Type baseType) {
  // Allow strings to be passed to pointer-to-byte or pointer-to-void types.
  if (baseType->isEqual(TC.getInt8Type(DC)))
    return true;
  if (baseType->isEqual(TC.getUInt8Type(DC)))
    return true;
  if (baseType->isEqual(TC.Context.TheEmptyTupleType))
    return true;
  
  return false;
}

/// Determine whether the first type with the given number of optionals
/// is potentially more optional than the second type with its number of
/// optionals.
static bool isPotentiallyMoreOptionalThan(Type objType1,
                                          unsigned numOptionals1,
                                          Type objType2,
                                          unsigned numOptionals2) {
  if (numOptionals1 <= numOptionals2 && !objType1->isTypeVariableOrMember())
    return false;

  return true;
}

/// Enumerate all of the applicable optional conversion restrictions
static void enumerateOptionalConversionRestrictions(
                    Type type1, Type type2,
                    ConstraintKind kind, ConstraintLocatorBuilder locator,
                    llvm::function_ref<void(ConversionRestrictionKind)> fn) {
  SmallVector<Type, 2> optionals1;
  Type objType1 = type1->lookThroughAllOptionalTypes(optionals1);

  SmallVector<Type, 2> optionals2;
  Type objType2 = type2->lookThroughAllOptionalTypes(optionals2);

  if (optionals1.empty() && optionals2.empty())
    return;

  // Optional-to-optional.
  if (!optionals1.empty() && !optionals2.empty())
    fn(ConversionRestrictionKind::OptionalToOptional);

  // Inject a value into an optional.
  if (isPotentiallyMoreOptionalThan(objType2, optionals2.size(),
                                    objType1, optionals1.size())) {
    fn(ConversionRestrictionKind::ValueToOptional);
  }
}

/// Determine whether we can bind the given type variable to the given
/// fixed type.
static bool isBindable(TypeVariableType *typeVar, Type type) {
  return !ConstraintSystem::typeVarOccursInType(typeVar, type) &&
         !type->is<DependentMemberType>();
}

ConstraintSystem::TypeMatchResult
ConstraintSystem::matchTypesBindTypeVar(
    TypeVariableType *typeVar, Type type, ConstraintKind kind,
    TypeMatchOptions flags, ConstraintLocatorBuilder locator,
    llvm::function_ref<TypeMatchResult()> formUnsolvedResult) {
  assert(typeVar->is<TypeVariableType>() && "Expected a type variable!");
  // FIXME: Due to some SE-0110 related code farther up we can end
  // up with type variables wrapped in parens that will trip this
  // assert. For now, maintain the existing behavior.
  // assert(!type->is<TypeVariableType>() && "Expected a non-type variable!");

  // Simplify the right-hand type and perform the "occurs" check.
  typeVar = getRepresentative(typeVar);
  type = simplifyType(type, flags);
  if (!isBindable(typeVar, type))
    return formUnsolvedResult();

  // Equal constraints allow mixed LValue/RValue bindings, but
  // if we bind a type to a type variable that can bind to
  // LValues as part of simplifying the Equal constraint we may
  // later block a binding of the opposite "LValue-ness" to the
  // same type variable that happens as part of simplifying
  // another constraint.
  if (kind == ConstraintKind::Equal) {
    if (typeVar->getImpl().canBindToLValue())
      return formUnsolvedResult();

    type = type->getRValueType();
  }

  // If the left-hand type variable cannot bind to an lvalue,
  // but we still have an lvalue, fail.
  if (!typeVar->getImpl().canBindToLValue() && type->hasLValueType())
    return getTypeMatchFailure(locator);

  // Disallow bindings of noescape functions to type variables that
  // represent an opened archetype. If we allowed this it would allow
  // the noescape function to potentially escape.
  if (auto *fnTy = type->getAs<AnyFunctionType>()) {
    if (fnTy->isNoEscape() && typeVar->getImpl().getArchetype()) {
      if (shouldAttemptFixes()) {
        if (recordFix(FixKind::ExplicitlyEscaping, locator))
          return getTypeMatchFailure(locator);

        // Allow no-escape function to be bound with recorded fix.
      } else {
        return getTypeMatchFailure(locator);
      }
    }
  }

  // Check whether the type variable must be bound to a materializable
  // type.
  if (typeVar->getImpl().mustBeMaterializable()) {
    if (!type->isMaterializable())
      return getTypeMatchFailure(locator);

    setMustBeMaterializableRecursive(type);
  }

  // Okay. Bind below.

  // A constraint that binds any pointer to a void pointer is
  // ineffective, since any pointer can be converted to a void pointer.
  if (kind == ConstraintKind::BindToPointerType && type->isVoid()) {
    // Bind type1 to Void only as a last resort.
    addConstraint(ConstraintKind::Defaultable, typeVar, type,
                  getConstraintLocator(locator));
    return getTypeMatchSuccess();
  }

  assignFixedType(typeVar, type);

  return getTypeMatchSuccess();
}

ConstraintSystem::TypeMatchResult
ConstraintSystem::matchTypes(Type type1, Type type2, ConstraintKind kind,
                             TypeMatchOptions flags,
                             ConstraintLocatorBuilder locator) {
  bool isArgumentTupleConversion
          = kind == ConstraintKind::ArgumentTupleConversion ||
            kind == ConstraintKind::OperatorArgumentTupleConversion;

  // If we're doing an argument tuple conversion, or just matching the input
  // types of two function types, we have to be careful to preserve
  // ParenType sugar.
  bool isArgumentTupleMatch = isArgumentTupleConversion;
  bool isSwiftVersion3 = getASTContext().isSwiftVersion3();

  // ... but not in Swift 3 mode, where this behavior was broken.
  if (!isSwiftVersion3)
    if (auto elt = locator.last())
      if (elt->getKind() == ConstraintLocator::FunctionArgument)
        isArgumentTupleMatch = true;

  // If we have type variables that have been bound to fixed types, look through
  // to the fixed type.
  type1 = getFixedTypeRecursive(type1, flags, kind == ConstraintKind::Equal,
                                isArgumentTupleMatch);
  type2 = getFixedTypeRecursive(type2, flags, kind == ConstraintKind::Equal,
                                isArgumentTupleMatch);

  auto desugar1 = type1->getDesugaredType();
  auto desugar2 = type2->getDesugaredType();
  TypeVariableType *typeVar1, *typeVar2;
  if (isArgumentTupleMatch &&
      !isSwiftVersion3) {
    typeVar1 = dyn_cast<TypeVariableType>(type1.getPointer());
    typeVar2 = dyn_cast<TypeVariableType>(type2.getPointer());

    // If the types are obviously equivalent, we're done.
    if (type1->hasParenSugar() == type2->hasParenSugar() &&
        type1->isEqual(type2))
      return getTypeMatchSuccess();
  } else {
    typeVar1 = desugar1->getAs<TypeVariableType>();
    typeVar2 = desugar2->getAs<TypeVariableType>();

    // If the types are obviously equivalent, we're done.
    if (desugar1->isEqual(desugar2))
      return getTypeMatchSuccess();
  }

  // Local function that should be used to produce the return value whenever
  // this function was unable to resolve the constraint. It should be used
  // within \c matchTypes() as
  //
  //   return formUnsolvedResult();
  //
  // along any unsolved path. No other returns should produce
  // SolutionKind::Unsolved or inspect TMF_GenerateConstraints.
  auto formUnsolvedResult = [&] {
    // If we're supposed to generate constraints (i.e., this is a
    // newly-generated constraint), do so now.
    if (flags.contains(TMF_GenerateConstraints)) {
      // Add a new constraint between these types. We consider the current
      // type-matching problem to the "solved" by this addition, because
      // this new constraint will be solved at a later point.
      // Obviously, this must not happen at the top level, or the
      // algorithm would not terminate.
      addUnsolvedConstraint(Constraint::create(*this, kind, type1, type2,
                                               getConstraintLocator(locator)));
      return getTypeMatchSuccess();
    }

    return getTypeMatchAmbiguous();
  };

  // If either (or both) types are type variables, unify the type variables.
  if (typeVar1 || typeVar2) {
    // Handle the easy case of both being type variables, and being
    // identical, first.
    if (typeVar1 && typeVar2) {
      auto rep1 = getRepresentative(typeVar1);
      auto rep2 = getRepresentative(typeVar2);
      if (rep1 == rep2) {
        // We already merged these two types, so this constraint is
        // trivially solved.
        return getTypeMatchSuccess();
      }
    }

    switch (kind) {
    case ConstraintKind::Bind:
    case ConstraintKind::BindToPointerType:
    case ConstraintKind::Equal: {
      if (typeVar1 && typeVar2) {
        auto rep1 = getRepresentative(typeVar1);
        auto rep2 = getRepresentative(typeVar2);

        // If exactly one of the type variables can bind to an lvalue, we
        // can't merge these two type variables.
        if (rep1->getImpl().canBindToLValue()
              != rep2->getImpl().canBindToLValue())
          return formUnsolvedResult();

        // Merge the equivalence classes corresponding to these two variables.
        mergeEquivalenceClasses(rep1, rep2);
        return getTypeMatchSuccess();
      }

      assert((type1->is<TypeVariableType>() || type2->is<TypeVariableType>()) &&
             "Expected a type variable!");
      // FIXME: Due to some SE-0110 related code farther up we can end
      // up with type variables wrapped in parens that will trip this
      // assert. For now, maintain the existing behavior.
      // assert(
      //     (!type1->is<TypeVariableType>() || !type2->is<TypeVariableType>())
      //     && "Expected a non-type variable!");

      auto *typeVar = typeVar1 ? typeVar1 : typeVar2;
      auto type = typeVar1 ? type2 : type1;

      return matchTypesBindTypeVar(typeVar, type, kind, flags, locator,
                                   formUnsolvedResult);
    }

    case ConstraintKind::BindParam: {
      if (typeVar2 && !typeVar1) {
        // Simplify the left-hand type and perform the "occurs" check.
        typeVar2 = getRepresentative(typeVar2);
        type1 = simplifyType(type1, flags);
        if (!isBindable(typeVar2, type1))
          return formUnsolvedResult();

        if (auto *iot = type1->getAs<InOutType>()) {
          assignFixedType(typeVar2, LValueType::get(iot->getObjectType()));
        } else {
          assignFixedType(typeVar2, type1);
        }
        return getTypeMatchSuccess();
      } else if (typeVar1 && !typeVar2) {
        // Simplify the right-hand type and perform the "occurs" check.
        typeVar1 = getRepresentative(typeVar1);
        type2 = simplifyType(type2, flags);
        if (!isBindable(typeVar1, type2))
          return formUnsolvedResult();

        // If the right-hand side of the BindParam constraint
        // is `lvalue` type, we'll have to make sure that
        // left-hand side is bound to type variable which
        // is wrapped in `inout` type to preserve inout/lvalue pairing.
        if (auto *lvt = type2->getAs<LValueType>()) {
          auto *tv = createTypeVariable(typeVar1->getImpl().getLocator());
          assignFixedType(typeVar1, InOutType::get(tv));

          typeVar1 = tv;
          type2 = lvt->getObjectType();
        }

        // If we have a binding for the right-hand side
        // (argument type used in the body) don't try
        // to bind it to the left-hand side (parameter type)
        // directly, because there could be an implicit
        // conversion between them, and actual binding
        // can only come from the left-hand side.
        addUnsolvedConstraint(
            Constraint::create(*this, ConstraintKind::Equal, typeVar1, type2,
                               getConstraintLocator(locator)));
        return getTypeMatchSuccess();
      }

      return formUnsolvedResult();
    }

    case ConstraintKind::ArgumentTupleConversion:
    case ConstraintKind::Conversion:
      LLVM_FALLTHROUGH;

    case ConstraintKind::Subtype:
    case ConstraintKind::ArgumentConversion:
    case ConstraintKind::OperatorArgumentTupleConversion:
    case ConstraintKind::OperatorArgumentConversion:
      // We couldn't solve this constraint. If only one of the types is a type
      // variable, perhaps we can do something with it below.
      if (typeVar1 && typeVar2)
        return formUnsolvedResult();
      break;

    case ConstraintKind::ApplicableFunction:
    case ConstraintKind::BindOverload:
    case ConstraintKind::BridgingConversion:
    case ConstraintKind::CheckedCast:
    case ConstraintKind::ConformsTo:
    case ConstraintKind::Defaultable:
    case ConstraintKind::Disjunction:
    case ConstraintKind::DynamicTypeOf:
    case ConstraintKind::EscapableFunctionOf:
    case ConstraintKind::OpenedExistentialOf:
    case ConstraintKind::KeyPath:
    case ConstraintKind::KeyPathApplication:
    case ConstraintKind::LiteralConformsTo:
    case ConstraintKind::OptionalObject:
    case ConstraintKind::SelfObjectOfProtocol:
    case ConstraintKind::UnresolvedValueMember:
    case ConstraintKind::ValueMember:
      llvm_unreachable("Not a relational constraint");
    }
  }

  // If this is an argument conversion, handle it directly. The rules are
  // different from normal conversions.
  if (kind == ConstraintKind::ArgumentTupleConversion ||
      kind == ConstraintKind::OperatorArgumentTupleConversion) {
    if (!typeVar2) {
      return ::matchCallArguments(*this, kind, type1, type2, locator);
    }

    return formUnsolvedResult();
  }

  if (isArgumentTupleMatch &&
      !isSwiftVersion3) {
    if (!typeVar1 && !typeVar2) {
      if (type1->hasParenSugar() != type2->hasParenSugar()) {
        return getTypeMatchFailure(locator);
      }
    }
  }

  bool isTypeVarOrMember1 = desugar1->isTypeVariableOrMember();
  bool isTypeVarOrMember2 = desugar2->isTypeVariableOrMember();

  llvm::SmallVector<RestrictionOrFix, 4> conversionsOrFixes;
  bool concrete = !isTypeVarOrMember1 && !isTypeVarOrMember2;

  // Decompose parallel structure.
  TypeMatchOptions subflags =
    getDefaultDecompositionOptions(flags) - TMF_ApplyingFix;
  if (desugar1->getKind() == desugar2->getKind()) {
    switch (desugar1->getKind()) {
#define SUGARED_TYPE(id, parent) case TypeKind::id:
#define TYPE(id, parent)
#include "swift/AST/TypeNodes.def"
      llvm_unreachable("Type has not been desugared completely");

#define ARTIFICIAL_TYPE(id, parent) case TypeKind::id:
#define TYPE(id, parent)
#include "swift/AST/TypeNodes.def"
      llvm_unreachable("artificial type in constraint");

#define BUILTIN_TYPE(id, parent) case TypeKind::id:
#define TYPE(id, parent)
#include "swift/AST/TypeNodes.def"
    case TypeKind::Module:
      if (desugar1 == desugar2) {
        return getTypeMatchSuccess();
      }
      return getTypeMatchFailure(locator);

    case TypeKind::Error:
    case TypeKind::Unresolved:
        return getTypeMatchFailure(locator);

    case TypeKind::GenericTypeParam:
      llvm_unreachable("unmapped dependent type in type checker");

    case TypeKind::DependentMember:
      // Nothing we can solve.
      return formUnsolvedResult();

    case TypeKind::TypeVariable:
    case TypeKind::Archetype:
      // Nothing to do here; handle type variables and archetypes below.
      break;

    case TypeKind::Tuple: {
      assert(!type2->is<LValueType>() && "Unexpected lvalue type!");
      // Try the tuple-to-tuple conversion.
      if (!type1->is<LValueType>())
        conversionsOrFixes.push_back(ConversionRestrictionKind::TupleToTuple);
      break;
    }

    case TypeKind::Enum:
    case TypeKind::Struct:
    case TypeKind::Class: {
      auto nominal1 = cast<NominalType>(desugar1);
      auto nominal2 = cast<NominalType>(desugar2);
      assert(!type2->is<LValueType>() && "Unexpected lvalue type!");
      if (!type1->is<LValueType>() &&
          nominal1->getDecl() == nominal2->getDecl()) {
        conversionsOrFixes.push_back(ConversionRestrictionKind::DeepEquality);
      }

      // Check for CF <-> ObjectiveC bridging.
      if (isa<ClassType>(desugar1) &&
          kind >= ConstraintKind::Subtype) {
        auto class1 = cast<ClassDecl>(nominal1->getDecl());
        auto class2 = cast<ClassDecl>(nominal2->getDecl());

        // CF -> Objective-C via toll-free bridging.
        assert(!type2->is<LValueType>() && "Unexpected lvalue type!");
        if (!type1->is<LValueType>() &&
            class1->getForeignClassKind() == ClassDecl::ForeignKind::CFType &&
            class2->getForeignClassKind() != ClassDecl::ForeignKind::CFType &&
            class1->getAttrs().hasAttribute<ObjCBridgedAttr>()) {
          conversionsOrFixes.push_back(
            ConversionRestrictionKind::CFTollFreeBridgeToObjC);
        }

        // Objective-C -> CF via toll-free bridging.
        assert(!type2->is<LValueType>() && "Unexpected lvalue type!");
        if (!type1->is<LValueType>() &&
            class2->getForeignClassKind() == ClassDecl::ForeignKind::CFType &&
            class1->getForeignClassKind() != ClassDecl::ForeignKind::CFType &&
            class2->getAttrs().hasAttribute<ObjCBridgedAttr>()) {
          conversionsOrFixes.push_back(
            ConversionRestrictionKind::ObjCTollFreeBridgeToCF);
        }
      }

      break;
    }

    case TypeKind::DynamicSelf:
      // FIXME: Deep equality? What is the rule between two DynamicSelfs?
      break;
       
    case TypeKind::Protocol:
      // Nothing to do here; try existential and user-defined conversions below.
      break;

    case TypeKind::Metatype:
    case TypeKind::ExistentialMetatype: {
      auto meta1 = cast<AnyMetatypeType>(desugar1);
      auto meta2 = cast<AnyMetatypeType>(desugar2);

      ConstraintKind subKind = ConstraintKind::Equal;
      // A.Type < B.Type if A < B and both A and B are classes.
      if (isa<MetatypeType>(meta1) &&
          meta1->getInstanceType()->mayHaveSuperclass() &&
          meta2->getInstanceType()->getClassOrBoundGenericClass())
        subKind = std::min(kind, ConstraintKind::Subtype);
      // P.Type < Q.Type if P < Q, both P and Q are protocols, and P.Type
      // and Q.Type are both existential metatypes.
      else if (isa<ExistentialMetatypeType>(meta1))
        subKind = std::min(kind, ConstraintKind::Subtype);
      
      return matchTypes(meta1->getInstanceType(), meta2->getInstanceType(),
                        subKind, subflags,
                        locator.withPathElement(
                          ConstraintLocator::InstanceType));
    }

    case TypeKind::Function: {
      auto func1 = cast<FunctionType>(desugar1);
      auto func2 = cast<FunctionType>(desugar2);

      // If the 2nd type is an autoclosure, then we don't actually want to
      // treat these as parallel. The first type needs wrapping in a closure
      // despite already being a function type.
      if (!func1->isAutoClosure() && func2->isAutoClosure()) {
        increaseScore(SK_FunctionConversion);
        break;
      }
      return matchFunctionTypes(func1, func2, kind, flags, locator);
    }

    case TypeKind::GenericFunction:
      llvm_unreachable("Polymorphic function type should have been opened");

    case TypeKind::ProtocolComposition:
      // Existential types handled below.
      break;

    case TypeKind::LValue:
      if (kind == ConstraintKind::BindParam)
        return getTypeMatchFailure(locator);
      return matchTypes(cast<LValueType>(desugar1)->getObjectType(),
                        cast<LValueType>(desugar2)->getObjectType(),
                        ConstraintKind::Equal, subflags,
                        locator.withPathElement(
                          ConstraintLocator::ArrayElementType));
    
    case TypeKind::InOut:
      // If the RHS is an inout type, the LHS must be an @lvalue type.
      if (kind == ConstraintKind::BindParam ||
          kind >= ConstraintKind::OperatorArgumentConversion)
        return getTypeMatchFailure(locator);
      
      return matchTypes(cast<InOutType>(desugar1)->getObjectType(),
                        cast<InOutType>(desugar2)->getObjectType(),
                        ConstraintKind::Equal, subflags,
                  locator.withPathElement(ConstraintLocator::ArrayElementType));

    case TypeKind::UnboundGeneric:
      llvm_unreachable("Unbound generic type should have been opened");

    case TypeKind::BoundGenericClass:
    case TypeKind::BoundGenericEnum:
    case TypeKind::BoundGenericStruct: {
      auto bound1 = cast<BoundGenericType>(desugar1);
      auto bound2 = cast<BoundGenericType>(desugar2);
      
      assert(!type2->is<LValueType>() && "Unexpected lvalue type!");
      if (!type1->is<LValueType>() && bound1->getDecl() == bound2->getDecl()) {
        conversionsOrFixes.push_back(ConversionRestrictionKind::DeepEquality);
      }
      break;
    }
    }
  }

  if (concrete && kind >= ConstraintKind::Subtype) {
    auto tuple1 = type1->getAs<TupleType>();
    auto tuple2 = type2->getAs<TupleType>();

    // Detect when the source and destination are both permit scalar
    // conversions, but the source has a name and the destination does not have
    // the same name.
    bool tuplesWithMismatchedNames = false;
    if (tuple1 && tuple2) {
      int scalar1 = tuple1->getElementForScalarInit();
      int scalar2 = tuple2->getElementForScalarInit();
      if (scalar1 >= 0 && scalar2 >= 0) {
        auto name1 = tuple1->getElement(scalar1).getName();
        auto name2 = tuple2->getElement(scalar2).getName();
        tuplesWithMismatchedNames = !name1.empty() && name1 != name2;
      }
    }

    if (tuple2 && !tuplesWithMismatchedNames) {
      // A scalar type is a trivial subtype of a one-element, non-variadic tuple
      // containing a single element if the scalar type is a subtype of
      // the type of that tuple's element.
      //
      // A scalar type can be converted to an argument tuple so long as
      // there is at most one non-defaulted element.
      // For non-argument tuples, we can do the same conversion but not
      // to a tuple with varargs.
      if (!type1->is<LValueType>() &&
          (tuple2->hasParenSema(/*allowName*/true) ||
           (kind >= ConstraintKind::Conversion &&
            tuple2->getElementForScalarInit() >= 0 &&
            (isArgumentTupleConversion ||
             !tuple2->getVarArgsBaseType())))) {
        conversionsOrFixes.push_back(
          ConversionRestrictionKind::ScalarToTuple);

        // FIXME: Prohibits some user-defined conversions for tuples.
        goto commit_to_conversions;
      }
    }

    // Subclass-to-superclass conversion.
    if (type1->mayHaveSuperclass() &&
        type2->getClassOrBoundGenericClass() &&
        type1->getClassOrBoundGenericClass()
          != type2->getClassOrBoundGenericClass()) {
      conversionsOrFixes.push_back(ConversionRestrictionKind::Superclass);
    }

    // Existential-to-superclass conversion.
    if (type1->isClassExistentialType() &&
        type2->getClassOrBoundGenericClass()) {
      conversionsOrFixes.push_back(ConversionRestrictionKind::Superclass);
    }

    // Metatype-to-existential-metatype conversion.
    //
    // Equivalent to a conformance relation on the instance types.
    if (type1->is<MetatypeType>() &&
        type2->is<ExistentialMetatypeType>()) {
      conversionsOrFixes.push_back(
        ConversionRestrictionKind::MetatypeToExistentialMetatype);
    }

    // Existential-metatype-to-superclass-metatype conversion.
    if (type2->is<MetatypeType>()) {
      if (auto *meta1 = type1->getAs<ExistentialMetatypeType>()) {
        if (meta1->getInstanceType()->isClassExistentialType()) {
          conversionsOrFixes.push_back(
            ConversionRestrictionKind::ExistentialMetatypeToMetatype);
        }
      }
    }

    // Concrete value to existential conversion.
    if (!type1->is<LValueType>() &&
        type2->isExistentialType()) {

      // Penalize conversions to Any, and disallow conversions of
      // noescape functions to Any.
      if (kind >= ConstraintKind::Conversion && type2->isAny()) {
        if (auto *fnTy = type1->getAs<AnyFunctionType>()) {
          if (fnTy->isNoEscape()) {
            if (shouldAttemptFixes()) {
              if (recordFix(FixKind::ExplicitlyEscapingToAny, locator))
                return getTypeMatchFailure(locator);

              // Allow 'no-escape' functions to be converted to 'Any'
              // with a recorded fix that helps us to properly diagnose
              // such situations.
            } else {
              return getTypeMatchFailure(locator);
            }
          }
        }

        increaseScore(ScoreKind::SK_EmptyExistentialConversion);
      }

      conversionsOrFixes.push_back(ConversionRestrictionKind::Existential);
    }

    // T -> AnyHashable.
    if (isAnyHashableType(desugar2)) {
      // Don't allow this in operator contexts or we'll end up allowing
      // 'T() == U()' for unrelated T and U that just happen to be Hashable.
      // We can remove this special case when we implement operator hiding.
      if (!type1->is<LValueType>() &&
          kind != ConstraintKind::OperatorArgumentConversion) {
        assert(!type2->is<LValueType>() && "Unexpected lvalue type!");
        conversionsOrFixes.push_back(
                              ConversionRestrictionKind::HashableToAnyHashable);
      }
    }

    // Metatype to object conversion.
    //
    // Class and protocol metatypes are interoperable with certain Objective-C
    // runtime classes, but only when ObjC interop is enabled.
    
    if (TC.getLangOpts().EnableObjCInterop) {
      // These conversions are between concrete types that don't need further
      // resolution, so we can consider them immediately solved.
      auto addSolvedRestrictedConstraint
        = [&](ConversionRestrictionKind restriction) -> TypeMatchResult {
          addRestrictedConstraint(ConstraintKind::Subtype, restriction,
                                  type1, type2, locator);
          return getTypeMatchSuccess();
        };
      
      if (auto meta1 = type1->getAs<MetatypeType>()) {
        if (meta1->getInstanceType()->mayHaveSuperclass()
            && type2->isAnyObject()) {
          increaseScore(ScoreKind::SK_UserConversion);
          return addSolvedRestrictedConstraint(
                           ConversionRestrictionKind::ClassMetatypeToAnyObject);
        }
        // Single @objc protocol value metatypes can be converted to the ObjC
        // Protocol class type.
        auto isProtocolClassType = [&](Type t) -> bool {
          if (auto classDecl = t->getClassOrBoundGenericClass())
            if (classDecl->getName() == getASTContext().Id_Protocol
                && classDecl->getModuleContext()->getName()
                    == getASTContext().Id_ObjectiveC)
              return true;
          return false;
        };
        
        if (auto protoTy = meta1->getInstanceType()->getAs<ProtocolType>()) {
          if (protoTy->getDecl()->isObjC()
              && isProtocolClassType(type2)) {
            increaseScore(ScoreKind::SK_UserConversion);
            return addSolvedRestrictedConstraint(
                    ConversionRestrictionKind::ProtocolMetatypeToProtocolClass);
          }
        }
      }
      if (auto meta1 = type1->getAs<ExistentialMetatypeType>()) {
        // Class-constrained existential metatypes can be converted to AnyObject.
        if (meta1->getInstanceType()->isClassExistentialType()
            && type2->isAnyObject()) {
          increaseScore(ScoreKind::SK_UserConversion);
          return addSolvedRestrictedConstraint(
                     ConversionRestrictionKind::ExistentialMetatypeToAnyObject);
        }
      }
    }
    
    // Special implicit nominal conversions.
    if (!type1->is<LValueType>() && kind >= ConstraintKind::Subtype) {
      // Array -> Array.
      if (isArrayType(desugar1) && isArrayType(desugar2)) {
        assert(!type2->is<LValueType>() && "Unexpected lvalue type!");
        conversionsOrFixes.push_back(ConversionRestrictionKind::ArrayUpcast);
      // Dictionary -> Dictionary.
      } else if (isDictionaryType(desugar1) && isDictionaryType(desugar2)) {
        assert(!type2->is<LValueType>() && "Unexpected lvalue type!");
        conversionsOrFixes.push_back(
          ConversionRestrictionKind::DictionaryUpcast);
      // Set -> Set.
      } else if (isSetType(desugar1) && isSetType(desugar2)) {
        assert(!type2->is<LValueType>() && "Unexpected lvalue type!");
        conversionsOrFixes.push_back(
          ConversionRestrictionKind::SetUpcast);
      }
    }
  }
  
  if (kind == ConstraintKind::BindToPointerType) {
    if (desugar2->isEqual(getASTContext().TheEmptyTupleType))
      return getTypeMatchSuccess();
  }

  if (concrete && kind >= ConstraintKind::Conversion) {
    // An lvalue of type T1 can be converted to a value of type T2 so long as
    // T1 is convertible to T2 (by loading the value).  Note that we cannot get
    // a value of inout type as an lvalue though.
    if (type1->is<LValueType>() && !type2->is<InOutType>())
      conversionsOrFixes.push_back(
        ConversionRestrictionKind::LValueToRValue);

    // An expression can be converted to an auto-closure function type, creating
    // an implicit closure.
    if (auto function2 = type2->getAs<FunctionType>()) {
      if (function2->isAutoClosure())
        return matchTypes(
            type1, function2->getResult(), kind, subflags,
            locator.withPathElement(ConstraintLocator::AutoclosureResult));
    }

    // It is never legal to form an autoclosure that results in these
    // implicit conversions to pointer types.
    bool isAutoClosureArgument = false;
    if (auto last = locator.last())
      if (last->getKind() == ConstraintLocator::AutoclosureResult)
        isAutoClosureArgument = true;

    // Pointer arguments can be converted from pointer-compatible types.
    if (kind >= ConstraintKind::ArgumentConversion) {
      Type unwrappedType2 = type2;
      bool type2IsOptional = false;
      if (Type unwrapped = type2->getOptionalObjectType()) {
        type2IsOptional = true;
        unwrappedType2 = unwrapped;
      }
      PointerTypeKind pointerKind;
      if (Type pointeeTy =
              unwrappedType2->getAnyPointerElementType(pointerKind)) {
        switch (pointerKind) {
        case PTK_UnsafeRawPointer:
        case PTK_UnsafeMutableRawPointer:
        case PTK_UnsafePointer:
        case PTK_UnsafeMutablePointer:
          // UnsafeMutablePointer can be converted from an inout reference to a
          // scalar or array.
          if (!isAutoClosureArgument) {
            if (auto inoutType1 = dyn_cast<InOutType>(desugar1)) {
              auto inoutBaseType = inoutType1->getInOutObjectType();

              Type simplifiedInoutBaseType = getFixedTypeRecursive(
                  inoutBaseType, kind == ConstraintKind::Equal,
                  isArgumentTupleConversion);

              // FIXME: If the base is still a type variable, we can't tell
              // what to do here. Might have to try \c ArrayToPointer and make
              // it more robust.
              if (isArrayType(simplifiedInoutBaseType)) {
                conversionsOrFixes.push_back(
                    ConversionRestrictionKind::ArrayToPointer);
              }
              conversionsOrFixes.push_back(
                  ConversionRestrictionKind::InoutToPointer);
            }
          }
          
          if (!flags.contains(TMF_ApplyingOperatorParameter) &&
              // Operators cannot use these implicit conversions.
              (kind == ConstraintKind::ArgumentConversion ||
               kind == ConstraintKind::ArgumentTupleConversion)) {

            // We can potentially convert from an UnsafeMutablePointer
            // of a different type, if we're a void pointer.
            Type unwrappedType1 = type1;
            bool type1IsOptional = false;
            if (Type unwrapped = type1->getOptionalObjectType()) {
              type1IsOptional = true;
              unwrappedType1 = unwrapped;
            }

            // Don't handle normal optional-related conversions here.
            if (unwrappedType1->isEqual(unwrappedType2))
              break;

            PointerTypeKind type1PointerKind;
            bool type1IsPointer{
                unwrappedType1->getAnyPointerElementType(type1PointerKind)};
            bool optionalityMatches = !type1IsOptional || type2IsOptional;
            if (type1IsPointer && optionalityMatches) {
              if (type1PointerKind == PTK_UnsafeMutablePointer) {
                // Favor an UnsafeMutablePointer-to-UnsafeMutablePointer
                // conversion.
                if (type1PointerKind != pointerKind)
                  increaseScore(ScoreKind::SK_ValueToPointerConversion);
                conversionsOrFixes.push_back(
                  ConversionRestrictionKind::PointerToPointer);
              }
              // UnsafeMutableRawPointer -> UnsafeRawPointer
              else if (type1PointerKind == PTK_UnsafeMutableRawPointer &&
                       pointerKind == PTK_UnsafeRawPointer) {
                if (type1PointerKind != pointerKind)
                  increaseScore(ScoreKind::SK_ValueToPointerConversion);
                conversionsOrFixes.push_back(
                  ConversionRestrictionKind::PointerToPointer);              
              }
            }
            // UnsafePointer and UnsafeRawPointer can also be converted from an
            // array or string value, or a UnsafePointer or
            // AutoreleasingUnsafeMutablePointer.
            if (pointerKind == PTK_UnsafePointer
                || pointerKind == PTK_UnsafeRawPointer) {
              if (!isAutoClosureArgument) {
                if (isArrayType(type1)) {
                  conversionsOrFixes.push_back(
                      ConversionRestrictionKind::ArrayToPointer);
                }

                // The pointer can be converted from a string, if the element
                // type is compatible.
                if (type1->isEqual(TC.getStringType(DC))) {
                  auto baseTy = getFixedTypeRecursive(pointeeTy, false);

                  if (baseTy->isTypeVariableOrMember() ||
                      isStringCompatiblePointerBaseType(TC, DC, baseTy))
                    conversionsOrFixes.push_back(
                        ConversionRestrictionKind::StringToPointer);
                }
              }
              
              if (type1IsPointer && optionalityMatches &&
                  (type1PointerKind == PTK_UnsafePointer ||
                   type1PointerKind == PTK_AutoreleasingUnsafeMutablePointer)) {
                conversionsOrFixes.push_back(
                                   ConversionRestrictionKind::PointerToPointer);
              }
            }
          }
          break;

        case PTK_AutoreleasingUnsafeMutablePointer:
          // PTK_AutoreleasingUnsafeMutablePointer can be converted from an
          // inout reference to a scalar.
          if (!isAutoClosureArgument && type1->is<InOutType>()) {
            conversionsOrFixes.push_back(
                                     ConversionRestrictionKind::InoutToPointer);
          }
          break;
        }
      }
    }
  }

  if (concrete && kind >= ConstraintKind::OperatorArgumentConversion) {
    // If the RHS is an inout type, the LHS must be an @lvalue type.
    if (auto *iot = type2->getAs<InOutType>()) {
      return matchTypes(type1, LValueType::get(iot->getObjectType()),
                        kind, subflags,
                        locator.withPathElement(
                                ConstraintLocator::ArrayElementType));
    }
  }

  // A value of type T! can be converted to type U if T is convertible
  // to U by force-unwrapping the source value.
  // A value of type T, T?, or T! can be converted to type U? or U! if
  // T is convertible to U.
  if (concrete && !type1->is<LValueType>() && kind >= ConstraintKind::Subtype) {
    enumerateOptionalConversionRestrictions(
        type1, type2, kind, locator,
        [&](ConversionRestrictionKind restriction) {
      conversionsOrFixes.push_back(restriction);
    });
  }

  // Allow '() -> T' to '() -> ()' and '() -> Never' to '() -> T' for closure
  // literals.
  if (auto elt = locator.last()) {
    if (elt->getKind() == ConstraintLocator::ClosureResult) {
      if (concrete && kind >= ConstraintKind::Subtype &&
          (type1->isUninhabited() || type2->isVoid())) {
        increaseScore(SK_FunctionConversion);
        return getTypeMatchSuccess();
      }
    }
  }

  if (concrete && kind == ConstraintKind::BindParam) {
    if (auto *iot = dyn_cast<InOutType>(desugar1)) {
      if (auto *lvt = dyn_cast<LValueType>(desugar2)) {
        return matchTypes(iot->getObjectType(), lvt->getObjectType(),
                          ConstraintKind::Bind, subflags,
                          locator.withPathElement(
                            ConstraintLocator::ArrayElementType));
      }
    }
  }

commit_to_conversions:
  // When we hit this point, we're committed to the set of potential
  // conversions recorded thus far.
  //
  //
  // FIXME: One should only jump to this label in the case where we want to
  // cut off other potential conversions because we know none of them apply.
  // Gradually, those gotos should go away as we can handle more kinds of
  // conversions via disjunction constraints.

  // If we should attempt fixes, add those to the list. They'll only be visited
  // if there are no other possible solutions.
  if (shouldAttemptFixes() && !isTypeVarOrMember1 && !isTypeVarOrMember2 &&
      !flags.contains(TMF_ApplyingFix) && kind >= ConstraintKind::Conversion) {
    Type objectType1 = type1->getRValueObjectType();

    // If we have an optional type, try to force-unwrap it.
    // FIXME: Should we also try '?'?
    if (objectType1->getOptionalObjectType()) {
      bool forceUnwrapPossible = true;
      if (auto declRefExpr =
            dyn_cast_or_null<DeclRefExpr>(locator.trySimplifyToExpr())) {
        if (declRefExpr->getDecl()->isImplicit()) {
          // The expression that provides the first type is implicit and never
          // spelled out in source code, e.g. $match in an expression pattern.
          // Thus we cannot force unwrap the first type
          forceUnwrapPossible = false;
        }
      }

      if (forceUnwrapPossible) {
        conversionsOrFixes.push_back(FixKind::ForceOptional);
      }
    }

    // If we have a value of type AnyObject that we're trying to convert to
    // a class, force a downcast.
    // FIXME: Also allow types bridged through Objective-C classes.
    if (objectType1->isAnyObject() &&
        type2->getClassOrBoundGenericClass()) {
      conversionsOrFixes.push_back(Fix::getForcedDowncast(*this, type2));
    }

    // If we could perform a bridging cast, try it.
    if (auto bridged =
            TC.getDynamicBridgedThroughObjCClass(DC, objectType1, type2)) {
      // Note: don't perform this recovery for NSNumber;
      bool useFix = true;
      if (auto classType = bridged->getAs<ClassType>()) {
        SmallString<16> scratch;
        if (classType->getDecl()->isObjC() &&
            classType->getDecl()->getObjCRuntimeName(scratch) == "NSNumber")
          useFix = false;
      }

      if (useFix)
        conversionsOrFixes.push_back(Fix::getForcedDowncast(*this, type2));
    }

    // If we're converting an lvalue to an inout type, add the missing '&'.
    if (type2->getRValueType()->is<InOutType>() && type1->is<LValueType>()) {
      conversionsOrFixes.push_back(FixKind::AddressOf);
    }
  }

  if (conversionsOrFixes.empty()) {
    // If one of the types is a type variable or member thereof, we leave this
    // unsolved.
    if (isTypeVarOrMember1 || isTypeVarOrMember2)
      return formUnsolvedResult();

    return getTypeMatchFailure(locator);
  }

  // Where there is more than one potential conversion, create a disjunction
  // so that we'll explore all of the options.
  if (conversionsOrFixes.size() > 1) {
    auto fixedLocator = getConstraintLocator(locator);
    SmallVector<Constraint *, 2> constraints;
    for (auto potential : conversionsOrFixes) {
      auto constraintKind = kind;

      if (auto restriction = potential.getRestriction()) {
        // Determine the constraint kind. For a deep equality constraint, only
        // perform equality.
        if (*restriction == ConversionRestrictionKind::DeepEquality)
          constraintKind = ConstraintKind::Equal;

        constraints.push_back(
          Constraint::createRestricted(*this, constraintKind, *restriction,
                                       type1, type2, fixedLocator));
        continue;
      }

      auto fix = *potential.getFix();
      constraints.push_back(
        Constraint::createFixed(*this, constraintKind, fix, type1, type2,
                                fixedLocator));
    }
    addDisjunctionConstraint(constraints, fixedLocator);
    return getTypeMatchSuccess();
  }

  // For a single potential conversion, directly recurse, so that we
  // don't allocate a new constraint or constraint locator.

  auto formTypeMatchResult = [&](SolutionKind kind) {
    switch (kind) {
      case SolutionKind::Error:
        return getTypeMatchFailure(locator);

      case SolutionKind::Solved:
        return getTypeMatchSuccess();

      case SolutionKind::Unsolved:
        return getTypeMatchAmbiguous();
    }
  };

  // Handle restrictions.
  if (auto restriction = conversionsOrFixes[0].getRestriction()) {
    return formTypeMatchResult(simplifyRestrictedConstraint(*restriction, type1,
                                                            type2, kind,
                                                            subflags, locator));
  }

  // Handle fixes.
  auto fix = *conversionsOrFixes[0].getFix();
  return formTypeMatchResult(simplifyFixConstraint(fix, type1, type2, kind,
                                                   subflags, locator));
}

ConstraintSystem::SolutionKind
ConstraintSystem::simplifyConstructionConstraint(
    Type valueType, FunctionType *fnType, TypeMatchOptions flags,
    DeclContext *useDC,
    FunctionRefKind functionRefKind, ConstraintLocator *locator) {

  // Desugar the value type.
  auto desugarValueType = valueType->getDesugaredType();

  Type argType = fnType->getInput();
  Type resultType = fnType->getResult();

  switch (desugarValueType->getKind()) {
#define SUGARED_TYPE(id, parent) case TypeKind::id:
#define TYPE(id, parent)
#include "swift/AST/TypeNodes.def"
    llvm_unreachable("Type has not been desugared completely");

#define ARTIFICIAL_TYPE(id, parent) case TypeKind::id:
#define TYPE(id, parent)
#include "swift/AST/TypeNodes.def"
      llvm_unreachable("artificial type in constraint");
    
  case TypeKind::Unresolved:
  case TypeKind::Error:
    return SolutionKind::Error;

  case TypeKind::GenericFunction:
  case TypeKind::GenericTypeParam:
    llvm_unreachable("unmapped dependent type");

  case TypeKind::TypeVariable:
  case TypeKind::DependentMember:
    return SolutionKind::Unsolved;

  case TypeKind::Tuple: {
    // Tuple construction is simply tuple conversion.
    if (matchTypes(resultType, desugarValueType,
                   ConstraintKind::Bind,
                   flags,
                   ConstraintLocatorBuilder(locator)
                     .withPathElement(ConstraintLocator::ApplyFunction))
        .isFailure())
      return SolutionKind::Error;

    return matchTypes(argType, valueType, ConstraintKind::Conversion,
                      getDefaultDecompositionOptions(flags), locator);
  }

  case TypeKind::Enum:
  case TypeKind::Struct:
  case TypeKind::Class:
  case TypeKind::BoundGenericClass:
  case TypeKind::BoundGenericEnum:
  case TypeKind::BoundGenericStruct:
  case TypeKind::Archetype:
  case TypeKind::DynamicSelf:
  case TypeKind::ProtocolComposition:
  case TypeKind::Protocol:
    // Break out to handle the actual construction below.
    break;

  case TypeKind::UnboundGeneric:
    llvm_unreachable("Unbound generic type should have been opened");

#define BUILTIN_TYPE(id, parent) case TypeKind::id:
#define TYPE(id, parent)
#include "swift/AST/TypeNodes.def"
  case TypeKind::ExistentialMetatype:
  case TypeKind::Metatype:
  case TypeKind::Function:
  case TypeKind::LValue:
  case TypeKind::InOut:
  case TypeKind::Module:
    return SolutionKind::Error;
  }

  auto applyLocator = getConstraintLocator(locator,
                                           ConstraintLocator::ApplyArgument);
  auto fnLocator = getConstraintLocator(locator,
                                        ConstraintLocator::ApplyFunction);
  auto tv = createTypeVariable(applyLocator,
                               TVO_CanBindToLValue |
                               TVO_PrefersSubtypeBinding);

  // The constructor will have function type T -> T2, for a fresh type
  // variable T. T2 is the result type provided via the construction
  // constraint itself.
  addValueMemberConstraint(MetatypeType::get(valueType, TC.Context),
                           DeclBaseName::createConstructor(),
                           FunctionType::get(tv, resultType),
                           useDC, functionRefKind,
                           /*outerAlternatives=*/{},
                           getConstraintLocator(
                             fnLocator, 
                             ConstraintLocator::ConstructorMember));

  // The first type must be convertible to the constructor's argument type.
  addConstraint(ConstraintKind::ArgumentTupleConversion, argType, tv,
                applyLocator);

  return SolutionKind::Solved;
}

ConstraintSystem::SolutionKind ConstraintSystem::simplifyConformsToConstraint(
                                 Type type,
                                 Type protocol,
                                 ConstraintKind kind,
                                 ConstraintLocatorBuilder locator,
                                 TypeMatchOptions flags) {
  if (auto proto = protocol->getAs<ProtocolType>()) {
    return simplifyConformsToConstraint(type, proto->getDecl(), kind,
                                        locator, flags);
  }

  // Dig out the fixed type to which this type refers.
  type = getFixedTypeRecursive(type, flags, /*wantRValue=*/true);

  return matchExistentialTypes(type, protocol, kind, flags, locator);
}

ConstraintSystem::SolutionKind ConstraintSystem::simplifyConformsToConstraint(
                                 Type type,
                                 ProtocolDecl *protocol,
                                 ConstraintKind kind,
                                 ConstraintLocatorBuilder locator,
                                 TypeMatchOptions flags) {
  // Dig out the fixed type to which this type refers.
  type = getFixedTypeRecursive(type, flags, /*wantRValue=*/true);

  // If we hit a type variable without a fixed type, we can't
  // solve this yet.
  if (type->isTypeVariableOrMember()) {
    // If we're supposed to generate constraints, do so.
    if (flags.contains(TMF_GenerateConstraints)) {
      addUnsolvedConstraint(
        Constraint::create(*this, kind, type, protocol->getDeclaredType(),
                           getConstraintLocator(locator)));
      return SolutionKind::Solved;
    }

    return SolutionKind::Unsolved;
  }

  /// Record the given conformance as the result, adding any conditional
  /// requirements if necessary.
  auto recordConformance = [&](ProtocolConformanceRef conformance) {
    // Record the conformance.
    CheckedConformances.push_back({getConstraintLocator(locator), conformance});

    // This conformance may be conditional, in which case we need to consider
    // those requirements as constraints too.
    if (conformance.isConcrete()) {
      unsigned index = 0;
      for (const auto &req : conformance.getConditionalRequirements()) {
        addConstraint(
          req,
          locator.withPathElement(
            LocatorPathElt::getConditionalRequirementComponent(index++)));
      }
    }

    return SolutionKind::Solved;
  };

  // For purposes of argument type matching, existential types don't need to
  // conform -- they only need to contain the protocol, so check that
  // separately.
  switch (kind) {
  case ConstraintKind::SelfObjectOfProtocol:
    if (auto conformance =
          TC.containsProtocol(type, protocol, DC,
                              (ConformanceCheckFlags::InExpression|
                               ConformanceCheckFlags::SkipConditionalRequirements))) {
      return recordConformance(*conformance);
    }
    break;
  case ConstraintKind::ConformsTo:
  case ConstraintKind::LiteralConformsTo: {
    // Check whether this type conforms to the protocol.
    if (auto conformance =
          TC.conformsToProtocol(
                      type, protocol, DC,
                      (ConformanceCheckFlags::InExpression|
                       ConformanceCheckFlags::SkipConditionalRequirements))) {
      return recordConformance(*conformance);
    }
    break;
  }

  default:
    llvm_unreachable("bad constraint kind");
  }
  
  if (!shouldAttemptFixes())
    return SolutionKind::Error;

  // See if there's anything we can do to fix the conformance:
  if (auto optionalObjectType = type->getOptionalObjectType()) {
    TypeMatchOptions subflags = getDefaultDecompositionOptions(flags);
    // The underlying type of an optional may conform to the protocol if the
    // optional doesn't; suggest forcing if that's the case.
    auto result = simplifyConformsToConstraint(
        optionalObjectType, protocol, kind,
        locator.withPathElement(LocatorPathElt::getGenericArgument(0)),
        subflags);
    if (result == SolutionKind::Solved) {
      if (recordFix(FixKind::ForceOptional, getConstraintLocator(locator))) {
        return SolutionKind::Error;
      }
    }
    return result;
  }
  
  // There's nothing more we can do; fail.
  return SolutionKind::Error;
}

/// Determine the kind of checked cast to perform from the given type to
/// the given type.
///
/// This routine does not attempt to check whether the cast can actually
/// succeed; that's the caller's responsibility.
static CheckedCastKind getCheckedCastKind(ConstraintSystem *cs,
                                          Type fromType,
                                          Type toType) {
  // Array downcasts are handled specially.
  if (cs->isArrayType(fromType) && cs->isArrayType(toType)) {
    return CheckedCastKind::ArrayDowncast;
  }

  // Dictionary downcasts are handled specially.
  if (cs->isDictionaryType(fromType) && cs->isDictionaryType(toType)) {
    return CheckedCastKind::DictionaryDowncast;
  }

  // Set downcasts are handled specially.
  if (cs->isSetType(fromType) && cs->isSetType(toType)) {
    return CheckedCastKind::SetDowncast;
  }

  return CheckedCastKind::ValueCast;
}

ConstraintSystem::SolutionKind
ConstraintSystem::simplifyCheckedCastConstraint(
                    Type fromType, Type toType,
                    TypeMatchOptions flags,
                    ConstraintLocatorBuilder locator) {
  TypeMatchOptions subflags = getDefaultDecompositionOptions(flags);

  /// Form an unresolved result.
  auto formUnsolved = [&] {
    if (flags.contains(TMF_GenerateConstraints)) {
      addUnsolvedConstraint(
        Constraint::create(*this, ConstraintKind::CheckedCast, fromType,
                           toType, getConstraintLocator(locator)));
      return SolutionKind::Solved;
    }

    return SolutionKind::Unsolved;
  };

  do {
    // Dig out the fixed type this type refers to.
    fromType = getFixedTypeRecursive(fromType, flags, /*wantRValue=*/true);

    // If we hit a type variable without a fixed type, we can't
    // solve this yet.
    if (fromType->isTypeVariableOrMember())
      return formUnsolved();

    // Dig out the fixed type this type refers to.
    toType = getFixedTypeRecursive(toType, flags, /*wantRValue=*/true);

    // If we hit a type variable without a fixed type, we can't
    // solve this yet.
    if (toType->isTypeVariableOrMember())
      return formUnsolved();

    Type origFromType = fromType;
    Type origToType = toType;

    // Peel off optionals metatypes from the types, because we might cast through
    // them.
    toType = toType->lookThroughAllOptionalTypes();
    fromType = fromType->lookThroughAllOptionalTypes();

    // Peel off metatypes, since if we can cast two types, we can cast their
    // metatypes.
    while (auto toMetatype = toType->getAs<MetatypeType>()) {
      auto fromMetatype = fromType->getAs<MetatypeType>();
      if (!fromMetatype)
        break;
      toType = toMetatype->getInstanceType();
      fromType = fromMetatype->getInstanceType();
    }

    // Peel off a potential layer of existential<->concrete metatype conversion.
    if (auto toMetatype = toType->getAs<AnyMetatypeType>()) {
      if (auto fromMetatype = fromType->getAs<MetatypeType>()) {
        toType = toMetatype->getInstanceType();
        fromType = fromMetatype->getInstanceType();
      }
    }

    // We've decomposed the types further, so adopt the subflags.
    flags = subflags;

    // If nothing changed, we're done.
    if (fromType.getPointer() == origFromType.getPointer() &&
        toType.getPointer() == origToType.getPointer())
      break;
  } while (true);

  auto kind = getCheckedCastKind(this, fromType, toType);
  switch (kind) {
  case CheckedCastKind::ArrayDowncast: {
    auto fromBaseType = *isArrayType(fromType);
    auto toBaseType = *isArrayType(toType);

    return simplifyCheckedCastConstraint(fromBaseType, toBaseType, subflags,
                                         locator);
  }
  case CheckedCastKind::DictionaryDowncast: {
    Type fromKeyType, fromValueType;
    std::tie(fromKeyType, fromValueType) = *isDictionaryType(fromType);

    Type toKeyType, toValueType;
    std::tie(toKeyType, toValueType) = *isDictionaryType(toType);

    if (simplifyCheckedCastConstraint(fromKeyType, toKeyType, subflags,
                                      locator) == SolutionKind::Error)
      return SolutionKind::Error;


    return simplifyCheckedCastConstraint(fromValueType, toValueType, subflags,
                                         locator);
  }

  case CheckedCastKind::SetDowncast: {
    auto fromBaseType = *isSetType(fromType);
    auto toBaseType = *isSetType(toType);
    return simplifyCheckedCastConstraint(fromBaseType, toBaseType, subflags,
                                         locator);
  }

  case CheckedCastKind::ValueCast: {
    // If casting among classes, and there are open
    // type variables remaining, introduce a subtype constraint to help resolve
    // them.
    if (fromType->getClassOrBoundGenericClass()
        && toType->getClassOrBoundGenericClass()
        && (fromType->hasTypeVariable() || toType->hasTypeVariable())) {
      addConstraint(ConstraintKind::Subtype, toType, fromType,
                    getConstraintLocator(locator));
    }
      
    return SolutionKind::Solved;
  }

  case CheckedCastKind::Coercion:
  case CheckedCastKind::BridgingCoercion:
  case CheckedCastKind::Swift3BridgingDowncast:
  case CheckedCastKind::Unresolved:
    llvm_unreachable("Not a valid result");
  }

  llvm_unreachable("Unhandled CheckedCastKind in switch.");
}

ConstraintSystem::SolutionKind
ConstraintSystem::simplifyOptionalObjectConstraint(
                                           Type first, Type second,
                                           TypeMatchOptions flags,
                                           ConstraintLocatorBuilder locator) {
  // Resolve the optional type.
  Type optLValueTy = getFixedTypeRecursive(first, flags, /*wantRValue=*/false);
  Type optTy = optLValueTy->getRValueType();
  if (optTy.getPointer() != optLValueTy.getPointer())
    optTy = getFixedTypeRecursive(optTy, /*wantRValue=*/false);

  if (optTy->isTypeVariableOrMember()) {
    if (flags.contains(TMF_GenerateConstraints)) {
      addUnsolvedConstraint(
        Constraint::create(*this, ConstraintKind::OptionalObject, optLValueTy,
                           second, getConstraintLocator(locator)));
      return SolutionKind::Solved;
    }

    return SolutionKind::Unsolved;
  }
  
  // If the base type is not optional, the constraint fails.
  Type objectTy = optTy->getOptionalObjectType();
  if (!objectTy)
    return SolutionKind::Error;
  
  // The object type is an lvalue if the optional was.
  if (optLValueTy->is<LValueType>())
    objectTy = LValueType::get(objectTy);

  // Equate it to the other type in the constraint.
  addConstraint(ConstraintKind::Bind, objectTy, second, locator);
  return SolutionKind::Solved;
}

/// Retrieve the argument labels that are provided for a member
/// reference at the given locator.
static Optional<ConstraintSystem::ArgumentLabelState>
getArgumentLabels(ConstraintSystem &cs, ConstraintLocatorBuilder locator) {
  SmallVector<LocatorPathElt, 2> parts;
  Expr *anchor = locator.getLocatorParts(parts);
  if (!anchor)
    return None;

  while (!parts.empty()) {
    if (parts.back().getKind() == ConstraintLocator::Member ||
        parts.back().getKind() == ConstraintLocator::SubscriptMember) {
      parts.pop_back();
      continue;
    }

    if (parts.back().getKind() == ConstraintLocator::ApplyFunction) {
      if (auto applyExpr = dyn_cast<ApplyExpr>(anchor)) {
        anchor = applyExpr->getSemanticFn();
      }
      parts.pop_back();
      continue;
    }

    if (parts.back().getKind() == ConstraintLocator::ConstructorMember) {
      // FIXME: Workaround for strange anchor on ConstructorMember locators.

      if (auto optionalWrapper = dyn_cast<BindOptionalExpr>(anchor))
        anchor = optionalWrapper->getSubExpr();
      else if (auto forceWrapper = dyn_cast<ForceValueExpr>(anchor))
        anchor = forceWrapper->getSubExpr();

      parts.pop_back();
      continue;
    }
    
    break;
  }
  
  if (!parts.empty())
    return None;

  auto known = cs.ArgumentLabels.find(cs.getConstraintLocator(anchor));
  if (known == cs.ArgumentLabels.end())
    return None;

  return known->second;
}


/// Return true if the specified type or a super-class/super-protocol has the
/// @dynamicMemberLookup attribute on it.  This implementation is not
/// particularly fast in the face of deep class hierarchies or lots of protocol
/// conformances, but this is fine because it doesn't get invoked in the normal
/// name lookup path (only when lookup is about to fail).
static bool hasDynamicMemberLookupAttribute(CanType ty,
                    llvm::DenseMap<CanType, bool> &IsDynamicMemberLookupCache) {
  auto it = IsDynamicMemberLookupCache.find(ty);
  if (it != IsDynamicMemberLookupCache.end()) return it->second;
  
  auto calculate = [&]()-> bool {
    // If this is a protocol composition, check to see if any of the protocols
    // have the attribute on them.
    if (auto protocolComp = ty->getAs<ProtocolCompositionType>()) {
      for (auto p : protocolComp->getMembers())
        if (hasDynamicMemberLookupAttribute(p->getCanonicalType(),
                                            IsDynamicMemberLookupCache))
          return true;
      return false;
    }
    
    // Otherwise this has to be a nominal type.
    auto nominal = ty->getAnyNominal();
    if (!nominal) return false;  // Dynamic lookups don't exist on tuples, etc.
    
    // If any of the protocols this type conforms to has the attribute, then
    // yes.
    for (auto p : nominal->getAllProtocols())
      if (p->getAttrs().hasAttribute<DynamicMemberLookupAttr>())
        return true;
    
    // Walk superclasses, if present.
    llvm::SmallPtrSet<const NominalTypeDecl*, 8> visitedDecls;
    while (1) {
      // If we found a circular parent class chain, reject this.
      if (!visitedDecls.insert(nominal).second)
        return false;
      
      // If this type has the attribute on it, then yes!
      if (nominal->getAttrs().hasAttribute<DynamicMemberLookupAttr>())
        return true;
      
      // If this is a class with a super class, check super classes as well.
      if (auto *cd = dyn_cast<ClassDecl>(nominal)) {
        if (auto superClass = cd->getSuperclassDecl()) {
          nominal = superClass;
          continue;
        }
      }
      
      return false;
    }
  };
  
  auto result = calculate();
  
  // Cache this if we can.
  if (!ty->hasTypeVariable())
    IsDynamicMemberLookupCache[ty] = result;
  
  return result;
}


/// Given a ValueMember, UnresolvedValueMember, or TypeMember constraint,
/// perform a lookup into the specified base type to find a candidate list.
/// The list returned includes the viable candidates as well as the unviable
/// ones (along with reasons why they aren't viable).
///
/// If includeInaccessibleMembers is set to true, this burns compile time to
/// try to identify and classify inaccessible members that may be being
/// referenced.
MemberLookupResult ConstraintSystem::
performMemberLookup(ConstraintKind constraintKind, DeclName memberName,
                    Type baseTy, FunctionRefKind functionRefKind,
                    ConstraintLocator *memberLocator,
                    bool includeInaccessibleMembers) {
  Type baseObjTy = baseTy->getRValueType();
  Type instanceTy = baseObjTy;

  if (auto baseObjMeta = baseObjTy->getAs<AnyMetatypeType>()) {
    instanceTy = baseObjMeta->getInstanceType();
  }

  if (instanceTy->isTypeVariableOrMember() ||
      instanceTy->is<UnresolvedType>()) {
    MemberLookupResult result;
    result.OverallResult = MemberLookupResult::Unsolved;
    return result;
  }

  // Okay, start building up the result list.
  MemberLookupResult result;
  result.OverallResult = MemberLookupResult::HasResults;
  
  // If we're looking for a subscript, consider key path operations.
  if (memberName.isSimpleName() &&
      memberName.getBaseName().getKind() == DeclBaseName::Kind::Subscript) {
    result.ViableCandidates.push_back(
        OverloadChoice(baseTy, OverloadChoiceKind::KeyPathApplication));
  }

  // If the base type is a tuple type, look for the named or indexed member
  // of the tuple.
  if (auto baseTuple = baseObjTy->getAs<TupleType>()) {
    // Tuples don't have compound-name members.
    if (!memberName.isSimpleName() || memberName.isSpecial())
      return result;  // No result.

    StringRef nameStr = memberName.getBaseIdentifier().str();
    int fieldIdx = -1;
    // Resolve a number reference into the tuple type.
    unsigned Value = 0;
    if (!nameStr.getAsInteger(10, Value) &&
        Value < baseTuple->getNumElements()) {
      fieldIdx = Value;
    } else {
      fieldIdx = baseTuple->getNamedElementId(memberName.getBaseIdentifier());
    }
    
    if (fieldIdx == -1)
      return result;    // No result.
    
    // Add an overload set that selects this field.
    result.ViableCandidates.push_back(OverloadChoice(baseTy, fieldIdx));
    return result;
  }

  if (auto *selfTy = instanceTy->getAs<DynamicSelfType>())
    instanceTy = selfTy->getSelfType();

  if (!instanceTy->mayHaveMembers())
    return result;

  // If we have a simple name, determine whether there are argument
  // labels we can use to restrict the set of lookup results.
  Optional<ArgumentLabelState> argumentLabels;
  if (memberName.isSimpleName()) {
    argumentLabels = getArgumentLabels(*this,
                                       ConstraintLocatorBuilder(memberLocator));

    // If we're referencing AnyObject and we have argument labels, put
    // the argument labels into the name: we don't want to look for
    // anything else, because the cost of the general search is so
    // high.
    if (baseObjTy->isAnyObject() && argumentLabels) {
      memberName = DeclName(TC.Context, memberName.getBaseName(),
                            argumentLabels->Labels);
      argumentLabels.reset();
    }
  }

  /// Determine whether the given declaration has compatible argument
  /// labels.
  auto hasCompatibleArgumentLabels = [&argumentLabels](Type baseObjTy,
                                                       ValueDecl *decl) -> bool {
    if (!argumentLabels)
      return true;

    // This is a member lookup, which generally means that the call arguments
    // (if we have any) will apply to the second level of parameters, with
    // the member lookup binding the first level.  But there are cases where
    // we can get an unapplied declaration reference back.
    unsigned parameterDepth;
    if (baseObjTy->is<ModuleType>()) {
      parameterDepth = 0;
    } else if (baseObjTy->is<AnyMetatypeType>() && decl->isInstanceMember()) {
      parameterDepth = 0;
    } else {
      parameterDepth = 1;
    }

    return areConservativelyCompatibleArgumentLabels(decl, parameterDepth,
                                          argumentLabels->Labels,
                                          argumentLabels->HasTrailingClosure);
  };

  // Look for members within the base.
  LookupResult &lookup = lookupMember(instanceTy, memberName);

  TypeBase *favoredType = nullptr;
  if (memberName.isSimpleName(DeclBaseName::createConstructor())) {
    if (auto anchor = memberLocator->getAnchor()) {
      if (auto applyExpr = dyn_cast<ApplyExpr>(anchor)) {
        auto argExpr = applyExpr->getArg();
        favoredType = getFavoredType(argExpr);

        if (!favoredType) {
          optimizeConstraints(argExpr);
          favoredType = getFavoredType(argExpr);
        }
      }
    }
  }

  // If the instance type is String bridged to NSString, compute
  // the type we'll look in for bridging.
  Type bridgedType;
  if (baseObjTy->getAnyNominal() == TC.Context.getStringDecl()) {
    if (Type classType = TC.Context.getBridgedToObjC(DC, instanceTy)) {
      bridgedType = classType;
    }
  }
  bool labelMismatch = false;

  // Local function that adds the given declaration if it is a
  // reasonable choice.
  auto addChoice = [&](OverloadChoice candidate) {
    auto decl = candidate.getDecl();
    
    // If the result is invalid, skip it.
    TC.validateDecl(decl);
    if (decl->isInvalid()) {
      result.markErrorAlreadyDiagnosed();
      return;
    }

    // FIXME: Deal with broken recursion
    if (!decl->hasInterfaceType())
      return;

    // Dig out the instance type and figure out what members of the instance type
    // we are going to see.
    auto baseTy = candidate.getBaseType();
    auto baseObjTy = baseTy->getRValueType();

    bool hasInstanceMembers = false;
    bool hasInstanceMethods = false;
    bool hasStaticMembers = false;
    Type instanceTy = baseObjTy;
    if (baseObjTy->is<ModuleType>()) {
      hasStaticMembers = true;
    } else if (auto baseObjMeta = baseObjTy->getAs<AnyMetatypeType>()) {
      instanceTy = baseObjMeta->getInstanceType();
      if (baseObjMeta->is<ExistentialMetatypeType>()) {
        // An instance of an existential metatype is a concrete type conforming
        // to the existential, say Self. Instance members of the concrete type
        // have type Self -> T -> U, but we don't know what Self is at compile
        // time so we cannot refer to them. Static methods are fine, on the other
        // hand -- we already know that they do not have Self or associated type
        // requirements, since otherwise we would not be able to refer to the
        // existential metatype in the first place.
        hasStaticMembers = true;
      } else if (instanceTy->isExistentialType()) {
        // A protocol metatype has instance methods with type P -> T -> U, but
        // not instance properties or static members -- the metatype value itself
        // doesn't give us a witness so there's no static method to bind.
        hasInstanceMethods = true;
      } else {
        // Metatypes of nominal types and archetypes have instance methods and
        // static members, but not instance properties.
        // FIXME: partial application of properties
        hasInstanceMethods = true;
        hasStaticMembers = true;
      }

      // If we're at the root of an unevaluated context, we can
      // reference instance members on the metatype.
      if (memberLocator &&
          UnevaluatedRootExprs.count(memberLocator->getAnchor())) {
        hasInstanceMembers = true;
      }
    } else {
      // Otherwise, we can access all instance members.
      hasInstanceMembers = true;
      hasInstanceMethods = true;
    }

    // If the argument labels for this result are incompatible with
    // the call site, skip it.
    if (!hasCompatibleArgumentLabels(baseObjTy, decl)) {
      labelMismatch = true;
      result.addUnviable(candidate, MemberLookupResult::UR_LabelMismatch);
      return;
    }

    // If our base is an existential type, we can't make use of any
    // member whose signature involves associated types.
    if (instanceTy->isExistentialType()) {
      if (auto *proto = decl->getDeclContext()
              ->getAsProtocolOrProtocolExtensionContext()) {
        if (!proto->isAvailableInExistential(decl)) {
          result.addUnviable(candidate,
                             MemberLookupResult::UR_UnavailableInExistential);
          return;
        }
      }
    }

    // If the invocation's argument expression has a favored type,
    // use that information to determine whether a specific overload for
    // the candidate should be favored.
    if (isa<ConstructorDecl>(decl) && favoredType &&
        result.FavoredChoice == ~0U) {
      auto *ctor = cast<ConstructorDecl>(decl);

      // Only try and favor monomorphic initializers.
      if (!ctor->isGenericContext()) {
        auto argType = ctor->getArgumentInterfaceType();
        if (argType->isEqual(favoredType))
          if (!decl->getAttrs().isUnavailable(getASTContext()))
            result.FavoredChoice = result.ViableCandidates.size();
      }
    }

    // See if we have an instance method, instance member or static method,
    // and check if it can be accessed on our base type.
    if (decl->isInstanceMember()) {
      if ((isa<FuncDecl>(decl) && !hasInstanceMethods) ||
          (!isa<FuncDecl>(decl) && !hasInstanceMembers)) {
        result.addUnviable(candidate,
                           MemberLookupResult::UR_InstanceMemberOnType);
        return;
      }

    // If the underlying type of a typealias is fully concrete, it is legal
    // to access the type with a protocol metatype base.
    } else if (instanceTy->isExistentialType() &&
               isa<TypeAliasDecl>(decl) &&
               !cast<TypeAliasDecl>(decl)->getInterfaceType()->hasTypeParameter()) {

      /* We're OK */

    } else {
      if (!hasStaticMembers) {
        result.addUnviable(candidate,
                           MemberLookupResult::UR_TypeMemberOnInstance);
        return;
      }
    }

    // If we have an rvalue base, make sure that the result isn't 'mutating'
    // (only valid on lvalues).
    if (!baseTy->is<AnyMetatypeType>() &&
        !baseTy->is<LValueType>() &&
        decl->isInstanceMember()) {
      if (auto *FD = dyn_cast<FuncDecl>(decl))
        if (FD->isMutating()) {
          result.addUnviable(candidate,
                             MemberLookupResult::UR_MutatingMemberOnRValue);
          return;
        }

      // Subscripts and computed properties are ok on rvalues so long
      // as the getter is nonmutating.
      if (auto storage = dyn_cast<AbstractStorageDecl>(decl)) {
        if (storage->isGetterMutating()) {
          result.addUnviable(candidate,
                             MemberLookupResult::UR_MutatingGetterOnRValue);
          return;
        }
      }
    }

    // Otherwise, we're good, add the candidate to the list.
    result.addViable(candidate);
  };

  // Local function that turns a ValueDecl into a properly configured
  // OverloadChoice.
  auto getOverloadChoice = [&](ValueDecl *cand, bool isBridged,
                               bool isUnwrappedOptional) -> OverloadChoice {
    // If we're looking into an existential type, check whether this
    // result was found via dynamic lookup.
    if (instanceTy->isAnyObject()) {
      assert(cand->getDeclContext()->isTypeContext() && "Dynamic lookup bug");
      
      // We found this declaration via dynamic lookup, record it as such.
      return OverloadChoice::getDeclViaDynamic(baseTy, cand, functionRefKind);
    }
    
    // If we have a bridged type, we found this declaration via bridging.
    if (isBridged)
      return OverloadChoice::getDeclViaBridge(bridgedType, cand,
                                              functionRefKind);
    
    // If we got the choice by unwrapping an optional type, unwrap the base
    // type.
    if (isUnwrappedOptional) {
      auto ovlBaseTy = MetatypeType::get(baseTy->castTo<MetatypeType>()
                                             ->getInstanceType()
                                             ->getOptionalObjectType());
      return OverloadChoice::getDeclViaUnwrappedOptional(ovlBaseTy, cand,
                                                         functionRefKind);
    }

    return OverloadChoice(baseTy, cand, functionRefKind);
  };
  
  // Add all results from this lookup.
retry_after_fail:
  labelMismatch = false;
  for (auto result : lookup)
    addChoice(getOverloadChoice(result.getValueDecl(),
                                /*isBridged=*/false,
                                /*isUnwrappedOptional=*/false));

  // If the instance type is a bridged to an Objective-C type, perform
  // a lookup into that Objective-C type.
  if (bridgedType) {
    LookupResult &bridgedLookup = lookupMember(bridgedType, memberName);
    ModuleDecl *foundationModule = nullptr;
    for (auto result : bridgedLookup) {
      // Ignore results from the Objective-C "Foundation"
      // module. Those core APIs are explicitly provided by the
      // Foundation module overlay.
      auto module = result.getValueDecl()->getModuleContext();
      if (foundationModule) {
        if (module == foundationModule)
          continue;
      } else if (ClangModuleUnit::hasClangModule(module) &&
                 module->getName().str() == "Foundation") {
        // Cache the foundation module name so we don't need to look
        // for it again.
        foundationModule = module;
        continue;
      }
      
      addChoice(getOverloadChoice(result.getValueDecl(),
                                  /*isBridged=*/true,
                                  /*isUnwrappedOptional=*/false));
    }
  }

  // If we're looking into a metatype for an unresolved member lookup, look
  // through optional types.
  //
  // FIXME: The short-circuit here is lame.
  if (result.ViableCandidates.empty() &&
      baseObjTy->is<AnyMetatypeType>() &&
      constraintKind == ConstraintKind::UnresolvedValueMember) {
    if (auto objectType = instanceTy->getOptionalObjectType()) {
      if (objectType->mayHaveMembers()) {
        LookupResult &optionalLookup = lookupMember(objectType, memberName);
        for (auto result : optionalLookup)
          addChoice(getOverloadChoice(result.getValueDecl(),
                                      /*bridged*/false,
                                      /*isUnwrappedOptional=*/true));
      }
    }
  }
  
  // If we're about to fail lookup, but we are looking for members in a type
  // that has the @dynamicMemberLookup attribute, then we resolve the reference
  // to the subscript(dynamicMember:) member, and pass the member name as a
  // string.
  if (result.ViableCandidates.empty() &&
      constraintKind == ConstraintKind::ValueMember &&
      memberName.isSimpleName() && !memberName.isSpecial()) {
    auto name = memberName.getBaseIdentifier();
    if (hasDynamicMemberLookupAttribute(instanceTy->getCanonicalType(),
                                        IsDynamicMemberLookupCache)) {
      auto &ctx = getASTContext();
      // Recursively look up the subscript(dynamicMember:)'s in this type.
      auto subscriptName =
        DeclName(ctx, DeclBaseName::createSubscript(), ctx.Id_dynamicMember);

      auto subscripts = performMemberLookup(constraintKind,
                                            subscriptName,
                                            baseTy, functionRefKind,
                                            memberLocator,
                                            includeInaccessibleMembers);
        
      // Reflect the candidates found as DynamicMemberLookup results.
      for (auto candidate : subscripts.ViableCandidates) {
        auto decl = cast<SubscriptDecl>(candidate.getDecl());
        if (isAcceptableDynamicMemberLookupSubscript(decl, DC, TC))
          result.addViable(OverloadChoice::getDynamicMemberLookup(baseTy,
                                                                  decl, name));
      }
      for (auto candidate : subscripts.UnviableCandidates) {
        auto decl = candidate.first.getDecl();
        auto choice = OverloadChoice::getDynamicMemberLookup(baseTy, decl,name);
        result.addUnviable(choice, candidate.second);
      }
    }
  }

  // If we rejected some possibilities due to an argument-label
  // mismatch and ended up with nothing, try again ignoring the
  // labels. This allows us to perform typo correction on the labels.
  if (result.ViableCandidates.empty() && labelMismatch && shouldAttemptFixes()){
    argumentLabels.reset();
    goto retry_after_fail;
  }

  // If we have no viable or unviable candidates, and we're generating,
  // diagnostics, rerun the query with inaccessible members included, so we can
  // include them in the unviable candidates list.
  if (result.ViableCandidates.empty() && result.UnviableCandidates.empty() &&
      includeInaccessibleMembers) {
    NameLookupOptions lookupOptions = defaultMemberLookupOptions;
    
    // Ignore access control so we get candidates that might have been missed
    // before.
    lookupOptions |= NameLookupFlags::IgnoreAccessControl;
    // This is only used for diagnostics, so always use KnownPrivate.
    lookupOptions |= NameLookupFlags::KnownPrivate;
    
    auto lookup = TC.lookupMember(DC, instanceTy,
                                  memberName, lookupOptions);
    for (auto entry : lookup) {
      auto *cand = entry.getValueDecl();

      // If the result is invalid, skip it.
      TC.validateDecl(cand);
      if (cand->isInvalid()) {
        result.markErrorAlreadyDiagnosed();
        return result;
      }

      // FIXME: Deal with broken recursion
      if (!cand->hasInterfaceType())
        continue;

      result.addUnviable(getOverloadChoice(cand, /*isBridged=*/false,
                                           /*isUnwrappedOptional=*/false),
                         MemberLookupResult::UR_Inaccessible);
    }
  }
  
  return result;
}

<<<<<<< HEAD
static bool fixOptionalBaseMemberConstraint(ConstraintSystem &cs,
                                            Type unwrappedBaseObjTy,
                                            DeclName member, Type memberTy,
                                            DeclContext *useDC,
                                            FunctionRefKind functionRefKind,
                                            ConstraintLocator *locator) {
  // Don't try to fixup multiple levels of optionality, if we unwrapped and
  // the result is still optional, fail.
  if (unwrappedBaseObjTy->getOptionalObjectType())
    return false;

  if (!(cs.Options & ConstraintSystemFlags::AllowFixes))
    return false;

  auto contextTy = cs.getContextualType();
  bool forceUnwrap;
  if (contextTy)
    forceUnwrap = contextTy->getOptionalObjectType().isNull();
  else
    forceUnwrap =
        cs.Options.contains(ConstraintSystemFlags::PreferForceUnwrapToOptional);

  if (forceUnwrap || functionRefKind != FunctionRefKind::Unapplied) {
    // Note the fix.
    auto fixKind =
        forceUnwrap ? FixKind::ForceOptional : FixKind::OptionalChaining;
    if (cs.recordFix(fixKind, locator))
      return false;

    // The simple case - just look through one level of optional.
    cs.addValueMemberConstraint(unwrappedBaseObjTy, member, memberTy, useDC,
                                functionRefKind, locator);
    return true;
  }

  auto innerTV =
      cs.createTypeVariable(locator, TVO_CanBindToLValue | TVO_CanBindToInOut);
  Type optTy = cs.getTypeChecker().getOptionalType(SourceLoc(), innerTV);
  if (!optTy)
    return false;

  // Add a disjunction with the three possibilities:
  // 1) member is non-optional, result of expression adds optional to it ("?")
  // 2) member is non-optional, result of expression is non-optional ("!")
  // 3) member is optional, result of expression matches it ("?")
  SmallVector<Constraint *, 3> optionalities;
  auto optionalResult = Constraint::createFixed(cs, ConstraintKind::Conversion,
                                                FixKind::OptionalChaining,
                                                optTy, memberTy, locator);
  auto nonoptionalResult =
      Constraint::createFixed(cs, ConstraintKind::Conversion,
                              FixKind::ForceOptional, optTy, memberTy, locator);
  auto optionalMember = Constraint::createFixed(cs, ConstraintKind::Conversion,
                                                FixKind::OptionalMember,
                                                innerTV, memberTy, locator);
  optionalMember->setFavored();
  optionalities.push_back(optionalResult);
  optionalities.push_back(nonoptionalResult);
  optionalities.push_back(optionalMember);
  cs.addDisjunctionConstraint(optionalities, locator);

  cs.addValueMemberConstraint(unwrappedBaseObjTy, member, innerTV, useDC,
                              functionRefKind, locator);
  return true;
}

ConstraintSystem::SolutionKind
ConstraintSystem::simplifyMemberConstraint(ConstraintKind kind,
                                           Type baseTy, DeclName member,
                                           Type memberTy,
                                           DeclContext *useDC,
                                           FunctionRefKind functionRefKind,
                                           TypeMatchOptions flags,
                                           ConstraintLocatorBuilder locatorB) {
=======
ConstraintSystem::SolutionKind ConstraintSystem::simplifyMemberConstraint(
    ConstraintKind kind, Type baseTy, DeclName member, Type memberTy,
    DeclContext *useDC, FunctionRefKind functionRefKind,
    ArrayRef<OverloadChoice> outerAlternatives, TypeMatchOptions flags,
    ConstraintLocatorBuilder locatorB) {
>>>>>>> 3843d392
  // Resolve the base type, if we can. If we can't resolve the base type,
  // then we can't solve this constraint.
  // FIXME: simplifyType() call here could be getFixedTypeRecursive?
  baseTy = simplifyType(baseTy, flags);
  Type baseObjTy = baseTy->getRValueType();

  auto locator = getConstraintLocator(locatorB);
  MemberLookupResult result =
    performMemberLookup(kind, member, baseTy, functionRefKind, locator,
                        /*includeInaccessibleMembers*/false);
  
  switch (result.OverallResult) {
  case MemberLookupResult::Unsolved:
    // If requested, generate a constraint.
    if (flags.contains(TMF_GenerateConstraints)) {
      addUnsolvedConstraint(
        Constraint::createMemberOrOuterDisjunction(*this, kind, baseTy, memberTy, member, useDC,
                                                   functionRefKind, outerAlternatives, locator));
      return SolutionKind::Solved;
    }

    return SolutionKind::Unsolved;

  case MemberLookupResult::ErrorAlreadyDiagnosed:
    return SolutionKind::Error;

  case MemberLookupResult::HasResults:
    // Keep going!
    break;
  }

  // If we found viable candidates, then we're done!
  if (!result.ViableCandidates.empty()) {
    addOverloadSet(memberTy, result.ViableCandidates, useDC, locator,
                   result.getFavoredChoice(), outerAlternatives);

    return SolutionKind::Solved;
  }
  
  
  // If we found some unviable results, then fail, but without recovery.
  if (!result.UnviableCandidates.empty())
    return SolutionKind::Error;
  
  // If the lookup found no hits at all (either viable or unviable), diagnose it
  // as such and try to recover in various ways.

  auto instanceTy = baseObjTy;
  if (auto MTT = instanceTy->getAs<MetatypeType>())
    instanceTy = MTT->getInstanceType();

<<<<<<< HEAD
  // If the base type was an optional, look through it and try to generate
  // fixes to make it valid.
  auto unwrappedBaseObjTy = baseObjTy->getOptionalObjectType();
  if (unwrappedBaseObjTy && fixOptionalBaseMemberConstraint(
                                *this, unwrappedBaseObjTy, member, memberTy,
                                useDC, functionRefKind, locator))
=======
    // Note the fix.
    if (recordFix(fixKind, locator))
      return SolutionKind::Error;
    
    // Look through one level of optional.
    addValueMemberConstraint(baseObjTy->getOptionalObjectType(),
                             member, memberTy, useDC, functionRefKind,
                             outerAlternatives, locator);
>>>>>>> 3843d392
    return SolutionKind::Solved;
  else
    return SolutionKind::Error;
}

ConstraintSystem::SolutionKind
ConstraintSystem::simplifyDefaultableConstraint(
                                            Type first, Type second,
                                            TypeMatchOptions flags,
                                            ConstraintLocatorBuilder locator) {
  first = getFixedTypeRecursive(first, flags, true);

  if (first->isTypeVariableOrMember()) {
    if (flags.contains(TMF_GenerateConstraints)) {
      addUnsolvedConstraint(
        Constraint::create(*this, ConstraintKind::Defaultable, first, second,
                           getConstraintLocator(locator)));
      return SolutionKind::Solved;
    }

    return SolutionKind::Unsolved;
  }

  // Otherwise, any type is fine.
  return SolutionKind::Solved;
}


ConstraintSystem::SolutionKind
ConstraintSystem::simplifyDynamicTypeOfConstraint(
                                        Type type1, Type type2,
                                        TypeMatchOptions flags,
                                        ConstraintLocatorBuilder locator) {
  TypeMatchOptions subflags = getDefaultDecompositionOptions(flags);

  // Local function to form an unsolved result.
  auto formUnsolved = [&] {
    if (flags.contains(TMF_GenerateConstraints)) {
      addUnsolvedConstraint(
        Constraint::create(*this, ConstraintKind::DynamicTypeOf, type1, type2,
                           getConstraintLocator(locator)));
      return SolutionKind::Solved;
    }

    return SolutionKind::Unsolved;
  };

  // Solve forward.
  type2 = getFixedTypeRecursive(type2, flags, /*wantRValue=*/true);
  if (!type2->isTypeVariableOrMember()) {
    Type dynamicType2;
    if (type2->isAnyExistentialType()) {
      dynamicType2 = ExistentialMetatypeType::get(type2);
    } else {
      dynamicType2 = MetatypeType::get(type2);
    }
    return matchTypes(type1, dynamicType2, ConstraintKind::Bind, subflags,
                      locator);
  }

  // Okay, can't solve forward.  See what we can do backwards.
  type1 = getFixedTypeRecursive(type1, flags, /*wantRValue=*/true);
  if (type1->isTypeVariableOrMember())
    return formUnsolved();

  // If we have an existential metatype, that's good enough to solve
  // the constraint.
  if (auto metatype1 = type1->getAs<ExistentialMetatypeType>())
    return matchTypes(metatype1->getInstanceType(), type2,
                      ConstraintKind::Bind,
                      subflags, locator);

  // If we have a normal metatype, we can't solve backwards unless we
  // know what kind of object it is.
  if (auto metatype1 = type1->getAs<MetatypeType>()) {
    Type instanceType1 = getFixedTypeRecursive(metatype1->getInstanceType(),
                                               true);
    if (instanceType1->isTypeVariableOrMember())
      return formUnsolved();

    return matchTypes(instanceType1, type2, ConstraintKind::Bind, subflags,
                      locator);
  }

  // It's definitely not either kind of metatype, so we can
  // report failure right away.
  return SolutionKind::Error;
}

ConstraintSystem::SolutionKind
ConstraintSystem::simplifyBridgingConstraint(Type type1,
                                             Type type2,
                                             TypeMatchOptions flags,
                                             ConstraintLocatorBuilder locator) {
  // There's no bridging without ObjC interop, so we shouldn't have set up
  // bridging constraints without it.
  assert(TC.Context.LangOpts.EnableObjCInterop
         && "bridging constraint w/o ObjC interop?!");
  
  TypeMatchOptions subflags = getDefaultDecompositionOptions(flags);

  /// Form an unresolved result.
  auto formUnsolved = [&] {
    if (flags.contains(TMF_GenerateConstraints)) {
      addUnsolvedConstraint(
        Constraint::create(*this, ConstraintKind::BridgingConversion, type1,
                           type2, getConstraintLocator(locator)));
      return SolutionKind::Solved;
    }
    
    return SolutionKind::Unsolved;
  };

  // Local function to look through optional types. It produces the
  // fully-unwrapped type and a count of the total # of optional types that were
  // unwrapped.
  auto unwrapType = [&](Type type) -> std::pair<Type, unsigned> {
    unsigned count = 0;
    while (Type objectType = type->getOptionalObjectType()) {
      ++count;

      TypeMatchOptions unusedOptions;
      type = getFixedTypeRecursive(objectType, unusedOptions, /*wantRValue=*/true);
    }

    return { type, count };
  };

  type1 = getFixedTypeRecursive(type1, flags, /*wantRValue=*/true);
  type2 = getFixedTypeRecursive(type2, flags, /*wantRValue=*/true);

  if (type1->isTypeVariableOrMember() || type2->isTypeVariableOrMember())
    return formUnsolved();

  Type unwrappedFromType;
  unsigned numFromOptionals;
  std::tie(unwrappedFromType, numFromOptionals) = unwrapType(type1);

  Type unwrappedToType;
  unsigned numToOptionals;
  std::tie(unwrappedToType, numToOptionals) = unwrapType(type2);

  if (unwrappedFromType->isTypeVariableOrMember() ||
      unwrappedToType->isTypeVariableOrMember())
    return formUnsolved();

  // Update the score.
  increaseScore(SK_UserConversion); // FIXME: Use separate score kind?
  if (worseThanBestSolution()) {
    return SolutionKind::Error;
  }

  // Local function to count the optional injections that will be performed
  // after the bridging conversion.
  auto countOptionalInjections = [&] {
    if (numToOptionals > numFromOptionals)
      increaseScore(SK_ValueToOptional, numToOptionals - numFromOptionals);
  };

  // Anything can be explicitly converted to AnyObject using the universal
  // bridging conversion. This allows both extraneous optionals in the source
  // (because optionals themselves can be boxed for AnyObject) and in the
  // destination (we'll perform the extra injections at the end).
  if (unwrappedToType->isAnyObject()) {
    countOptionalInjections();
    return SolutionKind::Solved;
  }

  // The source cannot be more optional than the destination, because bridging
  // conversions don't allow us to implicitly check for a value in the optional.
  if (numFromOptionals > numToOptionals) {
    return SolutionKind::Error;
  }

  // Explicit bridging from a value type to an Objective-C class type.
  if (unwrappedFromType->isPotentiallyBridgedValueType() &&
      !flags.contains(TMF_ApplyingOperatorParameter) &&
      (unwrappedToType->isBridgeableObjectType() ||
       (unwrappedToType->isExistentialType() &&
        !unwrappedToType->isAny()))) {
    countOptionalInjections();
    if (Type classType = TC.Context.getBridgedToObjC(DC, unwrappedFromType)) {
      return matchTypes(classType, unwrappedToType, ConstraintKind::Conversion,
                        subflags, locator);
    }
  }

  // Bridging from an Objective-C class type to a value type.
  // Note that specifically require a class or class-constrained archetype
  // here, because archetypes cannot be bridged.
  if (unwrappedFromType->mayHaveSuperclass() &&
      unwrappedToType->isPotentiallyBridgedValueType()) {
    Type bridgedValueType;
    if (auto objcClass = TC.Context.getBridgedToObjC(DC, unwrappedToType,
                                                     &bridgedValueType)) {
      // Bridging NSNumber to NSValue is one-way, since there are multiple Swift
      // value types that bridge to those object types. It requires a checked
      // cast to get back.
      // We accepted these coercions in Swift 3 mode, so we have to live with
      // them (but give a warning) in that language mode.
      if (!TC.Context.LangOpts.isSwiftVersion3()
          && TC.Context.isObjCClassWithMultipleSwiftBridgedTypes(objcClass))
        return SolutionKind::Error;

      // If the bridged value type is generic, the generic arguments
      // must either match or be bridged.
      // FIXME: This should be an associated type of the protocol.
      if (auto fromBGT = unwrappedToType->getAs<BoundGenericType>()) {
        if (fromBGT->getDecl() == TC.Context.getArrayDecl()) {
          // [AnyObject]
          addConstraint(ConstraintKind::Bind, fromBGT->getGenericArgs()[0],
                        TC.Context.getAnyObjectType(),
                        getConstraintLocator(
                          locator.withPathElement(
                                       LocatorPathElt::getGenericArgument(0))));
        } else if (fromBGT->getDecl() == TC.Context.getDictionaryDecl()) {
          // [NSObject : AnyObject]
          auto NSObjectType = TC.getNSObjectType(DC);
          if (!NSObjectType) {
            // Not a bridging case. Should we detect this earlier?
            return SolutionKind::Error;
          }

          addConstraint(ConstraintKind::Bind, fromBGT->getGenericArgs()[0],
                        NSObjectType,
                        getConstraintLocator(
                          locator.withPathElement(
                            LocatorPathElt::getGenericArgument(0))));

          addConstraint(ConstraintKind::Bind, fromBGT->getGenericArgs()[1],
                        TC.Context.getAnyObjectType(),
                        getConstraintLocator(
                          locator.withPathElement(
                            LocatorPathElt::getGenericArgument(1))));
        } else if (fromBGT->getDecl() == TC.Context.getSetDecl()) {
          auto NSObjectType = TC.getNSObjectType(DC);
          if (!NSObjectType) {
            // Not a bridging case. Should we detect this earlier?
            return SolutionKind::Error;
          }
          addConstraint(ConstraintKind::Bind, fromBGT->getGenericArgs()[0],
                        NSObjectType,
                        getConstraintLocator(
                          locator.withPathElement(
                            LocatorPathElt::getGenericArgument(0))));
        } else {
          // Nothing special to do; matchTypes will match generic arguments.
        }
      }

      // Make sure we have the bridged value type.
      if (matchTypes(unwrappedToType, bridgedValueType, ConstraintKind::Equal,
                     subflags, locator).isFailure())
        return SolutionKind::Error;

      countOptionalInjections();
      return matchTypes(unwrappedFromType, objcClass, ConstraintKind::Subtype,
                        subflags, locator);
    }
  }

  // Bridging the elements of an array.
  if (auto fromElement = isArrayType(unwrappedFromType)) {
    if (auto toElement = isArrayType(unwrappedToType)) {
      countOptionalInjections();
      return simplifyBridgingConstraint(
                                      *fromElement, *toElement, subflags,
                                      locator.withPathElement(
                                        LocatorPathElt::getGenericArgument(0)));
    }
  }

  // Bridging the keys/values of a dictionary.
  if (auto fromKeyValue = isDictionaryType(unwrappedFromType)) {
    if (auto toKeyValue = isDictionaryType(unwrappedToType)) {
      addExplicitConversionConstraint(fromKeyValue->first, toKeyValue->first,
                                      /*allowFixes=*/false,
                                      locator.withPathElement(
                                        LocatorPathElt::getGenericArgument(0)));
      addExplicitConversionConstraint(fromKeyValue->second, toKeyValue->second,
                                      /*allowFixes=*/false,
                                      locator.withPathElement(
                                        LocatorPathElt::getGenericArgument(0)));
      countOptionalInjections();
      return SolutionKind::Solved;
    }
  }

  // Bridging the elements of a set.
  if (auto fromElement = isSetType(unwrappedFromType)) {
    if (auto toElement = isSetType(unwrappedToType)) {
      countOptionalInjections();
      return simplifyBridgingConstraint(
                                      *fromElement, *toElement, subflags,
                                      locator.withPathElement(
                                        LocatorPathElt::getGenericArgument(0)));
    }
  }

  return SolutionKind::Error;
}

ConstraintSystem::SolutionKind
ConstraintSystem::simplifyEscapableFunctionOfConstraint(
                                        Type type1, Type type2,
                                        TypeMatchOptions flags,
                                        ConstraintLocatorBuilder locator) {
  TypeMatchOptions subflags = getDefaultDecompositionOptions(flags);

  // Local function to form an unsolved result.
  auto formUnsolved = [&] {
    if (flags.contains(TMF_GenerateConstraints)) {
      addUnsolvedConstraint(
        Constraint::create(*this, ConstraintKind::EscapableFunctionOf,
                           type1, type2, getConstraintLocator(locator)));
      return SolutionKind::Solved;
    }

    return SolutionKind::Unsolved;
  };


  type2 = getFixedTypeRecursive(type2, flags, /*wantRValue=*/true);
  if (auto fn2 = type2->getAs<FunctionType>()) {
    // Solve forward by binding the other type variable to the escapable
    // variation of this type.
    auto fn1 = fn2->withExtInfo(fn2->getExtInfo().withNoEscape(false));
    return matchTypes(type1, fn1, ConstraintKind::Bind, subflags, locator);
  }
  if (!type2->isTypeVariableOrMember())
    // We definitely don't have a function, so bail.
    return SolutionKind::Error;
  
  type1 = getFixedTypeRecursive(type1, flags, /*wantRValue=*/true);
  if (auto fn1 = type1->getAs<FunctionType>()) {
    // We should have the escaping end of the relation.
    if (fn1->getExtInfo().isNoEscape())
      return SolutionKind::Error;
    
    // Solve backward by binding the other type variable to the noescape
    // variation of this type.
    auto fn2 = fn1->withExtInfo(fn1->getExtInfo().withNoEscape(true));
    return matchTypes(type2, fn2, ConstraintKind::Bind, subflags, locator);
  }
  if (!type1->isTypeVariableOrMember())
    // We definitely don't have a function, so bail.
    return SolutionKind::Error;

  return formUnsolved();
}

ConstraintSystem::SolutionKind
ConstraintSystem::simplifyOpenedExistentialOfConstraint(
                                        Type type1, Type type2,
                                        TypeMatchOptions flags,
                                        ConstraintLocatorBuilder locator) {
  TypeMatchOptions subflags = getDefaultDecompositionOptions(flags);
  type2 = getFixedTypeRecursive(type2, flags, /*wantRValue=*/true);
  if (type2->isAnyExistentialType()) {
    // We have the existential side. Produce an opened archetype and bind
    // type1 to it.
    bool isMetatype = false;
    auto instanceTy = type2;
    if (auto metaTy = type2->getAs<ExistentialMetatypeType>()) {
      isMetatype = true;
      instanceTy = metaTy->getInstanceType();
    }
    assert(instanceTy->isExistentialType());
    Type openedTy = ArchetypeType::getOpened(instanceTy);
    if (isMetatype)
      openedTy = MetatypeType::get(openedTy, TC.Context);
    return matchTypes(type1, openedTy, ConstraintKind::Bind, subflags, locator);
  }
  if (!type2->isTypeVariableOrMember())
    // We definitely don't have an existential, so bail.
    return SolutionKind::Error;
  
  // If type1 is constrained to anything concrete, the constraint fails.
  // It can only be bound to a type we opened for it.
  type1 = getFixedTypeRecursive(type1, flags, /*wantRValue=*/true);
  if (!type1->isTypeVariableOrMember())
    return SolutionKind::Error;
  
  if (flags.contains(TMF_GenerateConstraints)) {
    addUnsolvedConstraint(
      Constraint::create(*this, ConstraintKind::OpenedExistentialOf,
                         type1, type2, getConstraintLocator(locator)));
    return SolutionKind::Solved;
  }
  return SolutionKind::Unsolved;
}

ConstraintSystem::SolutionKind
ConstraintSystem::simplifyKeyPathConstraint(Type keyPathTy,
                                            Type rootTy,
                                            Type valueTy,
                                            TypeMatchOptions flags,
                                            ConstraintLocatorBuilder locator) {
  auto subflags = getDefaultDecompositionOptions(flags);
  // The constraint ought to have been anchored on a KeyPathExpr.
  auto keyPath = cast<KeyPathExpr>(locator.getBaseLocator()->getAnchor());
  
  // Gather overload choices for any key path components associated with this
  // key path.
  SmallVector<OverloadChoice, 4> choices;
  choices.resize(keyPath->getComponents().size());
  for (auto resolvedItem = resolvedOverloadSets; resolvedItem;
       resolvedItem = resolvedItem->Previous) {
    auto locator = resolvedItem->Locator;
    if (locator->getAnchor() == keyPath
        && locator->getPath().size() == 1
        && locator->getPath()[0].getKind() == ConstraintLocator::KeyPathComponent) {
      choices[locator->getPath()[0].getValue()] = resolvedItem->Choice;
    }
  }
  
  keyPathTy = getFixedTypeRecursive(keyPathTy, /*want rvalue*/ true);
  auto tryMatchRootAndValueFromKeyPathType =
    [&](BoundGenericType *bgt, bool allowPartial) -> SolutionKind {
      Type boundRoot, boundValue;
      
      // We can get root and value from a concrete key path type.
      if (bgt->getDecl() == getASTContext().getKeyPathDecl()
          || bgt->getDecl() == getASTContext().getWritableKeyPathDecl()
          || bgt->getDecl() == getASTContext().getReferenceWritableKeyPathDecl()) {
        boundRoot = bgt->getGenericArgs()[0];
        boundValue = bgt->getGenericArgs()[1];
      } else if (bgt->getDecl() == getASTContext().getPartialKeyPathDecl()) {
        if (allowPartial) {
          // We can still get the root from a PartialKeyPath.
          boundRoot = bgt->getGenericArgs()[0];
          boundValue = Type();
        } else {
          return SolutionKind::Error;
        }
      } else {
        // We can't bind anything from this type.
        return SolutionKind::Solved;
      }
      if (matchTypes(boundRoot, rootTy,
                ConstraintKind::Bind, subflags, locator).isFailure())
        return SolutionKind::Error;

      if (boundValue
          && matchTypes(boundValue, valueTy,
                ConstraintKind::Bind, subflags, locator).isFailure())
        return SolutionKind::Error;
      
      return SolutionKind::Solved;
    };

  // If we're fixed to a bound generic type, trying harvesting context from it.
  // However, we don't want a solution that fixes the expression type to
  // PartialKeyPath; we'd rather that be represented using an upcast conversion.
  auto keyPathBGT = keyPathTy->getAs<BoundGenericType>();
  if (keyPathBGT) {
    if (tryMatchRootAndValueFromKeyPathType(keyPathBGT, /*allowPartial*/false)
          == SolutionKind::Error)
      return SolutionKind::Error;
  }

  // If the expression has contextual type information, try using that too.
  if (auto contextualTy = getContextualType(keyPath)) {
    if (auto contextualBGT = contextualTy->getAs<BoundGenericType>()) {
      if (tryMatchRootAndValueFromKeyPathType(contextualBGT,
                                              /*allowPartial*/true)
            == SolutionKind::Error)
        return SolutionKind::Error;
    }
  }
  
  // See if we resolved overloads for all the components involved.
  enum {
    ReadOnly,
    Writable,
    ReferenceWritable
  } capability = Writable;

  for (unsigned i : indices(keyPath->getComponents())) {
    auto &component = keyPath->getComponents()[i];
    
    switch (component.getKind()) {
    case KeyPathExpr::Component::Kind::Invalid:
      break;
      
    case KeyPathExpr::Component::Kind::Property:
    case KeyPathExpr::Component::Kind::Subscript:
    case KeyPathExpr::Component::Kind::UnresolvedProperty:
    case KeyPathExpr::Component::Kind::UnresolvedSubscript: {
      // If no choice was made, leave the constraint unsolved.
      if (choices[i].isInvalid()) {
        if (flags.contains(TMF_GenerateConstraints)) {
          addUnsolvedConstraint(Constraint::create(*this,
                                                   ConstraintKind::KeyPath,
                                                   keyPathTy, rootTy, valueTy,
                                                   locator.getBaseLocator()));
          return SolutionKind::Solved;
        }
        return SolutionKind::Unsolved;
      }
      
      // Discarded unsupported non-decl member lookups.
      if (!choices[i].isDecl()) {
        return SolutionKind::Error;
      }
      auto storage = dyn_cast<AbstractStorageDecl>(choices[i].getDecl());
      if (!storage) {
        return SolutionKind::Error;
      }
      
      // See whether key paths can store to this component. (Key paths don't
      // get any special power from being formed in certain contexts, such
      // as the ability to assign to `let`s in initialization contexts, so
      // we pass null for the DC to `isSettable` here.)
      if (!getASTContext().isSwiftVersionAtLeast(5)) {
        // As a source-compatibility measure, continue to allow
        // WritableKeyPaths to be formed in the same conditions we did
        // in previous releases even if we should not be able to set
        // the value in this context.
        if (!storage->isSettable(DC)) {
          // A non-settable component makes the key path read-only, unless
          // a reference-writable component shows up later.
          capability = ReadOnly;
          continue;
        }
      } else if (!storage->isSettable(nullptr)
                 || !storage->isSetterAccessibleFrom(DC)) {
        // A non-settable component makes the key path read-only, unless
        // a reference-writable component shows up later.
        capability = ReadOnly;
        continue;
      }
      // A nonmutating setter indicates a reference-writable base.
      if (!storage->isSetterMutating()) {
        capability = ReferenceWritable;
        continue;
      }
      // Otherwise, the key path maintains its current capability.
      break;
    }
    
    case KeyPathExpr::Component::Kind::OptionalChain:
      // Optional chains force the entire key path to be read-only.
      capability = ReadOnly;
      goto done;
    
    case KeyPathExpr::Component::Kind::OptionalForce:
      // Forcing an optional preserves its lvalue-ness.
      break;
    
    case KeyPathExpr::Component::Kind::OptionalWrap:
      // An optional chain should already have forced the entire key path to
      // be read-only.
      assert(capability == ReadOnly);
      break;
    }
  }
done:

  // Resolve the type.
  NominalTypeDecl *kpDecl;
  switch (capability) {
  case ReadOnly:
    kpDecl = getASTContext().getKeyPathDecl();
    break;

  case Writable:
    kpDecl = getASTContext().getWritableKeyPathDecl();
    break;

  case ReferenceWritable:
    kpDecl = getASTContext().getReferenceWritableKeyPathDecl();
    break;
  }
  
  // FIXME: Allow the type to be upcast if the type system has a concrete
  // KeyPath type assigned to the expression already.
  if (keyPathBGT) {
    if (keyPathBGT->getDecl() == getASTContext().getKeyPathDecl())
      kpDecl = getASTContext().getKeyPathDecl();
    else if (keyPathBGT->getDecl() == getASTContext().getWritableKeyPathDecl()
             && capability >= Writable)
      kpDecl = getASTContext().getWritableKeyPathDecl();
  }
  
  auto resolvedKPTy = BoundGenericType::get(kpDecl, nullptr,
                                            {rootTy, valueTy});
  return matchTypes(resolvedKPTy, keyPathTy, ConstraintKind::Bind,
                    subflags, locator);
}

ConstraintSystem::SolutionKind
ConstraintSystem::simplifyKeyPathApplicationConstraint(
                                        Type keyPathTy,
                                        Type rootTy,
                                        Type valueTy,
                                        TypeMatchOptions flags,
                                        ConstraintLocatorBuilder locator) {
  TypeMatchOptions subflags = getDefaultDecompositionOptions(flags);
  keyPathTy = getFixedTypeRecursive(keyPathTy, flags, /*wantRValue=*/true);
  
  auto unsolved = [&]() -> SolutionKind {
    if (flags.contains(TMF_GenerateConstraints)) {
      addUnsolvedConstraint(Constraint::create(*this,
                    ConstraintKind::KeyPathApplication,
                    keyPathTy, rootTy, valueTy, getConstraintLocator(locator)));
      return SolutionKind::Solved;
    }
    return SolutionKind::Unsolved;
  };
  
  if (auto clas = keyPathTy->getAs<NominalType>()) {
    if (clas->getDecl() == getASTContext().getAnyKeyPathDecl()) {
      // Read-only keypath, whose projected value is upcast to `Any?`.
      // The root type can be anything.
      Type resultTy = ProtocolCompositionType::get(getASTContext(), {},
                                                  /*explicit AnyObject*/ false);
      resultTy = OptionalType::get(resultTy);
      return matchTypes(resultTy, valueTy, ConstraintKind::Bind,
                        subflags, locator);
    }
  }
  
  if (auto bgt = keyPathTy->getAs<BoundGenericType>()) {
    // We have the key path type. Match it to the other ends of the constraint.
    auto kpRootTy = bgt->getGenericArgs()[0];
    
    // Try to match the root type.
    rootTy = getFixedTypeRecursive(rootTy, flags, /*wantRValue=*/false);

    auto matchRoot = [&](ConstraintKind kind) -> bool {
      auto rootMatches = matchTypes(rootTy, kpRootTy, kind,
                                    subflags, locator);
      switch (rootMatches) {
      case SolutionKind::Error:
        return false;
      case SolutionKind::Solved:
        return true;
      case SolutionKind::Unsolved:
        llvm_unreachable("should have generated constraints");
      }
    };

    if (bgt->getDecl() == getASTContext().getPartialKeyPathDecl()) {
      // Read-only keypath, whose projected value is upcast to `Any`.
      auto resultTy = ProtocolCompositionType::get(getASTContext(), {},
                                                  /*explicit AnyObject*/ false);

      if (!matchRoot(ConstraintKind::Conversion))
        return SolutionKind::Error;

      return matchTypes(resultTy, valueTy,
                        ConstraintKind::Bind, subflags, locator);
    }

    if (bgt->getGenericArgs().size() < 2)
      return SolutionKind::Error;
    auto kpValueTy = bgt->getGenericArgs()[1];

    /// Solve for an rvalue base.
    auto solveRValue = [&]() -> ConstraintSystem::SolutionKind {
      // An rvalue base can be converted to a supertype.
      return matchTypes(kpValueTy, valueTy,
                        ConstraintKind::Bind, subflags, locator);
    };
    /// Solve for a base whose lvalueness is to be determined.
    auto solveUnknown = [&]() -> ConstraintSystem::SolutionKind {
      if (matchTypes(kpValueTy, valueTy, ConstraintKind::Equal, subflags,
                     locator).isFailure())
        return SolutionKind::Error;
      return unsolved();
    };
    /// Solve for an lvalue base.
    auto solveLValue = [&]() -> ConstraintSystem::SolutionKind {
      return matchTypes(LValueType::get(kpValueTy), valueTy,
                        ConstraintKind::Bind, subflags, locator);
    };
  
    if (bgt->getDecl() == getASTContext().getKeyPathDecl()) {
      // Read-only keypath.
      if (!matchRoot(ConstraintKind::Conversion))
        return SolutionKind::Error;

      return solveRValue();
    }
    if (bgt->getDecl() == getASTContext().getWritableKeyPathDecl()) {
      // Writable keypath. The result can be an lvalue if the root was.
      // We can't convert the base without giving up lvalue-ness, though.
      if (!matchRoot(ConstraintKind::Equal))
        return SolutionKind::Error;

      if (rootTy->is<LValueType>())
        return solveLValue();
      if (rootTy->isTypeVariableOrMember())
        // We don't know whether the value is an lvalue yet.
        return solveUnknown();
      return solveRValue();
    }
    if (bgt->getDecl() == getASTContext().getReferenceWritableKeyPathDecl()) {
      if (!matchRoot(ConstraintKind::Conversion))
        return SolutionKind::Error;

      // Reference-writable keypath. The result can always be an lvalue.
      return solveLValue();
    }
    // Otherwise, we don't have a key path type at all.
    return SolutionKind::Error;
  }
  if (!keyPathTy->isTypeVariableOrMember())
    return SolutionKind::Error;
  
  return unsolved();
}

ConstraintSystem::SolutionKind
ConstraintSystem::simplifyApplicableFnConstraint(
                                           Type type1,
                                           Type type2,
                                           TypeMatchOptions flags,
                                           ConstraintLocatorBuilder locator) {

  // By construction, the left hand side is a type that looks like the
  // following: $T1 -> $T2.
  assert(type1->is<FunctionType>());

  // Drill down to the concrete type on the right hand side.
  type2 = getFixedTypeRecursive(type2, flags, /*wantRValue=*/true);
  auto desugar2 = type2->getDesugaredType();

  TypeMatchOptions subflags = getDefaultDecompositionOptions(flags);

  // If the types are obviously equivalent, we're done.
  if (type1.getPointer() == desugar2)
    return SolutionKind::Solved;

  // Local function to form an unsolved result.
  auto formUnsolved = [&] {
    if (flags.contains(TMF_GenerateConstraints)) {
      addUnsolvedConstraint(
        Constraint::create(*this, ConstraintKind::ApplicableFunction, type1,
                           type2, getConstraintLocator(locator)));
      return SolutionKind::Solved;
    }
    
    return SolutionKind::Unsolved;

  };

  // If right-hand side is a type variable, the constraint is unsolved.
  if (desugar2->isTypeVariableOrMember())
    return formUnsolved();

  // Strip the 'ApplyFunction' off the locator.
  // FIXME: Perhaps ApplyFunction can go away entirely?
  SmallVector<LocatorPathElt, 2> parts;
  Expr *anchor = locator.getLocatorParts(parts);
  assert(!parts.empty() && "Nonsensical applicable-function locator");
  assert(parts.back().getKind() == ConstraintLocator::ApplyFunction);
  assert(parts.back().getNewSummaryFlags() == 0);
  parts.pop_back();
  ConstraintLocatorBuilder outerLocator =
    getConstraintLocator(anchor, parts, locator.getSummaryFlags());

  unsigned unwrapCount = 0;
  if (shouldAttemptFixes()) {
    // If we have an optional type, try forcing it to see if that
    // helps. Note that we only deal with function and metatype types
    // below, so there is no reason not to attempt to strip these off
    // immediately.
    while (auto objectType2 = desugar2->getOptionalObjectType()) {
      type2 = objectType2;
      desugar2 = type2->getDesugaredType();

      // Track how many times we do this so that we can record a fix for each.
      ++unwrapCount;
    }
  }

  // For a function, bind the output and convert the argument to the input.
  auto func1 = type1->castTo<FunctionType>();
  if (auto func2 = dyn_cast<FunctionType>(desugar2)) {
    // If this application is part of an operator, then we allow an implicit
    // lvalue to be compatible with inout arguments.  This is used by
    // assignment operators.
    ConstraintKind ArgConv = ConstraintKind::ArgumentTupleConversion;
    if (isa<PrefixUnaryExpr>(anchor) || isa<PostfixUnaryExpr>(anchor) ||
        isa<BinaryExpr>(anchor))
      ArgConv = ConstraintKind::OperatorArgumentTupleConversion;

    // The argument type must be convertible to the input type.
    if (matchTypes(func1->getInput(), func2->getInput(),
                   ArgConv, subflags,
                   outerLocator.withPathElement(
                     ConstraintLocator::ApplyArgument)).isFailure())
      return SolutionKind::Error;

    // The result types are equivalent.
    if (matchTypes(func1->getResult(), func2->getResult(),
                   ConstraintKind::Bind,
                   subflags,
                   locator.withPathElement(ConstraintLocator::FunctionResult)).isFailure())
      return SolutionKind::Error;

    // Record any fixes we attempted to get to the correct solution.
    while (unwrapCount-- > 0)
      if (recordFix(FixKind::ForceOptional, getConstraintLocator(locator)))
        return SolutionKind::Error;

    return SolutionKind::Solved;
  }

  // For a metatype, perform a construction.
  if (auto meta2 = dyn_cast<AnyMetatypeType>(desugar2)) {
    auto instance2 = getFixedTypeRecursive(meta2->getInstanceType(), true);
    if (instance2->isTypeVariableOrMember())
      return formUnsolved();

    // Construct the instance from the input arguments.
    auto simplified = simplifyConstructionConstraint(instance2, func1, subflags,
                                          /*FIXME?*/ DC,
                                          FunctionRefKind::SingleApply,
                                          getConstraintLocator(outerLocator));

    // Record any fixes we attempted to get to the correct solution.
    if (simplified == SolutionKind::Solved)
      while (unwrapCount-- > 0)
        if (recordFix(FixKind::ForceOptional, getConstraintLocator(locator)))
          return SolutionKind::Error;

    return simplified;
  }

  return SolutionKind::Error;
}

static Type getBaseTypeForPointer(ConstraintSystem &cs, TypeBase *type) {
  if (Type unwrapped = type->getOptionalObjectType())
    type = unwrapped.getPointer();

  auto pointeeTy = type->getAnyPointerElementType();
  assert(pointeeTy);
  return pointeeTy;
}

void ConstraintSystem::addRestrictedConstraint(
                             ConstraintKind kind,
                             ConversionRestrictionKind restriction,
                             Type first, Type second,
                             ConstraintLocatorBuilder locator) {
  (void)simplifyRestrictedConstraint(restriction, first, second, kind,
                                     TMF_GenerateConstraints, locator);
}

/// Given that we have a conversion constraint between two types, and
/// that the given constraint-reduction rule applies between them at
/// the top level, apply it and generate any necessary recursive
/// constraints.
ConstraintSystem::SolutionKind
ConstraintSystem::simplifyRestrictedConstraintImpl(
                                         ConversionRestrictionKind restriction,
                                         Type type1, Type type2,
                                         ConstraintKind matchKind,
                                         TypeMatchOptions flags,
                                         ConstraintLocatorBuilder locator) {
  // Add to the score based on context.
  auto addContextualScore = [&] {
    // Okay, we need to perform one or more conversions.  If this
    // conversion will cause a function conversion, score it as worse.
    // This induces conversions to occur within closures instead of
    // outside of them wherever possible.
    if (locator.isFunctionConversion()) {
      increaseScore(SK_FunctionConversion);
    }
  };

  // Local function to form an unsolved result.
  auto formUnsolved = [&] {
    if (flags.contains(TMF_GenerateConstraints)) {
      addUnsolvedConstraint(
        Constraint::createRestricted(
          *this, matchKind, restriction, type1, type2,
          getConstraintLocator(locator)));

      return SolutionKind::Solved;
    }
    
    return SolutionKind::Unsolved;
  };

  // We'll apply user conversions for operator arguments at the application
  // site.
  if (matchKind == ConstraintKind::OperatorArgumentConversion) {
    flags |= TMF_ApplyingOperatorParameter;
  }

  TypeMatchOptions subflags = getDefaultDecompositionOptions(flags);

  switch (restriction) {
  // for $< in { <, <c, <oc }:
  //   T_i $< U_i ===> (T_i...) $< (U_i...)
  case ConversionRestrictionKind::TupleToTuple:
    return matchTupleTypes(type1->castTo<TupleType>(),
                           type2->castTo<TupleType>(),
                           matchKind, subflags, locator);

  //   T <c U ===> T <c (U)
  case ConversionRestrictionKind::ScalarToTuple:
    return matchScalarToTupleTypes(type1, type2->castTo<TupleType>(),
                                   matchKind, subflags, locator);

  case ConversionRestrictionKind::DeepEquality:
    return matchDeepEqualityTypes(type1, type2, locator);

  case ConversionRestrictionKind::Superclass:
    addContextualScore();
    return matchSuperclassTypes(type1, type2, subflags, locator);

  case ConversionRestrictionKind::LValueToRValue:
    return matchTypes(type1->getRValueType(), type2,
                      matchKind, subflags, locator);

  // for $< in { <, <c, <oc }:
  //   T $< U, U : P_i ===> T $< protocol<P_i...>
  case ConversionRestrictionKind::Existential:
    addContextualScore();
    return matchExistentialTypes(type1, type2,
                                 ConstraintKind::SelfObjectOfProtocol,
                                 subflags, locator);

  // for $< in { <, <c, <oc }:
  //   for P protocol, Q protocol,
  //     P : Q ===> T.Protocol $< Q.Type
  //   for P protocol, Q protocol,
  //     P $< Q ===> P.Type $< Q.Type
  case ConversionRestrictionKind::MetatypeToExistentialMetatype:
    addContextualScore();

    return matchExistentialTypes(
             type1->castTo<MetatypeType>()->getInstanceType(),
             type2->castTo<ExistentialMetatypeType>()->getInstanceType(),
             ConstraintKind::ConformsTo,
             subflags,
             locator.withPathElement(ConstraintLocator::InstanceType));

  // for $< in { <, <c, <oc }:
  //   for P protocol, C class, D class,
  //     (P & C) : D ===> (P & C).Type $< D.Type
  case ConversionRestrictionKind::ExistentialMetatypeToMetatype: {
    addContextualScore();

    auto instance1 = type1->castTo<ExistentialMetatypeType>()->getInstanceType();
    auto instance2 = type2->castTo<MetatypeType>()->getInstanceType();
    auto superclass1 = TC.getSuperClassOf(instance1);

    if (!superclass1)
      return SolutionKind::Error;

    return matchTypes(
             superclass1,
             instance2,
             ConstraintKind::Subtype,
             subflags,
             locator.withPathElement(ConstraintLocator::InstanceType));

  }
  // for $< in { <, <c, <oc }:
  //   T $< U ===> T $< U?
  case ConversionRestrictionKind::ValueToOptional: {
    addContextualScore();
    increaseScore(SK_ValueToOptional);

    assert(matchKind >= ConstraintKind::Subtype);
    if (type2->isTypeVariableOrMember())
      return formUnsolved();

    if (auto generic2 = type2->getAs<BoundGenericType>()) {
      if (generic2->getDecl()->isOptionalDecl()) {
        return matchTypes(type1, generic2->getGenericArgs()[0],
                          matchKind, subflags,
                          locator.withPathElement(
                            ConstraintLocator::OptionalPayload));
      }
    }

    return SolutionKind::Error;
  }

  // for $< in { <, <c, <oc }:
  //   T $< U ===> T? $< U?
  //   T $< U ===> T! $< U!
  //   T $< U ===> T! $< U?
  // also:
  //   T <c U ===> T? <c U!
  case ConversionRestrictionKind::OptionalToOptional: {
    addContextualScore();

    if (type1->isTypeVariableOrMember() || type2->isTypeVariableOrMember())
      return formUnsolved();

    assert(matchKind >= ConstraintKind::Subtype);
    if (auto generic1 = type1->getAs<BoundGenericType>()) {
      if (auto generic2 = type2->getAs<BoundGenericType>()) {
        if (generic1->getDecl()->isOptionalDecl() &&
            generic2->getDecl()->isOptionalDecl())
          return matchTypes(generic1->getGenericArgs()[0],
                            generic2->getGenericArgs()[0],
                            matchKind, subflags,
                            locator.withPathElement(
                              LocatorPathElt::getGenericArgument(0)));
      }
    }

    return SolutionKind::Error;
  }

  case ConversionRestrictionKind::ClassMetatypeToAnyObject:
  case ConversionRestrictionKind::ExistentialMetatypeToAnyObject:
  case ConversionRestrictionKind::ProtocolMetatypeToProtocolClass: {
    // Nothing more to solve.
    addContextualScore();
    return SolutionKind::Solved;
  }
  
  // T <p U ===> T[] <a UnsafeMutablePointer<U>
  case ConversionRestrictionKind::ArrayToPointer: {
    addContextualScore();
    // Unwrap an inout type.
    auto obj1 = type1->getInOutObjectType();
    
    obj1 = getFixedTypeRecursive(obj1, false, false);
    
    auto t2 = type2->getDesugaredType();
    
    auto baseType1 = getFixedTypeRecursive(*isArrayType(obj1), false, false);
    auto baseType2 = getBaseTypeForPointer(*this, t2);

    increaseScore(ScoreKind::SK_ValueToPointerConversion);
    return matchTypes(baseType1, baseType2,
                      ConstraintKind::BindToPointerType,
                      subflags, locator);
  }
      
  // String ===> UnsafePointer<[U]Int8>
  case ConversionRestrictionKind::StringToPointer: {
    addContextualScore();

    auto baseType2 = getBaseTypeForPointer(*this, type2->getDesugaredType());
    
    // The pointer element type must be void or a byte-sized type.
    // TODO: Handle different encodings based on pointer element type, such as
    // UTF16 for [U]Int16 or UTF32 for [U]Int32. For now we only interop with
    // Int8 pointers using UTF8 encoding.
    baseType2 = getFixedTypeRecursive(baseType2, false, false);
    // If we haven't resolved the element type, generate constraints.
    if (baseType2->isTypeVariableOrMember()) {
      if (flags.contains(TMF_GenerateConstraints)) {
        increaseScore(ScoreKind::SK_ValueToPointerConversion);

        auto int8Con = Constraint::create(*this, ConstraintKind::Bind,
                                       baseType2, TC.getInt8Type(DC),
                                       getConstraintLocator(locator));
        auto uint8Con = Constraint::create(*this, ConstraintKind::Bind,
                                        baseType2, TC.getUInt8Type(DC),
                                        getConstraintLocator(locator));
        auto voidCon = Constraint::create(*this, ConstraintKind::Bind,
                                        baseType2, TC.Context.TheEmptyTupleType,
                                        getConstraintLocator(locator));
        
        Constraint *disjunctionChoices[] = {int8Con, uint8Con, voidCon};
        addDisjunctionConstraint(disjunctionChoices, locator);
        return SolutionKind::Solved;
      }

      return SolutionKind::Unsolved;
    }
    
    if (!isStringCompatiblePointerBaseType(TC, DC, baseType2)) {
      return SolutionKind::Error;
    }

    increaseScore(ScoreKind::SK_ValueToPointerConversion);
    return SolutionKind::Solved;
  }
      
  // T <p U ===> inout T <a UnsafeMutablePointer<U>
  case ConversionRestrictionKind::InoutToPointer: {
    addContextualScore();

    auto t2 = type2->getDesugaredType();
    
    auto baseType1 = type1->getInOutObjectType();
    auto baseType2 = getBaseTypeForPointer(*this, t2);
    
    // Set up the disjunction for the array or scalar cases.

    increaseScore(ScoreKind::SK_ValueToPointerConversion);
    return matchTypes(baseType1, baseType2,
                      ConstraintKind::BindToPointerType,
                      subflags, locator);
  }
      
  // T <p U ===> UnsafeMutablePointer<T> <a UnsafeMutablePointer<U>
  case ConversionRestrictionKind::PointerToPointer: {
    auto t1 = type1->getDesugaredType();
    auto t2 = type2->getDesugaredType();
    
    Type baseType1 = getBaseTypeForPointer(*this, t1);
    Type baseType2 = getBaseTypeForPointer(*this, t2);
    
    return matchTypes(baseType1, baseType2,
                      ConstraintKind::BindToPointerType,
                      subflags, locator);
  }
    
  // T < U or T is bridged to V where V < U ===> Array<T> <c Array<U>
  case ConversionRestrictionKind::ArrayUpcast: {
    Type baseType1 = *isArrayType(type1);
    Type baseType2 = *isArrayType(type2);

    increaseScore(SK_CollectionUpcastConversion);
    return matchTypes(baseType1,
                      baseType2,
                      matchKind,
                      subflags,
                      locator.withPathElement(
                        ConstraintLocator::PathElement::getGenericArgument(0)));
  }

  // K1 < K2 && V1 < V2 || K1 bridges to K2 && V1 bridges to V2 ===> 
  //   Dictionary<K1, V1> <c Dictionary<K2, V2>
  case ConversionRestrictionKind::DictionaryUpcast: {
    auto t1 = type1->getDesugaredType();    
    Type key1, value1;
    std::tie(key1, value1) = *isDictionaryType(t1);

    auto t2 = type2->getDesugaredType();
    Type key2, value2;
    std::tie(key2, value2) = *isDictionaryType(t2);

    auto subMatchKind = matchKind; // TODO: Restrict this?
    increaseScore(SK_CollectionUpcastConversion);
    // The source key and value types must be subtypes of the destination
    // key and value types, respectively.
    auto result = matchTypes(key1, key2, subMatchKind, subflags,
                             locator.withPathElement(
                    ConstraintLocator::PathElement::getGenericArgument(0)));
    if (result.isFailure())
      return result;

    switch (matchTypes(value1, value2, subMatchKind, subflags,
                       locator.withPathElement(
                  ConstraintLocator::PathElement::getGenericArgument(1)))) {
    case SolutionKind::Solved:
      return result;

    case SolutionKind::Unsolved:
      return SolutionKind::Unsolved;

    case SolutionKind::Error:
      return SolutionKind::Error;
    }
  }

  // T1 < T2 || T1 bridges to T2 ===> Set<T1> <c Set<T2>
  case ConversionRestrictionKind::SetUpcast: {
    Type baseType1 = *isSetType(type1);
    Type baseType2 = *isSetType(type2);

    increaseScore(SK_CollectionUpcastConversion);
    return matchTypes(baseType1,
                      baseType2,
                      matchKind,
                      subflags,
                      locator.withPathElement(
                    ConstraintLocator::PathElement::getGenericArgument(0)));
  }

  // T1 <c T2 && T2 : Hashable ===> T1 <c AnyHashable
  case ConversionRestrictionKind::HashableToAnyHashable: {
    // We never want to do this if the LHS is already AnyHashable.
    if (isAnyHashableType(
            type1->getRValueType()->lookThroughAllOptionalTypes())) {
      return SolutionKind::Error;
    }

    addContextualScore();
    increaseScore(SK_UserConversion); // FIXME: Use separate score kind?
    if (worseThanBestSolution()) {
      return SolutionKind::Error;
    }

    auto hashableProtocol =
      TC.Context.getProtocol(KnownProtocolKind::Hashable);
    if (!hashableProtocol)
      return SolutionKind::Error;

    auto constraintLocator = getConstraintLocator(locator);
    auto tv = createTypeVariable(constraintLocator, TVO_PrefersSubtypeBinding);
    
    addConstraint(ConstraintKind::ConformsTo, tv,
                  hashableProtocol->getDeclaredType(), constraintLocator);

    return matchTypes(type1, tv, ConstraintKind::Conversion, subflags,
                      locator);
  }

  // T' < U and T a toll-free-bridged to T' ===> T' <c U
  case ConversionRestrictionKind::CFTollFreeBridgeToObjC: {
    increaseScore(SK_UserConversion); // FIXME: Use separate score kind?
    if (worseThanBestSolution()) {
      return SolutionKind::Error;
    }

    auto nativeClass = type1->getClassOrBoundGenericClass();
    auto bridgedObjCClass
      = nativeClass->getAttrs().getAttribute<ObjCBridgedAttr>()->getObjCClass();

    return matchTypes(bridgedObjCClass->getDeclaredInterfaceType(),
                      type2, ConstraintKind::Subtype, subflags, locator);
  }

  // T < U' and U a toll-free-bridged to U' ===> T <c U
  case ConversionRestrictionKind::ObjCTollFreeBridgeToCF: {
    increaseScore(SK_UserConversion); // FIXME: Use separate score kind?
    if (worseThanBestSolution()) {
      return SolutionKind::Error;
    }

    auto nativeClass = type2->getClassOrBoundGenericClass();
    auto bridgedObjCClass
      = nativeClass->getAttrs().getAttribute<ObjCBridgedAttr>()->getObjCClass();

    return matchTypes(type1,
                      bridgedObjCClass->getDeclaredInterfaceType(),
                      ConstraintKind::Subtype, subflags, locator);
  }
  }
  
  llvm_unreachable("bad conversion restriction");
}

ConstraintSystem::SolutionKind
ConstraintSystem::simplifyRestrictedConstraint(
                                       ConversionRestrictionKind restriction,
                                       Type type1, Type type2,
                                       ConstraintKind matchKind,
                                       TypeMatchOptions flags,
                                       ConstraintLocatorBuilder locator) {
  switch (simplifyRestrictedConstraintImpl(restriction, type1, type2,
                                           matchKind, flags, locator)) {
  case SolutionKind::Solved:
    ConstraintRestrictions.push_back(
      std::make_tuple(type1, type2, restriction));
    return SolutionKind::Solved;

  case SolutionKind::Unsolved:
    return SolutionKind::Unsolved;

  case SolutionKind::Error:
    return SolutionKind::Error;
  }

  llvm_unreachable("Unhandled SolutionKind in switch.");
}

bool ConstraintSystem::recordFix(Fix fix, ConstraintLocatorBuilder locator) {
  auto &ctx = getASTContext();
  if (ctx.LangOpts.DebugConstraintSolver) {
    auto &log = ctx.TypeCheckerDebug->getStream();
    log.indent(solverState ? solverState->depth * 2 + 2 : 0)
      << "(attempting fix ";
    fix.print(log, this);
    log << " @";
    getConstraintLocator(locator)->dump(&ctx.SourceMgr, log);
    log << ")\n";
  }

  // Record the fix.

  // Increase the score. If this would make the current solution worse than
  // the best solution we've seen already, stop now.
  increaseScore(SK_Fix, fix.scoreWeight());
  if (worseThanBestSolution())
    return true;

  auto *loc = getConstraintLocator(locator);
  auto existingFix =
      llvm::find_if(Fixes, [&](std::pair<Fix, ConstraintLocator *> &e) {
        // If we already have a fix like this recorded, let's not do it again,
        // this situation might happen when the same fix kind is applicable to
        // different overload choices.
        return e.first == fix && e.second == loc;
      });

  if (existingFix == Fixes.end())
    Fixes.push_back({fix, loc});

  return false;
}

ConstraintSystem::SolutionKind
ConstraintSystem::simplifyFixConstraint(Fix fix, Type type1, Type type2,
                                        ConstraintKind matchKind,
                                        TypeMatchOptions flags,
                                        ConstraintLocatorBuilder locator) {
  // Try with the fix.
  TypeMatchOptions subflags =
    getDefaultDecompositionOptions(flags) | TMF_ApplyingFix;
  switch (fix.getKind()) {
  case FixKind::ForceOptional: {
    // Assume that '!' was applied to the first type.
    auto result =
        matchTypes(type1->getRValueObjectType()->getOptionalObjectType(), type2,
                   matchKind, subflags, locator);
    if (result == SolutionKind::Solved)
      if (recordFix(fix, locator))
        return SolutionKind::Error;

    return result;
  }

  case FixKind::OptionalChaining: {
    // Types have already been munged, we just want to apply the fix or not
    // based on them being solved.
    auto result =
        matchTypes(type1, type2, matchKind, subflags, locator);
    if (result == SolutionKind::Solved)
      if (recordFix(fix, locator))
        return SolutionKind::Error;

    return result;
  }

  case FixKind::OptionalMember: {
    // The second type must result in an optional, and then can be matched
    // to the first.
    auto fixedType =
        getFixedTypeRecursive(type2, flags, /* wantRValue= */ false,
                              /* retainParens= */ false);
    if (fixedType->hasTypeVariable())
      return SolutionKind::Unsolved;
    if (!fixedType->getOptionalObjectType())
      return SolutionKind::Error;

    auto result = matchTypes(type1, type2, matchKind, subflags, locator);
    if (result == SolutionKind::Solved)
      if (recordFix(fix, locator))
        return SolutionKind::Error;

    return result;
  }

  case FixKind::ForceDowncast:
    // These work whenever they are suggested.
    if (recordFix(fix, locator))
      return SolutionKind::Error;

    return SolutionKind::Solved;

  case FixKind::AddressOf: {
    // Assume that '&' was applied to the first type, turning an lvalue into
    // an inout.
    auto result = matchTypes(InOutType::get(type1->getRValueType()), type2,
                             matchKind, subflags, locator);
    if (result == SolutionKind::Solved)
      if (recordFix(fix, locator))
        return SolutionKind::Error;

    return result;
  }

  case FixKind::ExplicitlyEscaping:
  case FixKind::ExplicitlyEscapingToAny:
  case FixKind::CoerceToCheckedCast:
    llvm_unreachable("handled elsewhere");
  }

  llvm_unreachable("Unhandled FixKind in switch.");
}

ConstraintSystem::SolutionKind
ConstraintSystem::addConstraintImpl(ConstraintKind kind, Type first,
                                    Type second,
                                    ConstraintLocatorBuilder locator,
                                    bool isFavored) {
  assert(first && "Missing first type");
  assert(second && "Missing second type");

  TypeMatchOptions subflags = TMF_GenerateConstraints;
  switch (kind) {
  case ConstraintKind::Equal:
  case ConstraintKind::Bind:
  case ConstraintKind::BindParam:
  case ConstraintKind::BindToPointerType:
  case ConstraintKind::Subtype:
  case ConstraintKind::Conversion:
  case ConstraintKind::ArgumentConversion:
  case ConstraintKind::ArgumentTupleConversion:
  case ConstraintKind::OperatorArgumentTupleConversion:
  case ConstraintKind::OperatorArgumentConversion:
    return matchTypes(first, second, kind, subflags, locator);

  case ConstraintKind::BridgingConversion:
    return simplifyBridgingConstraint(first, second, subflags, locator);

  case ConstraintKind::ApplicableFunction:
    return simplifyApplicableFnConstraint(first, second, subflags, locator);

  case ConstraintKind::DynamicTypeOf:
    return simplifyDynamicTypeOfConstraint(first, second, subflags, locator);

  case ConstraintKind::EscapableFunctionOf:
    return simplifyEscapableFunctionOfConstraint(first, second,
                                                 subflags, locator);

  case ConstraintKind::OpenedExistentialOf:
    return simplifyOpenedExistentialOfConstraint(first, second,
                                                 subflags, locator);

  case ConstraintKind::ConformsTo:
  case ConstraintKind::LiteralConformsTo:
  case ConstraintKind::SelfObjectOfProtocol:
    return simplifyConformsToConstraint(first, second, kind, locator,
                                        subflags);

  case ConstraintKind::CheckedCast:
    return simplifyCheckedCastConstraint(first, second, subflags, locator);

  case ConstraintKind::OptionalObject:
    return simplifyOptionalObjectConstraint(first, second, subflags, locator);

  case ConstraintKind::Defaultable:
    return simplifyDefaultableConstraint(first, second, subflags, locator);

  case ConstraintKind::ValueMember:
  case ConstraintKind::UnresolvedValueMember:
  case ConstraintKind::BindOverload:
  case ConstraintKind::Disjunction:
  case ConstraintKind::KeyPath:
  case ConstraintKind::KeyPathApplication:
    llvm_unreachable("Use the correct addConstraint()");
  }

  llvm_unreachable("Unhandled ConstraintKind in switch.");
}

void
ConstraintSystem::addKeyPathApplicationConstraint(Type keypath,
                                              Type root, Type value,
                                              ConstraintLocatorBuilder locator,
                                              bool isFavored) {
  switch (simplifyKeyPathApplicationConstraint(keypath, root, value,
                                               TMF_GenerateConstraints,
                                               locator)) {
  case SolutionKind::Error:
    if (shouldAddNewFailingConstraint()) {
      auto c = Constraint::create(*this, ConstraintKind::KeyPathApplication,
                                  keypath, root, value,
                                  getConstraintLocator(locator));
      if (isFavored) c->setFavored();
      addNewFailingConstraint(c);
    }
    return;
  
  case SolutionKind::Solved:
    return;
    
  case SolutionKind::Unsolved:
    llvm_unreachable("should have generated constraints");
  }
}

void
ConstraintSystem::addKeyPathConstraint(Type keypath,
                                       Type root, Type value,
                                       ConstraintLocatorBuilder locator,
                                       bool isFavored) {
  switch (simplifyKeyPathConstraint(keypath, root, value,
                                    TMF_GenerateConstraints,
                                    locator)) {
  case SolutionKind::Error:
    if (shouldAddNewFailingConstraint()) {
      auto c = Constraint::create(*this, ConstraintKind::KeyPath,
                                  keypath, root, value,
                                  getConstraintLocator(locator));
      if (isFavored) c->setFavored();
      addNewFailingConstraint(c);
    }
    return;
  
  case SolutionKind::Solved:
    return;
    
  case SolutionKind::Unsolved:
    llvm_unreachable("should have generated constraints");
  }
}

void ConstraintSystem::addConstraint(Requirement req,
                                     ConstraintLocatorBuilder locator,
                                     bool isFavored) {
  bool conformsToAnyObject = false;
  Optional<ConstraintKind> kind;
  switch (req.getKind()) {
  case RequirementKind::Conformance:
    kind = ConstraintKind::ConformsTo;
    break;
  case RequirementKind::Superclass:
    conformsToAnyObject = true;
    kind = ConstraintKind::Subtype;
    break;
  case RequirementKind::SameType:
    kind = ConstraintKind::Equal;
    break;
  case RequirementKind::Layout:
    // Only a class constraint can be modeled as a constraint, and only that can
    // appear outside of a @_specialize at the moment anyway.
    if (req.getLayoutConstraint()->isClass()) {
      conformsToAnyObject = true;
      break;
    }
    return;
  }

  auto firstType = req.getFirstType();
  if (kind) {
    addConstraint(*kind, req.getFirstType(), req.getSecondType(), locator,
                  isFavored);
  }

  if (conformsToAnyObject) {
    auto anyObject = getASTContext().getAnyObjectType();
    addConstraint(ConstraintKind::ConformsTo, firstType, anyObject, locator);
  }
}

void ConstraintSystem::addConstraint(ConstraintKind kind, Type first,
                                     Type second,
                                     ConstraintLocatorBuilder locator,
                                     bool isFavored) {
  switch (addConstraintImpl(kind, first, second, locator, isFavored)) {
  case SolutionKind::Error:
    // Add a failing constraint, if needed.
    if (shouldAddNewFailingConstraint()) {
      auto c = Constraint::create(*this, kind, first, second,
                                  getConstraintLocator(locator));
      if (isFavored) c->setFavored();
      addNewFailingConstraint(c);
    }
    return;

  case SolutionKind::Unsolved:
    llvm_unreachable("should have generated constraints");

  case SolutionKind::Solved:
    return;
  }
}

void ConstraintSystem::addExplicitConversionConstraint(
                                           Type fromType, Type toType,
                                           bool allowFixes,
                                           ConstraintLocatorBuilder locator) {
  SmallVector<Constraint *, 3> constraints;

  auto locatorPtr = getConstraintLocator(locator);

  // Coercion (the common case).
  Constraint *coerceConstraint =
    Constraint::create(*this, ConstraintKind::Conversion,
                       fromType, toType, locatorPtr);
  coerceConstraint->setFavored();
  constraints.push_back(coerceConstraint);

  // Bridging.
  if (getASTContext().LangOpts.EnableObjCInterop) {
    // The source type can be explicitly converted to the destination type.
    Constraint *bridgingConstraint =
      Constraint::create(*this, ConstraintKind::BridgingConversion,
                         fromType, toType, locatorPtr);
    constraints.push_back(bridgingConstraint);
  }

  if (allowFixes && shouldAttemptFixes()) {
    Constraint *downcastConstraint =
      Constraint::createFixed(*this, ConstraintKind::CheckedCast,
                              FixKind::CoerceToCheckedCast, fromType,
                              toType, locatorPtr);
    constraints.push_back(downcastConstraint);
  }

  addDisjunctionConstraint(constraints, locator,
    getASTContext().LangOpts.EnableObjCInterop && allowFixes ? RememberChoice
                                                             : ForgetChoice);
}

ConstraintSystem::SolutionKind
ConstraintSystem::simplifyConstraint(const Constraint &constraint) {
  switch (constraint.getKind()) {
  case ConstraintKind::Bind:
  case ConstraintKind::Equal:
  case ConstraintKind::BindParam:
  case ConstraintKind::BindToPointerType:
  case ConstraintKind::Subtype:
  case ConstraintKind::Conversion:
  case ConstraintKind::ArgumentConversion:
  case ConstraintKind::ArgumentTupleConversion:
  case ConstraintKind::OperatorArgumentTupleConversion:
  case ConstraintKind::OperatorArgumentConversion: {
    // Relational constraints.
    auto matchKind = constraint.getKind();

    // If there is a fix associated with this constraint, apply it.
    if (auto fix = constraint.getFix()) {
      return simplifyFixConstraint(*fix, constraint.getFirstType(),
                                   constraint.getSecondType(), matchKind,
                                   None, constraint.getLocator());
    }

    // If there is a restriction on this constraint, apply it directly rather
    // than going through the general \c matchTypes() machinery.
    if (auto restriction = constraint.getRestriction()) {
      return simplifyRestrictedConstraint(*restriction,
                                          constraint.getFirstType(),
                                          constraint.getSecondType(),
                                          matchKind, None,
                                          constraint.getLocator());
    }

    return matchTypes(constraint.getFirstType(), constraint.getSecondType(),
                      matchKind, None, constraint.getLocator());
  }

  case ConstraintKind::BridgingConversion:
    return simplifyBridgingConstraint(constraint.getFirstType(),
                                      constraint.getSecondType(),
                                      None, constraint.getLocator());

  case ConstraintKind::ApplicableFunction:
    return simplifyApplicableFnConstraint(constraint.getFirstType(),
                                          constraint.getSecondType(),
                                          None, constraint.getLocator());

  case ConstraintKind::DynamicTypeOf:
    return simplifyDynamicTypeOfConstraint(constraint.getFirstType(),
                                           constraint.getSecondType(),
                                           None,
                                           constraint.getLocator());

  case ConstraintKind::EscapableFunctionOf:
    return simplifyEscapableFunctionOfConstraint(constraint.getFirstType(),
                                                 constraint.getSecondType(),
                                                 None,
                                                 constraint.getLocator());

  case ConstraintKind::OpenedExistentialOf:
    return simplifyOpenedExistentialOfConstraint(constraint.getFirstType(),
                                                 constraint.getSecondType(),
                                                 None,
                                                 constraint.getLocator());

  case ConstraintKind::KeyPath:
    return simplifyKeyPathConstraint(
      constraint.getFirstType(), constraint.getSecondType(),
      constraint.getThirdType(),
      None, constraint.getLocator());

  case ConstraintKind::KeyPathApplication:
    return simplifyKeyPathApplicationConstraint(
      constraint.getFirstType(), constraint.getSecondType(),
      constraint.getThirdType(),
      None, constraint.getLocator());

  case ConstraintKind::BindOverload:
    resolveOverload(constraint.getLocator(), constraint.getFirstType(),
                    constraint.getOverloadChoice(),
                    constraint.getOverloadUseDC());
    return SolutionKind::Solved;

  case ConstraintKind::ConformsTo:
  case ConstraintKind::LiteralConformsTo:
  case ConstraintKind::SelfObjectOfProtocol:
    return simplifyConformsToConstraint(
             constraint.getFirstType(),
             constraint.getSecondType(),
             constraint.getKind(),
             constraint.getLocator(),
             None);

  case ConstraintKind::CheckedCast: {
    auto result = simplifyCheckedCastConstraint(constraint.getFirstType(),
                                                constraint.getSecondType(),
                                                None,
                                                constraint.getLocator());
    // NOTE: simplifyCheckedCastConstraint() may return Unsolved, e.g. if the
    // subexpression's type is unresolved. Don't record the fix until we
    // successfully simplify the constraint.
    if (result == SolutionKind::Solved) {
      if (auto fix = constraint.getFix()) {
        if (recordFix(*fix, constraint.getLocator())) {
          return SolutionKind::Error;
        }
      }
    }
    return result;
  }

  case ConstraintKind::OptionalObject:
    return simplifyOptionalObjectConstraint(constraint.getFirstType(),
                                            constraint.getSecondType(),
                                            TMF_GenerateConstraints,
                                            constraint.getLocator());
      
  case ConstraintKind::ValueMember:
  case ConstraintKind::UnresolvedValueMember:
    return simplifyMemberConstraint(constraint.getKind(),
                                    constraint.getFirstType(),
                                    constraint.getMember(),
                                    constraint.getSecondType(),
                                    constraint.getMemberUseDC(),
                                    constraint.getFunctionRefKind(),
                                    /*outerAlternatives=*/{},
                                    TMF_GenerateConstraints,
                                    constraint.getLocator());

  case ConstraintKind::Defaultable:
    return simplifyDefaultableConstraint(constraint.getFirstType(),
                                         constraint.getSecondType(),
                                         TMF_GenerateConstraints,
                                         constraint.getLocator());

  case ConstraintKind::Disjunction:
    // Disjunction constraints are never solved here.
    return SolutionKind::Unsolved;
  }

  llvm_unreachable("Unhandled ConstraintKind in switch.");
}

void ConstraintSystem::simplifyDisjunctionChoice(Constraint *choice) {
  // Simplify this term in the disjunction.
  switch (simplifyConstraint(*choice)) {
  case ConstraintSystem::SolutionKind::Error:
    if (!failedConstraint)
      failedConstraint = choice;
    solverState->retireConstraint(choice);
    break;

  case ConstraintSystem::SolutionKind::Solved:
    solverState->retireConstraint(choice);
    break;

  case ConstraintSystem::SolutionKind::Unsolved:
    InactiveConstraints.push_back(choice);
    CG.addConstraint(choice);
    break;
  }

  // Record this as a generated constraint.
  solverState->addGeneratedConstraint(choice);
}<|MERGE_RESOLUTION|>--- conflicted
+++ resolved
@@ -3455,12 +3455,12 @@
   return result;
 }
 
-<<<<<<< HEAD
 static bool fixOptionalBaseMemberConstraint(ConstraintSystem &cs,
                                             Type unwrappedBaseObjTy,
                                             DeclName member, Type memberTy,
                                             DeclContext *useDC,
                                             FunctionRefKind functionRefKind,
+                                            ArrayRef<OverloadChoice> outerAlternatives,
                                             ConstraintLocator *locator) {
   // Don't try to fixup multiple levels of optionality, if we unwrapped and
   // the result is still optional, fail.
@@ -3487,7 +3487,7 @@
 
     // The simple case - just look through one level of optional.
     cs.addValueMemberConstraint(unwrappedBaseObjTy, member, memberTy, useDC,
-                                functionRefKind, locator);
+                                functionRefKind, outerAlternatives, locator);
     return true;
   }
 
@@ -3518,25 +3518,15 @@
   cs.addDisjunctionConstraint(optionalities, locator);
 
   cs.addValueMemberConstraint(unwrappedBaseObjTy, member, innerTV, useDC,
-                              functionRefKind, locator);
+                              functionRefKind, outerAlternatives, locator);
   return true;
 }
 
-ConstraintSystem::SolutionKind
-ConstraintSystem::simplifyMemberConstraint(ConstraintKind kind,
-                                           Type baseTy, DeclName member,
-                                           Type memberTy,
-                                           DeclContext *useDC,
-                                           FunctionRefKind functionRefKind,
-                                           TypeMatchOptions flags,
-                                           ConstraintLocatorBuilder locatorB) {
-=======
 ConstraintSystem::SolutionKind ConstraintSystem::simplifyMemberConstraint(
     ConstraintKind kind, Type baseTy, DeclName member, Type memberTy,
     DeclContext *useDC, FunctionRefKind functionRefKind,
     ArrayRef<OverloadChoice> outerAlternatives, TypeMatchOptions flags,
     ConstraintLocatorBuilder locatorB) {
->>>>>>> 3843d392
   // Resolve the base type, if we can. If we can't resolve the base type,
   // then we can't solve this constraint.
   // FIXME: simplifyType() call here could be getFixedTypeRecursive?
@@ -3588,23 +3578,13 @@
   if (auto MTT = instanceTy->getAs<MetatypeType>())
     instanceTy = MTT->getInstanceType();
 
-<<<<<<< HEAD
   // If the base type was an optional, look through it and try to generate
   // fixes to make it valid.
   auto unwrappedBaseObjTy = baseObjTy->getOptionalObjectType();
   if (unwrappedBaseObjTy && fixOptionalBaseMemberConstraint(
                                 *this, unwrappedBaseObjTy, member, memberTy,
-                                useDC, functionRefKind, locator))
-=======
-    // Note the fix.
-    if (recordFix(fixKind, locator))
-      return SolutionKind::Error;
-    
-    // Look through one level of optional.
-    addValueMemberConstraint(baseObjTy->getOptionalObjectType(),
-                             member, memberTy, useDC, functionRefKind,
-                             outerAlternatives, locator);
->>>>>>> 3843d392
+                                useDC, functionRefKind, outerAlternatives,
+                                locator))
     return SolutionKind::Solved;
   else
     return SolutionKind::Error;
