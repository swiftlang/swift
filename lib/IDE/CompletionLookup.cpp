--- conflicted
+++ resolved
@@ -1979,15 +1979,9 @@
     // We know that the CodeCompletionResultType is AST-based so we can pass
     // nullptr for USRTypeContext.
     auto maxFuncTyRel = CodeCompletionResultType(funcTy).calculateTypeRelation(
-<<<<<<< HEAD
         &expectedTypeContext, CurrDeclContext, /*USRTypeContext=*/nullptr);
     auto maxResultTyRel = CodeCompletionResultType(funcTy->getResult()).calculateTypeRelation(
         &expectedTypeContext, CurrDeclContext, /*USRTypeContext=*/nullptr);
-=======
-        &expectedTypeContext, CurrDeclContext, /*USRTypeContext=*/nullptr);
-    auto maxResultTyRel = CodeCompletionResultType(funcTy->getResult()).calculateTypeRelation(
-        &expectedTypeContext, CurrDeclContext, /*USRTypeContext=*/nullptr);
->>>>>>> 958a7f04
     useFunctionReference = maxFuncTyRel > maxResultTyRel;
   }
   if (!useFunctionReference)
