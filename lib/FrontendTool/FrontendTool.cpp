--- conflicted
+++ resolved
@@ -2070,24 +2070,13 @@
   return Context.hadError();
 }
 
-<<<<<<< HEAD
-static bool emitModuleSummary(SILModule *SM,
-                              const std::string &ModuleSummaryOutputPath,
-                              const ASTContext &Context) {
-  auto Summary = modulesummary::buildModuleSummaryIndex(*SM);
-  return modulesummary::writeModuleSummaryIndex(*Summary.get(), Context.Diags,
-                                                ModuleSummaryOutputPath);
-=======
 static bool serializeModuleSummary(SILModule *SM,
                                    const PrimarySpecificPaths &PSPs,
                                    const ASTContext &Context) {
   auto summaryOutputPath = PSPs.SupplementaryOutputs.ModuleSummaryOutputPath;
-  return withOutputFile(Context.Diags, summaryOutputPath,
-                        [&](llvm::raw_ostream &out) {
-                          out << "Some stuff";
-                          return false;
-                        });
->>>>>>> 4fdc97a6
+  auto Summary = modulesummary::buildModuleSummaryIndex(*SM);
+  return modulesummary::writeModuleSummaryIndex(*Summary.get(), Context.Diags,
+                                                summaryOutputPath);
 }
 
 static GeneratedModule
@@ -2333,13 +2322,8 @@
   if (observer)
     observer->performedSILProcessing(*SM);
 
-<<<<<<< HEAD
-  if (!opts.ModuleSummaryOutputPath.empty()) {
-    if (emitModuleSummary(SM.get(), opts.ModuleSummaryOutputPath, Context)) {
-=======
   if (PSPs.haveModuleSummaryOutputPath()) {
     if (serializeModuleSummary(SM.get(), PSPs, Context)) {
->>>>>>> 4fdc97a6
       return true;
     }
   }
