--- conflicted
+++ resolved
@@ -244,11 +244,7 @@
 
   return results.flatMap { result in
     switch result {
-<<<<<<< HEAD
-    case .lookInMembers(let syntax):
-=======
     case .lookForMembers(let syntax):
->>>>>>> 2746a831
       return [
         ConsumedLookupResult(
           rawName: "",
