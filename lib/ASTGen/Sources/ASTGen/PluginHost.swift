//===----------------------------------------------------------------------===//
//
// This source file is part of the Swift open source project
//
// Copyright (c) 2023 Apple Inc. and the Swift project authors
// Licensed under Apache License v2.0 with Runtime Library Exception
//
// See http://swift.org/LICENSE.txt for license information
// See http://swift.org/CONTRIBUTORS.txt for the list of Swift project authors
//
//===----------------------------------------------------------------------===//

import CASTBridging
import CBasicBridging
import SwiftSyntax
import swiftLLVMJSON
import SwiftCompilerPluginMessageHandling

enum PluginError: Error, CustomStringConvertible {
  case stalePlugin
  case failedToSendMessage
  case failedToReceiveMessage(String?)
  case invalidReponseKind

  var description: String {
    switch self {
    case .stalePlugin:
      return "plugin is stale"
    case .failedToSendMessage:
      return "failed to send request to plugin"
    case .failedToReceiveMessage(let message):
      var description = "failed to receive result from plugin"
      if let message = message {
        let message = message
          .dropPrefix(in: ["\n", "\r", "\r\n"])
          .dropSuffix(in: ["\n", "\r", "\r\n"])
        description += "; " + message
      }
      return description
    case .invalidReponseKind:
      return "plugin returned invalid result"
    }
  }
}

@_cdecl("swift_ASTGen_initializePlugin")
public func _initializePlugin(
  opaqueHandle: UnsafeMutableRawPointer,
  cxxDiagnosticEngine: UnsafeMutablePointer<UInt8>?
) -> Bool {
  let plugin = CompilerPlugin(opaqueHandle: opaqueHandle)
  let diagEngine = PluginDiagnosticsEngine(cxxDiagnosticEngine: cxxDiagnosticEngine)

  do {
    try plugin.initialize()
    return true
  } catch {
    diagEngine?.diagnose(
      message: "compiler plugin not loaded: '\(plugin.executableFilePath); failed to initialize",
      severity: .warning)
    return false
  }
}

@_cdecl("swift_ASTGen_deinitializePlugin")
public func _deinitializePlugin(
  opaqueHandle: UnsafeMutableRawPointer
) {
  let plugin =  CompilerPlugin(opaqueHandle: opaqueHandle)
  plugin.deinitialize()
}

/// Load the library plugin in the plugin server.
/// This should be called inside lock.
@_cdecl("swift_ASTGen_pluginServerLoadLibraryPlugin")
func swift_ASTGen_pluginServerLoadLibraryPlugin(
  opaqueHandle: UnsafeMutableRawPointer,
  libraryPath: UnsafePointer<Int8>,
  moduleName: UnsafePointer<Int8>,
  cxxDiagnosticEngine: UnsafeMutablePointer<UInt8>?
) -> Bool {
  let plugin =  CompilerPlugin(opaqueHandle: opaqueHandle)
  let diagEngine = PluginDiagnosticsEngine(cxxDiagnosticEngine: cxxDiagnosticEngine)

  if plugin.capability?.features.contains(.loadPluginLibrary) != true {
    // This happens only if invalid plugin server was passed to `-external-plugin-path`.
    diagEngine?.diagnose(
      message: "compiler plugin not loaded: '\(libraryPath); invalid plugin server",
      severity: .warning)
    return false
  }
  assert(plugin.capability?.features.contains(.loadPluginLibrary) == true)
  let libraryPath = String(cString: libraryPath)
  let moduleName = String(cString: moduleName)

  do {
    let result = try plugin.sendMessageAndWaitWithoutLock(
      .loadPluginLibrary(libraryPath: libraryPath, moduleName: moduleName)
    )
    guard case .loadPluginLibraryResult(let loaded, let diagnostics) = result else {
      throw PluginError.invalidReponseKind
    }
    diagEngine?.emit(diagnostics);
    return loaded
  } catch {
    diagEngine?.diagnose(
      message: "compiler plugin not loaded: '\(libraryPath); \(error)",
      severity: .warning)
    return false
  }
}

struct CompilerPlugin {
  struct Capability {
    enum Feature: String {
      case loadPluginLibrary = "load-plugin-library"
    }

    var protocolVersion: Int
    var features: Set<Feature>

    init(_ message: PluginMessage.PluginCapability) {
      self.protocolVersion = message.protocolVersion
      if let features = message.features {
        self.features = Set(features.compactMap(Feature.init(rawValue:)))
      } else {
        self.features = []
      }
    }
  }

  let opaqueHandle: UnsafeMutableRawPointer

  private func withLock<R>(_ body: () throws -> R) rethrows -> R {
    Plugin_lock(opaqueHandle)
    defer { Plugin_unlock(opaqueHandle) }
    return try body()
  }

  private func sendMessage(_ message: HostToPluginMessage) throws {
    let hadError = try LLVMJSON.encoding(message) { (data) -> Bool in
      return Plugin_sendMessage(opaqueHandle, BridgedData(baseAddress: data.baseAddress, size: UInt(data.count)))
    }
    if hadError {
      throw PluginError.failedToSendMessage
    }
  }

  private func waitForNextMessage() throws -> PluginToHostMessage {
    var result: BridgedData = BridgedData()
    let hadError = Plugin_waitForNextMessage(opaqueHandle, &result)
    defer { BridgedData_free(result) }
    guard !hadError else {
      throw PluginError.failedToReceiveMessage(String(result))
    }
    let data = UnsafeBufferPointer(start: result.baseAddress, count: Int(result.size))
    return try LLVMJSON.decode(PluginToHostMessage.self, from: data)
  }

  func sendMessageAndWaitWithoutLock(_ message: HostToPluginMessage) throws -> PluginToHostMessage {
    try sendMessage(message)
    return try waitForNextMessage()
  }

  func sendMessageAndWait(_ message: HostToPluginMessage) throws -> PluginToHostMessage {
    try self.withLock {
      guard !Plugin_spawnIfNeeded(opaqueHandle) else {
        throw PluginError.stalePlugin
      }
      return try sendMessageAndWaitWithoutLock(message);
    }
  }

  /// Initialize the plugin. This should be called inside lock.
  func initialize() throws {
    // Send host capability and get plugin capability.
    let hostCapability = PluginMessage.HostCapability(
      protocolVersion: PluginMessage.PROTOCOL_VERSION_NUMBER
    )
    let request = HostToPluginMessage.getCapability(capability: hostCapability)
    let response = try self.sendMessageAndWaitWithoutLock(request)
    guard case .getCapabilityResult(let capability) = response else {
      throw PluginError.invalidReponseKind
    }

    deinitializePluginCapabilityIfExist()

    let ptr = UnsafeMutablePointer<Capability>.allocate(capacity: 1)
    ptr.initialize(to: .init(capability))
    Plugin_setCapability(opaqueHandle, UnsafeRawPointer(ptr))
  }

  /// Deinitialize and unset the plugin capability stored in C++
  /// 'LoadedExecutablePlugin'. This should be called inside lock.
  func deinitializePluginCapabilityIfExist() {
    if let ptr = Plugin_getCapability(opaqueHandle) {
      let capabilityPtr = UnsafeMutableRawPointer(mutating: ptr)
        .assumingMemoryBound(to: PluginMessage.PluginCapability.self)
      capabilityPtr.deinitialize(count: 1)
      capabilityPtr.deallocate()
      Plugin_setCapability(opaqueHandle, nil)
    }
  }

  func deinitialize() {
    self.withLock {
      deinitializePluginCapabilityIfExist()
    }
  }

  var capability: Capability? {
    if let ptr = Plugin_getCapability(opaqueHandle) {
      return ptr.assumingMemoryBound(to: Capability.self).pointee
    }
    return nil
  }

  var executableFilePath: String {
    return String(cString: Plugin_getExecutableFilePath(opaqueHandle))
  }
}

class PluginDiagnosticsEngine {
  private let bridgedDiagEngine: BridgedDiagnosticEngine
  private var exportedSourceFileByName: [String: UnsafePointer<ExportedSourceFile>] = [:]

  init(cxxDiagnosticEngine: UnsafeMutablePointer<UInt8>) {
    self.bridgedDiagEngine = BridgedDiagnosticEngine(raw: cxxDiagnosticEngine)
  }

  /// Failable convenience initializer for optional cxx engine pointer.
  convenience init?(cxxDiagnosticEngine: UnsafeMutablePointer<UInt8>?) {
    guard let cxxDiagnosticEngine = cxxDiagnosticEngine else {
      return nil
    }
    self.init(cxxDiagnosticEngine: cxxDiagnosticEngine)
  }

  /// Register an 'ExportedSourceFile' to the engine. So the engine can get
  /// C++ SourceLoc from a pair of filename and offset.
  func add(exportedSourceFile: UnsafePointer<ExportedSourceFile>) {
    exportedSourceFileByName[exportedSourceFile.pointee.fileName] = exportedSourceFile
  }

  /// Emit a diagnostic to C++ diagnostic engine. Note that one plugin
  /// diagnostic can emits multiple C++ diagnostics.
  func emit(
    _ diagnostic: PluginMessage.Diagnostic,
    messageSuffix: String? = nil
  ) {

    // Emit the main diagnostic.
    emitSingle(
      message: diagnostic.message + (messageSuffix ?? ""),
      severity: diagnostic.severity,
      position: diagnostic.position,
      highlights: diagnostic.highlights)

    // Emit Fix-Its.
    for fixIt in diagnostic.fixIts {
      emitSingle(
        message: fixIt.message,
        severity: .note,
        position: diagnostic.position,
        fixItChanges: fixIt.changes)
    }

    // Emit any notes as follow-ons.
    for note in diagnostic.notes {
      emitSingle(
        message: note.message,
        severity: .note,
        position: note.position)
    }
  }
  /// Emit single C++ diagnostic.
  private func emitSingle(
    message: String,
    severity: PluginMessage.Diagnostic.Severity,
    position: PluginMessage.Diagnostic.Position,
    highlights: [PluginMessage.Diagnostic.PositionRange] = [],
    fixItChanges: [PluginMessage.Diagnostic.FixIt.Change] = []
  ) {
    // Map severity
    let bridgedSeverity: BridgedDiagnosticSeverity
    switch severity {
    case .error: bridgedSeverity = .error
    case .note: bridgedSeverity = .note
    case .warning: bridgedSeverity = .warning
    }

    // Emit the diagnostic
    var mutableMessage = message
    let diag = mutableMessage.withBridgedString { bridgedMessage in
      Diagnostic_create(
        bridgedDiagEngine, bridgedSeverity,
        bridgedSourceLoc(at: position),
        bridgedMessage)
    }

    // Emit highlights
    for highlight in highlights {
      guard let (startLoc, endLoc) = bridgedSourceRange(for: highlight) else {
        continue
      }
      Diagnostic_highlight(diag, startLoc, endLoc)
    }

    // Emit changes for a Fix-It.
    for change in fixItChanges {
      guard let (startLoc, endLoc) = bridgedSourceRange(for: change.range) else {
        continue
      }
      var newText = change.newText
      newText.withBridgedString { bridgedFixItText in
        Diagnostic_fixItReplace(
          diag, startLoc, endLoc, bridgedFixItText)
      }
    }

    Diagnostic_finish(diag)
  }

  /// Emit diagnostics.
  func emit(
    _ diagnostics: [PluginMessage.Diagnostic],
    messageSuffix: String? = nil
  ) {
    for diagnostic in diagnostics {
      self.emit(diagnostic)
    }
  }

  func diagnose(error: Error) {
    self.emitSingle(
      message: String(describing: error),
      severity: .error,
      position: .invalid
    )
  }

  func diagnose(message: String, severity: PluginMessage.Diagnostic.Severity) {
    self.emitSingle(message: message, severity: severity, position: .invalid)
  }

  /// Produce the C++ source location for a given position based on a
  /// syntax node.
  private func bridgedSourceLoc(
    at offset: Int, in fileName: String
  ) -> BridgedSourceLoc {
    // Find the corresponding exported source file.
    guard let exportedSourceFile = exportedSourceFileByName[fileName] else {
      return nil
    }

    // Compute the resulting address.
    guard let bufferBaseAddress = exportedSourceFile.pointee.buffer.baseAddress else {
      return nil
    }
    return SourceLoc_advanced(BridgedSourceLoc(raw: bufferBaseAddress), offset)
  }

  /// C++ source location from a position value from a plugin.
  private func bridgedSourceLoc(
    at position: PluginMessage.Diagnostic.Position
  ) -> BridgedSourceLoc {
    return bridgedSourceLoc(at: position.offset, in: position.fileName)
  }

  /// C++ source range from a range value from a plugin.
  private func bridgedSourceRange(
    for range: PluginMessage.Diagnostic.PositionRange
  ) -> (start: BridgedSourceLoc, end: BridgedSourceLoc)? {
    let start = bridgedSourceLoc(at: range.startOffset, in: range.fileName)
    let end = bridgedSourceLoc(at: range.endOffset, in: range.fileName)

    if start.raw == nil || end.raw == nil {
      return nil
    }
    return (start: start, end: end )
  }
}

extension PluginMessage.Syntax {
  init?(syntax: Syntax, in sourceFilePtr: UnsafePointer<ExportedSourceFile>) {
    let kind: PluginMessage.Syntax.Kind
    switch true {
    case syntax.is(DeclSyntax.self): kind = .declaration
    case syntax.is(ExprSyntax.self): kind = .expression
    case syntax.is(StmtSyntax.self): kind = .statement
    case syntax.is(TypeSyntax.self): kind = .type
    case syntax.is(PatternSyntax.self): kind = .pattern
    case syntax.is(AttributeSyntax.self): kind = .attribute
    default: return nil
    }

    let source = syntax.description
    let sourceStr = String(decoding: sourceFilePtr.pointee.buffer, as: UTF8.self)
    let fileName = sourceFilePtr.pointee.fileName
    let fileID = "\(sourceFilePtr.pointee.moduleName)/\(sourceFilePtr.pointee.fileName.basename)"
    let converter = SourceLocationConverter(file: fileName, source: sourceStr)
    let loc = converter.location(for: syntax.position)

    self.init(
      kind: kind,
      source: source,
      location: .init(
        fileID: fileID,
        fileName: fileName,
        offset: loc.offset,
        line: loc.line,
        column: loc.column))
  }
<<<<<<< HEAD

  init?(syntax: Syntax) {
    let kind: PluginMessage.Syntax.Kind
    switch true {
    case syntax.is(DeclSyntax.self): kind = .declaration
    case syntax.is(ExprSyntax.self): kind = .expression
    case syntax.is(StmtSyntax.self): kind = .statement
    case syntax.is(TypeSyntax.self): kind = .type
    case syntax.is(PatternSyntax.self): kind = .pattern
    case syntax.is(AttributeSyntax.self): kind = .attribute
    default: return nil
    }

    let source = syntax.description

    self.init(
      kind: kind,
      source: source,
      location: .init(
        fileID: "",
        fileName: "",
        offset: 0,
        line: 0,
        column: 0
      )
    )
=======
}

extension String {
  init?(_ data: BridgedData) {
    if data.baseAddress == nil {
      return nil
    }
    let buffer = UnsafeBufferPointer(start: data.baseAddress, count: Int(data.size))
    self = buffer.withMemoryRebound(to: UInt8.self) { buffer in
      String(decoding: buffer, as: UTF8.self)
    }
  }
}

extension StringProtocol where SubSequence == Substring {
  func dropPrefix(in characters: Set<Character>) -> Substring {
    var i = startIndex
    while characters.contains(self[i]) {
      i = index(after: i)
    }
    return self[i...]
  }
  func dropSuffix(in characters: Set<Character>) -> Substring {
    var i = index(before: endIndex)
    while characters.contains(self[i]) {
      i = index(before: i)
    }
    return self[...i]
>>>>>>> 99459f05
  }
}<|MERGE_RESOLUTION|>--- conflicted
+++ resolved
@@ -411,7 +411,6 @@
         line: loc.line,
         column: loc.column))
   }
-<<<<<<< HEAD
 
   init?(syntax: Syntax) {
     let kind: PluginMessage.Syntax.Kind
@@ -438,7 +437,7 @@
         column: 0
       )
     )
-=======
+  }
 }
 
 extension String {
@@ -467,6 +466,5 @@
       i = index(before: i)
     }
     return self[...i]
->>>>>>> 99459f05
   }
 }