--- conflicted
+++ resolved
@@ -3730,44 +3730,13 @@
 
       if (decl->isVirtual()) {
         if (auto funcDecl = dyn_cast_or_null<FuncDecl>(method)) {
-<<<<<<< HEAD
-          if (Impl.isCxxInteropCompatVersionAtLeast(6)) {
-            if (auto structDecl =
-                    dyn_cast_or_null<StructDecl>(method->getDeclContext())) {
-              // If this is a method of a Swift struct, any possible override of
-              // this method would get sliced away, and an invocation would get
-              // dispatched statically. This is fine because it matches the C++
-              // behavior.
-              if (decl->isPureVirtual()) {
-                // If this is a pure virtual method, we won't have any
-                // implementation of it to invoke.
-                Impl.markUnavailable(
-                    funcDecl, "virtual function is not available in Swift "
-                              "because it is pure");
-              }
-            } else if (auto classDecl = dyn_cast_or_null<ClassDecl>(
-                           funcDecl->getDeclContext())) {
-              // This is a foreign reference type. Since `class T` on the Swift
-              // side is mapped from `T*` on the C++ side, an invocation of a
-              // virtual method `t->method()` should get dispatched dynamically.
-              // Create a thunk that will perform dynamic dispatch.
-              // TODO: we don't have to import the actual `method` in this case,
-              // we can just synthesize a thunk and import that instead.
-              auto result = synthesizer.makeVirtualMethod(decl);
-              if (result) {
-                return result;
-              } else {
-                Impl.markUnavailable(
-                    funcDecl, "virtual function is not available in Swift");
-              }
-=======
           if (auto structDecl =
                   dyn_cast_or_null<StructDecl>(method->getDeclContext())) {
             // If this is a method of a Swift struct, any possible override of
             // this method would get sliced away, and an invocation would get
             // dispatched statically. This is fine because it matches the C++
             // behavior.
-            if (decl->isPure()) {
+            if (decl->isPureVirtual()) {
               // If this is a pure virtual method, we won't have any
               // implementation of it to invoke.
               Impl.markUnavailable(funcDecl,
@@ -3788,7 +3757,6 @@
             } else {
               Impl.markUnavailable(
                   funcDecl, "virtual function is not available in Swift");
->>>>>>> 03786da0
             }
           }
         }
