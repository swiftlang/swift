//===--- ImportDecl.cpp - Import Clang Declarations -----------------------===//
//
// This source file is part of the Swift.org open source project
//
// Copyright (c) 2014 - 2016 Apple Inc. and the Swift project authors
// Licensed under Apache License v2.0 with Runtime Library Exception
//
// See http://swift.org/LICENSE.txt for license information
// See http://swift.org/CONTRIBUTORS.txt for the list of Swift project authors
//
//===----------------------------------------------------------------------===//
//
// This file implements support for importing Clang declarations into Swift.
//
//===----------------------------------------------------------------------===//

#include "CFTypeInfo.h"
#include "ImporterImpl.h"
#include "swift/Strings.h"
#include "swift/AST/ASTContext.h"
#include "swift/AST/Attr.h"
#include "swift/AST/Builtins.h"
#include "swift/AST/Decl.h"
#include "swift/AST/DiagnosticsClangImporter.h"
#include "swift/AST/Expr.h"
#include "swift/AST/Module.h"
#include "swift/AST/NameLookup.h"
#include "swift/AST/ParameterList.h"
#include "swift/AST/Pattern.h"
#include "swift/AST/Stmt.h"
#include "swift/AST/Types.h"
#include "swift/Basic/Fallthrough.h"
#include "swift/ClangImporter/ClangModule.h"
#include "swift/Parse/Lexer.h"
#include "swift/Config.h"
#include "clang/AST/ASTContext.h"
#include "clang/AST/Attr.h"
#include "clang/Basic/CharInfo.h"
#include "clang/Lex/Preprocessor.h"
#include "clang/Sema/Lookup.h"

#include "llvm/ADT/SmallString.h"
#include "llvm/ADT/Statistic.h"
#include "llvm/ADT/StringExtras.h"
#include "llvm/ADT/StringSwitch.h"
#include "llvm/Support/Path.h"

#include <algorithm>

#define DEBUG_TYPE "Clang module importer"

STATISTIC(NumTotalImportedEntities, "# of imported clang entities");
STATISTIC(NumFactoryMethodsAsInitializers,
          "# of factory methods mapped to initializers");

using namespace swift;
using namespace importer;

namespace swift {
namespace inferred_attributes {
  enum {
    requires_stored_property_inits = 0x01
  };
}
}


static bool isInSystemModule(DeclContext *D) {
  if (cast<ClangModuleUnit>(D->getModuleScopeContext())->isSystemModule())
    return true;
  return false;
}


/// Create a typedpattern(namedpattern(decl))
static Pattern *createTypedNamedPattern(VarDecl *decl) {
  ASTContext &Ctx = decl->getASTContext();
  Type ty = decl->getType();

  Pattern *P = new (Ctx) NamedPattern(decl);
  P->setType(ty);
  P->setImplicit();
  P = new (Ctx) TypedPattern(P, TypeLoc::withoutLoc(ty));
  P->setType(ty);
  P->setImplicit();
  return P;
}

/// Create a var member for this struct, along with its pattern binding, and add
/// it as a member
static std::pair<VarDecl *, PatternBindingDecl *>
createVarWithPattern(ASTContext &cxt, DeclContext *dc, Identifier name, Type ty,
                     bool isLet, bool isImplicit,
                     Accessibility setterAccessibility) {
  // Create a variable to store the underlying value.
  auto var = new (cxt) VarDecl(
      /*static*/ false,
      /*IsLet*/ isLet, SourceLoc(), name, ty, dc);
  if (isImplicit)
    var->setImplicit();
  var->setAccessibility(Accessibility::Public);
  var->setSetterAccessibility(setterAccessibility);

  // Create a pattern binding to describe the variable.
  Pattern *varPattern = createTypedNamedPattern(var);
  auto patternBinding =
      PatternBindingDecl::create(cxt, SourceLoc(), StaticSpellingKind::None,
                                 SourceLoc(), varPattern, nullptr, dc);

  return {var, patternBinding};
}

#ifndef NDEBUG
static bool verifyNameMapping(MappedTypeNameKind NameMapping,
                              StringRef left, StringRef right) {
  return NameMapping == MappedTypeNameKind::DoNothing || left != right;
}
#endif

/// \brief Map a well-known C type to a swift type from the standard library.
///
/// \param IsError set to true when we know the corresponding swift type name,
/// but we could not find it.  (For example, the type was not defined in the
/// standard library or the required standard library module was not imported.)
/// This should be a hard error, we don't want to map the type only sometimes.
///
/// \returns A pair of a swift type and its name that corresponds to a given
/// C type.
static std::pair<Type, StringRef>
getSwiftStdlibType(const clang::TypedefNameDecl *D,
                   Identifier Name,
                   ClangImporter::Implementation &Impl,
                   bool *IsError, MappedTypeNameKind &NameMapping) {
  *IsError = false;

  MappedCTypeKind CTypeKind;
  unsigned Bitwidth;
  StringRef SwiftModuleName;
  bool IsSwiftModule; // True if SwiftModuleName == STDLIB_NAME.
  StringRef SwiftTypeName;
  bool CanBeMissing;

  do {
#define MAP_TYPE(C_TYPE_NAME, C_TYPE_KIND, C_TYPE_BITWIDTH,        \
                 SWIFT_MODULE_NAME, SWIFT_TYPE_NAME,               \
                 CAN_BE_MISSING, C_NAME_MAPPING)                   \
    if (Name.str() == C_TYPE_NAME) {                               \
      CTypeKind = MappedCTypeKind::C_TYPE_KIND;                    \
      Bitwidth = C_TYPE_BITWIDTH;                                  \
      if (StringRef(SWIFT_MODULE_NAME) == StringRef(STDLIB_NAME))  \
        IsSwiftModule = true;                                      \
      else {                                                       \
        IsSwiftModule = false;                                     \
        SwiftModuleName = SWIFT_MODULE_NAME;                       \
      }                                                            \
      SwiftTypeName = SWIFT_TYPE_NAME;                             \
      CanBeMissing = CAN_BE_MISSING;                               \
      NameMapping = MappedTypeNameKind::C_NAME_MAPPING;            \
      assert(verifyNameMapping(MappedTypeNameKind::C_NAME_MAPPING, \
                               C_TYPE_NAME, SWIFT_TYPE_NAME) &&    \
             "MappedTypes.def: Identical names must use DoNothing"); \
      break;                                                       \
    }
#include "MappedTypes.def"

    // We did not find this type, thus it is not mapped.
    return std::make_pair(Type(), "");
  } while (0);

  clang::ASTContext &ClangCtx = Impl.getClangASTContext();

  auto ClangType = D->getUnderlyingType();

  // If the C type does not have the expected size, don't import it as a stdlib
  // type.
  unsigned ClangTypeSize = ClangCtx.getTypeSize(ClangType);
  if (Bitwidth != 0 && Bitwidth != ClangTypeSize)
    return std::make_pair(Type(), "");

  // Check other expected properties of the C type.
  switch(CTypeKind) {
  case MappedCTypeKind::UnsignedInt:
    if (!ClangType->isUnsignedIntegerType())
      return std::make_pair(Type(), "");
    break;

  case MappedCTypeKind::SignedInt:
    if (!ClangType->isSignedIntegerType())
      return std::make_pair(Type(), "");
    break;

  case MappedCTypeKind::UnsignedWord:
    if (ClangTypeSize != 64 && ClangTypeSize != 32)
      return std::make_pair(Type(), "");
    if (!ClangType->isUnsignedIntegerType())
      return std::make_pair(Type(), "");
    break;

  case MappedCTypeKind::SignedWord:
    if (ClangTypeSize != 64 && ClangTypeSize != 32)
      return std::make_pair(Type(), "");
    if (!ClangType->isSignedIntegerType())
      return std::make_pair(Type(), "");
    break;

  case MappedCTypeKind::FloatIEEEsingle:
  case MappedCTypeKind::FloatIEEEdouble:
  case MappedCTypeKind::FloatX87DoubleExtended: {
    if (!ClangType->isFloatingType())
      return std::make_pair(Type(), "");

    const llvm::fltSemantics &Sem = ClangCtx.getFloatTypeSemantics(ClangType);
    switch(CTypeKind) {
    case MappedCTypeKind::FloatIEEEsingle:
      assert(Bitwidth == 32 && "FloatIEEEsingle should be 32 bits wide");
      if (&Sem != &APFloat::IEEEsingle)
        return std::make_pair(Type(), "");
      break;

    case MappedCTypeKind::FloatIEEEdouble:
      assert(Bitwidth == 64 && "FloatIEEEdouble should be 64 bits wide");
      if (&Sem != &APFloat::IEEEdouble)
        return std::make_pair(Type(), "");
      break;

    case MappedCTypeKind::FloatX87DoubleExtended:
      assert(Bitwidth == 80 && "FloatX87DoubleExtended should be 80 bits wide");
      if (&Sem != &APFloat::x87DoubleExtended)
        return std::make_pair(Type(), "");
      break;

    default:
      llvm_unreachable("should see only floating point types here");
    }
    }
    break;

  case MappedCTypeKind::VaList:
    if (ClangTypeSize != ClangCtx.getTypeSize(ClangCtx.VoidPtrTy))
      return std::make_pair(Type(), "");
    break;

  case MappedCTypeKind::ObjCBool:
    if (!ClangCtx.hasSameType(ClangType, ClangCtx.ObjCBuiltinBoolTy) &&
        !(ClangCtx.getBOOLDecl() &&
          ClangCtx.hasSameType(ClangType, ClangCtx.getBOOLType())))
      return std::make_pair(Type(), "");
    break;

  case MappedCTypeKind::ObjCSel:
    if (!ClangCtx.hasSameType(ClangType, ClangCtx.getObjCSelType()) &&
        !ClangCtx.hasSameType(ClangType,
                              ClangCtx.getObjCSelRedefinitionType()))
      return std::make_pair(Type(), "");
    break;

  case MappedCTypeKind::ObjCId:
    if (!ClangCtx.hasSameType(ClangType, ClangCtx.getObjCIdType()) &&
        !ClangCtx.hasSameType(ClangType,
                              ClangCtx.getObjCIdRedefinitionType()))
      return std::make_pair(Type(), "");
    break;

  case MappedCTypeKind::ObjCClass:
    if (!ClangCtx.hasSameType(ClangType, ClangCtx.getObjCClassType()) &&
        !ClangCtx.hasSameType(ClangType,
                              ClangCtx.getObjCClassRedefinitionType()))
      return std::make_pair(Type(), "");
    break;

  case MappedCTypeKind::CGFloat:
    if (!ClangType->isFloatingType())
      return std::make_pair(Type(), "");
    break;

  case MappedCTypeKind::Block:
    if (!ClangType->isBlockPointerType())
      return std::make_pair(Type(), "");
    break;
  }

  Module *M;
  if (IsSwiftModule)
    M = Impl.getStdlibModule();
  else
    M = Impl.getNamedModule(SwiftModuleName);
  if (!M) {
    // User did not import the library module that contains the type we want to
    // substitute.
    *IsError = true;
    return std::make_pair(Type(), "");
  }

  Type SwiftType = Impl.getNamedSwiftType(M, SwiftTypeName);
  if (!SwiftType && !CanBeMissing) {
    // The required type is not defined in the standard library.
    *IsError = true;
    return std::make_pair(Type(), "");
  }
  return std::make_pair(SwiftType, SwiftTypeName);
}

static bool isNSDictionaryMethod(const clang::ObjCMethodDecl *MD,
                                 clang::Selector cmd) {
  if (MD->getSelector() != cmd)
    return false;
  if (isa<clang::ObjCProtocolDecl>(MD->getDeclContext()))
    return false;
  if (MD->getClassInterface()->getName() != "NSDictionary")
    return false;
  return true;
}

// Build the init(rawValue:) initializer for an imported NS_ENUM.
//   enum NSSomeEnum: RawType {
//     init?(rawValue: RawType) {
//       self = Builtin.reinterpretCast(rawValue)
//     }
//   }
// Unlike a standard init(rawValue:) enum initializer, this does a reinterpret
// cast in order to preserve unknown or future cases from C.
static ConstructorDecl *
makeEnumRawValueConstructor(ClangImporter::Implementation &Impl,
                            EnumDecl *enumDecl) {
  ASTContext &C = Impl.SwiftContext;
  auto enumTy = enumDecl->getDeclaredTypeInContext();
  auto metaTy = MetatypeType::get(enumTy);
  
  auto selfDecl = ParamDecl::createSelf(SourceLoc(), enumDecl,
                                        /*static*/false, /*inout*/true);

  auto param = new (C) ParamDecl(/*let*/ true, SourceLoc(),
                                 SourceLoc(), C.Id_rawValue,
                                 SourceLoc(), C.Id_rawValue,
                                 enumDecl->getRawType(),
                                 enumDecl);
  auto paramPL = ParameterList::createWithoutLoc(param);
  
  DeclName name(C, C.Id_init, paramPL);
  auto *ctorDecl = new (C) ConstructorDecl(name, enumDecl->getLoc(),
                                           OTK_Optional, SourceLoc(),
                                           selfDecl, paramPL,
                                           nullptr, SourceLoc(), enumDecl);
  ctorDecl->setImplicit();
  ctorDecl->setAccessibility(Accessibility::Public);

  auto optEnumTy = OptionalType::get(enumTy);

  auto fnTy = FunctionType::get(paramPL->getType(C), optEnumTy);
  auto allocFnTy = FunctionType::get(metaTy, fnTy);
  auto initFnTy = FunctionType::get(enumTy, fnTy);
  ctorDecl->setType(allocFnTy);
  ctorDecl->setInitializerType(initFnTy);

  // Don't bother synthesizing the body if we've already finished type-checking.
  if (Impl.hasFinishedTypeChecking())
    return ctorDecl;
  
  auto selfRef = new (C) DeclRefExpr(selfDecl, DeclNameLoc(), /*implicit*/true);
  auto paramRef = new (C) DeclRefExpr(param, DeclNameLoc(),
                                      /*implicit*/ true);
  auto reinterpretCast
    = cast<FuncDecl>(getBuiltinValueDecl(C,C.getIdentifier("reinterpretCast")));
  auto reinterpretCastRef
    = new (C) DeclRefExpr(reinterpretCast, DeclNameLoc(), /*implicit*/ true);
  auto reinterpreted = new (C) CallExpr(reinterpretCastRef, paramRef,
                                        /*implicit*/ true);
  auto assign = new (C) AssignExpr(selfRef, SourceLoc(), reinterpreted,
                                   /*implicit*/ true);
  auto body = BraceStmt::create(C, SourceLoc(), ASTNode(assign), SourceLoc(),
                                /*implicit*/ true);
  
  ctorDecl->setBody(body);
  
  C.addExternalDecl(ctorDecl);
  
  return ctorDecl;
}

// Build the rawValue getter for an imported NS_ENUM.
//   enum NSSomeEnum: RawType {
//     var rawValue: RawType {
//       return Builtin.reinterpretCast(self)
//     }
//   }
// Unlike a standard init(rawValue:) enum initializer, this does a reinterpret
// cast in order to preserve unknown or future cases from C.
static FuncDecl *makeEnumRawValueGetter(ClangImporter::Implementation &Impl,
                                        EnumDecl *enumDecl,
                                        VarDecl *rawValueDecl) {
  ASTContext &C = Impl.SwiftContext;
  
  auto selfDecl = ParamDecl::createSelf(SourceLoc(), enumDecl);
  
  ParameterList *params[] = {
    ParameterList::createWithoutLoc(selfDecl),
    ParameterList::createEmpty(C)
  };

  auto getterDecl =
    FuncDecl::create(C, SourceLoc(), StaticSpellingKind::None, SourceLoc(),
                     DeclName(), SourceLoc(), SourceLoc(), SourceLoc(), nullptr,
                     Type(), params,
                     TypeLoc::withoutLoc(enumDecl->getRawType()), enumDecl);
  getterDecl->setImplicit();
  getterDecl->setType(ParameterList::getFullType(enumDecl->getRawType(),
                                                 params));
  getterDecl->setBodyResultType(enumDecl->getRawType());
  getterDecl->setAccessibility(Accessibility::Public);

  rawValueDecl->makeComputed(SourceLoc(), getterDecl, nullptr, nullptr,
                             SourceLoc());

  // Don't bother synthesizing the body if we've already finished type-checking.
  if (Impl.hasFinishedTypeChecking())
    return getterDecl;
  
  auto selfRef = new (C) DeclRefExpr(selfDecl, DeclNameLoc(), /*implicit*/true);
  auto reinterpretCast
    = cast<FuncDecl>(getBuiltinValueDecl(C, C.getIdentifier("reinterpretCast")));
  auto reinterpretCastRef
    = new (C) DeclRefExpr(reinterpretCast, DeclNameLoc(), /*implicit*/ true);
  auto reinterpreted = new (C) CallExpr(reinterpretCastRef, selfRef,
                                        /*implicit*/ true);
  auto ret = new (C) ReturnStmt(SourceLoc(), reinterpreted);
  auto body = BraceStmt::create(C, SourceLoc(), ASTNode(ret), SourceLoc(),
                                /*implicit*/ true);
  
  getterDecl->setBody(body);
  C.addExternalDecl(getterDecl);
  return getterDecl;
}

static FuncDecl *makeFieldGetterDecl(ClangImporter::Implementation &Impl,
                                     StructDecl *importedDecl,
                                     VarDecl *importedFieldDecl,
                                     ClangNode clangNode = ClangNode()) {
  auto &C = Impl.SwiftContext;
  auto selfDecl = ParamDecl::createSelf(SourceLoc(), importedDecl);

  ParameterList *params[] = {
    ParameterList::createWithoutLoc(selfDecl),
    ParameterList::createEmpty(C)
  };
  
  auto getterType = importedFieldDecl->getType();
  auto getterDecl = FuncDecl::create(C, importedFieldDecl->getLoc(),
                                     StaticSpellingKind::None,
                                     SourceLoc(), DeclName(), SourceLoc(),
                                     SourceLoc(), SourceLoc(), nullptr, Type(),
                                     params, TypeLoc::withoutLoc(getterType),
                                     importedDecl, clangNode);
  getterDecl->setAccessibility(Accessibility::Public);
  getterDecl->setType(ParameterList::getFullType(getterType, params));
  getterDecl->setBodyResultType(getterType);

  return getterDecl;
}

static FuncDecl *makeFieldSetterDecl(ClangImporter::Implementation &Impl,
                                     StructDecl *importedDecl,
                                     VarDecl *importedFieldDecl,
                                     ClangNode clangNode = ClangNode()) {
  auto &C = Impl.SwiftContext;
  auto selfDecl = ParamDecl::createSelf(SourceLoc(), importedDecl,
                                        /*isStatic*/false, /*isInOut*/true);
  auto newValueDecl = new (C) ParamDecl(/*isLet */ true,SourceLoc(),SourceLoc(),
                                        Identifier(), SourceLoc(), C.Id_value,
                                        importedFieldDecl->getType(),
                                        importedDecl);

  ParameterList *params[] = {
    ParameterList::createWithoutLoc(selfDecl),
    ParameterList::createWithoutLoc(newValueDecl),
  };

  auto voidTy = TupleType::getEmpty(C);

  auto setterDecl = FuncDecl::create(C, SourceLoc(), StaticSpellingKind::None,
                                     SourceLoc(), DeclName(), SourceLoc(),
                                     SourceLoc(), SourceLoc(), nullptr, Type(),
                                     params, TypeLoc::withoutLoc(voidTy),
                                     importedDecl, clangNode);

  setterDecl->setType(ParameterList::getFullType(voidTy, params));
  setterDecl->setBodyResultType(voidTy);
  setterDecl->setAccessibility(Accessibility::Public);
  setterDecl->setMutating();

  return setterDecl;
}

/// Build the union field getter and setter.
///
/// \code
/// struct SomeImportedUnion {
///   var myField: Int {
///     get {
///       return Builtin.reinterpretCast(self)
///     }
///     set(newValue) {
///       Builtin.initialize(Builtin.addressof(self), newValue))
///     }
///   }
/// }
/// \endcode
///
/// \returns a pair of the getter and setter function decls.
static std::pair<FuncDecl *, FuncDecl *>
makeUnionFieldAccessors(ClangImporter::Implementation &Impl,
                        StructDecl *importedUnionDecl,
                        VarDecl *importedFieldDecl) {
  auto &C = Impl.SwiftContext;

  auto getterDecl = makeFieldGetterDecl(Impl,
                                        importedUnionDecl,
                                        importedFieldDecl);

  auto setterDecl = makeFieldSetterDecl(Impl,
                                        importedUnionDecl,
                                        importedFieldDecl);

  importedFieldDecl->makeComputed(SourceLoc(), getterDecl, setterDecl, nullptr,
                                  SourceLoc());

  // Don't bother synthesizing the body if we've already finished type-checking.
  if (Impl.hasFinishedTypeChecking())
    return { getterDecl, setterDecl };

  // Synthesize the getter body
  {
    auto selfDecl = getterDecl->getImplicitSelfDecl();

    auto selfRef = new (C) DeclRefExpr(selfDecl, DeclNameLoc(),
                                       /*implicit*/ true);
    auto reinterpretCast = cast<FuncDecl>(getBuiltinValueDecl(
        C, C.getIdentifier("reinterpretCast")));
    auto reinterpretCastRef
      = new (C) DeclRefExpr(reinterpretCast, DeclNameLoc(), /*implicit*/ true);
    auto reinterpreted = new (C) CallExpr(reinterpretCastRef, selfRef,
                                          /*implicit*/ true);
    auto ret = new (C) ReturnStmt(SourceLoc(), reinterpreted);
    auto body = BraceStmt::create(C, SourceLoc(), ASTNode(ret), SourceLoc(),
                                  /*implicit*/ true);
    getterDecl->setBody(body);
    getterDecl->getAttrs().add(new (C) TransparentAttr(/*implicit*/ true));
    C.addExternalDecl(getterDecl);
  }

  // Synthesize the setter body
  {
    auto inoutSelfDecl = setterDecl->getImplicitSelfDecl();

    auto inoutSelfRef = new (C) DeclRefExpr(inoutSelfDecl, DeclNameLoc(),
                                            /*implicit*/ true);
    auto inoutSelf = new (C) InOutExpr(SourceLoc(), inoutSelfRef,
      InOutType::get(importedUnionDecl->getType()), /*implicit*/ true);

    auto newValueDecl = setterDecl->getParameterList(1)->get(0);

    auto newValueRef = new (C) DeclRefExpr(newValueDecl, DeclNameLoc(),
                                           /*implicit*/ true);
    auto addressofFn = cast<FuncDecl>(getBuiltinValueDecl(
      C, C.getIdentifier("addressof")));
    auto addressofFnRef
      = new (C) DeclRefExpr(addressofFn, DeclNameLoc(), /*implicit*/ true);
    auto selfPointer = new (C) CallExpr(addressofFnRef, inoutSelf,
                                          /*implicit*/ true);
    auto initializeFn = cast<FuncDecl>(getBuiltinValueDecl(
      C, C.getIdentifier("initialize")));
    auto initializeFnRef
      = new (C) DeclRefExpr(initializeFn, DeclNameLoc(), /*implicit*/ true);
    auto initializeArgs = TupleExpr::createImplicit(C,
                                                   { newValueRef, selfPointer },
                                                   {});
    auto initialize = new (C) CallExpr(initializeFnRef, initializeArgs,
                                       /*implicit*/ true);
    auto body = BraceStmt::create(C, SourceLoc(), { initialize }, SourceLoc(),
                                  /*implicit*/ true);
    setterDecl->setBody(body);
    setterDecl->getAttrs().add(new (C) TransparentAttr(/*implicit*/ true));
    C.addExternalDecl(setterDecl);
  }

  return { getterDecl, setterDecl };
}

static clang::DeclarationName
getAccessorDeclarationName(clang::ASTContext &Ctx,
                           StructDecl *structDecl,
                           VarDecl *fieldDecl,
                           const char *suffix) {
  std::string id;
  llvm::raw_string_ostream IdStream(id);
  IdStream << "$" << structDecl->getName()
           << "$" << fieldDecl->getName()
           << "$" << suffix;

  return clang::DeclarationName(&Ctx.Idents.get(IdStream.str()));
}

/// Build the bitfield getter and setter using Clang.
///
/// \code
/// static inline int get(RecordType self) {
///   return self.field;
/// }
/// static inline void set(int newValue, RecordType *self) {
///   self->field = newValue;
/// }
/// \endcode
///
/// \returns a pair of the getter and setter function decls.
static std::pair<FuncDecl *, FuncDecl *>
makeBitFieldAccessors(ClangImporter::Implementation &Impl,
                      clang::RecordDecl *structDecl,
                      StructDecl *importedStructDecl,
                      clang::FieldDecl *fieldDecl,
                      VarDecl *importedFieldDecl) {
  clang::ASTContext &Ctx = Impl.getClangASTContext();

  // Getter: static inline FieldType get(RecordType self);
  auto recordType = Ctx.getRecordType(structDecl);
  auto recordPointerType = Ctx.getPointerType(recordType);
  auto fieldType = fieldDecl->getType();
  auto fieldNameInfo = clang::DeclarationNameInfo(fieldDecl->getDeclName(),
                                                  clang::SourceLocation());

  auto cGetterName = getAccessorDeclarationName(Ctx, importedStructDecl,
                                                importedFieldDecl, "getter");
  auto cGetterType = Ctx.getFunctionType(fieldDecl->getType(),
                                         recordType,
                                         clang::FunctionProtoType::ExtProtoInfo());
  auto cGetterTypeInfo = Ctx.getTrivialTypeSourceInfo(cGetterType);
  auto cGetterDecl = clang::FunctionDecl::Create(Ctx,
                                                 structDecl->getDeclContext(),
                                                 clang::SourceLocation(),
                                                 clang::SourceLocation(),
                                                 cGetterName,
                                                 cGetterType,
                                                 cGetterTypeInfo,
                                                 clang::SC_Static);
  cGetterDecl->setImplicitlyInline();
  assert(!cGetterDecl->isExternallyVisible());

  auto getterDecl = makeFieldGetterDecl(Impl,
                                        importedStructDecl,
                                        importedFieldDecl,
                                        cGetterDecl);

  // Setter: static inline void set(FieldType newValue, RecordType *self);
  SmallVector<clang::QualType, 8> cSetterParamTypes;
  cSetterParamTypes.push_back(fieldType);
  cSetterParamTypes.push_back(recordPointerType);

  auto cSetterName = getAccessorDeclarationName(Ctx, importedStructDecl,
                                                importedFieldDecl, "setter");
  auto cSetterType = Ctx.getFunctionType(Ctx.VoidTy,
                                         cSetterParamTypes,
                                         clang::FunctionProtoType::ExtProtoInfo());
  auto cSetterTypeInfo = Ctx.getTrivialTypeSourceInfo(cSetterType);
  
  auto cSetterDecl = clang::FunctionDecl::Create(Ctx,
                                                 structDecl->getDeclContext(),
                                                 clang::SourceLocation(),
                                                 clang::SourceLocation(),
                                                 cSetterName,
                                                 cSetterType,
                                                 cSetterTypeInfo,
                                                 clang::SC_Static);
  cSetterDecl->setImplicitlyInline();
  assert(!cSetterDecl->isExternallyVisible());

  auto setterDecl = makeFieldSetterDecl(Impl,
                                        importedStructDecl,
                                        importedFieldDecl,
                                        cSetterDecl);

  importedFieldDecl->makeComputed(SourceLoc(),
                                  getterDecl,
                                  setterDecl,
                                  nullptr,
                                  SourceLoc());

  // Don't bother synthesizing the body if we've already finished type-checking.
  if (Impl.hasFinishedTypeChecking())
    return { getterDecl, setterDecl };
  
  // Synthesize the getter body
  {
    auto cGetterSelfId = nullptr;
    auto recordTypeInfo = Ctx.getTrivialTypeSourceInfo(recordType);
    auto cGetterSelf = clang::ParmVarDecl::Create(Ctx, cGetterDecl,
                                                  clang::SourceLocation(),
                                                  clang::SourceLocation(),
                                                  cGetterSelfId,
                                                  recordType,
                                                  recordTypeInfo,
                                                  clang::SC_None,
                                                  nullptr);
    cGetterDecl->setParams(cGetterSelf);
    
    auto cGetterSelfExpr = new (Ctx) clang::DeclRefExpr(cGetterSelf, false,
                                                        recordType,
                                                        clang::VK_RValue,
                                                        clang::SourceLocation());
    auto cGetterExpr = new (Ctx) clang::MemberExpr(cGetterSelfExpr,
                                                   /*isarrow=*/ false,
                                                   clang::SourceLocation(),
                                                   fieldDecl,
                                                   fieldNameInfo,
                                                   fieldType,
                                                   clang::VK_RValue,
                                                   clang::OK_BitField);
    
    auto cGetterBody = new (Ctx) clang::ReturnStmt(clang::SourceLocation(),
                                                   cGetterExpr,
                                                   nullptr);
    cGetterDecl->setBody(cGetterBody);

    Impl.registerExternalDecl(getterDecl);
  }

  // Synthesize the setter body
  {
    SmallVector<clang::ParmVarDecl *, 2> cSetterParams;
    auto fieldTypeInfo = Ctx.getTrivialTypeSourceInfo(fieldType);
    auto cSetterValue = clang::ParmVarDecl::Create(Ctx, cSetterDecl,
                                                   clang::SourceLocation(),
                                                   clang::SourceLocation(),
                                                   /* nameID? */ nullptr,
                                                   fieldType,
                                                   fieldTypeInfo,
                                                   clang::SC_None,
                                                   nullptr);
    cSetterParams.push_back(cSetterValue);
    auto recordPointerTypeInfo = Ctx.getTrivialTypeSourceInfo(recordPointerType);
    auto cSetterSelf = clang::ParmVarDecl::Create(Ctx, cSetterDecl,
                                                  clang::SourceLocation(),
                                                  clang::SourceLocation(),
                                                  /* nameID? */ nullptr,
                                                  recordPointerType,
                                                  recordPointerTypeInfo,
                                                  clang::SC_None,
                                                  nullptr);
    cSetterParams.push_back(cSetterSelf);
    cSetterDecl->setParams(cSetterParams);
    
    auto cSetterSelfExpr = new (Ctx) clang::DeclRefExpr(cSetterSelf, false,
                                                        recordPointerType,
                                                        clang::VK_RValue,
                                                        clang::SourceLocation());
    
    auto cSetterMemberExpr = new (Ctx) clang::MemberExpr(cSetterSelfExpr,
                                                         /*isarrow=*/ true,
                                                         clang::SourceLocation(),
                                                         fieldDecl,
                                                         fieldNameInfo,
                                                         fieldType,
                                                         clang::VK_LValue,
                                                         clang::OK_BitField);
    
    auto cSetterValueExpr = new (Ctx) clang::DeclRefExpr(cSetterValue, false,
                                                         fieldType,
                                                         clang::VK_RValue,
                                                         clang::SourceLocation());
    
    auto cSetterExpr = new (Ctx) clang::BinaryOperator(cSetterMemberExpr,
                                                       cSetterValueExpr,
                                                       clang::BO_Assign,
                                                       fieldType,
                                                       clang::VK_RValue,
                                                       clang::OK_Ordinary,
                                                       clang::SourceLocation(),
                                                       /*fpContractable=*/ false);
    
    cSetterDecl->setBody(cSetterExpr);

    Impl.registerExternalDecl(setterDecl);
  }

  return { getterDecl, setterDecl };
}

/// \brief Create a declaration name for anonymous enums, unions and structs.
///
/// Since Swift does not natively support these features, we fake them by
/// importing them as declarations with generated names. The generated name
/// is derived from the name of the field in the outer type. Since the
/// anonymous type is imported as a nested type of the outer type, this
/// generated name will most likely be unique.
static ClangImporter::Implementation::ImportedName
getClangDeclName(ClangImporter::Implementation &Impl,
                 const clang::TagDecl *decl) {
  // If we have a name for this declaration, use it.
  if (auto name = Impl.importFullName(decl)) return name;

  // If that didn't succeed, check whether this is an anonymous tag declaration
  // with a corresponding typedef-name declaration.
  if (decl->getDeclName().isEmpty()) {
    if (auto *typedefForAnon = decl->getTypedefNameForAnonDecl())
      return Impl.importFullName(typedefForAnon);
  }

  if (!decl->isRecord())
    return ClangImporter::Implementation::ImportedName();

  // If the type has no name and no structure name, but is not anonymous,
  // generate a name for it. Specifically this is for cases like:
  //   struct a {
  //     struct {} z;
  //   }
  // Where the member z is an unnamed struct, but does have a member-name
  // and is accessible as a member of struct a.
  if (auto recordDecl = dyn_cast<clang::RecordDecl>(
                          decl->getLexicalDeclContext())) {
    for (auto field : recordDecl->fields()) {
      if (field->getType()->getAsTagDecl() == decl) {
        // We found the field. The field should not be anonymous, since we are
        // using its name to derive the generated declaration name.
        assert(!field->isAnonymousStructOrUnion());

        // Create a name for the declaration from the field name.
        std::string Id;
        llvm::raw_string_ostream IdStream(Id);

        const char *kind;
        if (decl->isStruct())
          kind = "struct";
        else if (decl->isUnion())
          kind = "union";
        else
          llvm_unreachable("unknown decl kind");

        IdStream << "__Unnamed_" << kind
                 << "_" << field->getName();
        ClangImporter::Implementation::ImportedName Result;
        Result.Imported = Impl.SwiftContext.getIdentifier(IdStream.str());
        Result.EffectiveContext = decl->getDeclContext();
        return Result;
      }
    }
  }

  return ClangImporter::Implementation::ImportedName();
}

/// Add an AvailableAttr to the declaration for the given
/// version range.
static void applyAvailableAttribute(Decl *decl, AvailabilityContext &info,
                                    ASTContext &C) {
  // If the range is "all", this is the same as not having an available
  // attribute.
  if (info.isAlwaysAvailable())
    return;

  clang::VersionTuple noVersion;
  auto AvAttr = new (C) AvailableAttr(SourceLoc(), SourceRange(),
                                      targetPlatform(C.LangOpts),
                                      /*message=*/StringRef(),
                                      /*rename=*/StringRef(),
                                      info.getOSVersion().getLowerEndpoint(),
                                      /*deprecated=*/noVersion,
                                      /*obsoleted=*/noVersion,
                                      UnconditionalAvailabilityKind::None,
                                      /*implicit=*/false);

  decl->getAttrs().add(AvAttr);
}

/// Synthesize availability attributes for protocol requirements
/// based on availability of the types mentioned in the requirements.
static void inferProtocolMemberAvailability(ClangImporter::Implementation &impl,
                                            DeclContext *dc, Decl *member) {
  // Don't synthesize attributes if there is already an
  // availability annotation.
  if (member->getAttrs().hasAttribute<AvailableAttr>())
    return;

  auto *valueDecl = dyn_cast<ValueDecl>(member);
  if (!valueDecl)
    return;

  AvailabilityContext requiredRange =
      AvailabilityInference::inferForType(valueDecl->getType());

  ASTContext &C = impl.SwiftContext;

  const Decl *innermostDecl = dc->getInnermostDeclarationDeclContext();
  AvailabilityContext containingDeclRange =
      AvailabilityInference::availableRange(innermostDecl, C);

  requiredRange.intersectWith(containingDeclRange);

  applyAvailableAttribute(valueDecl, requiredRange, C);
}

/// Add a domain error member, as required by conformance to _BridgedNSError
/// Returns true on success, false on failure
static bool addErrorDomain(NominalTypeDecl *swiftDecl,
                           clang::NamedDecl *errorDomainDecl,
                           ClangImporter::Implementation &importer) {
  auto &swiftCtx = importer.SwiftContext;
  auto swiftValueDecl =
      dyn_cast_or_null<ValueDecl>(importer.importDecl(errorDomainDecl));
  auto stringTy = swiftCtx.getStringDecl()->getDeclaredType();
  assert(stringTy && "no string type available");
  if (!swiftValueDecl || !swiftValueDecl->getType()->isEqual(stringTy)) {
    // Couldn't actually import it as an error enum, fall back to enum
    return false;
  }

  SourceLoc noLoc = SourceLoc();
  bool isStatic = true;
  bool isImplicit = true;

  DeclRefExpr *domainDeclRef = new (swiftCtx)
      DeclRefExpr(ConcreteDeclRef(swiftValueDecl), {}, isImplicit);
  ParameterList *params[] = {
      ParameterList::createWithoutLoc(
          ParamDecl::createSelf(noLoc, swiftDecl, isStatic)),
      ParameterList::createEmpty(swiftCtx)};
  auto toStringTy = ParameterList::getFullType(stringTy, params);

  FuncDecl *getterDecl = FuncDecl::create(
      swiftCtx, noLoc, StaticSpellingKind::None, noLoc, {}, noLoc, noLoc, noLoc,
      nullptr, toStringTy, params, TypeLoc::withoutLoc(stringTy), swiftDecl);

  // Make the property decl
  auto errorDomainPropertyDecl = new (swiftCtx) VarDecl(
      isStatic,
      /*isLet=*/false, noLoc, swiftCtx.Id_nsErrorDomain, stringTy, swiftDecl);
  errorDomainPropertyDecl->setAccessibility(Accessibility::Public);

  swiftDecl->addMember(errorDomainPropertyDecl);
  swiftDecl->addMember(getterDecl);
  errorDomainPropertyDecl->makeComputed(noLoc, getterDecl, /*Set=*/nullptr,
                                        /*MaterializeForSet=*/nullptr, noLoc);

  getterDecl->setImplicit();
  getterDecl->setStatic(isStatic);
  getterDecl->setBodyResultType(stringTy);
  getterDecl->setAccessibility(Accessibility::Public);

  auto ret = new (swiftCtx) ReturnStmt(noLoc, domainDeclRef);
  getterDecl->setBody(
      BraceStmt::create(swiftCtx, noLoc, {ret}, noLoc, isImplicit));
  importer.registerExternalDecl(getterDecl);
  return true;
}

/// As addErrorDomain above, but performs a lookup
static bool addErrorDomain(NominalTypeDecl *swiftDecl,
                           clang::IdentifierInfo *errorDomainDeclName,
                           ClangImporter::Implementation &importer) {
  auto &clangSema = importer.getClangSema();
  clang::LookupResult lookupResult(
      clangSema, clang::DeclarationName(errorDomainDeclName),
      clang::SourceLocation(), clang::Sema::LookupNameKind::LookupOrdinaryName);

  if (!clangSema.LookupName(lookupResult, clangSema.TUScope)) {
    // Couldn't actually import it as an error enum, fall back to enum
    return false;
  }

  auto clangNamedDecl = lookupResult.getAsSingle<clang::NamedDecl>();
  if (!clangNamedDecl) {
    // Couldn't actually import it as an error enum, fall back to enum
    return false;
  }

  return addErrorDomain(swiftDecl, clangNamedDecl, importer);
}

namespace {
  /// \brief Convert Clang declarations into the corresponding Swift
  /// declarations.
  class SwiftDeclConverter
    : public clang::ConstDeclVisitor<SwiftDeclConverter, Decl *>
  {
    ClangImporter::Implementation &Impl;
    bool forwardDeclaration = false;

  public:
    explicit SwiftDeclConverter(ClangImporter::Implementation &impl)
      : Impl(impl) { }

    bool hadForwardDeclaration() const {
      return forwardDeclaration;
    }

    Decl *VisitDecl(const clang::Decl *decl) {
      return nullptr;
    }

    Decl *VisitTranslationUnitDecl(const clang::TranslationUnitDecl *decl) {
      // Note: translation units are handled specially by importDeclContext.
      return nullptr;
    }

    Decl *VisitNamespaceDecl(const clang::NamespaceDecl *decl) {
      // FIXME: Implement once Swift has namespaces.
      return nullptr;
    }

    Decl *VisitUsingDirectiveDecl(const clang::UsingDirectiveDecl *decl) {
      // Never imported.
      return nullptr;
    }

    Decl *VisitNamespaceAliasDecl(const clang::NamespaceAliasDecl *decl) {
      // FIXME: Implement once Swift has namespaces.
      return nullptr;
    }

    Decl *VisitLabelDecl(const clang::LabelDecl *decl) {
      // Labels are function-local, and therefore never imported.
      return nullptr;
    }

    /// Try to strip "Mutable" out of a type name.
    clang::IdentifierInfo *
    getImmutableCFSuperclassName(const clang::TypedefNameDecl *decl) {
      StringRef name = decl->getName();

      // Split at the first occurrence of "Mutable".
      StringRef _mutable = "Mutable";
      auto mutableIndex = camel_case::findWord(name, _mutable);
      if (mutableIndex == StringRef::npos)
        return nullptr;

      StringRef namePrefix = name.substr(0, mutableIndex);
      StringRef nameSuffix = name.substr(mutableIndex + _mutable.size());

      // Abort if "Mutable" appears twice.
      if (camel_case::findWord(nameSuffix, _mutable) != StringRef::npos)
        return nullptr;

      llvm::SmallString<128> buffer;
      buffer += namePrefix;
      buffer += nameSuffix;
      return &Impl.getClangASTContext().Idents.get(buffer.str());
    }

    /// Check whether this CF typedef is a Mutable type, and if so,
    /// look for a non-Mutable typedef.
    ///
    /// If the "subclass" is:
    ///   typedef struct __foo *XXXMutableYYY;
    /// then we look for a "superclass" that matches:
    ///   typedef const struct __foo *XXXYYY;
    Type findImmutableCFSuperclass(const clang::TypedefNameDecl *decl,
                                   CFPointeeInfo subclassInfo) {
      // If this type is already immutable, it has no immutable
      // superclass.
      if (subclassInfo.isConst()) return Type();

      // If this typedef name does not contain "Mutable", it has no
      // immutable superclass.
      auto superclassName = getImmutableCFSuperclassName(decl);
      if (!superclassName) return Type();

      // Look for a typedef that successfully classifies as a CF
      // typedef with the same underlying record.
      auto superclassTypedef = Impl.lookupTypedef(superclassName);
      if (!superclassTypedef) return Type();
      auto superclassInfo = CFPointeeInfo::classifyTypedef(superclassTypedef);
      if (!superclassInfo || !superclassInfo.isRecord() ||
          !declaresSameEntity(superclassInfo.getRecord(),
                              subclassInfo.getRecord()))
        return Type();

      // Try to import the superclass.
      Decl *importedSuperclassDecl = Impl.importDeclReal(superclassTypedef);
      if (!importedSuperclassDecl) return Type();

      auto importedSuperclass =
        cast<TypeDecl>(importedSuperclassDecl)->getDeclaredType();
      assert(importedSuperclass->is<ClassType>() && "must have class type");
      return importedSuperclass;
    }

    /// Attempt to find a superclass for the given CF typedef.
    Type findCFSuperclass(const clang::TypedefNameDecl *decl,
                          CFPointeeInfo info) {
      if (Type immutable = findImmutableCFSuperclass(decl, info))
        return immutable;

      // TODO: use NSObject if it exists?
      return Type();
    }

    ClassDecl *importCFClassType(const clang::TypedefNameDecl *decl,
                                 Identifier className, CFPointeeInfo info,
                                 EffectiveClangContext effectiveContext) {
      auto dc = Impl.importDeclContextOf(decl, effectiveContext);
      if (!dc) return nullptr;

      Type superclass = findCFSuperclass(decl, info);

      // TODO: maybe use NSObject as the superclass if we can find it?
      // TODO: try to find a non-mutable type to use as the superclass.

      auto theClass =
        Impl.createDeclWithClangNode<ClassDecl>(decl, SourceLoc(), className,
                                                SourceLoc(), None,
                                                nullptr, dc);
      theClass->computeType();
      theClass->setCircularityCheck(CircularityCheck::Checked);
      theClass->setSuperclass(superclass);
      theClass->setCheckedInheritanceClause();
      theClass->setAddedImplicitInitializers(); // suppress all initializers
      theClass->setForeign(true);
      addObjCAttribute(theClass, None);
      Impl.registerExternalDecl(theClass);

      SmallVector<ProtocolDecl *, 4> protocols;
      theClass->getImplicitProtocols(protocols);
      addObjCProtocolConformances(theClass, protocols);

      // Look for bridging attributes on the clang record.  We can
      // just check the most recent redeclaration, which will inherit
      // any attributes from earlier declarations.
      auto record = info.getRecord()->getMostRecentDecl();
      if (info.isConst()) {
        if (auto attr = record->getAttr<clang::ObjCBridgeAttr>()) {
          // Record the Objective-C class to which this CF type is toll-free
          // bridged.
          if (ClassDecl *objcClass = dyn_cast_or_null<ClassDecl>(
                                       Impl.importDeclByName(
                                         attr->getBridgedType()->getName()))) {
            theClass->getAttrs().add(
              new (Impl.SwiftContext) ObjCBridgedAttr(objcClass));
          }
        }
      } else {
        if (auto attr = record->getAttr<clang::ObjCBridgeMutableAttr>()) {
          // Record the Objective-C class to which this CF type is toll-free
          // bridged.
          if (ClassDecl *objcClass = dyn_cast_or_null<ClassDecl>(
                                       Impl.importDeclByName(
                                         attr->getBridgedType()->getName()))) {
            theClass->getAttrs().add(
              new (Impl.SwiftContext) ObjCBridgedAttr(objcClass));
          }
        }
      }

      return theClass;
    }

    Decl *VisitTypedefNameDecl(const clang::TypedefNameDecl *Decl) {
      auto importedName = Impl.importFullName(Decl);
      auto Name = importedName.Imported.getBaseName();
      if (Name.empty())
        return nullptr;

      Type SwiftType;
      if (Decl->getDeclContext()->getRedeclContext()->isTranslationUnit()) {
        bool IsError;
        StringRef StdlibTypeName;
        MappedTypeNameKind NameMapping;
        std::tie(SwiftType, StdlibTypeName) =
            getSwiftStdlibType(Decl, Name, Impl, &IsError, NameMapping);

        if (IsError)
          return nullptr;

        // Import 'typedef struct __Blah *BlahRef;' and
        // 'typedef const void *FooRef;' as CF types if they have the
        // right attributes or match our name whitelist.
        if (!SwiftType) {
          auto DC = Impl.importDeclContextOf(Decl,
                                             importedName.EffectiveContext);
          if (!DC)
            return nullptr;

          // Local function to create the alias, if needed.
          auto createAlias = [&](TypeDecl *primary) {
            if (!importedName.Alias) return;

            auto aliasRef = Impl.createDeclWithClangNode<TypeAliasDecl>(
                              Decl,
                              Impl.importSourceLoc(Decl->getLocStart()),
                              importedName.Alias.getBaseName(),
                              Impl.importSourceLoc(Decl->getLocation()),
                              TypeLoc::withoutLoc(
                                primary->getDeclaredInterfaceType()),
                              /*genericparams*/nullptr, DC);
            aliasRef->computeType();

            // Record this as the alternate declaration.
            Impl.AlternateDecls[primary] = aliasRef;

            // The "Ref" variants have been removed.
            auto attr = AvailableAttr::createUnconditional(
                          Impl.SwiftContext,
                          "",
                          primary->getName().str(),
                          UnconditionalAvailabilityKind::UnavailableInSwift);
            aliasRef->getAttrs().add(attr);
          };

          if (auto pointee = CFPointeeInfo::classifyTypedef(Decl)) {
            // If the pointee is a record, consider creating a class type.
            if (pointee.isRecord()) {
              auto swiftClass =
                  importCFClassType(Decl, Name, pointee,
                                    importedName.EffectiveContext);
              if (!swiftClass) return nullptr;

              Impl.SpecialTypedefNames[Decl->getCanonicalDecl()] =
                MappedTypeNameKind::DefineAndUse;
              createAlias(swiftClass);
              return swiftClass;
            }

            // If the pointee is another CF typedef, create an extra typealias
            // for the name without "Ref", but not a separate type.
            if (pointee.isTypedef()) {
              auto underlying =
                cast_or_null<TypeDecl>(Impl.importDecl(pointee.getTypedef()));
              if (!underlying)
                return nullptr;

              // Create a typealias for this CF typedef.
              TypeAliasDecl *typealias = nullptr;
              typealias = Impl.createDeclWithClangNode<TypeAliasDecl>(
                            Decl,
                            Impl.importSourceLoc(Decl->getLocStart()),
                            Name,
                            Impl.importSourceLoc(Decl->getLocation()),
                            TypeLoc::withoutLoc(
                              underlying->getDeclaredInterfaceType()),
                            /*genericparams*/nullptr, DC);
              typealias->computeType();

              Impl.SpecialTypedefNames[Decl->getCanonicalDecl()] =
                MappedTypeNameKind::DefineAndUse;
              createAlias(typealias);
              return typealias;
            }

            // If the pointee is 'const void', 'CFTypeRef', bring it
            // in specifically as AnyObject.
            if (pointee.isConstVoid()) {
              auto proto = Impl.SwiftContext.getProtocol(
                                               KnownProtocolKind::AnyObject);
              if (!proto)
                return nullptr;

              // Create a typealias for this CF typedef.
              TypeAliasDecl *typealias = nullptr;
              typealias = Impl.createDeclWithClangNode<TypeAliasDecl>(
                            Decl,
                            Impl.importSourceLoc(Decl->getLocStart()),
                            Name,
                            Impl.importSourceLoc(Decl->getLocation()),
                            TypeLoc::withoutLoc(
                              proto->getDeclaredInterfaceType()),
                            /*genericparams*/nullptr, DC);
              typealias->computeType();

              Impl.SpecialTypedefNames[Decl->getCanonicalDecl()] =
                MappedTypeNameKind::DefineAndUse;
              createAlias(typealias);
              return typealias;
            }
          }
        }

        if (SwiftType) {
          // Note that this typedef-name is special.
          Impl.SpecialTypedefNames[Decl->getCanonicalDecl()] = NameMapping;

          if (NameMapping == MappedTypeNameKind::DoNothing) {
            // Record the remapping using the name of the Clang declaration.
            // This will be useful for type checker diagnostics when
            // a user tries to use the Objective-C/C type instead of the
            // Swift type.
            Impl.SwiftContext.RemappedTypes[Decl->getNameAsString()]
              = SwiftType;

            // Don't create an extra typealias in the imported module because
            // doing so will cause confusion (or even lookup ambiguity) between
            // the name in the imported module and the same name in the
            // standard library.
            if (auto *NAT = dyn_cast<NameAliasType>(SwiftType.getPointer()))
              return NAT->getDecl();

            auto *NTD = SwiftType->getAnyNominal();
            assert(NTD);
            return NTD;
          }
        }
      }

      auto DC = Impl.importDeclContextOf(Decl, importedName.EffectiveContext);
      if (!DC)
        return nullptr;

      // Check for swift_newtype
      if (!SwiftType && Impl.HonorSwiftNewtypeAttr) {
        if (auto newtypeAttr =
                Decl->template getAttr<clang::SwiftNewtypeAttr>()) {
          switch (newtypeAttr->getNewtypeKind()) {
          case clang::SwiftNewtypeAttr::NK_Enum:
            // TODO: import as closed enum instead

            // For now, fall through and treat as a struct
          case clang::SwiftNewtypeAttr::NK_Struct: {

<<<<<<< HEAD
            auto underlyingType = Impl.importType(
                Decl->getUnderlyingType(), ImportTypeKind::Typedef,
                isInSystemModule(DC),
                Decl->getUnderlyingType()->isBlockPointerType(),
                OTK_Optional);

=======
>>>>>>> 03944491
            auto &cxt = Impl.SwiftContext;
            auto Loc = Impl.importSourceLoc(Decl->getLocation());

            auto structDecl = Impl.createDeclWithClangNode<StructDecl>(
                Decl, Loc, Name, Loc, None, nullptr, DC);
            structDecl->computeType();

            ProtocolDecl *protocols[] = {
                cxt.getProtocol(KnownProtocolKind::RawRepresentable),
            };

            // Import the type of the underlying storage
            auto storedUnderlyingType = Impl.importType(
                Decl->getUnderlyingType(), ImportTypeKind::Value,
                isInSystemModule(DC),
                Decl->getUnderlyingType()->isBlockPointerType());

            // Find a bridged type, which may be different
            auto computedPropertyUnderlyingType = Impl.importType(
                Decl->getUnderlyingType(), ImportTypeKind::Property,
                isInSystemModule(DC),
                Decl->getUnderlyingType()->isBlockPointerType());

            if (storedUnderlyingType.getCanonicalTypeOrNull() ==
                computedPropertyUnderlyingType.getCanonicalTypeOrNull()) {
              // Simple, our stored type is already bridged
              makeStructRawValued(structDecl, storedUnderlyingType,
                                  {KnownProtocolKind::RawRepresentable},
                                  protocols);
            } else {
              // We need to make a stored rawValue or storage type, and a
              // computed one of bridged type.
              makeStructRawValuedWithBridge(
                  structDecl, storedUnderlyingType,
                  computedPropertyUnderlyingType,
                  {KnownProtocolKind::RawRepresentable}, protocols);
            }

            Impl.ImportedDecls[Decl->getCanonicalDecl()] = structDecl;
            Impl.registerExternalDecl(structDecl);
            return structDecl;
          }
        }

        }
      }

      if (!SwiftType) {
        // Import typedefs of blocks as their fully-bridged equivalent Swift
        // type. That matches how we want to use them in most cases. All other
        // types should be imported in a non-bridged way.
        clang::QualType ClangType = Decl->getUnderlyingType();
        SwiftType = Impl.importType(ClangType,
                                    ImportTypeKind::Typedef,
                                    isInSystemModule(DC),
                                    ClangType->isBlockPointerType(),
                                    OTK_Optional);
      }

      if (!SwiftType)
        return nullptr;

      auto Loc = Impl.importSourceLoc(Decl->getLocation());
      auto Result = Impl.createDeclWithClangNode<TypeAliasDecl>(Decl,
                                      Impl.importSourceLoc(Decl->getLocStart()),
                                      Name,
                                      Loc,
                                      TypeLoc::withoutLoc(SwiftType),
                                      /*genericparams*/nullptr, DC);
      Result->computeType();
      return Result;
    }

    Decl *
    VisitUnresolvedUsingTypenameDecl(const
                                     clang::UnresolvedUsingTypenameDecl *decl) {
      // Note: only occurs in templates.
      return nullptr;
    }
    
    /// \brief Create a default constructor that initializes a struct to zero.
    ConstructorDecl *createDefaultConstructor(StructDecl *structDecl) {
      auto &context = Impl.SwiftContext;
      
      // Create the 'self' declaration.
      auto selfDecl = ParamDecl::createSelf(SourceLoc(), structDecl,
                                            /*static*/false, /*inout*/true);
      
      // self & param.
      auto emptyPL = ParameterList::createEmpty(context);

      // Create the constructor.
      DeclName name(context, context.Id_init, emptyPL);
      auto constructor =
        new (context) ConstructorDecl(name, structDecl->getLoc(),
                                      OTK_None, SourceLoc(), selfDecl, emptyPL,
                                      nullptr, SourceLoc(), structDecl);
      
      // Set the constructor's type.
      auto selfType = structDecl->getDeclaredTypeInContext();
      auto selfMetatype = MetatypeType::get(selfType);
      auto emptyTy = TupleType::getEmpty(context);
      auto fnTy = FunctionType::get(emptyTy, selfType);
      auto allocFnTy = FunctionType::get(selfMetatype, fnTy);
      auto initFnTy = FunctionType::get(selfType, fnTy);
      constructor->setType(allocFnTy);
      constructor->setInitializerType(initFnTy);
      
      constructor->setAccessibility(Accessibility::Public);

      // Mark the constructor transparent so that we inline it away completely.
      constructor->getAttrs().add(
                              new (context) TransparentAttr(/*implicit*/ true));

      // Use a builtin to produce a zero initializer, and assign it to self.
      constructor->setBodySynthesizer([](AbstractFunctionDecl *constructor) {
        ASTContext &context = constructor->getASTContext();

        // Construct the left-hand reference to self.
        Expr *lhs =
            new (context) DeclRefExpr(constructor->getImplicitSelfDecl(),
                                      DeclNameLoc(), /*implicit=*/true);

        // Construct the right-hand call to Builtin.zeroInitializer.
        Identifier zeroInitID = context.getIdentifier("zeroInitializer");
        auto zeroInitializerFunc =
            cast<FuncDecl>(getBuiltinValueDecl(context, zeroInitID));
        auto zeroInitializerRef = new (context) DeclRefExpr(zeroInitializerFunc,
                                                            DeclNameLoc(),
                                                            /*implicit*/ true);
        auto emptyTuple = TupleExpr::createEmpty(context, SourceLoc(),
                                                 SourceLoc(),
                                                 /*implicit*/ true);
        auto call = new (context) CallExpr(zeroInitializerRef, emptyTuple,
                                           /*implicit*/ true);

        auto assign = new (context) AssignExpr(lhs, SourceLoc(), call,
                                               /*implicit*/ true);

        // Create the function body.
        auto body = BraceStmt::create(context, SourceLoc(), { assign },
                                      SourceLoc());
        constructor->setBody(body);
      });

      // Add this as an external definition.
      Impl.registerExternalDecl(constructor);

      // We're done.
      return constructor;
    }

    /// Make a struct declaration into a raw-value-backed struct
    ///
    /// \param structDecl the struct to make a raw value for
    /// \param underlyingType the type of the raw value
    /// \param synthesizedProtocolAttrs synthesized protocol attributes to add
    /// \param protocols the protocols to make this struct conform to
    /// \param setterAccessibility the accessibility of the raw value's setter
    /// \param isLet whether the raw value should be a let
    /// \param makeUnlabeledValueInit whether to also create an unlabeled init
    /// \param isImplicit whether to mark the rawValue as implicit
    ///
    /// This will perform most of the work involved in making a new Swift struct
    /// be backed by a raw value. This will populated derived protocols and
    /// synthesized protocols, add the new variable and pattern bindings, and
    /// create the inits parameterized over a raw value
    ///
    template <unsigned N>
    void makeStructRawValued(
        StructDecl *structDecl,
        Type underlyingType,
        ArrayRef<KnownProtocolKind> synthesizedProtocolAttrs,
        ProtocolDecl *const(&protocols)[N],
        Accessibility setterAccessibility = Accessibility::Private,
        bool isLet = true,
        bool makeUnlabeledValueInit = false,
        bool isImplicit = true) {
      auto &cxt = Impl.SwiftContext;
      addProtocolsToStruct(structDecl, synthesizedProtocolAttrs, protocols);

      // Create a variable to store the underlying value.
      VarDecl *var;
      PatternBindingDecl *patternBinding;
      std::tie(var, patternBinding) =
          createVarWithPattern(cxt, structDecl, cxt.Id_rawValue, underlyingType,
                               isLet, isImplicit, setterAccessibility);

      structDecl->setHasDelayedMembers();

      // Create constructors to initialize that value from a value of the
      // underlying type.
      if (makeUnlabeledValueInit)
        structDecl->addMember(createValueConstructor(
            structDecl, var,
            /*wantCtorParamNames=*/false,
            /*wantBody=*/!Impl.hasFinishedTypeChecking()));
      structDecl->addMember(
          createValueConstructor(structDecl, var,
                                 /*wantCtorParamNames=*/true,
                                 /*wantBody=*/!Impl.hasFinishedTypeChecking()));
      structDecl->addMember(patternBinding);
      structDecl->addMember(var);
    }

    /// Make a struct declaration into a raw-value-backed struct, with
    /// bridged computed rawValue property which differs from stored backing
    ///
    /// \param structDecl the struct to make a raw value for
    /// \param storedUnderlyingType the type of the stored raw value
    /// \param bridgedType the type of the 'rawValue' computed property bridge
    /// \param synthesizedProtocolAttrs synthesized protocol attributes to add
    /// \param protocols the protocols to make this struct conform to
    ///
    /// This will perform most of the work involved in making a new Swift struct
    /// be backed by a stored raw value and computed raw value of bridged type.
    /// This will populated derived protocols and synthesized protocols, add the
    /// new variable and pattern bindings, and create the inits parameterized
    /// over a bridged type that will cast to the stored type, as appropriate.
    ///
    template <unsigned N> void makeStructRawValuedWithBridge(
        StructDecl *structDecl,
        Type storedUnderlyingType,
        Type bridgedType,
        ArrayRef<KnownProtocolKind> synthesizedProtocolAttrs,
        ProtocolDecl *const(&protocols)[N]) {
      auto &cxt = Impl.SwiftContext;
      addProtocolsToStruct(structDecl, synthesizedProtocolAttrs,
                           protocols);

      auto storedVarName = cxt.getIdentifier("_rawValue");
      auto computedVarName = cxt.Id_rawValue;

      // Create a variable to store the underlying value.
      VarDecl *storedVar;
      PatternBindingDecl *storedPatternBinding;
      std::tie(storedVar, storedPatternBinding) = createVarWithPattern(
          cxt, structDecl, storedVarName, storedUnderlyingType, /*isLet=*/false,
          /*isImplicit=*/true, Accessibility::Private);

      //
      // Create a computed value variable
      auto dre = new (cxt) DeclRefExpr(
          storedVar, {}, true, AccessSemantics::Ordinary, storedUnderlyingType);
      auto coerce = new (cxt)
          CoerceExpr(dre, {}, {nullptr, bridgedType});
      auto computedVar = cast<VarDecl>(Impl.createConstant(
          computedVarName, structDecl, bridgedType, coerce,
          ConstantConvertKind::Coerce, false, {}));
      computedVar->setImplicit();
      computedVar->setAccessibility(Accessibility::Public);

      // Create a pattern binding to describe the variable.

      Pattern *computedVarPattern = createTypedNamedPattern(computedVar);
      auto computedPatternBinding = PatternBindingDecl::create(
          cxt, SourceLoc(), StaticSpellingKind::None, SourceLoc(),
          computedVarPattern, nullptr, structDecl);

      auto init = createValueConstructor(structDecl, computedVar,
                                         /*wantCtorParamNames=*/true,
                                         /*wantBody=*/false);
      // Insert our custom init body
      if (!Impl.hasFinishedTypeChecking()) {
        auto selfDecl = ParamDecl::createSelf(SourceLoc(), structDecl,
                                              /*static*/ false, /*inout*/ true);
        // Construct left-hand side.
        Expr *lhs = new (cxt) DeclRefExpr(selfDecl, DeclNameLoc(),
                                          /*Implicit=*/true);
        lhs = new (cxt) MemberRefExpr(lhs, SourceLoc(), storedVar,
                                      DeclNameLoc(), /*Implicit=*/true);

        // Construct right-hand side.
        // FIXME: get the parameter from the init, and plug it in here.
        auto rhs = new (cxt)
            DeclRefExpr(init->getParameterList(1)->get(0), DeclNameLoc(),
                        /*Implicit=*/true);

        // Add assignment.
        auto assign = new (cxt) AssignExpr(lhs, SourceLoc(), rhs,
                                           /*Implicit=*/true);
        auto body = BraceStmt::create(cxt, SourceLoc(), {assign}, SourceLoc());
        init->setBody(body);

        // We want to inline away as much of this as we can
        init->getAttrs().add(new (cxt) TransparentAttr(/*implicit*/ true));
      }

      structDecl->setHasDelayedMembers();
      structDecl->addMember(init);
      structDecl->addMember(storedPatternBinding);
      structDecl->addMember(storedVar);
      structDecl->addMember(computedPatternBinding);
      structDecl->addMember(computedVar);
    }

    /// \brief Create a constructor that initializes a struct from its members.
    ConstructorDecl *createValueConstructor(StructDecl *structDecl,
                                            ArrayRef<VarDecl *> members,
                                            bool wantCtorParamNames,
                                            bool wantBody) {
      auto &context = Impl.SwiftContext;

      // Create the 'self' declaration.
      auto selfDecl = ParamDecl::createSelf(SourceLoc(), structDecl,
                                            /*static*/false, /*inout*/true);

      // Construct the set of parameters from the list of members.
      SmallVector<ParamDecl*, 8> valueParameters;
      for (auto var : members) {
        Identifier argName = wantCtorParamNames ? var->getName()
                                                : Identifier();
        auto param = new (context) ParamDecl(/*IsLet*/ true, SourceLoc(),
                                             SourceLoc(), argName,
                                             SourceLoc(), var->getName(),
                                             var->getType(), structDecl);
        valueParameters.push_back(param);
      }

      // self & param.
      ParameterList *paramLists[] = {
        ParameterList::createWithoutLoc(selfDecl),
        ParameterList::create(context, valueParameters)
      };
      
      // Create the constructor
      DeclName name(context, context.Id_init, paramLists[1]);
      auto constructor =
        new (context) ConstructorDecl(name, structDecl->getLoc(),
                                      OTK_None, SourceLoc(),
                                      selfDecl, paramLists[1],
                                      nullptr, SourceLoc(), structDecl);

      // Set the constructor's type.
      auto paramTy = paramLists[1]->getType(context);
      auto selfType = structDecl->getDeclaredTypeInContext();
      auto selfMetatype = MetatypeType::get(selfType);
      auto fnTy = FunctionType::get(paramTy, selfType);
      auto allocFnTy = FunctionType::get(selfMetatype, fnTy);
      auto initFnTy = FunctionType::get(selfType, fnTy);
      constructor->setType(allocFnTy);
      constructor->setInitializerType(initFnTy);
      
      constructor->setAccessibility(Accessibility::Public);

      // Make the constructor transparent so we inline it away completely.
      constructor->getAttrs().add(
                              new (context) TransparentAttr(/*implicit*/ true));

      if (wantBody) {
        // Assign all of the member variables appropriately.
        SmallVector<ASTNode, 4> stmts;

        // To keep DI happy, initialize stored properties before computed.
        for (unsigned pass = 0; pass < 2; pass++) {
          for (unsigned i = 0, e = members.size(); i < e; i++) {
            auto var = members[i];
            if (var->hasStorage() == (pass != 0))
              continue;

            // Construct left-hand side.
            Expr *lhs = new (context) DeclRefExpr(selfDecl, DeclNameLoc(),
                                                  /*Implicit=*/true);
            lhs = new (context) MemberRefExpr(lhs, SourceLoc(), var,
                                              DeclNameLoc(), /*Implicit=*/true);

            // Construct right-hand side.
            auto rhs = new (context) DeclRefExpr(valueParameters[i],
                                                 DeclNameLoc(),
                                                 /*Implicit=*/true);

            // Add assignment.
            stmts.push_back(new (context) AssignExpr(lhs, SourceLoc(), rhs,
                                                     /*Implicit=*/true));
          }
        }

        // Create the function body.
        auto body = BraceStmt::create(context, SourceLoc(), stmts, SourceLoc());
        constructor->setBody(body);
      }

      // Add this as an external definition.
      Impl.registerExternalDecl(constructor);

      // We're done.
      return constructor;
    }
    
    /// Import an NS_ENUM constant as a case of a Swift enum.
    Decl *importEnumCase(const clang::EnumConstantDecl *decl,
                         const clang::EnumDecl *clangEnum,
                         EnumDecl *theEnum) {
      auto &context = Impl.SwiftContext;
      auto name = Impl.importFullName(decl).Imported.getBaseName();
      if (name.empty())
        return nullptr;
      
      // Use the constant's underlying value as its raw value in Swift.
      bool negative = false;
      llvm::APSInt rawValue = decl->getInitVal();
      
      // Did we already import an enum constant for this enum with the
      // same value? If so, import it as a standalone constant.

      auto insertResult =
          Impl.EnumConstantValues.insert({{clangEnum, rawValue}, nullptr});
      if (!insertResult.second)
        return importEnumCaseAlias(decl, insertResult.first->second,
                                   clangEnum, theEnum);

      if (clangEnum->getIntegerType()->isSignedIntegerOrEnumerationType()
          && rawValue.slt(0)) {
        rawValue = -rawValue;
        negative = true;
      }
      llvm::SmallString<12> rawValueText;
      rawValue.toString(rawValueText, 10, /*signed*/ false);
      StringRef rawValueTextC
        = context.AllocateCopy(StringRef(rawValueText));
      auto rawValueExpr = new (context) IntegerLiteralExpr(rawValueTextC,
                                                       SourceLoc(),
                                                       /*implicit*/ false);
      if (negative)
        rawValueExpr->setNegative(SourceLoc());
      
      auto element
        = Impl.createDeclWithClangNode<EnumElementDecl>(decl, SourceLoc(),
                                        name, TypeLoc(),
                                        SourceLoc(), rawValueExpr,
                                        theEnum);
      insertResult.first->second = element;

      // Give the enum element the appropriate type.
      element->computeType();

      Impl.importAttributes(decl, element);

      return element;
    }
    
    /// Import an NS_OPTIONS constant as a static property of a Swift struct.
    ///
    /// This is also used to import enum case aliases.
    Decl *importOptionConstant(const clang::EnumConstantDecl *decl,
                               const clang::EnumDecl *clangEnum,
                               NominalTypeDecl *theStruct) {
      auto name = Impl.importFullName(decl).Imported.getBaseName();
      if (name.empty())
        return nullptr;

      // Create the constant.
      auto convertKind = ConstantConvertKind::Construction;
      if (isa<EnumDecl>(theStruct))
        convertKind = ConstantConvertKind::ConstructionWithUnwrap;
      Decl *CD = Impl.createConstant(name, theStruct,
                                     theStruct->getDeclaredTypeInContext(),
                                     clang::APValue(decl->getInitVal()),
                                     convertKind, /*isStatic*/ true, decl);
      Impl.importAttributes(decl, CD);

      // NS_OPTIONS members that have a value of 0 (typically named "None") do
      // not operate as a set-like member.  Mark them unavailable with a message
      // that says that they should be used as [].
      if (!decl->getInitVal() && !CD->getAttrs().hasAttribute<AvailableAttr>()){
        /// Create an AvailableAttr that indicates specific availability
        /// for all platforms.
        auto attr =
          AvailableAttr::createUnconditional(Impl.SwiftContext,
                           "use [] to construct an empty option set");
        CD->getAttrs().add(attr);
      }

      return CD;
    }

    /// Import \p alias as an alias for the imported constant \p original.
    ///
    /// This builds the getter in a way that's compatible with switch
    /// statements. Changing the body here may require changing
    /// TypeCheckPattern.cpp as well.
    Decl *importEnumCaseAlias(const clang::EnumConstantDecl *alias,
                              EnumElementDecl *original,
                              const clang::EnumDecl *clangEnum,
                              NominalTypeDecl *importedEnum) {
      auto name = Impl.importFullName(alias).Imported.getBaseName();
      if (name.empty())
        return nullptr;
      
      // Construct the original constant. Enum constants without payloads look
      // like simple values, but actually have type 'MyEnum.Type -> MyEnum'.
      auto constantRef = new (Impl.SwiftContext) DeclRefExpr(original,
                                                             DeclNameLoc(),
                                                             /*implicit*/true);
      Type importedEnumTy = importedEnum->getDeclaredTypeInContext();
      auto typeRef = TypeExpr::createImplicit(importedEnumTy,
                                              Impl.SwiftContext);
      auto instantiate = new (Impl.SwiftContext) DotSyntaxCallExpr(constantRef,
                                                                   SourceLoc(),
                                                                   typeRef);
      instantiate->setType(importedEnumTy);

      Decl *CD = Impl.createConstant(name, importedEnum, importedEnumTy,
                                     instantiate, ConstantConvertKind::None,
                                     /*isStatic*/ true, alias);
      Impl.importAttributes(alias, CD);
      return CD;
    }

    template<unsigned N>
    void populateInheritedTypes(NominalTypeDecl *nominal,
                                ProtocolDecl * const (&protocols)[N]) {
      TypeLoc inheritedTypes[N];
      for_each(MutableArrayRef<TypeLoc>(inheritedTypes),
               ArrayRef<ProtocolDecl *>(protocols),
               [](TypeLoc &tl, ProtocolDecl *proto) {
                 tl = TypeLoc::withoutLoc(proto->getDeclaredType());
               });
      nominal->setInherited(Impl.SwiftContext.AllocateCopy(inheritedTypes));
      nominal->setCheckedInheritanceClause();
    }

    /// Add protocol conformances and synthesized protocol attributes
    template <unsigned N>
    void
    addProtocolsToStruct(StructDecl *structDecl,
                         ArrayRef<KnownProtocolKind> synthesizedProtocolAttrs,
                         ProtocolDecl *const(&protocols)[N]) {
      populateInheritedTypes(structDecl, protocols);

      // Note synthesized protocols
      for (auto kind : synthesizedProtocolAttrs)
        structDecl->getAttrs().add(new (Impl.SwiftContext)
                                       SynthesizedProtocolAttr(kind));
    }

    NominalTypeDecl *importAsOptionSetType(DeclContext *dc,
                                           Identifier name,
                                           const clang::EnumDecl *decl) {
      ASTContext &cxt = Impl.SwiftContext;
      
      // Compute the underlying type.
      auto underlyingType = Impl.importType(decl->getIntegerType(),
                                            ImportTypeKind::Enum,
                                            isInSystemModule(dc),
                                            /*isFullyBridgeable*/false);
      if (!underlyingType)
        return nullptr;

      auto Loc = Impl.importSourceLoc(decl->getLocation());

      // Create a struct with the underlying type as a field.
      auto structDecl = Impl.createDeclWithClangNode<StructDecl>(decl,
        Loc, name, Loc, None, nullptr, dc);
      structDecl->computeType();

      ProtocolDecl *protocols[]
        = {cxt.getProtocol(KnownProtocolKind::OptionSet)};
      makeStructRawValued(structDecl, underlyingType,
                          {KnownProtocolKind::OptionSet}, protocols);
      return structDecl;
    }
    

    Decl *VisitEnumDecl(const clang::EnumDecl *decl) {
      decl = decl->getDefinition();
      if (!decl) {
        forwardDeclaration = true;
        return nullptr;
      }
      
      auto importedName = getClangDeclName(Impl, decl);
      if (!importedName)
        return nullptr;

      auto dc = Impl.importDeclContextOf(decl, importedName.EffectiveContext);
      if (!dc)
        return nullptr;
      
      ASTContext &cxt = Impl.SwiftContext;
      auto name = importedName.Imported.getBaseName();

      // Create the enum declaration and record it.
      NominalTypeDecl *result;
      auto enumInfo = Impl.getEnumInfo(decl);
      auto enumKind = enumInfo.getKind();
      switch (enumKind) {
      case EnumKind::Constants: {
        // There is no declaration. Rather, the type is mapped to the
        // underlying type.
        return nullptr;
      }

      case EnumKind::Unknown: {
        // Compute the underlying type of the enumeration.
        auto underlyingType = Impl.importType(decl->getIntegerType(),
                                              ImportTypeKind::Enum,
                                              isInSystemModule(dc),
                                              /*isFullyBridgeable*/false);
        if (!underlyingType)
          return nullptr;

        auto Loc = Impl.importSourceLoc(decl->getLocation());
        auto structDecl = Impl.createDeclWithClangNode<StructDecl>(decl,
          Loc, name, Loc, None, nullptr, dc);
        structDecl->computeType();

        ProtocolDecl *protocols[]
          = {cxt.getProtocol(KnownProtocolKind::RawRepresentable),
             cxt.getProtocol(KnownProtocolKind::Equatable)};
        makeStructRawValued(structDecl, underlyingType,
                            {KnownProtocolKind::RawRepresentable}, protocols,
                            /*setterAccessibility=*/Accessibility::Public,
                            /*isLet=*/false,
                            /*makeUnlabeledValueInit=*/true,
                            /*isImplicit=*/false);

        result = structDecl;
        break;
      }

      case EnumKind::Enum: {
        auto &swiftCtx = Impl.SwiftContext;
        EnumDecl *nativeDecl;
        bool declaredNative = hasNativeSwiftDecl(decl, name, dc, nativeDecl);
        if (declaredNative && nativeDecl)
          return nativeDecl;

        // Compute the underlying type.
        auto underlyingType = Impl.importType(
            decl->getIntegerType(), ImportTypeKind::Enum, isInSystemModule(dc),
            /*isFullyBridgeable*/ false);
        if (!underlyingType)
          return nullptr;

        auto enumDecl = Impl.createDeclWithClangNode<EnumDecl>(
            decl, Impl.importSourceLoc(decl->getLocStart()), name,
            Impl.importSourceLoc(decl->getLocation()), None, nullptr, dc);
        enumDecl->computeType();

        // Set up the C underlying type as its Swift raw type.
        enumDecl->setRawType(underlyingType);

        // Add protocol declarations to the enum declaration.
        SmallVector<TypeLoc, 2> inheritedTypes;
        inheritedTypes.push_back(TypeLoc::withoutLoc(underlyingType));
        if (enumInfo.isErrorEnum())
          inheritedTypes.push_back(TypeLoc::withoutLoc(
              swiftCtx.getProtocol(KnownProtocolKind::BridgedNSError)
                  ->getDeclaredType()));
        enumDecl->setInherited(swiftCtx.AllocateCopy(inheritedTypes));
        enumDecl->setCheckedInheritanceClause();

        // Set up error conformance to be lazily expanded
        if (enumInfo.isErrorEnum())
          enumDecl->getAttrs().add(new (swiftCtx) SynthesizedProtocolAttr(
              KnownProtocolKind::BridgedNSError));

        // Provide custom implementations of the init(rawValue:) and rawValue
        // conversions that just do a bitcast. We can't reliably filter a
        // C enum without additional knowledge that the type has no
        // undeclared values, and won't ever add cases.
        auto rawValueConstructor = makeEnumRawValueConstructor(Impl, enumDecl);

        auto varName = swiftCtx.Id_rawValue;
        auto rawValue = new (swiftCtx) VarDecl(/*static*/ false,
                                               /*IsLet*/ false,
                                               SourceLoc(), varName,
                                               underlyingType, enumDecl);
        rawValue->setImplicit();
        rawValue->setAccessibility(Accessibility::Public);
        rawValue->setSetterAccessibility(Accessibility::Private);

        // Create a pattern binding to describe the variable.
        Pattern *varPattern = createTypedNamedPattern(rawValue);

        auto rawValueBinding = PatternBindingDecl::create(
            swiftCtx, SourceLoc(), StaticSpellingKind::None, SourceLoc(),
            varPattern, nullptr, enumDecl);

        auto rawValueGetter = makeEnumRawValueGetter(Impl, enumDecl, rawValue);

        enumDecl->addMember(rawValueConstructor);
        enumDecl->addMember(rawValueGetter);
        enumDecl->addMember(rawValue);
        enumDecl->addMember(rawValueBinding);
        result = enumDecl;

        // Add the domain error member
        if (enumInfo.isErrorEnum())
          addErrorDomain(enumDecl, enumInfo.getErrorDomain(), Impl);

        break;
      }

      case EnumKind::Options: {
        result = importAsOptionSetType(dc, name, decl);
        if (!result)
          return nullptr;
        
        break;
      }
      }
      Impl.ImportedDecls[decl->getCanonicalDecl()] = result;

      // Import each of the enumerators.
      
      bool addEnumeratorsAsMembers;
      switch (enumKind) {
      case EnumKind::Constants:
      case EnumKind::Unknown:
        addEnumeratorsAsMembers = false;
        break;
      case EnumKind::Options:
      case EnumKind::Enum:
        addEnumeratorsAsMembers = true;
        break;
      }
      
      for (auto ec = decl->enumerator_begin(), ecEnd = decl->enumerator_end();
           ec != ecEnd; ++ec) {
        Decl *enumeratorDecl;
        switch (enumKind) {
        case EnumKind::Constants:
        case EnumKind::Unknown:
          enumeratorDecl = Impl.importDecl(*ec);
          break;
        case EnumKind::Options:
          enumeratorDecl = importOptionConstant(*ec, decl, result);
          break;
        case EnumKind::Enum:
          enumeratorDecl = importEnumCase(*ec, decl, cast<EnumDecl>(result));
          break;
        }
        if (!enumeratorDecl)
          continue;

        if (addEnumeratorsAsMembers) {
          result->addMember(enumeratorDecl);
          if (auto *var = dyn_cast<VarDecl>(enumeratorDecl))
            result->addMember(var->getGetter());
        }
      }

      // Add the type decl to ExternalDefinitions so that we can type-check
      // raw values and SILGen can emit witness tables for derived conformances.
      // FIXME: There might be better ways to do this.
      Impl.registerExternalDecl(result);
      return result;
    }

    Decl *VisitRecordDecl(const clang::RecordDecl *decl) {
      // Track whether this record contains fields we can't reference in Swift
      // as stored properties.
      bool hasUnreferenceableStorage = false;
      
      // Track whether this record contains fields that can't be zero-
      // initialized.
      bool hasZeroInitializableStorage = true;

      // Track whether all fields in this record can be referenced in Swift,
      // either as stored or computed properties, in which case the record type
      // gets a memberwise initializer.
      bool hasMemberwiseInitializer = true;

      if (decl->isUnion()) {
        hasUnreferenceableStorage = true;

        // We generate initializers specially for unions below.
        hasMemberwiseInitializer = false;
      }

      // FIXME: Skip Microsoft __interfaces.
      if (decl->isInterface())
        return nullptr;

      // The types of anonymous structs or unions are never imported; their
      // fields are dumped directly into the enclosing class.
      if (decl->isAnonymousStructOrUnion())
        return nullptr;

      // FIXME: Figure out how to deal with incomplete types, since that
      // notion doesn't exist in Swift.
      decl = decl->getDefinition();
      if (!decl) {
        forwardDeclaration = true;
        return nullptr;
      }

      auto importedName = getClangDeclName(Impl, decl);
      if (!importedName)
        return nullptr;

      auto dc = Impl.importDeclContextOf(decl, importedName.EffectiveContext);
      if (!dc)
        return nullptr;

      // Create the struct declaration and record it.
      auto name = importedName.Imported.getBaseName();
      auto result = Impl.createDeclWithClangNode<StructDecl>(decl,
                                 Impl.importSourceLoc(decl->getLocStart()),
                                 name,
                                 Impl.importSourceLoc(decl->getLocation()),
                                 None, nullptr, dc);
      result->computeType();
      Impl.ImportedDecls[decl->getCanonicalDecl()] = result;

      // FIXME: Figure out what to do with superclasses in C++. One possible
      // solution would be to turn them into members and add conversion
      // functions.

      // Import each of the members.
      SmallVector<VarDecl *, 4> members;
      SmallVector<ConstructorDecl *, 4> ctors;

      // FIXME: Import anonymous union fields and support field access when
      // it is nested in a struct.

      for (auto m : decl->decls()) {
        auto nd = dyn_cast<clang::NamedDecl>(m);
        if (!nd) {
          // We couldn't import the member, so we can't reference it in Swift.
          hasUnreferenceableStorage = true;
          hasMemberwiseInitializer = false;
          continue;
        }

        if (auto field = dyn_cast<clang::FieldDecl>(nd)) {
          // Skip anonymous structs or unions; they'll be dealt with via the
          // IndirectFieldDecls.
          if (field->isAnonymousStructOrUnion())
            continue;

          // Non-nullable pointers can't be zero-initialized.
          if (auto nullability = field->getType()
                ->getNullability(Impl.getClangASTContext())) {
            if (*nullability == clang::NullabilityKind::NonNull)
              hasZeroInitializableStorage = false;
          }
          // TODO: If we had the notion of a closed enum with no private
          // cases or resilience concerns, then complete NS_ENUMs with
          // no case corresponding to zero would also not be zero-
          // initializable.

          // Unnamed bitfields are just for padding and should not
          // inhibit creation of a memberwise initializer.
          if (field->isUnnamedBitfield()) {
            hasUnreferenceableStorage = true;
            continue;
          }
        }

        auto member = Impl.importDecl(nd);
        if (!member) {
          // We don't know what this field is. Assume it may be important in C.
          hasUnreferenceableStorage = true;
          hasMemberwiseInitializer = false;
          continue;
        }

        if (isa<TypeDecl>(member)) {
          // A struct nested inside another struct will either be logically
          // a sibling of the outer struct, or contained inside of it, depending
          // on if it has a declaration name or not.
          //
          // struct foo { struct bar { ... } baz; } // sibling
          // struct foo { struct { ... } baz; } // child
          //
          // In the latter case, we add the imported type as a nested type
          // of the parent.
          //
          // TODO: C++ types have different rules.
          if (auto nominalDecl = dyn_cast<NominalTypeDecl>(member->getDeclContext())) {
            assert(nominalDecl == result && "interesting nesting of C types?");
            nominalDecl->addMember(member);
          }
          continue;
        }

        auto VD = cast<VarDecl>(member);

        // Bitfields are imported as computed properties with Clang-generated
        // accessors.
        if (auto field = dyn_cast<clang::FieldDecl>(nd)) {
          if (field->isBitField()) {
            // We can't represent this struct completely in SIL anymore,
            // but we're still able to define a memberwise initializer.
            hasUnreferenceableStorage = true;

            makeBitFieldAccessors(Impl,
                                  const_cast<clang::RecordDecl *>(decl),
                                  result,
                                  const_cast<clang::FieldDecl *>(field),
                                  VD);
          }
        }

        if (decl->isUnion()) {
          // Union fields should only be available indirectly via a computed
          // property. Since the union is made of all of the fields at once,
          // this is a trivial accessor that casts self to the correct
          // field type.

          // FIXME: Allow indirect field access of anonymous structs.
          if (isa<clang::IndirectFieldDecl>(nd))
            continue;

          Decl *getter, *setter;
          std::tie(getter, setter) = makeUnionFieldAccessors(Impl, result, VD);
          members.push_back(VD);

          // Create labeled initializers for unions that take one of the
          // fields, which only initializes the data for that field.
          auto valueCtor =
              createValueConstructor(result, VD,
                                     /*want param names*/true,
                                     /*wantBody=*/!Impl.hasFinishedTypeChecking());
          ctors.push_back(valueCtor);
        } else {
          members.push_back(VD);
        }
      }

      bool hasReferenceableFields = !members.empty();

      if (hasZeroInitializableStorage) {
        // Add constructors for the struct.
        ctors.push_back(createDefaultConstructor(result));
        if (hasReferenceableFields && hasMemberwiseInitializer) {
          // The default zero initializer suppresses the implicit value
          // constructor that would normally be formed, so we have to add that
          // explicitly as well.
          //
          // If we can completely represent the struct in SIL, leave the body
          // implicit, otherwise synthesize one to call property setters.
          bool wantBody = (hasUnreferenceableStorage &&
                           !Impl.hasFinishedTypeChecking());
          auto valueCtor = createValueConstructor(result, members,
                                                  /*want param names*/true,
                                                  /*want body*/wantBody);
          if (!hasUnreferenceableStorage)
            valueCtor->setIsMemberwiseInitializer();

          ctors.push_back(valueCtor);
        }
      }

      for (auto member : members) {
        result->addMember(member);
      }
      
      for (auto ctor : ctors) {
        result->addMember(ctor);
      }

      result->setHasUnreferenceableStorage(hasUnreferenceableStorage);

      // Add the struct decl to ExternalDefinitions so that IRGen can emit
      // metadata for it.
      // FIXME: There might be better ways to do this.
      Impl.registerExternalDecl(result);

      return result;
    }

    Decl *VisitClassTemplateSpecializationDecl(
                 const clang::ClassTemplateSpecializationDecl *decl) {
      // FIXME: We could import specializations, but perhaps only as unnamed
      // structural types.
      return nullptr;
    }

    Decl *VisitClassTemplatePartialSpecializationDecl(
                 const clang::ClassTemplatePartialSpecializationDecl *decl) {
      // Note: templates are not imported.
      return nullptr;
    }

    Decl *VisitTemplateTypeParmDecl(const clang::TemplateTypeParmDecl *decl) {
      // Note: templates are not imported.
      return nullptr;
    }

    Decl *VisitEnumConstantDecl(const clang::EnumConstantDecl *decl) {
      auto clangEnum = cast<clang::EnumDecl>(decl->getDeclContext());
      
      auto importedName = Impl.importFullName(decl);
      if (!importedName) return nullptr;

      auto name = importedName.Imported.getBaseName();
      if (name.empty())
        return nullptr;

      switch (Impl.getEnumKind(clangEnum)) {
      case EnumKind::Constants: {
        // The enumeration was simply mapped to an integral type. Create a
        // constant with that integral type.

        // The context where the constant will be introduced.
        auto dc = Impl.importDeclContextOf(decl, importedName.EffectiveContext);
        if (!dc)
          return nullptr;

        // Enumeration type.
        auto &clangContext = Impl.getClangASTContext();
        auto type = Impl.importType(clangContext.getTagDeclType(clangEnum),
                                    ImportTypeKind::Value,
                                    isInSystemModule(dc),
                                    /*isFullyBridgeable*/false);
        if (!type)
          return nullptr;
        // FIXME: Importing the type will recursively revisit this same
        // EnumConstantDecl. Short-circuit out if we already emitted the import
        // for this decl.
        if (auto Known = Impl.importDeclCached(decl))
          return Known;

        // Create the global constant.
        auto result = Impl.createConstant(name, dc, type,
                                          clang::APValue(decl->getInitVal()),
                                          ConstantConvertKind::Coerce,
                                          /*static*/ false, decl);
        Impl.ImportedDecls[decl->getCanonicalDecl()] = result;
        return result;
      }

      case EnumKind::Unknown: {
        // The enumeration was mapped to a struct containing the integral
        // type. Create a constant with that struct type.

        // The context where the constant will be introduced.
        auto dc = Impl.importDeclContextOf(decl, importedName.EffectiveContext);
        if (!dc)
          return nullptr;

        // Import the enumeration type.
        auto enumType = Impl.importType(
                          Impl.getClangASTContext().getTagDeclType(clangEnum),
                          ImportTypeKind::Value,
                          isInSystemModule(dc),
                          /*isFullyBridgeable*/false);
        if (!enumType)
          return nullptr;
        // FIXME: Importing the type will can recursively revisit this same
        // EnumConstantDecl. Short-circuit out if we already emitted the import
        // for this decl.
        if (auto Known = Impl.importDeclCached(decl))
          return Known;

        // Create the global constant.
        auto result = Impl.createConstant(name, dc, enumType,
                                          clang::APValue(decl->getInitVal()),
                                          ConstantConvertKind::Construction,
                                          /*static*/ false, decl);
        Impl.ImportedDecls[decl->getCanonicalDecl()] = result;
        return result;
      }

      case EnumKind::Enum:
      case EnumKind::Options: {
        // The enumeration was mapped to a high-level Swift type, and its
        // elements were created as children of that enum. They aren't available
        // independently.

        // FIXME: This is gross. We shouldn't have to import
        // everything to get at the individual constants.
        return nullptr;
      }
      }
    }


    Decl *
    VisitUnresolvedUsingValueDecl(const clang::UnresolvedUsingValueDecl *decl) {
      // Note: templates are not imported.
      return nullptr;
    }

    Decl *VisitIndirectFieldDecl(const clang::IndirectFieldDecl *decl) {
      // Check whether the context of any of the fields in the chain is a
      // union. If so, don't import this field.
      for (auto f = decl->chain_begin(), fEnd = decl->chain_end(); f != fEnd;
           ++f) {
        if (auto record = dyn_cast<clang::RecordDecl>((*f)->getDeclContext())) {
          if (record->isUnion())
            return nullptr;
        }
      }
      auto importedName = Impl.importFullName(decl);
      if (!importedName) return nullptr;

      auto name = importedName.Imported.getBaseName();

      auto dc = Impl.importDeclContextOf(decl, importedName.EffectiveContext);
      if (!dc)
        return nullptr;

      auto type = Impl.importType(decl->getType(),
                                  ImportTypeKind::Variable,
                                  isInSystemModule(dc),
                                  /*isFullyBridgeable*/false);
      if (!type)
        return nullptr;

      // Map this indirect field to a Swift variable.
      auto result = Impl.createDeclWithClangNode<VarDecl>(decl,
                       /*static*/ false, /*IsLet*/ false,
                       Impl.importSourceLoc(decl->getLocStart()),
                       name, type, dc);
      return result;
    }

    ParameterList *getNonSelfParamList(
        const clang::FunctionDecl *decl, Optional<unsigned> selfIdx,
        ArrayRef<Identifier> argNames, bool allowNSUIntegerAsInt,
        bool isAccessor) {
      if (bool(selfIdx)) {
        assert(((decl->getNumParams() == argNames.size() + 1) || isAccessor) &&
               (*selfIdx < decl->getNumParams()) && "where's self?");
      } else {
        assert(decl->getNumParams() == argNames.size() || isAccessor);
      }

      SmallVector<const clang::ParmVarDecl *, 4> nonSelfParams;
      for (unsigned i = 0; i < decl->getNumParams(); ++i) {
        if (selfIdx && i == *selfIdx)
          continue;
        nonSelfParams.push_back(decl->getParamDecl(i));
      }
      return Impl.importFunctionParameterList(decl, nonSelfParams,
                                              decl->isVariadic(),
                                              allowNSUIntegerAsInt, argNames);
    }

    Decl *importGlobalAsInitializer(const clang::FunctionDecl *decl,
                                    DeclName name, DeclContext *dc,
                                    CtorInitializerKind initKind) {
      // TODO: Should this be an error? How can this come up?
      assert(dc->isTypeContext() && "cannot import as member onto non-type");

      // Check for some invalid imports
      if (dc->getAsProtocolOrProtocolExtensionContext()) {
        // FIXME: clang source location
        Impl.SwiftContext.Diags.diagnose({}, diag::swift_name_protocol_static,
                                         /*isInit=*/true);
        Impl.SwiftContext.Diags.diagnose({}, diag::note_while_importing,
                                         decl->getName());
        return nullptr;
      }

      bool allowNSUIntegerAsInt =
        Impl.shouldAllowNSUIntegerAsInt(isInSystemModule(dc), decl);

      SourceLoc noLoc{};
      ArrayRef<Identifier> argNames = name.getArgumentNames();

      ParameterList *parameterList = nullptr;
      if (argNames.size() == 1 && decl->getNumParams() == 0) {
        // Special case: We need to create an empty first parameter for our
        // argument label
        parameterList =
            ParameterList::createWithoutLoc(new (Impl.SwiftContext) ParamDecl(
                /*IsLet=*/true, noLoc, noLoc, argNames.front(), noLoc,
                argNames.front(), Impl.SwiftContext.TheEmptyTupleType, dc));
      } else {
        parameterList = Impl.importFunctionParameterList(
            decl, {decl->param_begin(), decl->param_end()}, decl->isVariadic(),
            allowNSUIntegerAsInt, argNames);
      }
      if (!parameterList)
        return nullptr;

      bool selfIsInOut =
          !dc->getDeclaredTypeOfContext()->hasReferenceSemantics();
      auto selfParam = ParamDecl::createSelf(noLoc, dc, /*static=*/false,
                                             /*inout=*/selfIsInOut);

      OptionalTypeKind initOptionality;
      auto resultType = Impl.importFunctionReturnType(
          decl, decl->getReturnType(), allowNSUIntegerAsInt);
      (void)resultType->getAnyOptionalObjectType(initOptionality);

      auto result = Impl.createDeclWithClangNode<ConstructorDecl>(
          decl, name, noLoc, initOptionality, noLoc, selfParam,
          parameterList,
          /*GenericParams=*/nullptr, noLoc, dc);
      result->setInitKind(initKind);
      result->setImportAsStaticMember();

      // Set the constructor's type(s).
      Type argType = parameterList->getType(Impl.SwiftContext);
      Type fnType = FunctionType::get(argType, resultType);
      Type selfType = selfParam->getType();
      result->setInitializerType(FunctionType::get(selfType, fnType));
      Type selfMetaType = MetatypeType::get(selfType->getInOutObjectType());
      result->setType(FunctionType::get(selfMetaType, fnType));

      finishFuncDecl(decl, result);
      return result;
    }

    Decl *importGlobalAsMethod(const clang::FunctionDecl *decl, DeclName name,
                               DeclContext *dc, Optional<unsigned> selfIdx) {
      if (dc->getAsProtocolOrProtocolExtensionContext() && !selfIdx) {
        // FIXME: source location...
        Impl.SwiftContext.Diags.diagnose({}, diag::swift_name_protocol_static,
                                         /*isInit=*/false);
        Impl.SwiftContext.Diags.diagnose({}, diag::note_while_importing,
                                         decl->getName());
        return nullptr;
      }

      if (!decl->hasPrototype()) {
        // FIXME: source location...
        Impl.SwiftContext.Diags.diagnose({}, diag::swift_name_no_prototype);
        Impl.SwiftContext.Diags.diagnose({}, diag::note_while_importing,
                                         decl->getName());
        return nullptr;
      }

      bool allowNSUIntegerAsInt =
          Impl.shouldAllowNSUIntegerAsInt(isInSystemModule(dc), decl);

      auto &SwiftCtx = Impl.SwiftContext;
      SourceLoc noLoc{};
      SmallVector<ParameterList *, 2> bodyParams;

      // There is an inout 'self' when we have an instance method of a
      // value-semantic type whose 'self' parameter is a
      // pointer-to-non-const.
      bool selfIsInOut = false;
      if (selfIdx && !dc->getDeclaredTypeOfContext()->hasReferenceSemantics()) {
        auto selfParam = decl->getParamDecl(*selfIdx);
        auto selfParamTy = selfParam->getType();
        if ((selfParamTy->isPointerType() || selfParamTy->isReferenceType()) &&
            !selfParamTy->getPointeeType().isConstQualified())
          selfIsInOut = true;
      }

      bodyParams.push_back(ParameterList::createWithoutLoc(
          ParamDecl::createSelf(noLoc, dc, !selfIdx.hasValue(), selfIsInOut)));
      bodyParams.push_back(getNonSelfParamList(
          decl, selfIdx, name.getArgumentNames(), allowNSUIntegerAsInt, !name));

      auto swiftResultTy = Impl.importFunctionReturnType(
          decl, decl->getReturnType(), allowNSUIntegerAsInt);
      auto fnType = ParameterList::getFullType(swiftResultTy, bodyParams);

      auto loc = Impl.importSourceLoc(decl->getLocation());
      auto nameLoc = Impl.importSourceLoc(decl->getLocation());
      auto result =
          FuncDecl::create(SwiftCtx, noLoc, StaticSpellingKind::None, loc, name,
                           nameLoc, noLoc, noLoc,
                           /*GenericParams=*/nullptr, Type(), bodyParams,
                           TypeLoc::withoutLoc(swiftResultTy), dc, decl);

      if (auto proto = dc->getAsProtocolOrProtocolExtensionContext()) {
        Type interfaceType;
        std::tie(fnType, interfaceType) =
            getProtocolMethodType(proto, fnType->castTo<AnyFunctionType>());
        result->setType(fnType);
        result->setInterfaceType(interfaceType);
      } else {
        result->setType(fnType);
      }

      result->setBodyResultType(swiftResultTy);
      result->setAccessibility(Accessibility::Public);
      if (selfIsInOut)
        result->setMutating();
      if (selfIdx) {
        result->setSelfIndex(selfIdx.getValue());
      } else {
        result->setStatic();
        result->setImportAsStaticMember();
      }
      assert(selfIdx ? result->getSelfIndex() == *selfIdx
                     : result->isImportAsStaticMember());

      if (dc->getAsClassOrClassExtensionContext())
        // FIXME: only if the class itself is not marked final
        result->getAttrs().add(new (SwiftCtx) FinalAttr(/*IsImplicit=*/true));

      finishFuncDecl(decl, result);
      return result;
    }

    using ImportedName = ClangImporter::Implementation::ImportedName;

    /// Create an implicit property given the imported name of one of
    /// the accessors.
    VarDecl *getImplicitProperty(ImportedName importedName,
                                 const clang::FunctionDecl *accessor) {
      // Check whether we already know about the property.
      auto knownProperty = Impl.FunctionsAsProperties.find(accessor);
      if (knownProperty != Impl.FunctionsAsProperties.end())
        return knownProperty->second;

      typedef ClangImporter::Implementation::ImportedAccessorKind
        ImportedAccessorKind;

      // Determine whether we have the getter or setter.
      const clang::FunctionDecl *getter = nullptr;
      ImportedName getterName;
      const clang::FunctionDecl *setter = nullptr;
      ImportedName setterName;
      switch (importedName.AccessorKind) {
      case ImportedAccessorKind::None:
      case ImportedAccessorKind::SubscriptGetter:
      case ImportedAccessorKind::SubscriptSetter:
        llvm_unreachable("Not a property accessor");

      case ImportedAccessorKind::PropertyGetter:
        getter = accessor;
        getterName = importedName;
        break;

      case ImportedAccessorKind::PropertySetter:
        setter = accessor;
        setterName = importedName;
        break;
      }

      // Find the other accessor, if it exists.
      auto propertyName = importedName.Imported.getBaseName();
      auto lookupTable =
        Impl.findLookupTable(*Impl.getClangSubmoduleForDecl(accessor));
      assert(lookupTable && "No lookup table?");
      bool foundAccessor = false;
      for (auto entry : lookupTable->lookup(propertyName.str(),
                                            importedName.EffectiveContext)) {
        auto decl = entry.dyn_cast<clang::NamedDecl *>();
        if (!decl) continue;

        auto function = dyn_cast<clang::FunctionDecl>(decl);
        if (!function) continue;

        if (function->getCanonicalDecl() == accessor->getCanonicalDecl()) {
          foundAccessor = true;
          continue;
        }

        if (!getter) {
          // Find the self index for the getter.
          getterName = Impl.importFullName(function);
          if (!getterName) continue;

          getter = function;
          continue;
        }

        if (!setter) {
          // Find the self index for the setter.
          setterName = Impl.importFullName(function);
          if (!setterName) continue;

          setter = function;
          continue;
        }

        // We already have both a getter and a setter; something is
        // amiss, so bail out.
        return nullptr;
      }

      assert(foundAccessor && "Didn't find the original accessor? "
                              "Try clearing your module cache");

      // If there is no getter, there's nothing we can do.
      if (!getter) return nullptr;

      // Retrieve the type of the property that is implied by the getter.
      auto propertyType =
        ClangImporter::Implementation::getAccessorPropertyType(
          getter, false, getterName.SelfIndex);
      if (propertyType.isNull()) return nullptr;

      // If there is a setter, check that the property it implies
      // matches that of the getter.
      if (setter) {
        auto setterPropertyType =
          ClangImporter::Implementation::getAccessorPropertyType(
            setter, true, setterName.SelfIndex);
        if (setterPropertyType.isNull()) return nullptr;

        // If the inferred property types don't match up, we can't
        // form a property.
        if (!getter->getASTContext().hasSameType(propertyType,
                                                 setterPropertyType))
          return nullptr;
      }

      // Import the property's context.
      auto dc = Impl.importDeclContextOf(getter, getterName.EffectiveContext);
      if (!dc) return nullptr;

      // Is this a static property?
      bool isStatic = false;
      if (dc->isTypeContext() && !getterName.SelfIndex)
        isStatic = true;

      // Compute the property type.
      bool isFromSystemModule = isInSystemModule(dc);
      Type swiftPropertyType =
        Impl.importType(propertyType, ImportTypeKind::Property,
                        Impl.shouldAllowNSUIntegerAsInt(isFromSystemModule,
                                                        getter),
                        /*isFullyBridgeable*/ true,
                        OTK_ImplicitlyUnwrappedOptional);
      if (!swiftPropertyType) return nullptr;

      auto property = Impl.createDeclWithClangNode<VarDecl>(getter,
                                                            isStatic,
                                                            /*isLet=*/false,
                                                            SourceLoc(),
                                                            propertyName,
                                                            swiftPropertyType,
                                                            dc);

      // Note that we've formed this property.
      Impl.FunctionsAsProperties[getter] = property;
      if (setter) Impl.FunctionsAsProperties[setter] = property;

      // If this property is in a class or class extension context,
      // add "final".
      if (dc->getAsClassOrClassExtensionContext())
        property->getAttrs().add(new (Impl.SwiftContext)
                                     FinalAttr(/*IsImplicit=*/true));

      // Import the getter.
      FuncDecl *swiftGetter =
        dyn_cast_or_null<FuncDecl>(VisitFunctionDecl(getter, getterName,
                                                     property));
      if (!swiftGetter) return nullptr;
      Impl.importAttributes(getter, swiftGetter);
      Impl.ImportedDecls[getter] = swiftGetter;

      // Import the setter.
      FuncDecl *swiftSetter = nullptr;
      if (setter) {
        swiftSetter = dyn_cast_or_null<FuncDecl>(
                        VisitFunctionDecl(setter, setterName, property));
        if (!swiftSetter) return nullptr;
        Impl.importAttributes(setter, swiftSetter);
        Impl.ImportedDecls[setter] = swiftSetter;
      }

      // Make this a computed property.
      property->makeComputed(SourceLoc(), swiftGetter, swiftSetter, nullptr,
                             SourceLoc());

      // Make the property the alternate declaration for the getter.
      Impl.AlternateDecls[swiftGetter] = property;

      return property;
    }

    Decl *VisitFunctionDecl(const clang::FunctionDecl *decl) {
      // Import the name of the function.
      auto importedName = Impl.importFullName(decl);
      if (!importedName)
        return nullptr;

      typedef ClangImporter::Implementation::ImportedAccessorKind
        ImportedAccessorKind;

      AbstractStorageDecl *owningStorage;
      switch (importedName.AccessorKind) {
      case ImportedAccessorKind::None:
        owningStorage = nullptr;
        break;

      case ImportedAccessorKind::SubscriptGetter:
      case ImportedAccessorKind::SubscriptSetter:
        llvm_unreachable("Not possible for a function");

      case ImportedAccessorKind::PropertyGetter: {
        auto property = getImplicitProperty(importedName, decl);
        if (!property) return nullptr;
        return property->getGetter();
      }

      case ImportedAccessorKind::PropertySetter:
        auto property = getImplicitProperty(importedName, decl);
        if (!property) return nullptr;
        return property->getSetter();
      }

      return VisitFunctionDecl(decl, importedName, nullptr);
    }

    Decl *VisitFunctionDecl(
            const clang::FunctionDecl *decl,
            ClangImporter::Implementation::ImportedName importedName,
            AbstractStorageDecl *owningStorage) {
      auto dc = Impl.importDeclContextOf(decl, importedName.EffectiveContext);
      if (!dc)
        return nullptr;

      DeclName name = owningStorage ? DeclName() : importedName.Imported;
      bool hasCustomName = importedName.HasCustomName;

      if (importedName.ImportAsMember) {
        // Handle initializers.
        if (name.getBaseName() == Impl.SwiftContext.Id_init)
          return importGlobalAsInitializer(decl, name, dc,
                                           importedName.InitKind);

        // Everything else is a method.
        return importGlobalAsMethod(decl, name, dc, importedName.SelfIndex);
      }

      // Import the function type. If we have parameters, make sure their names
      // get into the resulting function type.
      ParameterList *bodyParams = nullptr;
      Type type = Impl.importFunctionType(decl,
                                          decl->getReturnType(),
                                          { decl->param_begin(),
                                            decl->param_size() },
                                          decl->isVariadic(),
                                          decl->isNoReturn(),
                                          isInSystemModule(dc),
                                          hasCustomName, bodyParams, name);
      if (!type)
        return nullptr;

      auto resultTy = type->castTo<FunctionType>()->getResult();
      auto loc = Impl.importSourceLoc(decl->getLocation());

      assert((!name.isSimpleName() || !name) &&
             "Cannot have a simple name here");

      // FIXME: Poor location info.
      auto nameLoc = Impl.importSourceLoc(decl->getLocation());
      auto result = FuncDecl::create(
          Impl.SwiftContext, SourceLoc(), StaticSpellingKind::None, loc,
          name, nameLoc, SourceLoc(), SourceLoc(),
          /*GenericParams=*/nullptr, type, bodyParams,
          TypeLoc::withoutLoc(resultTy), dc, decl);

      result->setBodyResultType(resultTy);

      result->setAccessibility(Accessibility::Public);
      finishFuncDecl(decl, result);
      return result;
    }

    void finishFuncDecl(const clang::FunctionDecl *decl,
                        AbstractFunctionDecl *result) {
      if (decl->isNoReturn())
        result->getAttrs().add(new (Impl.SwiftContext)
                                   NoReturnAttr(/*IsImplicit=*/false));

      // Keep track of inline function bodies so that we can generate
      // IR from them using Clang's IR generator.
      if ((decl->isInlined() || decl->hasAttr<clang::AlwaysInlineAttr>() ||
           !decl->isExternallyVisible()) &&
          decl->hasBody()) {
        Impl.registerExternalDecl(result);
      }

      // Set availability.
      if (decl->isVariadic()) {
        Impl.markUnavailable(result, "Variadic function is unavailable");
      }
    }

    Decl *VisitCXXMethodDecl(const clang::CXXMethodDecl *decl) {
      // FIXME: Import C++ member functions as methods.
      return nullptr;
    }

    Decl *VisitFieldDecl(const clang::FieldDecl *decl) {
      // Fields are imported as variables.
      auto importedName = Impl.importFullName(decl);
      if (!importedName) return nullptr;

      auto name = importedName.Imported.getBaseName();

      auto dc = Impl.importDeclContextOf(decl, importedName.EffectiveContext);
      if (!dc)
        return nullptr;

      auto type = Impl.importType(decl->getType(),
                                  ImportTypeKind::RecordField,
                                  isInSystemModule(dc),
                                  /*isFullyBridgeable*/false);
      if (!type)
        return nullptr;

      auto result =
        Impl.createDeclWithClangNode<VarDecl>(decl,
                              /*static*/ false, /*IsLet*/ false,
                              Impl.importSourceLoc(decl->getLocation()),
                              name, type, dc);

      // Handle attributes.
      if (decl->hasAttr<clang::IBOutletAttr>())
        result->getAttrs().add(
            new (Impl.SwiftContext) IBOutletAttr(/*IsImplicit=*/false));
      // FIXME: Handle IBOutletCollection.

      return result;
    }

    Decl *VisitObjCIvarDecl(const clang::ObjCIvarDecl *decl) {
      // Disallow direct ivar access (and avoid conflicts with property names).
      return nullptr;
    }

    Decl *VisitObjCAtDefsFieldDecl(const clang::ObjCAtDefsFieldDecl *decl) {
      // @defs is an anachronism; ignore it.
      return nullptr;
    }

    Decl *VisitVarDecl(const clang::VarDecl *decl) {
      // FIXME: Swift does not have static variables in structs/classes yet.
      if (decl->getDeclContext()->isRecord())
        return nullptr;

      // Variables are imported as... variables.
      auto importedName = Impl.importFullName(decl);
      if (!importedName) return nullptr;

      auto name = importedName.Imported.getBaseName();

      auto dc = Impl.importDeclContextOf(decl, importedName.EffectiveContext);
      if (!dc)
        return nullptr;

      // If the declaration is const, consider it audited.
      // We can assume that loading a const global variable doesn't
      // involve an ownership transfer.
      bool isAudited = decl->getType().isConstQualified();

      Type type = Impl.importType(decl->getType(),
                                  (isAudited ? ImportTypeKind::AuditedVariable
                                   : ImportTypeKind::Variable),
                                  isInSystemModule(dc),
                                  /*isFullyBridgeable*/false);

      if (!type)
        return nullptr;

      // If we've imported this variable as a member, it's a static
      // member.
      bool isStatic = false;
      if (dc->isTypeContext())
        isStatic = true;

      auto result = Impl.createDeclWithClangNode<VarDecl>(decl,
                       isStatic,
                       Impl.shouldImportGlobalAsLet(decl->getType()),
                       Impl.importSourceLoc(decl->getLocation()),
                       name, type, dc);

      // If imported as member, the member should be final.
      if (dc->getAsClassOrClassExtensionContext())
        result->getAttrs().add(new (Impl.SwiftContext)
                                 FinalAttr(/*IsImplicit=*/true));

      if (!decl->hasExternalStorage())
        Impl.registerExternalDecl(result);

      return result;
    }

    Decl *VisitImplicitParamDecl(const clang::ImplicitParamDecl *decl) {
      // Parameters are never directly imported.
      return nullptr;
    }

    Decl *VisitParmVarDecl(const clang::ParmVarDecl *decl) {
      // Parameters are never directly imported.
      return nullptr;
    }

    Decl *
    VisitNonTypeTemplateParmDecl(const clang::NonTypeTemplateParmDecl *decl) {
      // Note: templates are not imported.
      return nullptr;
    }

    Decl *VisitTemplateDecl(const clang::TemplateDecl *decl) {
      // Note: templates are not imported.
      return nullptr;
    }

    Decl *VisitUsingDecl(const clang::UsingDecl *decl) {
      // Using declarations are not imported.
      return nullptr;
    }

    Decl *VisitUsingShadowDecl(const clang::UsingShadowDecl *decl) {
      // Using shadow declarations are not imported; rather, name lookup just
      // looks through them.
      return nullptr;
    }

    /// Add an @objc(name) attribute with the given, optional name expressed as
    /// selector.
    ///
    /// The importer should use this rather than adding the attribute directly.
    void addObjCAttribute(ValueDecl *decl, Optional<ObjCSelector> name) {
      auto &ctx = Impl.SwiftContext;
      decl->getAttrs().add(ObjCAttr::create(ctx, name, /*implicit=*/true));

      // If the declaration we attached the 'objc' attribute to is within a
      // class, record it in the class.
      if (auto contextTy = decl->getDeclContext()->getDeclaredInterfaceType()) {
        if (auto classDecl = contextTy->getClassOrBoundGenericClass()) {
          if (auto method = dyn_cast<AbstractFunctionDecl>(decl)) {
            classDecl->recordObjCMethod(method);
          }
        }
      }
    }

    /// Add an @objc(name) attribute with the given, optional name expressed as
    /// selector.
    ///
    /// The importer should use this rather than adding the attribute directly.
    void addObjCAttribute(ValueDecl *decl, Identifier name) {
      addObjCAttribute(decl, ObjCSelector(Impl.SwiftContext, 0, name));
    }

    Decl *VisitObjCMethodDecl(const clang::ObjCMethodDecl *decl) {
      auto dc = Impl.importDeclContextOf(decl, decl->getDeclContext());
      if (!dc)
        return nullptr;

      // While importing the DeclContext, we might have imported the decl
      // itself.
      if (auto Known = Impl.importDeclCached(decl))
        return Known;

      return VisitObjCMethodDecl(decl, dc);
    }

    /// Check whether we have already imported a method with the given
    /// selector in the given context.
    bool methodAlreadyImported(ObjCSelector selector, bool isInstance,
                               DeclContext *dc) {
      // We only need to perform this check for classes.
      auto classDecl
        = dc->getDeclaredInterfaceType()->getClassOrBoundGenericClass();
      if (!classDecl)
        return false;

      // Make sure we don't search in Clang modules for this method.
      ++Impl.ActiveSelectors[{selector, isInstance}];

      // Look for a matching imported or deserialized member.
      bool result = false;
      for (auto decl : classDecl->lookupDirect(selector, isInstance)) {
        if (decl->getClangDecl()
            || !decl->getDeclContext()->getParentSourceFile()) {
          result = true;
          break;
        }
      }

      // Restore the previous active count in the active-selector mapping.
      auto activeCount = Impl.ActiveSelectors.find({selector, isInstance});
      --activeCount->second;
      if (activeCount->second == 0)
        Impl.ActiveSelectors.erase(activeCount);

      return result;
    }

    /// If the given method is a factory method, import it as a constructor
    Optional<ConstructorDecl *>
    importFactoryMethodAsConstructor(Decl *member,
                                     const clang::ObjCMethodDecl *decl,
                                     ObjCSelector selector,
                                     DeclContext *dc) {
      // Import the full name of the method.
      auto importedName = Impl.importFullName(decl);

      // Check that we imported an initializer name.
      DeclName initName = importedName;
      if (initName.getBaseName() != Impl.SwiftContext.Id_init) return None;

      // ... that came from a factory method.
      if (importedName.InitKind != CtorInitializerKind::Factory &&
          importedName.InitKind != CtorInitializerKind::ConvenienceFactory)
        return None;

      bool redundant = false;
      auto result = importConstructor(decl, dc, false, importedName.InitKind,
                                      /*required=*/false, selector,
                                      importedName,
                                      {decl->param_begin(), decl->param_size()},
                                      decl->isVariadic(), redundant);

      if ((result || redundant) && member) {
        ++NumFactoryMethodsAsInitializers;

        // Mark the imported class method "unavailable", with a useful error
        // message.
        // TODO: Could add a replacement string?
        llvm::SmallString<64> message;
        llvm::raw_svector_ostream os(message);
        os << "use object construction '"
           << decl->getClassInterface()->getName() << "(";
        for (auto arg : initName.getArgumentNames()) {
          os << arg << ":";
        }
        os << ")'";
        member->getAttrs().add(
          AvailableAttr::createUnconditional(
            Impl.SwiftContext, 
            Impl.SwiftContext.AllocateCopy(os.str())));
      }

      /// Record the initializer as an alternative declaration for the
      /// member.
      if (result)
        Impl.AlternateDecls[member] = result;

      return result;
    }

    /// Determine if the given Objective-C instance method should also
    /// be imported as a class method.
    ///
    /// Objective-C root class instance methods are also reflected as
    /// class methods.
    bool shouldAlsoImportAsClassMethod(FuncDecl *method) {
      // Only instance methods.
      if (!method->isInstanceMember()) return false;

      // Must be a method within a class or extension thereof.
      auto classDecl =
        method->getDeclContext()->getAsClassOrClassExtensionContext();
      if (!classDecl) return false;

      // The class must not have a superclass.
      if (classDecl->getSuperclass()) return false;

      // There must not already be a class method with the same
      // selector.
      auto objcClass =
        cast_or_null<clang::ObjCInterfaceDecl>(classDecl->getClangDecl());
      if (!objcClass) return false;

      auto objcMethod =
        cast_or_null<clang::ObjCMethodDecl>(method->getClangDecl());
      if (!objcMethod) return false;
      return !objcClass->getClassMethod(objcMethod->getSelector(),
                                        /*AllowHidden=*/true);
    }

    Decl *VisitObjCMethodDecl(const clang::ObjCMethodDecl *decl,
                              DeclContext *dc) {
      return VisitObjCMethodDecl(decl, dc, false);
    }

  private:
    Decl *VisitObjCMethodDecl(const clang::ObjCMethodDecl *decl,
                              DeclContext *dc,
                              bool forceClassMethod) {
      // If we have an init method, import it as an initializer.
      if (Impl.isInitMethod(decl)) {
        // Cannot force initializers into class methods.
        if (forceClassMethod)
          return nullptr;

        return importConstructor(decl, dc, /*isImplicit=*/false, None,
                                 /*required=*/false);
      }

      // Check whether we already imported this method.
      if (!forceClassMethod &&
          dc == Impl.importDeclContextOf(decl, decl->getDeclContext())) {
        // FIXME: Should also be able to do this for forced class
        // methods.
        auto known = Impl.ImportedDecls.find(decl->getCanonicalDecl());
        if (known != Impl.ImportedDecls.end())
          return known->second;
      }

      // Check whether another method with the same selector has already been
      // imported into this context.
      ObjCSelector selector = Impl.importSelector(decl->getSelector());
      bool isInstance = decl->isInstanceMethod() && !forceClassMethod;
      if (methodAlreadyImported(selector, isInstance, dc))
        return nullptr;

      auto importedName
        = Impl.importFullName(decl,
                              ClangImporter::Implementation::ImportNameFlags
                                ::SuppressFactoryMethodAsInit);
      if (!importedName)
        return nullptr;

      assert(dc->getDeclaredTypeOfContext() && "Method in non-type context?");
      assert(isa<ClangModuleUnit>(dc->getModuleScopeContext()) &&
             "Clang method in Swift context?");

      // FIXME: We should support returning "Self.Type" for a root class
      // instance method mirrored as a class method, but it currently causes
      // problems for the type checker.
      if (forceClassMethod && decl->hasRelatedResultType())
        return nullptr;

      // Add the implicit 'self' parameter patterns.
      SmallVector<ParameterList *, 4> bodyParams;
      auto selfVar =
        ParamDecl::createSelf(SourceLoc(), dc, /*isStatic*/!isInstance);
      bodyParams.push_back(ParameterList::createWithoutLoc(selfVar));
      Type selfInterfaceType;
      if (dc->getAsProtocolOrProtocolExtensionContext()) {
        selfInterfaceType = dc->getProtocolSelf()->getArchetype();
      } else {
        selfInterfaceType = dc->getDeclaredInterfaceType();
      }
      if (!isInstance) {
        selfInterfaceType = MetatypeType::get(selfInterfaceType);
      }

      SpecialMethodKind kind = SpecialMethodKind::Regular;
      // FIXME: This doesn't handle implicit properties.
      if (decl->isPropertyAccessor())
        kind = SpecialMethodKind::PropertyAccessor;
      else if (isNSDictionaryMethod(decl, Impl.objectForKeyedSubscript))
        kind = SpecialMethodKind::NSDictionarySubscriptGetter;

      // Import the type that this method will have.
      DeclName name = importedName.Imported;
      Optional<ForeignErrorConvention> errorConvention;
      bodyParams.push_back(nullptr);
      auto type = Impl.importMethodType(dc,
                                        decl,
                                        decl->getReturnType(),
                                        { decl->param_begin(),
                                          decl->param_size() },
                                        decl->isVariadic(),
                                        decl->hasAttr<clang::NoReturnAttr>(),
                                        isInSystemModule(dc),
                                        &bodyParams.back(),
                                        importedName,
                                        name,
                                        errorConvention,
                                        kind);
      if (!type)
        return nullptr;

      // Check whether we recursively imported this method
      if (!forceClassMethod &&
          dc == Impl.importDeclContextOf(decl, decl->getDeclContext())) {
        // FIXME: Should also be able to do this for forced class
        // methods.
        auto known = Impl.ImportedDecls.find(decl->getCanonicalDecl());
        if (known != Impl.ImportedDecls.end())
          return known->second;
      }

      auto result = FuncDecl::create(
          Impl.SwiftContext, SourceLoc(), StaticSpellingKind::None,
          SourceLoc(), name, SourceLoc(), SourceLoc(), SourceLoc(),
          /*GenericParams=*/nullptr, Type(),
          bodyParams, TypeLoc(), dc, decl);

      result->setAccessibility(Accessibility::Public);

      auto resultTy = type->castTo<FunctionType>()->getResult();
      Type interfaceType;

      // If the method has a related result type that is representable
      // in Swift as DynamicSelf, do so.
      if (decl->hasRelatedResultType()) {
        result->setDynamicSelf(true);
        resultTy = result->getDynamicSelf();
        assert(resultTy && "failed to get dynamic self");

        Type dynamicSelfTy = result->getDynamicSelfInterface();
        OptionalTypeKind nullability = OTK_ImplicitlyUnwrappedOptional;
        if (auto typeNullability = decl->getReturnType()->getNullability(
                                     Impl.getClangASTContext())) {
          // If the return type has nullability, use it.
          nullability = Impl.translateNullability(*typeNullability);
        }
        if (nullability != OTK_None && !errorConvention.hasValue()) {
          resultTy = OptionalType::get(nullability, resultTy);
          dynamicSelfTy = OptionalType::get(nullability, dynamicSelfTy);
        }

        // Update the method type with the new result type.
        auto methodTy = type->castTo<FunctionType>();
        type = FunctionType::get(methodTy->getInput(), resultTy, 
                                 methodTy->getExtInfo());

        // Create the interface type of the method.
        interfaceType = FunctionType::get(methodTy->getInput(), dynamicSelfTy,
                                          methodTy->getExtInfo());
        interfaceType = FunctionType::get(selfVar->getType(), interfaceType);
      }

      // Add the 'self' parameter to the function type.
      type = FunctionType::get(selfInterfaceType, type);

      if (auto proto = dyn_cast<ProtocolDecl>(dc)) {
        std::tie(type, interfaceType)
          = getProtocolMethodType(proto, type->castTo<AnyFunctionType>());
      } else if (dc->isGenericContext()) {
        std::tie(type, interfaceType)
          = getGenericMethodType(dc, type->castTo<AnyFunctionType>());
        selfVar->overwriteType(type->castTo<AnyFunctionType>()->getInput());
      }

      result->setBodyResultType(resultTy);
      result->setType(type);
      result->setInterfaceType(interfaceType);

      // Optional methods in protocols.
      if (decl->getImplementationControl() == clang::ObjCMethodDecl::Optional &&
          isa<ProtocolDecl>(dc))
        result->getAttrs().add(new (Impl.SwiftContext)
                                      OptionalAttr(/*implicit*/false));

      // Mark class methods as static.
      if (decl->isClassMethod() || forceClassMethod)
        result->setStatic();
      if (forceClassMethod)
        result->setImplicit();

      // Mark this method @objc.
      addObjCAttribute(result, selector);

      // If this method overrides another method, mark it as such.
      recordObjCOverride(result);

      // Record the error convention.
      if (errorConvention) {
        result->setForeignErrorConvention(*errorConvention);
      }

      // Handle attributes.
      if (decl->hasAttr<clang::IBActionAttr>())
        result->getAttrs().add(
            new (Impl.SwiftContext) IBActionAttr(/*IsImplicit=*/false));

      // Check whether there's some special method to import.
      if (!forceClassMethod) {
        if (dc == Impl.importDeclContextOf(decl, decl->getDeclContext()) &&
            !Impl.ImportedDecls[decl->getCanonicalDecl()])
          Impl.ImportedDecls[decl->getCanonicalDecl()] = result;

        if (importedName.isSubscriptAccessor()) {
          // If this was a subscript accessor, try to create a
          // corresponding subscript declaration.
          (void)importSubscript(result, decl);
        } else if (shouldAlsoImportAsClassMethod(result)) {
          // If we should import this instance method also as a class
          // method, do so and mark the result as an alternate
          // declaration.
          if (auto imported = VisitObjCMethodDecl(decl, dc,
                                                  /*forceClassMethod=*/true))
            Impl.AlternateDecls[result] = cast<ValueDecl>(imported);
        } else if (auto factory = importFactoryMethodAsConstructor(
                                    result, decl, selector, dc)) {
          // We imported the factory method as an initializer, so
          // record it as an alternate declaration.
          if (*factory)
            Impl.AlternateDecls[result] = *factory;
        }

      }
      return result;
    }

  public:
    /// Record the function or initializer overridden by the given Swift method.
    void recordObjCOverride(AbstractFunctionDecl *decl) {
      // Figure out the class in which this method occurs.
      auto classTy = decl->getExtensionType()->getAs<ClassType>();
      if (!classTy)
        return;

      auto superTy = classTy->getSuperclass(nullptr);
      if (!superTy)
        return;

      // Dig out the Objective-C superclass.
      auto superDecl = superTy->getAnyNominal();
      SmallVector<ValueDecl *, 4> results;
      superDecl->lookupQualified(superTy, decl->getFullName(),
                                 NL_QualifiedDefault | NL_KnownNoDependency,
                                 Impl.getTypeResolver(),
                                 results);

      for (auto member : results) {
        if (member->getKind() != decl->getKind() ||
            member->isInstanceMember() != decl->isInstanceMember())
          continue;

        // Set function override.
        if (auto func = dyn_cast<FuncDecl>(decl)) {
          auto foundFunc = cast<FuncDecl>(member);

          // Require a selector match.
          if (func->getObjCSelector() != foundFunc->getObjCSelector())
            continue;

          func->setOverriddenDecl(foundFunc);
          return;
        }

        // Set constructor override.
        auto ctor = cast<ConstructorDecl>(decl);
        auto memberCtor = cast<ConstructorDecl>(member);

        // Require a selector match.
        if (ctor->getObjCSelector() != memberCtor->getObjCSelector())
          continue;

        ctor->setOverriddenDecl(memberCtor);

        // Propagate 'required' to subclass initializers.
        if (memberCtor->isRequired() &&
            !ctor->getAttrs().hasAttribute<RequiredAttr>()) {
          ctor->getAttrs().add(
            new (Impl.SwiftContext) RequiredAttr(/*implicit=*/true));
        }
      }
    }

    /// \brief Given an imported method, try to import it as a constructor.
    ///
    /// Objective-C methods in the 'init' family are imported as
    /// constructors in Swift, enabling object construction syntax, e.g.,
    ///
    /// \code
    /// // in objc: [[NSArray alloc] initWithCapacity:1024]
    /// NSArray(capacity: 1024)
    /// \endcode
    ConstructorDecl *importConstructor(const clang::ObjCMethodDecl *objcMethod,
                                       DeclContext *dc,
                                       bool implicit,
                                       Optional<CtorInitializerKind> kind,
                                       bool required) {
      // Only methods in the 'init' family can become constructors.
      assert(Impl.isInitMethod(objcMethod) && "Not a real init method");

      // Check whether we've already created the constructor.
      auto known = Impl.Constructors.find({objcMethod, dc});
      if (known != Impl.Constructors.end())
        return known->second;
      
      // Check whether there is already a method with this selector.
      auto selector = Impl.importSelector(objcMethod->getSelector());
      if (methodAlreadyImported(selector, /*isInstance=*/true, dc))
        return nullptr;

      // Map the name and complete the import.
      ArrayRef<const clang::ParmVarDecl *> params{
        objcMethod->param_begin(),
        objcMethod->param_end()
      };

      bool variadic = objcMethod->isVariadic();
      auto importedName = Impl.importFullName(objcMethod);
      if (!importedName) return nullptr;

      // If we dropped the variadic, handle it now.
      if (importedName.DroppedVariadic) {
        selector = ObjCSelector(Impl.SwiftContext, selector.getNumArgs()-1,
                                selector.getSelectorPieces().drop_back());
        params = params.drop_back(1);
        variadic = false;
      }

      bool redundant;
      return importConstructor(objcMethod, dc, implicit, kind, required,
                               selector, importedName, params,
                               variadic, redundant);
    }

    /// Returns the latest "introduced" version on the current platform for
    /// \p D.
    clang::VersionTuple findLatestIntroduction(const clang::Decl *D) {
      clang::VersionTuple result;

      for (auto *attr : D->specific_attrs<clang::AvailabilityAttr>()) {
        if (attr->getPlatform()->getName() == "swift") {
          clang::VersionTuple maxVersion{~0U, ~0U, ~0U};
          return maxVersion;
        }

        // Does this availability attribute map to the platform we are
        // currently targeting?
        if (!Impl.PlatformAvailabilityFilter ||
            !Impl.PlatformAvailabilityFilter(attr->getPlatform()->getName()))
          continue;

        // Take advantage of the empty version being 0.0.0.0.
        result = std::max(result, attr->getIntroduced());
      }

      return result;
    }

    /// Returns true if importing \p objcMethod will produce a "better"
    /// initializer than \p existingCtor.
    bool
    existingConstructorIsWorse(const ConstructorDecl *existingCtor,
                               const clang::ObjCMethodDecl *objcMethod,
                               CtorInitializerKind kind) {
      CtorInitializerKind existingKind = existingCtor->getInitKind();

      // If the new kind is the same as the existing kind, stick with
      // the existing constructor.
      if (existingKind == kind)
        return false;

      // Check for cases that are obviously better or obviously worse.
      if (kind == CtorInitializerKind::Designated ||
          existingKind == CtorInitializerKind::Factory)
        return true;

      if (kind == CtorInitializerKind::Factory ||
          existingKind == CtorInitializerKind::Designated)
        return false;

      assert(kind == CtorInitializerKind::Convenience ||
             kind == CtorInitializerKind::ConvenienceFactory);
      assert(existingKind == CtorInitializerKind::Convenience ||
             existingKind == CtorInitializerKind::ConvenienceFactory);

      // Between different kinds of convenience initializers, keep the one that
      // was introduced first.
      // FIXME: But if one of them is now deprecated, should we prefer the
      // other?
      clang::VersionTuple introduced = findLatestIntroduction(objcMethod);
      AvailabilityContext existingAvailability =
          AvailabilityInference::availableRange(existingCtor,
                                                Impl.SwiftContext);
      assert(!existingAvailability.isKnownUnreachable());

      if (existingAvailability.isAlwaysAvailable()) {
        if (!introduced.empty())
          return false;
      } else {
        VersionRange existingIntroduced = existingAvailability.getOSVersion();
        if (introduced != existingIntroduced.getLowerEndpoint()) {
          return introduced < existingIntroduced.getLowerEndpoint();
        }
      }

      // The "introduced" versions are the same. Prefer Convenience over
      // ConvenienceFactory, but otherwise prefer leaving things as they are.
      if (kind == CtorInitializerKind::Convenience &&
          existingKind == CtorInitializerKind::ConvenienceFactory)
        return true;

      return false;
    }

    /// \brief Given an imported method, try to import it as a constructor.
    ///
    /// Objective-C methods in the 'init' family are imported as
    /// constructors in Swift, enabling object construction syntax, e.g.,
    ///
    /// \code
    /// // in objc: [[NSArray alloc] initWithCapacity:1024]
    /// NSArray(capacity: 1024)
    /// \endcode
    ///
    /// This variant of the function is responsible for actually binding the
    /// constructor declaration appropriately.
    ConstructorDecl *importConstructor(const clang::ObjCMethodDecl *objcMethod,
                                       DeclContext *dc,
                                       bool implicit,
                                       Optional<CtorInitializerKind> kindIn,
                                       bool required,
                                       ObjCSelector selector,
                                       ImportedName importedName,
                                       ArrayRef<const clang::ParmVarDecl*> args,
                                       bool variadic,
                                       bool &redundant) {
      redundant = false;

      // Figure out the type of the container.
      auto containerTy = dc->getDeclaredTypeInContext();
      assert(containerTy && "Method in non-type context?");
      auto nominalOwner = containerTy->getAnyNominal();

      // Find the interface, if we can.
      const clang::ObjCInterfaceDecl *interface = nullptr;
      if (auto classDecl = containerTy->getClassOrBoundGenericClass()) {
        interface = dyn_cast_or_null<clang::ObjCInterfaceDecl>(
                      classDecl->getClangDecl());
      }

      // If we weren't told what kind of initializer this should be,
      // figure it out now.
      CtorInitializerKind kind;

      if (kindIn) {
        kind = *kindIn;

        // If we know this is a designated initializer, mark it as such.
        if (interface && Impl.hasDesignatedInitializers(interface) &&
            Impl.isDesignatedInitializer(interface, objcMethod))
          kind = CtorInitializerKind::Designated;
      } else {
        // If the owning Objective-C class has designated initializers and this
        // is not one of them, treat it as a convenience initializer.
        if (interface && Impl.hasDesignatedInitializers(interface) &&
            !Impl.isDesignatedInitializer(interface, objcMethod)) {
          kind = CtorInitializerKind::Convenience;
        } else {
          kind = CtorInitializerKind::Designated;
        }
      }

      // Add the implicit 'self' parameter patterns.
      SmallVector<ParameterList*, 4> bodyParams;
      auto selfMetaVar = ParamDecl::createSelf(SourceLoc(), dc, /*static*/true);
      auto selfTy = dc->getDeclaredTypeInContext();
      auto selfMetaTy = MetatypeType::get(selfTy);
      bodyParams.push_back(ParameterList::createWithoutLoc(selfMetaVar));

      // Import the type that this method will have.
      Optional<ForeignErrorConvention> errorConvention;
      DeclName name = importedName.Imported;
      bodyParams.push_back(nullptr);
      auto type = Impl.importMethodType(dc,
                                        objcMethod,
                                        objcMethod->getReturnType(),
                                        args,
                                        variadic,
                                        objcMethod->hasAttr<clang::NoReturnAttr>(),
                                        isInSystemModule(dc),
                                        &bodyParams.back(),
                                        importedName,
                                        name,
                                        errorConvention,
                                        SpecialMethodKind::Constructor);
      if (!type)
        return nullptr;

      // Determine the failability of this initializer.
      auto oldFnType = type->castTo<AnyFunctionType>();
      OptionalTypeKind failability;
      (void)oldFnType->getResult()->getAnyOptionalObjectType(failability);

      // Rebuild the function type with the appropriate result type;
      Type resultTy = selfTy;
      if (failability)
        resultTy = OptionalType::get(failability, resultTy);

      type = FunctionType::get(oldFnType->getInput(), resultTy,
                               oldFnType->getExtInfo());

      // Add the 'self' parameter to the function types.
      Type allocType = FunctionType::get(selfMetaTy, type);
      Type initType = FunctionType::get(selfTy, type);

      // Look for other imported constructors that occur in this context with
      // the same name.
      Type allocParamType = allocType->castTo<AnyFunctionType>()->getResult()
                              ->castTo<AnyFunctionType>()->getInput();
      for (auto other : nominalOwner->lookupDirect(name)) {
        auto ctor = dyn_cast<ConstructorDecl>(other);
        if (!ctor || ctor->isInvalid() ||
            ctor->getAttrs().isUnavailable(Impl.SwiftContext) ||
            !ctor->getClangDecl())
          continue;

        // Resolve the type of the constructor.
        if (!ctor->hasType())
          Impl.getTypeResolver()->resolveDeclSignature(ctor);

        // If the types don't match, this is a different constructor with
        // the same selector. This can happen when an overlay overloads an
        // existing selector with a Swift-only signature.
        Type ctorParamType = ctor->getType()->castTo<AnyFunctionType>()
                               ->getResult()->castTo<AnyFunctionType>()
                               ->getInput();
        if (!ctorParamType->isEqual(allocParamType)) {
          continue;
        }

        // If the existing constructor has a less-desirable kind, mark
        // the existing constructor unavailable.
        if (existingConstructorIsWorse(ctor, objcMethod, kind)) {
          // Show exactly where this constructor came from.
          llvm::SmallString<32> errorStr;
          errorStr += "superseded by import of ";
          if (objcMethod->isClassMethod())
            errorStr += "+[";
          else
            errorStr += "-[";

          auto objcDC = objcMethod->getDeclContext();
          if (auto objcClass = dyn_cast<clang::ObjCInterfaceDecl>(objcDC)) {
            errorStr += objcClass->getName();
            errorStr += ' ';
          } else if (auto objcCat = dyn_cast<clang::ObjCCategoryDecl>(objcDC)) {
            errorStr += objcCat->getClassInterface()->getName();
            auto catName = objcCat->getName();
            if (!catName.empty()) {
              errorStr += '(';
              errorStr += catName;
              errorStr += ')';
            }
            errorStr += ' ';
          } else if (auto objcProto=dyn_cast<clang::ObjCProtocolDecl>(objcDC)) {
            errorStr += objcProto->getName();
            errorStr += ' ';
          }

          errorStr += objcMethod->getSelector().getAsString();
          errorStr += ']';

          auto attr
            = AvailableAttr::createUnconditional(
                Impl.SwiftContext,
                Impl.SwiftContext.AllocateCopy(errorStr.str()));
          ctor->getAttrs().add(attr);
          continue;
        }

        // Otherwise, we shouldn't create a new constructor, because
        // it will be no better than the existing one.
        redundant = true;
        return nullptr;
      }

      // Check whether we've already created the constructor.
      auto known = Impl.Constructors.find({objcMethod, dc});
      if (known != Impl.Constructors.end())
        return known->second;

      auto *selfVar = ParamDecl::createSelf(SourceLoc(), dc);

      // Create the actual constructor.
      auto result = Impl.createDeclWithClangNode<ConstructorDecl>(objcMethod,
                      name, SourceLoc(), failability, SourceLoc(), selfVar,
                      bodyParams.back(), /*GenericParams=*/nullptr,
                      SourceLoc(), dc);

      // Make the constructor declaration immediately visible in its
      // class or protocol type.
      nominalOwner->makeMemberVisible(result);

      addObjCAttribute(result, selector);

      // Fix the types when we've imported into a protocol.
      if (auto proto = dyn_cast<ProtocolDecl>(dc)) {
        Type interfaceAllocType;
        Type interfaceInitType;
        std::tie(allocType, interfaceAllocType)
          = getProtocolMethodType(proto, allocType->castTo<AnyFunctionType>());
        std::tie(initType, interfaceInitType)
          = getProtocolMethodType(proto, initType->castTo<AnyFunctionType>());

        result->setInitializerInterfaceType(interfaceInitType);
        result->setInterfaceType(interfaceAllocType);
      } else if (dc->isGenericContext()) {
        Type interfaceAllocType;
        Type interfaceInitType;
        std::tie(allocType, interfaceAllocType)
          = getGenericMethodType(dc, allocType->castTo<AnyFunctionType>());
        std::tie(initType, interfaceInitType)
          = getGenericMethodType(dc, initType->castTo<AnyFunctionType>());

        result->setInitializerInterfaceType(interfaceInitType);
        result->setInterfaceType(interfaceAllocType);
        selfVar->overwriteType(initType->castTo<AnyFunctionType>()->getInput());
      }

      result->setType(allocType);
      result->setInitializerType(initType);

      if (implicit)
        result->setImplicit();

      // Set the kind of initializer.
      result->setInitKind(kind);

      // Consult API notes to determine whether this initializer is required.
      if (!required && Impl.isRequiredInitializer(objcMethod))
        required = true;

      // Check whether this initializer satisfies a requirement in a protocol.
      if (!required && !isa<ProtocolDecl>(dc) &&
          objcMethod->isInstanceMethod()) {
        auto objcParent = cast<clang::ObjCContainerDecl>(
                            objcMethod->getDeclContext());

        if (isa<clang::ObjCProtocolDecl>(objcParent)) {
          // An initializer declared in a protocol is required.
          required = true;
        } else {
          // If the class in which this initializer was declared conforms to a
          // protocol that requires this initializer, then this initializer is
          // required.
          SmallPtrSet<clang::ObjCProtocolDecl *, 8> objcProtocols;
          objcParent->getASTContext().CollectInheritedProtocols(objcParent,
                                                                objcProtocols);
          for (auto objcProto : objcProtocols) {
            for (auto decl : objcProto->lookup(objcMethod->getSelector())) {
              if (cast<clang::ObjCMethodDecl>(decl)->isInstanceMethod()) {
                required = true;
                break;
              }
            }

            if (required)
              break;
          }
        }
      }

      // If this initializer is required, add the appropriate attribute.
      if (required) {
        result->getAttrs().add(
          new (Impl.SwiftContext) RequiredAttr(/*implicit=*/true));
      }

      // Record the error convention.
      if (errorConvention) {
        result->setForeignErrorConvention(*errorConvention);
      }

      // Record the constructor for future re-use.
      Impl.Constructors[{objcMethod, dc}] = result;

      // If this constructor overrides another constructor, mark it as such.
      recordObjCOverride(result);

      // Inform the context that we have external definitions.
      Impl.registerExternalDecl(result);

      return result;
    }

    /// \brief Retrieve the single variable described in the given pattern.
    ///
    /// This routine assumes that the pattern is something very simple
    /// like (x : type) or (x).
    VarDecl *getSingleVar(Pattern *pattern) {
      pattern = pattern->getSemanticsProvidingPattern();
      if (auto tuple = dyn_cast<TuplePattern>(pattern)) {
        pattern = tuple->getElement(0).getPattern()
                    ->getSemanticsProvidingPattern();
      }

      return cast<NamedPattern>(pattern)->getDecl();
    }

    /// Retrieves the type and interface type for a protocol or
    /// protocol extension method given the computed type of that
    /// method.
    std::pair<Type, Type> getProtocolMethodType(DeclContext *dc,
                                                AnyFunctionType *fnType) {
      Type type = PolymorphicFunctionType::get(fnType->getInput(),
                                               fnType->getResult(),
                                               dc->getGenericParamsOfContext());

      // Figure out the curried 'self' type for the interface type. It's always
      // either the generic parameter type 'Self' or a metatype thereof.
      auto selfDecl = dc->getProtocolSelf();
      auto selfTy = selfDecl->getDeclaredType();
      auto interfaceInputTy = selfTy;
      auto inputTy = fnType->getInput();
      if (auto tupleTy = inputTy->getAs<TupleType>()) {
        if (tupleTy->getNumElements() == 1)
          inputTy = tupleTy->getElementType(0);
      }
      if (inputTy->is<MetatypeType>())
        interfaceInputTy = MetatypeType::get(interfaceInputTy);

      auto selfArchetype = selfDecl->getArchetype();
      auto interfaceResultTy = fnType->getResult().transform(
        [&](Type type) -> Type {
          if (type->is<DynamicSelfType>() || type->isEqual(selfArchetype)) {
            return DynamicSelfType::get(selfTy, Impl.SwiftContext);
          }

          return type;
        });

      Type interfaceType = GenericFunctionType::get(
                             dc->getGenericSignatureOfContext(),
                             interfaceInputTy,
                             interfaceResultTy,
                             AnyFunctionType::ExtInfo());
      return { type, interfaceType };
    }

    /// Retrieves the type and interface type for a generic class or class
    /// extension method, given the computed type of that method.
    std::pair<Type, Type> getGenericMethodType(DeclContext *dc,
                                               AnyFunctionType *fnType) {
      Type inputType = fnType->getInput();
      Type interfaceInputType =
        ArchetypeBuilder::mapTypeOutOfContext(dc, inputType);
      Type resultType = fnType->getResult();
      Type interfaceResultType =
        ArchetypeBuilder::mapTypeOutOfContext(dc, resultType);

      Type interfaceType = GenericFunctionType::get(
          dc->getGenericSignatureOfContext(), interfaceInputType,
          interfaceResultType, AnyFunctionType::ExtInfo());
      Type type = PolymorphicFunctionType::get(inputType, resultType,
                                               dc->getGenericParamsOfContext());
      return { type, interfaceType };
    }


    /// Build a declaration for an Objective-C subscript getter.
    FuncDecl *buildSubscriptGetterDecl(const FuncDecl *getter, Type elementTy,
                                       DeclContext *dc, ParamDecl *index) {
      auto &context = Impl.SwiftContext;
      auto loc = getter->getLoc();

      // self & index.
      ParameterList *getterArgs[] = {
        ParameterList::createSelf(SourceLoc(), dc),
        ParameterList::create(context, index)
      };

      // Form the type of the getter.
      auto getterType = ParameterList::getFullType(elementTy, getterArgs);

      // If we're in a protocol, the getter thunk will be polymorphic.
      Type interfaceType;
      if (dc->getAsProtocolOrProtocolExtensionContext()) {
        std::tie(getterType, interfaceType)
          = getProtocolMethodType(dc, getterType->castTo<AnyFunctionType>());
      } else if (dc->isGenericContext()) {
        std::tie(getterType, interfaceType)
          = getGenericMethodType(dc, getterType->castTo<AnyFunctionType>());
        getterArgs[0]->get(0)->overwriteType(
            getterType->castTo<AnyFunctionType>()->getInput());
      }

      // Create the getter thunk.
      FuncDecl *thunk = FuncDecl::create(
          context, SourceLoc(), StaticSpellingKind::None, loc,
          Identifier(), SourceLoc(), SourceLoc(), SourceLoc(), nullptr, getterType,
          getterArgs, TypeLoc::withoutLoc(elementTy), dc,
          getter->getClangNode());
      thunk->setBodyResultType(elementTy);
      thunk->setInterfaceType(interfaceType);
      thunk->setAccessibility(Accessibility::Public);

      auto objcAttr = getter->getAttrs().getAttribute<ObjCAttr>();
      assert(objcAttr);
      thunk->getAttrs().add(objcAttr->clone(context));
      // FIXME: Should we record thunks?

      return thunk;
    }

      /// Build a declaration for an Objective-C subscript setter.
    FuncDecl *buildSubscriptSetterDecl(const FuncDecl *setter, Type elementTy,
                                       DeclContext *dc, ParamDecl *index) {
      auto &context = Impl.SwiftContext;
      auto loc = setter->getLoc();

      // Objective-C subscript setters are imported with a function type
      // such as:
      //
      //   (self) -> (value, index) -> ()
      //
      // Build a setter thunk with the latter signature that maps to the
      // former.
      auto valueIndex = setter->getParameterList(1);

      // 'self'
      auto selfDecl = ParamDecl::createSelf(SourceLoc(), dc);

      auto paramVarDecl = new (context) ParamDecl(/*isLet=*/false, SourceLoc(),
                                                  SourceLoc(), Identifier(),loc,
                                                  valueIndex->get(0)->getName(),
                                                  elementTy, dc);
      
      
      auto valueIndicesPL = ParameterList::create(context, {
        paramVarDecl,
        index
      });
      
      // Form the argument lists.
      ParameterList *setterArgs[] = {
        ParameterList::createWithoutLoc(selfDecl),
        valueIndicesPL
      };
      
      // Form the type of the setter.
      Type setterType = ParameterList::getFullType(TupleType::getEmpty(context),
                                                   setterArgs);

      // If we're in a protocol or extension thereof, the setter thunk
      // will be polymorphic.
      Type interfaceType;
      if (dc->getAsProtocolOrProtocolExtensionContext()) {
        std::tie(setterType, interfaceType)
          = getProtocolMethodType(dc, setterType->castTo<AnyFunctionType>());
      } else if (dc->isGenericContext()) {
        std::tie(setterType, interfaceType)
          = getGenericMethodType(dc, setterType->castTo<AnyFunctionType>());
        selfDecl->overwriteType(
            setterType->castTo<AnyFunctionType>()->getInput());
      }

      // Create the setter thunk.
      FuncDecl *thunk = FuncDecl::create(
          context, SourceLoc(), StaticSpellingKind::None, setter->getLoc(),
          Identifier(), SourceLoc(), SourceLoc(), SourceLoc(), nullptr,
                                         setterType,
          setterArgs, TypeLoc::withoutLoc(TupleType::getEmpty(context)), dc,
          setter->getClangNode());
      thunk->setBodyResultType(TupleType::getEmpty(context));
      thunk->setInterfaceType(interfaceType);
      thunk->setAccessibility(Accessibility::Public);

      auto objcAttr = setter->getAttrs().getAttribute<ObjCAttr>();
      assert(objcAttr);
      thunk->getAttrs().add(objcAttr->clone(context));

      return thunk;
    }
    
    /// Retrieve the element interface type and key param decl of a subscript
    /// setter.
    std::pair<Type, ParamDecl *>
    decomposeSubscriptSetter(FuncDecl *setter) {
      auto *PL = setter->getParameterList(1);
      if (PL->size() != 2)
        return { nullptr, nullptr };

      // Setter type is (self) -> (elem_type, key_type) -> ()
      Type elementType =
        setter->getInterfaceType()->castTo<AnyFunctionType>()->getResult()
        ->castTo<AnyFunctionType>()->getInput()
        ->castTo<TupleType>()->getElementType(0);
      ParamDecl *keyDecl = PL->get(1);
      
      return { elementType, keyDecl };
    }

    /// Rectify the (possibly different) types determined by the
    /// getter and setter for a subscript.
    ///
    /// \param canUpdateType whether the type of subscript can be
    /// changed from the getter type to something compatible with both
    /// the getter and the setter.
    ///
    /// \returns the type to be used for the subscript, or a null type
    /// if the types cannot be rectified.
    Type rectifySubscriptTypes(Type getterType, Type setterType,
                               bool canUpdateType) {
      // If the caller couldn't provide a setter type, there is
      // nothing to rectify.
      if (!setterType) return nullptr;

      // Trivial case: same type in both cases.
      if (getterType->isEqual(setterType)) return getterType;

      // The getter/setter types are different. If we cannot update
      // the type, we have to fail.
      if (!canUpdateType) return nullptr;

      // Unwrap one level of optionality from each.
      if (Type getterObjectType = getterType->getAnyOptionalObjectType())
        getterType = getterObjectType;
      if (Type setterObjectType = setterType->getAnyOptionalObjectType())
        setterType = setterObjectType;

      // If they are still different, fail.
      // FIXME: We could produce the greatest common supertype of the
      // two types.
      if (!getterType->isEqual(setterType)) return nullptr;

      // Create an implicitly-unwrapped optional of the object type,
      // which subsumes both behaviors.
      return ImplicitlyUnwrappedOptionalType::get(setterType);
    }

    void recordObjCOverride(SubscriptDecl *subscript) {
      // Figure out the class in which this subscript occurs.
      auto classTy =
        subscript->getDeclContext()->getAsClassOrClassExtensionContext();
      if (!classTy)
        return;

      auto superTy = classTy->getSuperclass();
      if (!superTy)
        return;

      // Determine whether this subscript operation overrides another subscript
      // operation.
      SmallVector<ValueDecl *, 2> lookup;
      subscript->getModuleContext()
        ->lookupQualified(superTy, subscript->getFullName(),
                          NL_QualifiedDefault | NL_KnownNoDependency,
                          Impl.getTypeResolver(), lookup);
      Type unlabeledIndices;
      for (auto result : lookup) {
        auto parentSub = dyn_cast<SubscriptDecl>(result);
        if (!parentSub)
          continue;

        // Compute the type of indices for our own subscript operation, lazily.
        if (!unlabeledIndices) {
          unlabeledIndices = subscript->getIndices()->getType(Impl.SwiftContext)
                               ->getUnlabeledType(Impl.SwiftContext);
        }

        // Compute the type of indices for the subscript we found.
        auto parentUnlabeledIndices =
          parentSub->getIndices()->getType(Impl.SwiftContext)
               ->getUnlabeledType(Impl.SwiftContext);
        if (!unlabeledIndices->isEqual(parentUnlabeledIndices))
          continue;

        // The index types match. This is an override, so mark it as such.
        subscript->setOverriddenDecl(parentSub);
        auto getterThunk = subscript->getGetter();
        getterThunk->setOverriddenDecl(parentSub->getGetter());
        if (auto parentSetter = parentSub->getSetter()) {
          if (auto setterThunk = subscript->getSetter())
            setterThunk->setOverriddenDecl(parentSetter);
        }

        // FIXME: Eventually, deal with multiple overrides.
        break;
      }
    }

    /// \brief Given either the getter or setter for a subscript operation,
    /// create the Swift subscript declaration.
    SubscriptDecl *importSubscript(Decl *decl,
                                   const clang::ObjCMethodDecl *objcMethod) {
      assert(objcMethod->isInstanceMethod() && "Caller must filter");

      // If the method we're attempting to import has the
      // swift_private attribute, don't import as a subscript.
      if (objcMethod->hasAttr<clang::SwiftPrivateAttr>())
        return nullptr;

      // Figure out where to look for the counterpart.
      const clang::ObjCInterfaceDecl *interface = nullptr;
      const clang::ObjCProtocolDecl *protocol =
          dyn_cast<clang::ObjCProtocolDecl>(objcMethod->getDeclContext());
      if (!protocol)
        interface = objcMethod->getClassInterface();
      auto lookupInstanceMethod = [&](clang::Selector Sel) ->
          const clang::ObjCMethodDecl * {
        if (interface)
          return interface->lookupInstanceMethod(Sel);

        return protocol->lookupInstanceMethod(Sel);
      };

      auto findCounterpart = [&](clang::Selector sel) -> FuncDecl * {
        // If the declaration we're starting from is in a class, first
        // look for a class member with the appropriate selector.
        if (auto classDecl
              = decl->getDeclContext()->getAsClassOrClassExtensionContext()) {
          auto swiftSel = Impl.importSelector(sel);
          for (auto found : classDecl->lookupDirect(swiftSel, true)) {
            if (auto foundFunc = dyn_cast<FuncDecl>(found))
              return foundFunc;
          }
        }

        // Find based on selector within the current type.
        auto counterpart = lookupInstanceMethod(sel);
        if (!counterpart) return nullptr;

        return cast_or_null<FuncDecl>(Impl.importDecl(counterpart));
      };

      // Determine the selector of the counterpart.
      FuncDecl *getter = nullptr, *setter = nullptr;
      clang::Selector counterpartSelector;
      if (objcMethod->getSelector() == Impl.objectAtIndexedSubscript) {
        getter = cast<FuncDecl>(decl);
        counterpartSelector = Impl.setObjectAtIndexedSubscript;
      } else if (objcMethod->getSelector() == Impl.setObjectAtIndexedSubscript){
        setter = cast<FuncDecl>(decl);
        counterpartSelector = Impl.objectAtIndexedSubscript;
      } else if (objcMethod->getSelector() == Impl.objectForKeyedSubscript) {
        getter = cast<FuncDecl>(decl);
        counterpartSelector = Impl.setObjectForKeyedSubscript;
      } else if (objcMethod->getSelector() == Impl.setObjectForKeyedSubscript) {
        setter = cast<FuncDecl>(decl);
        counterpartSelector = Impl.objectForKeyedSubscript;
      } else {
        llvm_unreachable("Unknown getter/setter selector");
      }

      // Find the counterpart.
      bool optionalMethods = (objcMethod->getImplementationControl() ==
                              clang::ObjCMethodDecl::Optional);

      if (auto *counterpart = findCounterpart(counterpartSelector)) {
        // If the counterpart to the method we're attempting to import has the
        // swift_private attribute, don't import as a subscript.
        if (auto importedFrom = counterpart->getClangDecl()) {
          if (importedFrom->hasAttr<clang::SwiftPrivateAttr>())
            return nullptr;

          auto counterpartMethod
            = dyn_cast<clang::ObjCMethodDecl>(importedFrom);
          if (optionalMethods)
            optionalMethods = (counterpartMethod->getImplementationControl() ==
                               clang::ObjCMethodDecl::Optional);
        }

        assert(!counterpart || !counterpart->isStatic());

        if (getter)
          setter = counterpart;
        else
          getter = counterpart;
      }

      // Swift doesn't have write-only subscripting.
      if (!getter)
        return nullptr;

      // Check whether we've already created a subscript operation for
      // this getter/setter pair.
      if (auto subscript = Impl.Subscripts[{getter, setter}]) {
        return subscript->getDeclContext() == decl->getDeclContext()
                 ? subscript
                 : nullptr;
      }

      // Find the getter indices and make sure they match.
      ParamDecl *getterIndex;
      {
        auto params = getter->getParameterList(1);
        if (params->size() != 1)
          return nullptr;
        getterIndex = params->get(0);
      }

      // Compute the element type based on the getter, looking through
      // the implicit 'self' parameter and the normal function
      // parameters.
      auto elementTy
        = getter->getInterfaceType()->castTo<AnyFunctionType>()->getResult()
            ->castTo<AnyFunctionType>()->getResult();

      // Local function to mark the setter unavailable.
      auto makeSetterUnavailable = [&] {
        if (setter && !setter->getAttrs().isUnavailable(Impl.SwiftContext))
          Impl.markUnavailable(setter, "use subscripting");
      };

      // If we have a setter, rectify it with the getter.
      ParamDecl *setterIndex;
      bool getterAndSetterInSameType = false;
      if (setter) {
        // Whether there is an existing read-only subscript for which
        // we have now found a setter.
        SubscriptDecl *existingSubscript = Impl.Subscripts[{getter, nullptr}];

        // Are the getter and the setter in the same type.
        getterAndSetterInSameType =
          (getter->getDeclContext()
             ->getAsNominalTypeOrNominalTypeExtensionContext()
           == setter->getDeclContext()
               ->getAsNominalTypeOrNominalTypeExtensionContext());
        // TODO: Possible that getter and setter are different instantiations
        // of the same objc generic type?

        // Whether we can update the types involved in the subscript
        // operation.
        bool canUpdateSubscriptType
          = !existingSubscript && getterAndSetterInSameType;

        // Determine the setter's element type and indices.
        Type setterElementTy;
        std::tie(setterElementTy, setterIndex) =
          decomposeSubscriptSetter(setter);

        // Rectify the setter element type with the getter's element type.
        Type newElementTy = rectifySubscriptTypes(elementTy, setterElementTy,
                                                  canUpdateSubscriptType);
        if (!newElementTy)
          return decl == getter ? existingSubscript : nullptr;

        // Update the element type.
        elementTy = newElementTy;

        // Make sure that the index types are equivalent.
        // FIXME: Rectify these the same way we do for element types.
        if (!setterIndex->getType()->isEqual(getterIndex->getType())) {
          // If there is an existing subscript operation, we're done.
          if (existingSubscript)
            return decl == getter ? existingSubscript : nullptr;

          // Otherwise, just forget we had a setter.
          // FIXME: This feels very, very wrong.
          setter = nullptr;
          setterIndex = nullptr;
        }

        // If there is an existing subscript within this context, we
        // cannot create a new subscript. Update it if possible.
        if (setter && existingSubscript && getterAndSetterInSameType) {
          // Can we update the subscript by adding the setter?
          if (existingSubscript->hasClangNode() &&
              !existingSubscript->isSettable()) {
            // Create the setter thunk.
            auto setterThunk = buildSubscriptSetterDecl(
                                 setter, elementTy, setter->getDeclContext(),
                                 setterIndex);

            // Set the computed setter.
            existingSubscript->setComputedSetter(setterThunk);

            // Mark the setter as unavailable; one should use
            // subscripting when it is present.
            makeSetterUnavailable();
          }

          return decl == getter ? existingSubscript : nullptr;
        }
      }

      // The context into which the subscript should go.
      bool associateWithSetter = setter && !getterAndSetterInSameType;
      DeclContext *dc = associateWithSetter ? setter->getDeclContext()
                                            : getter->getDeclContext();

      // Build the thunks.
      FuncDecl *getterThunk = buildSubscriptGetterDecl(getter, elementTy, dc,
                                                       getterIndex);

      FuncDecl *setterThunk = nullptr;
      if (setter)
        setterThunk = buildSubscriptSetterDecl(setter, elementTy, dc,
                                               setterIndex);

      // Build the subscript declaration.
      auto &context = Impl.SwiftContext;
      auto bodyParams = getterThunk->getParameterList(1)->clone(context);
      DeclName name(context, context.Id_subscript, { Identifier() });
      auto subscript
        = Impl.createDeclWithClangNode<SubscriptDecl>(getter->getClangNode(),
                                      name, decl->getLoc(), bodyParams,
                                      decl->getLoc(),
                                      TypeLoc::withoutLoc(elementTy), dc);

      /// Record the subscript as an alternative declaration.
      Impl.AlternateDecls[associateWithSetter ? setter : getter] = subscript;

      subscript->makeComputed(SourceLoc(), getterThunk, setterThunk, nullptr,
                              SourceLoc());
      auto indicesType = bodyParams->getType(context);
      
      subscript->setType(FunctionType::get(indicesType, elementTy)); // TODO: no good when generics are around
      addObjCAttribute(subscript, None);

      // Optional subscripts in protocols.
      if (optionalMethods && isa<ProtocolDecl>(dc))
        subscript->getAttrs().add(new (Impl.SwiftContext) OptionalAttr(true));

      // Note that we've created this subscript.
      Impl.Subscripts[{getter, setter}] = subscript;
      if (setter && !Impl.Subscripts[{getter, nullptr}])
        Impl.Subscripts[{getter, nullptr}] = subscript;

      // Make the getter/setter methods unavailable.
      if (!getter->getAttrs().isUnavailable(Impl.SwiftContext))
        Impl.markUnavailable(getter, "use subscripting");
      makeSetterUnavailable();

      // Wire up overrides.
      recordObjCOverride(subscript);

      return subscript;
    }

    /// Import the accessor and its attributes.
    FuncDecl *importAccessor(clang::ObjCMethodDecl *clangAccessor,
                             DeclContext *dc) {
      auto *accessor =
          cast_or_null<FuncDecl>(VisitObjCMethodDecl(clangAccessor, dc));
      if (!accessor) {
        return nullptr;
      }

      Impl.importAttributes(clangAccessor, accessor);

      return accessor;
    }

  public:

    /// Recursively add the given protocol and its inherited protocols to the
    /// given vector, guarded by the known set of protocols.
    void addProtocols(ProtocolDecl *protocol,
                      SmallVectorImpl<ProtocolDecl *> &protocols,
                      llvm::SmallPtrSet<ProtocolDecl *, 4> &known) {
      if (!known.insert(protocol).second)
        return;

      protocols.push_back(protocol);
      for (auto inherited : protocol->getInheritedProtocols(
                              Impl.getTypeResolver()))
        addProtocols(inherited, protocols, known);
    }

    // Import the given Objective-C protocol list, along with any
    // implicitly-provided protocols, and attach them to the given
    // declaration.
    void importObjCProtocols(Decl *decl,
                             const clang::ObjCProtocolList &clangProtocols,
                             SmallVectorImpl<TypeLoc> &inheritedTypes) {
      SmallVector<ProtocolDecl *, 4> protocols;
      llvm::SmallPtrSet<ProtocolDecl *, 4> knownProtocols;
      if (auto nominal = dyn_cast<NominalTypeDecl>(decl)) {
        nominal->getImplicitProtocols(protocols);
        knownProtocols.insert(protocols.begin(), protocols.end());
      }

      for (auto cp = clangProtocols.begin(), cpEnd = clangProtocols.end();
           cp != cpEnd; ++cp) {
        if (auto proto = cast_or_null<ProtocolDecl>(Impl.importDecl(*cp))) {
          addProtocols(proto, protocols, knownProtocols);
          inheritedTypes.push_back(
            TypeLoc::withoutLoc(proto->getDeclaredType()));
        }
      }

      addObjCProtocolConformances(decl, protocols);
    }

    /// Add conformances to the given Objective-C protocols to the
    /// given declaration.
    void addObjCProtocolConformances(Decl *decl,
                                     ArrayRef<ProtocolDecl*> protocols) {
      // Set the inherited protocols of a protocol.
      if (auto proto = dyn_cast<ProtocolDecl>(decl)) {
        // Copy the list of protocols.
        MutableArrayRef<ProtocolDecl *> allProtocols
          = Impl.SwiftContext.AllocateCopy(protocols);
        proto->setInheritedProtocols(allProtocols);

        return;
      }

      Impl.recordImportedProtocols(decl, protocols);

      // Synthesize trivial conformances for each of the protocols.
      SmallVector<ProtocolConformance *, 4> conformances;
;
      auto dc = decl->getInnermostDeclContext();
      auto &ctx = Impl.SwiftContext;
      for (unsigned i = 0, n = protocols.size(); i != n; ++i) {
        // FIXME: Build a superclass conformance if the superclass
        // conforms.
        auto conformance
          = ctx.getConformance(dc->getDeclaredTypeInContext(),
                               protocols[i], SourceLoc(),
                               dc,
                               ProtocolConformanceState::Incomplete);
        Impl.scheduleFinishProtocolConformance(conformance);
        conformances.push_back(conformance);
      }

      // Set the conformances.
      // FIXME: This could be lazier.
      unsigned id = Impl.allocateDelayedConformance(std::move(conformances));
      if (auto nominal = dyn_cast<NominalTypeDecl>(decl)) {
        nominal->setConformanceLoader(&Impl, id);
      } else {
        auto ext = cast<ExtensionDecl>(decl);
        ext->setConformanceLoader(&Impl, id);
      }
    }

    // Returns None on error. Returns nullptr if there is no type param list to
    // import or we suppress its import, as in the case of NSArray, NSSet, and
    // NSDictionary.
    Optional<GenericParamList *> importObjCGenericParams(
       const clang::ObjCInterfaceDecl *decl, DeclContext *dc)
    {
      auto typeParamList = decl->getTypeParamList();
      if (!typeParamList) {
        return nullptr;
      }
      if (Impl.shouldSuppressGenericParamsImport(decl)) {
        return nullptr;
      }
      assert(typeParamList->size() > 0);
      SmallVector<GenericTypeParamDecl *, 4> genericParams;
      for (auto *objcGenericParam : *typeParamList) {
        auto genericParamDecl =
          Impl.createDeclWithClangNode<GenericTypeParamDecl>(objcGenericParam,
              dc, Impl.SwiftContext.getIdentifier(objcGenericParam->getName()),
              Impl.importSourceLoc(objcGenericParam->getLocation()),
              /*depth*/0, /*index*/genericParams.size());
        // NOTE: depth is always 0 for ObjC generic type arguments, since only
        // classes may have generic types in ObjC, and ObjC classes cannot be
        // nested.

        // Import parameter constraints.
        SmallVector<TypeLoc, 1> inherited;
        if (objcGenericParam->hasExplicitBound()) {
          assert(!objcGenericParam->getUnderlyingType().isNull());
          auto clangBound =
            objcGenericParam->getUnderlyingType()
            ->castAs<clang::ObjCObjectPointerType>();
          if (clangBound->getInterfaceDecl()) {
            auto unqualifiedClangBound =
              clangBound->stripObjCKindOfTypeAndQuals(
                  Impl.getClangASTContext());
            Type superclassType = Impl.importType(
                clang::QualType(unqualifiedClangBound, 0),
                ImportTypeKind::Abstract, false, false);
            if (!superclassType) {
              return None;
            }
            inherited.push_back(TypeLoc::withoutLoc(superclassType));
          }
          for (clang::ObjCProtocolDecl *clangProto : clangBound->quals()) {
            ProtocolDecl *proto =
              cast_or_null<ProtocolDecl>(Impl.importDecl(clangProto));
            if (!proto) {
              return None;
            }
            inherited.push_back(TypeLoc::withoutLoc(proto->getDeclaredType()));
          }
        }
        if (inherited.empty()) {
          auto anyObjectProto =
            Impl.SwiftContext.getProtocol(KnownProtocolKind::AnyObject);
          if (!anyObjectProto) {
            return None;
          }
          inherited.push_back(
            TypeLoc::withoutLoc(anyObjectProto->getDeclaredType()));
        }
        genericParamDecl->setInherited(
            Impl.SwiftContext.AllocateCopy(inherited));

        genericParams.push_back(genericParamDecl);
      }
      return GenericParamList::create(Impl.SwiftContext,
            Impl.importSourceLoc(typeParamList->getLAngleLoc()),
            genericParams,
            Impl.importSourceLoc(typeParamList->getRAngleLoc()));
    }

    // Calculate the generic signature for the given imported generic param
    // list. If there are any errors in doing so, return 'nullptr'.
    GenericSignature *calculateGenericSignature(GenericParamList *genericParams,
                                                DeclContext *dc) {
      ArchetypeBuilder builder(*dc->getParentModule(), Impl.SwiftContext.Diags);
      for (auto param : *genericParams) {
        if (builder.addGenericParameter(param)) {
          return nullptr;
        }
      }
      for (auto param : *genericParams) {
        if (builder.addGenericParameterRequirements(param)) {
          return nullptr;
        }
      }
      // TODO: any need to infer requirements?
      if (builder.finalize(genericParams->getSourceRange().Start)) {
        return nullptr;
      }
      SmallVector<GenericTypeParamType *, 4> genericParamTypes;
      for (auto param : *genericParams) {
        genericParamTypes.push_back(
            param->getDeclaredType()->castTo<GenericTypeParamType>());
        auto *archetype = builder.getArchetype(param);
        param->setArchetype(archetype);
      }
      genericParams->setAllArchetypes(
          Impl.SwiftContext.AllocateCopy(builder.getAllArchetypes()));

      return builder.getGenericSignature(genericParamTypes);
    }

    /// Import members of the given Objective-C container and add them to the
    /// list of corresponding Swift members.
    void importObjCMembers(const clang::ObjCContainerDecl *decl,
                           DeclContext *swiftContext,
                           SmallVectorImpl<Decl *> &members) {
      llvm::SmallPtrSet<Decl *, 4> knownMembers;
      for (auto m = decl->decls_begin(), mEnd = decl->decls_end();
           m != mEnd; ++m) {
        auto nd = dyn_cast<clang::NamedDecl>(*m);
        if (!nd || nd != nd->getCanonicalDecl())
          continue;

        auto member = Impl.importDecl(nd);
        if (!member) continue;

        if (auto objcMethod = dyn_cast<clang::ObjCMethodDecl>(nd)) {
          // If there is an alternate declaration for this member, add it.
          if (auto alternate = Impl.getAlternateDecl(member)) {
            if (alternate->getDeclContext() == member->getDeclContext() &&
                knownMembers.insert(alternate).second)
              members.push_back(alternate);
          }

          // If this declaration shouldn't be visible, don't add it to
          // the list.
          if (Impl.shouldSuppressDeclImport(objcMethod)) continue;
        }

        members.push_back(member);
      }
    }

    static bool
    classImplementsProtocol(const clang::ObjCInterfaceDecl *constInterface,
                            const clang::ObjCProtocolDecl *constProto,
                            bool checkCategories) {
      auto interface = const_cast<clang::ObjCInterfaceDecl *>(constInterface);
      auto proto = const_cast<clang::ObjCProtocolDecl *>(constProto);
      return interface->ClassImplementsProtocol(proto, checkCategories);
    }

    /// \brief Import the members of all of the protocols to which the given
    /// Objective-C class, category, or extension explicitly conforms into
    /// the given list of members, so long as the method was not already
    /// declared in the class.
    ///
    /// FIXME: This whole thing is a hack, because name lookup should really
    /// just find these members when it looks in the protocol. Unfortunately,
    /// that's not something the name lookup code can handle right now, and
    /// it may still be necessary when the protocol's instance methods become
    /// class methods on a root class (e.g. NSObject-the-protocol's instance
    /// methods become class methods on NSObject).
    void importMirroredProtocolMembers(const clang::ObjCContainerDecl *decl,
                                       DeclContext *dc,
                                       ArrayRef<ProtocolDecl *> protocols,
                                       SmallVectorImpl<Decl *> &members,
                                       ASTContext &Ctx) {
      assert(dc);
      const clang::ObjCInterfaceDecl *interfaceDecl = nullptr;
      const ClangModuleUnit *declModule;
      const ClangModuleUnit *interfaceModule;

      for (auto proto : protocols) {
        auto clangProto =
          cast_or_null<clang::ObjCProtocolDecl>(proto->getClangDecl());
        if (!clangProto)
          continue;

        if (!interfaceDecl) {
          declModule = Impl.getClangModuleForDecl(decl);
          if ((interfaceDecl = dyn_cast<clang::ObjCInterfaceDecl>(decl))) {
            interfaceModule = declModule;
          } else {
            auto category = cast<clang::ObjCCategoryDecl>(decl);
            interfaceDecl = category->getClassInterface();
            interfaceModule = Impl.getClangModuleForDecl(interfaceDecl);
          }
        }

        // Don't import a protocol's members if the superclass already adopts
        // the protocol, or (for categories) if the class itself adopts it
        // in its main @interface.
        if (decl != interfaceDecl)
          if (classImplementsProtocol(interfaceDecl, clangProto, false))
            continue;
        if (auto superInterface = interfaceDecl->getSuperClass())
          if (classImplementsProtocol(superInterface, clangProto, true))
            continue;

        for (auto member : proto->getMembers()) {
          if (auto prop = dyn_cast<VarDecl>(member)) {
            auto objcProp =
              dyn_cast_or_null<clang::ObjCPropertyDecl>(prop->getClangDecl());
            if (!objcProp)
              continue;

            // We can't import a property if there's already a method with this
            // name. (This also covers other properties with that same name.)
            // FIXME: We should still mirror the setter as a method if it's
            // not already there.
            clang::Selector sel = objcProp->getGetterName();
            if (interfaceDecl->getInstanceMethod(sel))
              continue;

            bool inNearbyCategory =
                std::any_of(interfaceDecl->visible_categories_begin(),
                            interfaceDecl->visible_categories_end(),
                            [=](const clang::ObjCCategoryDecl *category)->bool {
              if (category != decl) {
                auto *categoryModule = Impl.getClangModuleForDecl(category);
                if (categoryModule != declModule &&
                    categoryModule != interfaceModule) {
                  return false;
                }
              }
              return category->getInstanceMethod(sel);
            });
            if (inNearbyCategory)
              continue;

            if (auto imported = Impl.importMirroredDecl(objcProp, dc, proto)) {
              members.push_back(imported);
              // FIXME: We should mirror properties of the root class onto the
              // metatype.
            }

            continue;
          }

          auto afd = dyn_cast<AbstractFunctionDecl>(member);
          if (!afd)
            continue;

          if (auto func = dyn_cast<FuncDecl>(afd))
            if (func->isAccessor())
              continue;

          auto objcMethod =
            dyn_cast_or_null<clang::ObjCMethodDecl>(member->getClangDecl());
          if (!objcMethod)
            continue;

          // When mirroring an initializer, make it designated and required.
          if (Impl.isInitMethod(objcMethod)) {
            // Import the constructor.
            if (auto imported = importConstructor(
                                  objcMethod, dc, /*implicit=*/true,
                                  CtorInitializerKind::Designated,
                                  /*required=*/true)){
              members.push_back(imported);
            }

            continue;
          }

          // Import the method.
          if (auto imported = Impl.importMirroredDecl(objcMethod, dc, proto)) {
            members.push_back(imported);

            if (auto alternate = Impl.getAlternateDecl(imported))
              if (imported->getDeclContext() == alternate->getDeclContext())
                members.push_back(alternate);
          }
        }
      }
    }

    /// \brief Import constructors from our superclasses (and their
    /// categories/extensions), effectively "inheriting" constructors.
    void importInheritedConstructors(ClassDecl *classDecl,
                                     SmallVectorImpl<Decl *> &newMembers) {
      if (!classDecl->hasSuperclass())
        return;

      auto curObjCClass
        = cast<clang::ObjCInterfaceDecl>(classDecl->getClangDecl());

      auto inheritConstructors = [&](DeclRange members,
                                     Optional<CtorInitializerKind> kind) {
        for (auto member : members) {
          auto ctor = dyn_cast<ConstructorDecl>(member);
          if (!ctor)
            continue;

          // Don't inherit (non-convenience) factory initializers.
          // Note that convenience factories return instancetype and can be
          // inherited.
          switch (ctor->getInitKind()) {
          case CtorInitializerKind::Factory:
            continue;
          case CtorInitializerKind::ConvenienceFactory:
          case CtorInitializerKind::Convenience:
          case CtorInitializerKind::Designated:
            break;
          }

          auto objcMethod
            = dyn_cast_or_null<clang::ObjCMethodDecl>(ctor->getClangDecl());
          if (!objcMethod)
            continue;

          auto &clangSourceMgr = Impl.getClangASTContext().getSourceManager();
          clang::PrettyStackTraceDecl trace(objcMethod, clang::SourceLocation(),
                                            clangSourceMgr,
                                            "importing (inherited)");

          // If this initializer came from a factory method, inherit
          // it as an initializer.
          if (objcMethod->isClassMethod()) {
            assert(ctor->getInitKind() ==
                     CtorInitializerKind::ConvenienceFactory);

            ImportedName importedName = Impl.importFullName(objcMethod);
            importedName.HasCustomName = true;
            bool redundant;
            if (auto newCtor = importConstructor(objcMethod, classDecl,
                                                 /*implicit=*/true,
                                                 ctor->getInitKind(),
                                                 /*required=*/false, 
                                                 ctor->getObjCSelector(),
                                                 importedName,
                                                 objcMethod->parameters(),
                                                 objcMethod->isVariadic(),
                                                 redundant)) {
              Impl.importAttributes(objcMethod, newCtor, curObjCClass);
              newMembers.push_back(newCtor);
            }
            continue;
          }

          // Figure out what kind of constructor this will be.
          CtorInitializerKind myKind;
          bool isRequired = false;
          if (ctor->isRequired()) {
            // Required initializers are always considered designated.
            isRequired = true;
            myKind = CtorInitializerKind::Designated;
          } else if (kind) {
            myKind = *kind;
          } else {
            myKind = ctor->getInitKind();
          }

          // Import the constructor into this context.
          if (auto newCtor = importConstructor(objcMethod, classDecl,
                                               /*implicit=*/true,
                                               myKind,
                                               isRequired)) {
            Impl.importAttributes(objcMethod, newCtor, curObjCClass);
            newMembers.push_back(newCtor);
          }
        }
      };

      // The kind of initializer to import. If this class has designated
      // initializers, everything it imports is a convenience initializer.
      Optional<CtorInitializerKind> kind;
      if (Impl.hasDesignatedInitializers(curObjCClass))
        kind = CtorInitializerKind::Convenience;

      auto superclass
        = cast<ClassDecl>(classDecl->getSuperclass()->getAnyNominal());

      // If we have a superclass, import from it.
      if (auto superclassClangDecl = superclass->getClangDecl()) {
        if (isa<clang::ObjCInterfaceDecl>(superclassClangDecl)) {
          inheritConstructors(superclass->getMembers(), kind);

          for (auto ext : superclass->getExtensions())
            inheritConstructors(ext->getMembers(), kind);
        }
      }
    }

    Decl *VisitObjCCategoryDecl(const clang::ObjCCategoryDecl *decl) {
      // If the declaration is invalid, fail.
      if (decl->isInvalidDecl()) return nullptr;

      // Objective-C categories and extensions map to Swift extensions.
      clang::SourceLocation categoryNameLoc = decl->getCategoryNameLoc();
      if (categoryNameLoc.isMacroID()) {
        // Climb up to the top-most macro invocation.
        clang::Preprocessor &PP = Impl.getClangPreprocessor();
        clang::SourceManager &SM = PP.getSourceManager();
        clang::SourceLocation macroCaller =
          SM.getImmediateMacroCallerLoc(categoryNameLoc);
        while (macroCaller.isMacroID()) {
          categoryNameLoc = macroCaller;
          macroCaller = SM.getImmediateMacroCallerLoc(categoryNameLoc);
        }
        if (PP.getImmediateMacroName(categoryNameLoc) == "SWIFT_EXTENSION")
          return nullptr;
      }

      // Find the Swift class being extended.
      auto objcClass
        = cast_or_null<ClassDecl>(Impl.importDecl(decl->getClassInterface()));
      if (!objcClass)
        return nullptr;

      auto dc = Impl.importDeclContextOf(decl, decl->getDeclContext());
      if (!dc)
        return nullptr;

      auto loc = Impl.importSourceLoc(decl->getLocStart());
      auto result = ExtensionDecl::create(
                      Impl.SwiftContext, loc,
                      TypeLoc::withoutLoc(objcClass->getDeclaredType()),
                      { }, dc, nullptr, decl);

      // Determine the type and generic args of the extension.
      if (objcClass->getGenericParams()) {
        // Clone generic parameters.
        SmallVector<GenericTypeParamDecl *, 2> toGenericParams;
        for (auto fromGP : *objcClass->getGenericParams()) {
          // Create the new generic parameter.
          auto toGP = new (Impl.SwiftContext) GenericTypeParamDecl(
              result, fromGP->getName(), SourceLoc(), fromGP->getDepth(),
              fromGP->getIndex());
          toGP->setImplicit(true);
          toGP->setInherited(
              Impl.SwiftContext.AllocateCopy(fromGP->getInherited()));
          // Record new generic parameter.
          toGenericParams.push_back(toGP);
        }

        auto genericParams = GenericParamList::create(Impl.SwiftContext,
            SourceLoc(), toGenericParams, SourceLoc());
        result->setGenericParams(genericParams);
        if (auto sig = calculateGenericSignature(genericParams, result)) {
          result->setGenericSignature(sig);
        } else {
          return nullptr;
        }
        // Calculate the correct bound-generic extended type.
        SmallVector<Type, 2> genericArgs;
        for (auto gp : *genericParams) {
          genericArgs.push_back(gp->getArchetype());
        }
        Type extendedType =
          BoundGenericClassType::get(objcClass, nullptr, genericArgs);
        result->getExtendedTypeLoc().setType(extendedType);
      }

      // Create the extension declaration and record it.
      objcClass->addExtension(result);
      Impl.ImportedDecls[decl->getCanonicalDecl()] = result;
      SmallVector<TypeLoc, 4> inheritedTypes;
      importObjCProtocols(result, decl->getReferencedProtocols(),
                          inheritedTypes);
      result->setValidated();
      result->setInherited(Impl.SwiftContext.AllocateCopy(inheritedTypes));
      result->setCheckedInheritanceClause();
      result->setMemberLoader(&Impl, 0);

      return result;
    }

    template <typename T, typename U>
    T *resolveSwiftDeclImpl(const U *decl, Identifier name, Module *adapter) {
      SmallVector<ValueDecl *, 4> results;
      adapter->lookupValue({}, name, NLKind::QualifiedLookup, results);
      if (results.size() == 1) {
        if (auto singleResult = dyn_cast<T>(results.front())) {
          if (auto typeResolver = Impl.getTypeResolver())
            typeResolver->resolveDeclSignature(singleResult);
          Impl.ImportedDecls[decl->getCanonicalDecl()] = singleResult;
          return singleResult;
        }
      }

      return nullptr;
    }

    template <typename T, typename U>
    T *resolveSwiftDecl(const U *decl, Identifier name,
                        ClangModuleUnit *clangModule) {
      if (auto adapter = clangModule->getAdapterModule())
        return resolveSwiftDeclImpl<T>(decl, name, adapter);
      if (clangModule == Impl.ImportedHeaderUnit) {
        // Use an index-based loop because new owners can come in as we're
        // iterating.
        for (size_t i = 0; i < Impl.ImportedHeaderOwners.size(); ++i) {
          Module *owner = Impl.ImportedHeaderOwners[i];
          if (T *result = resolveSwiftDeclImpl<T>(decl, name, owner))
            return result;
        }
      }
      return nullptr;
    }

    template <typename U>
    bool hasNativeSwiftDecl(const U *decl) {
      using clang::AnnotateAttr;
      for (auto annotation : decl->template specific_attrs<AnnotateAttr>()) {
        if (annotation->getAnnotation() == SWIFT_NATIVE_ANNOTATION_STRING) {
          return true;
        }
      }

      return false;
    }

    template <typename T, typename U>
    bool hasNativeSwiftDecl(const U *decl, Identifier name,
                            const DeclContext *dc, T *&swiftDecl) {
      if (!hasNativeSwiftDecl(decl))
        return false;
      if (auto *nameAttr = decl->template getAttr<clang::SwiftNameAttr>()) {
        StringRef customName = nameAttr->getName();
        if (Lexer::isIdentifier(customName))
          name = Impl.SwiftContext.getIdentifier(customName);
      }
      auto wrapperUnit = cast<ClangModuleUnit>(dc->getModuleScopeContext());
      swiftDecl = resolveSwiftDecl<T>(decl, name, wrapperUnit);
      return true;
    }

    void markMissingSwiftDecl(ValueDecl *VD) {
      const char *message;
      if (isa<ClassDecl>(VD))
        message = "cannot find Swift declaration for this class";
      else if (isa<ProtocolDecl>(VD))
        message = "cannot find Swift declaration for this protocol";
      else
        llvm_unreachable("unknown bridged decl kind");
      auto attr = AvailableAttr::createUnconditional(Impl.SwiftContext,
                                                        message);
      VD->getAttrs().add(attr);
    }
    
    Decl *VisitObjCProtocolDecl(const clang::ObjCProtocolDecl *decl) {
      auto importedName = Impl.importFullName(decl);
      if (!importedName) return nullptr;

      Identifier name = importedName.Imported.getBaseName();

      // FIXME: Figure out how to deal with incomplete protocols, since that
      // notion doesn't exist in Swift.
      if (!decl->hasDefinition()) {
        // Check if this protocol is implemented in its adapter.
        if (auto clangModule = Impl.getClangModuleForDecl(decl, true))
          if (auto native = resolveSwiftDecl<ProtocolDecl>(decl, name,
                                                           clangModule))
            return native;

        forwardDeclaration = true;
        return nullptr;
      }

      decl = decl->getDefinition();

      auto dc = Impl.importDeclContextOf(decl, importedName.EffectiveContext);
      if (!dc)
        return nullptr;

      ProtocolDecl *nativeDecl;
      bool declaredNative = hasNativeSwiftDecl(decl, name, dc, nativeDecl);
      if (declaredNative && nativeDecl)
        return nativeDecl;

      // Create the protocol declaration and record it.
      auto result = Impl.createDeclWithClangNode<ProtocolDecl>(decl,
                                   dc,
                                   Impl.importSourceLoc(decl->getLocStart()),
                                   Impl.importSourceLoc(decl->getLocation()),
                                   name,
                                   None);
      result->computeType();
      addObjCAttribute(result, Impl.importIdentifier(decl->getIdentifier()));

      if (declaredNative)
        markMissingSwiftDecl(result);

      Impl.ImportedDecls[decl->getCanonicalDecl()] = result;

      // Create the archetype for the implicit 'Self'.
      auto selfId = Impl.SwiftContext.Id_Self;
      auto selfDecl = result->getProtocolSelf();
      ArchetypeType *selfArchetype =
                           ArchetypeType::getNew(Impl.SwiftContext, nullptr,
                                                 result, selfId,
                                                 Type(result->getDeclaredType()),
                                                 Type(), false);
      selfDecl->setArchetype(selfArchetype);

      // Set AllArchetypes of the protocol. ObjC protocols don't have associated
      // types so only the Self archetype is present.
      
      result->getGenericParams()->setAllArchetypes(
             Impl.SwiftContext.AllocateCopy(llvm::makeArrayRef(selfArchetype)));
      
      // Set the generic parameters and requirements.
      auto genericParam = selfDecl->getDeclaredType()
                            ->castTo<GenericTypeParamType>();
      Requirement genericRequirements[2] = {
        Requirement(RequirementKind::WitnessMarker, genericParam, Type()),
        Requirement(RequirementKind::Conformance, genericParam,
                    result->getDeclaredType())
      };
      auto sig = GenericSignature::get(genericParam, genericRequirements);
      result->setGenericSignature(sig);

      result->setCircularityCheck(CircularityCheck::Checked);

      // Import protocols this protocol conforms to.
      SmallVector<TypeLoc, 4> inheritedTypes;
      importObjCProtocols(result, decl->getReferencedProtocols(),
                          inheritedTypes);
      result->setInherited(Impl.SwiftContext.AllocateCopy(inheritedTypes));
      result->setCheckedInheritanceClause();

      result->setMemberLoader(&Impl, 0);

      // Add the protocol decl to ExternalDefinitions so that IRGen can emit
      // metadata for it.
      // FIXME: There might be better ways to do this.
      Impl.registerExternalDecl(result);

      return result;
    }

    // Add inferred attributes.
    void addInferredAttributes(Decl *decl, unsigned attributes) {
      using namespace inferred_attributes;
      if (attributes & requires_stored_property_inits) {
        auto a = new (Impl.SwiftContext)
          RequiresStoredPropertyInitsAttr(/*IsImplicit=*/true);
        decl->getAttrs().add(a);
        cast<ClassDecl>(decl)->setRequiresStoredPropertyInits(true);
      }
    }

    Decl *VisitObjCInterfaceDecl(const clang::ObjCInterfaceDecl *decl) {
      auto importedName = Impl.importFullName(decl);
      if (!importedName) return nullptr;

      auto name = importedName.Imported.getBaseName();

      auto createRootClass = [=](DeclContext *dc = nullptr) -> ClassDecl * {
        if (!dc) {
          dc = Impl.getClangModuleForDecl(decl->getCanonicalDecl(),
                                          /*forwardDeclaration=*/true);
        }

        auto result = Impl.createDeclWithClangNode<ClassDecl>(decl,
                                                        SourceLoc(), name,
                                                        SourceLoc(), None,
                                                        nullptr, dc);
        result->computeType();
        Impl.ImportedDecls[decl->getCanonicalDecl()] = result;
        result->setCircularityCheck(CircularityCheck::Checked);
        result->setSuperclass(Type());
        result->setCheckedInheritanceClause();
        result->setAddedImplicitInitializers(); // suppress all initializers
        addObjCAttribute(result, Impl.importIdentifier(decl->getIdentifier()));
        Impl.registerExternalDecl(result);
        return result;
      };

      // Special case for Protocol, which gets forward-declared as an ObjC
      // class which is hidden in modern Objective-C runtimes.
      // We treat it as a foreign class (like a CF type) because it doesn't
      // have a real public class object.
      clang::ASTContext &clangCtx = Impl.getClangASTContext();
      if (decl->getCanonicalDecl() ==
          clangCtx.getObjCProtocolDecl()->getCanonicalDecl()) {
        Type nsObjectTy = Impl.getNSObjectType();
        if (!nsObjectTy)
          return nullptr;
        const ClassDecl *nsObjectDecl =
          nsObjectTy->getClassOrBoundGenericClass();

        auto result = createRootClass(nsObjectDecl->getDeclContext());
        result->setForeign(true);
        return result;
      }

      if (!decl->hasDefinition()) {
        // Check if this class is implemented in its adapter.
        if (auto clangModule = Impl.getClangModuleForDecl(decl, true)) {
          if (auto native = resolveSwiftDecl<ClassDecl>(decl, name,
                                                        clangModule)) {
            return native;
          }
        }

        if (Impl.ImportForwardDeclarations) {
          // Fake it by making an unavailable opaque @objc root class.
          auto result = createRootClass();
          result->setImplicit();
          auto attr = AvailableAttr::createUnconditional(Impl.SwiftContext,
              "This Objective-C class has only been forward-declared; "
              "import its owning module to use it");
          result->getAttrs().add(attr);
          return result;
        }

        forwardDeclaration = true;
        return nullptr;
      }

      decl = decl->getDefinition();
      assert(decl);

      auto dc = Impl.importDeclContextOf(decl, importedName.EffectiveContext);
      if (!dc)
        return nullptr;

      ClassDecl *nativeDecl;
      bool declaredNative = hasNativeSwiftDecl(decl, name, dc, nativeDecl);
      if (declaredNative && nativeDecl)
        return nativeDecl;

      // Create the class declaration and record it.
      auto result = Impl.createDeclWithClangNode<ClassDecl>(decl,
                                Impl.importSourceLoc(decl->getLocStart()),
                                name,
                                Impl.importSourceLoc(decl->getLocation()),
                                None, nullptr, dc);

      // Import generic arguments, if any.
      if (auto gpImportResult = importObjCGenericParams(decl, dc)) {
        auto genericParams = *gpImportResult;
        if (genericParams) {
          result->setGenericParams(genericParams);
          if (auto sig = calculateGenericSignature(genericParams, result)) {
            result->setGenericSignature(sig);
          } else {
            return nullptr;
          }
        }
      } else {
        return nullptr;
      }

      result->computeType();

      Impl.ImportedDecls[decl->getCanonicalDecl()] = result;
      result->setCircularityCheck(CircularityCheck::Checked);
      result->setAddedImplicitInitializers();
      addObjCAttribute(result, Impl.importIdentifier(decl->getIdentifier()));

      if (declaredNative)
        markMissingSwiftDecl(result);

      // If this Objective-C class has a supertype, import it.
      SmallVector<TypeLoc, 4> inheritedTypes;
      Type superclassType;
      if (decl->getSuperClass()) {
        auto clangSuperclassType =
          Impl.getClangASTContext().getObjCObjectPointerType(
              clang::QualType(decl->getSuperClassType(), 0));
        superclassType = Impl.importType(clangSuperclassType,
                                         ImportTypeKind::Abstract,
                                         isInSystemModule(dc),
                                         /*isFullyBridgeable*/false);
        assert(superclassType->is<ClassType>() ||
               superclassType->is<BoundGenericClassType>());
        inheritedTypes.push_back(TypeLoc::withoutLoc(superclassType));
      }
      result->setSuperclass(superclassType);

      // Import protocols this class conforms to.
      importObjCProtocols(result, decl->getReferencedProtocols(),
                          inheritedTypes);
      result->setInherited(Impl.SwiftContext.AllocateCopy(inheritedTypes));
      result->setCheckedInheritanceClause();

      // Add inferred attributes.
#define INFERRED_ATTRIBUTES(ModuleName, ClassName, AttributeSet)        \
      if (name.str().equals(#ClassName) &&                              \
          result->getParentModule()->getName().str().equals(#ModuleName)) {  \
        using namespace inferred_attributes;                            \
        addInferredAttributes(result, AttributeSet);                    \
      }
#include "InferredAttributes.def"

      result->setMemberLoader(&Impl, 0);

      // Pass the class to the type checker to create an implicit destructor.
      Impl.registerExternalDecl(result);

      return result;
    }

    Decl *VisitObjCImplDecl(const clang::ObjCImplDecl *decl) {
      // Implementations of Objective-C classes and categories are not
      // reflected into Swift.
      return nullptr;
    }

    Decl *VisitObjCPropertyDecl(const clang::ObjCPropertyDecl *decl) {
      auto dc = Impl.importDeclContextOf(decl, decl->getDeclContext());
      if (!dc)
        return nullptr;

      // While importing the DeclContext, we might have imported the decl
      // itself.
      if (auto Known = Impl.importDeclCached(decl))
        return Known;

      return VisitObjCPropertyDecl(decl, dc);
    }

    void applyPropertyOwnership(
        VarDecl *prop, clang::ObjCPropertyDecl::PropertyAttributeKind attrs) {
      Type ty = prop->getType();
      if (auto innerTy = ty->getAnyOptionalObjectType())
        ty = innerTy;
      if (!ty->is<GenericTypeParamType>() && !ty->isAnyClassReferenceType())
        return;

      ASTContext &ctx = prop->getASTContext();
      if (attrs & clang::ObjCPropertyDecl::OBJC_PR_copy) {
        prop->getAttrs().add(new (ctx) NSCopyingAttr(false));
        return;
      }
      if (attrs & clang::ObjCPropertyDecl::OBJC_PR_weak) {
        prop->getAttrs().add(new (ctx) OwnershipAttr(Ownership::Weak));
        prop->overwriteType(WeakStorageType::get(prop->getType(), ctx));
        return;
      }
      if ((attrs & clang::ObjCPropertyDecl::OBJC_PR_assign) ||
          (attrs & clang::ObjCPropertyDecl::OBJC_PR_unsafe_unretained)) {
        prop->getAttrs().add(new (ctx) OwnershipAttr(Ownership::Unmanaged));
        prop->overwriteType(UnmanagedStorageType::get(prop->getType(), ctx));
        return;
      }
    }

    /// Hack: Handle the case where a property is declared \c readonly in the
    /// main class interface (either explicitly or because of an adopted
    /// protocol) and then \c readwrite in a category/extension.
    ///
    /// \see VisitObjCPropertyDecl
    void handlePropertyRedeclaration(VarDecl *original,
                                     const clang::ObjCPropertyDecl *redecl) {
      // If the property isn't from Clang, we can't safely update it.
      if (!original->hasClangNode())
        return;

      // If the original declaration was implicit, we may want to change that.
      if (original->isImplicit() && !redecl->isImplicit() &&
          !isa<clang::ObjCProtocolDecl>(redecl->getDeclContext()))
        original->setImplicit(false);

      if (!original->getAttrs().hasAttribute<OwnershipAttr>() &&
          !original->getAttrs().hasAttribute<NSCopyingAttr>()) {
        applyPropertyOwnership(original,
                               redecl->getPropertyAttributesAsWritten());
      }

      auto clangSetter = redecl->getSetterMethodDecl();
      if (!clangSetter)
        return;

      // The only other transformation we know how to do safely is add a
      // setter. If the property is already settable, we're done.
      if (original->isSettable(nullptr))
        return;

      FuncDecl *setter = importAccessor(clangSetter,
                                        original->getDeclContext());
      if (!setter)
        return;

      original->setComputedSetter(setter);
    }

    Decl *VisitObjCPropertyDecl(const clang::ObjCPropertyDecl *decl,
                                DeclContext *dc) {
      assert(dc);

      auto name = Impl.importFullName(decl).Imported.getBaseName();
      if (name.empty())
        return nullptr;

      if (Impl.isAccessibilityDecl(decl))
        return nullptr;

      // Check whether there is a function with the same name as this
      // property. If so, suppress the property; the user will have to use
      // the methods directly, to avoid ambiguities.
      auto containerTy = dc->getDeclaredTypeInContext();
      VarDecl *overridden = nullptr;
      SmallVector<ValueDecl *, 2> lookup;
      dc->lookupQualified(containerTy, name,
                          NL_QualifiedDefault | NL_KnownNoDependency,
                          Impl.getTypeResolver(), lookup);
      for (auto result : lookup) {
        if (isa<FuncDecl>(result) &&
            result->isInstanceMember() == decl->isInstanceProperty() &&
            result->getFullName().getArgumentNames().empty())
          return nullptr;

        if (auto var = dyn_cast<VarDecl>(result)) {
          // If the selectors of the getter match in Objective-C, we have an
          // override.
          if (var->getObjCGetterSelector() ==
                Impl.importSelector(decl->getGetterName()))
            overridden = var;
        }
      }

      if (overridden) {
        const DeclContext *overrideContext = overridden->getDeclContext();
        if (overrideContext != dc &&
            overrideContext->getDeclaredTypeInContext()->isEqual(containerTy)) {
          // We've encountered a redeclaration of the property.
          // HACK: Just update the original declaration instead of importing a
          // second property.
          handlePropertyRedeclaration(overridden, decl);
          return nullptr;
        }
      }

      Type type = Impl.importPropertyType(decl, isInSystemModule(dc));
      if (!type)
        return nullptr;

      // Import the getter.
      FuncDecl *getter = nullptr;
      if (auto clangGetter = decl->getGetterMethodDecl()) {
        getter = importAccessor(clangGetter, dc);
        if (!getter)
          return nullptr;
      }

      // Import the setter, if there is one.
      FuncDecl *setter = nullptr;
      if (auto clangSetter = decl->getSetterMethodDecl()) {
        setter = importAccessor(clangSetter, dc);
        if (!setter)
          return nullptr;
      }

      // Check whether the property already got imported.
      if (dc == Impl.importDeclContextOf(decl, decl->getDeclContext())) {
        auto known = Impl.ImportedDecls.find(decl->getCanonicalDecl());
        if (known != Impl.ImportedDecls.end())
          return known->second;
      }

      auto result = Impl.createDeclWithClangNode<VarDecl>(decl,
          decl->isClassProperty(), /*IsLet*/ false,
          Impl.importSourceLoc(decl->getLocation()),
          name, type, dc);
      result->setInterfaceType(ArchetypeBuilder::mapTypeOutOfContext(dc, type));
      
      // Turn this into a computed property.
      // FIXME: Fake locations for '{' and '}'?
      result->makeComputed(SourceLoc(), getter, setter, nullptr, SourceLoc());
      addObjCAttribute(result, None);
      applyPropertyOwnership(result, decl->getPropertyAttributesAsWritten());

      // Handle attributes.
      if (decl->hasAttr<clang::IBOutletAttr>())
        result->getAttrs().add(
            new (Impl.SwiftContext) IBOutletAttr(/*IsImplicit=*/false));
      if (decl->getPropertyImplementation() == clang::ObjCPropertyDecl::Optional
          && isa<ProtocolDecl>(dc) &&
          !result->getAttrs().hasAttribute<OptionalAttr>())
        result->getAttrs().add(new (Impl.SwiftContext)
                                      OptionalAttr(/*implicit*/false));
      // FIXME: Handle IBOutletCollection.

      if (overridden)
        result->setOverriddenDecl(overridden);

      return result;
    }

    Decl *
    VisitObjCCompatibleAliasDecl(const clang::ObjCCompatibleAliasDecl *decl) {
      // Like C++ using declarations, name lookup simply looks through
      // Objective-C compatibility aliases. They are not imported directly.
      return nullptr;
    }

    Decl *VisitLinkageSpecDecl(const clang::LinkageSpecDecl *decl) {
      // Linkage specifications are not imported.
      return nullptr;
    }

    Decl *VisitObjCPropertyImplDecl(const clang::ObjCPropertyImplDecl *decl) {
      // @synthesize and @dynamic are not imported, since they are not part
      // of the interface to a class.
      return nullptr;
    }

    Decl *VisitFileScopeAsmDecl(const clang::FileScopeAsmDecl *decl) {
      return nullptr;
    }

    Decl *VisitAccessSpecDecl(const clang::AccessSpecDecl *decl) {
      return nullptr;
    }

    Decl *VisitFriendDecl(const clang::FriendDecl *decl) {
      // Friends are not imported; Swift has a different access control
      // mechanism.
      return nullptr;
    }

    Decl *VisitFriendTemplateDecl(const clang::FriendTemplateDecl *decl) {
      // Friends are not imported; Swift has a different access control
      // mechanism.
      return nullptr;
    }

    Decl *VisitStaticAssertDecl(const clang::StaticAssertDecl *decl) {
      // Static assertions are an implementation detail.
      return nullptr;
    }

    Decl *VisitBlockDecl(const clang::BlockDecl *decl) {
      // Blocks are not imported (although block types can be imported).
      return nullptr;
    }

    Decl *VisitClassScopeFunctionSpecializationDecl(
                 const clang::ClassScopeFunctionSpecializationDecl *decl) {
      // Note: templates are not imported.
      return nullptr;
    }

    Decl *VisitImportDecl(const clang::ImportDecl *decl) {
      // Transitive module imports are not handled at the declaration level.
      // Rather, they are understood from the module itself.
      return nullptr;
    }
  };
}

Decl *ClangImporter::Implementation::importDeclCached(
    const clang::NamedDecl *ClangDecl) {
  auto Known = ImportedDecls.find(ClangDecl->getCanonicalDecl());
  if (Known != ImportedDecls.end())
    return Known->second;

  return nullptr;
}

/// Checks if we don't need to import the typedef itself.  If the typedef
/// should be skipped, returns the underlying declaration that the typedef
/// refers to -- this declaration should be imported instead.
static const clang::TagDecl *
canSkipOverTypedef(ClangImporter::Implementation &Impl,
                   const clang::NamedDecl *D,
                   bool &TypedefIsSuperfluous) {
  // If we have a typedef that refers to a tag type of the same name,
  // skip the typedef and import the tag type directly.

  TypedefIsSuperfluous = false;

  auto *ClangTypedef = dyn_cast<clang::TypedefNameDecl>(D);
  if (!ClangTypedef)
    return nullptr;

  const clang::DeclContext *RedeclContext =
      ClangTypedef->getDeclContext()->getRedeclContext();
  if (!RedeclContext->isTranslationUnit())
    return nullptr;

  clang::QualType UnderlyingType = ClangTypedef->getUnderlyingType();

  // A typedef to a typedef should get imported as a typealias.
  auto *TypedefT = UnderlyingType->getAs<clang::TypedefType>();
  if (TypedefT)
    return nullptr;

  auto *TT = UnderlyingType->getAs<clang::TagType>();
  if (!TT)
    return nullptr;

  clang::TagDecl *UnderlyingDecl = TT->getDecl();
  if (UnderlyingDecl->getDeclContext()->getRedeclContext() != RedeclContext)
    return nullptr;

  if (UnderlyingDecl->getDeclName().isEmpty())
    return UnderlyingDecl;

  auto TypedefName = ClangTypedef->getDeclName();
  auto TagDeclName = UnderlyingDecl->getDeclName();
  if (TypedefName != TagDeclName)
    return nullptr;

  TypedefIsSuperfluous = true;
  return UnderlyingDecl;
}

/// Import Clang attributes as Swift attributes.
void ClangImporter::Implementation::importAttributes(
    const clang::NamedDecl *ClangDecl,
    Decl *MappedDecl,
    const clang::ObjCContainerDecl *NewContext)
{
  ASTContext &C = SwiftContext;

  if (auto maybeDefinition = getDefinitionForClangTypeDecl(ClangDecl))
    if (maybeDefinition.getValue())
      ClangDecl = cast<clang::NamedDecl>(maybeDefinition.getValue());

  // Scan through Clang attributes and map them onto Swift
  // equivalents.
  bool AnyUnavailable = false;
  for (clang::NamedDecl::attr_iterator AI = ClangDecl->attr_begin(),
       AE = ClangDecl->attr_end(); AI != AE; ++AI) {
    //
    // __attribute__((unavailable)
    //
    // Mapping: @available(*,unavailable)
    //
    if (auto unavailable = dyn_cast<clang::UnavailableAttr>(*AI)) {
      auto Message = unavailable->getMessage();
      auto attr = AvailableAttr::createUnconditional(C, Message);
      MappedDecl->getAttrs().add(attr);
      AnyUnavailable = true;
      continue;
    }

    //
    // __attribute__((annotate(swift1_unavailable)))
    //
    // Mapping: @available(*, unavailable)
    //
    if (auto unavailable_annot = dyn_cast<clang::AnnotateAttr>(*AI))
      if (unavailable_annot->getAnnotation() == "swift1_unavailable") {
        auto attr = AvailableAttr::createUnconditional(
            C, "", "", UnconditionalAvailabilityKind::UnavailableInSwift);
        MappedDecl->getAttrs().add(attr);
        AnyUnavailable = true;
        continue;
      }

    //
    // __attribute__((deprecated))
    //
    // Mapping: @available(*,deprecated)
    //
    if (auto deprecated = dyn_cast<clang::DeprecatedAttr>(*AI)) {
      auto Message = deprecated->getMessage();
      auto attr = AvailableAttr::createUnconditional(C, Message, "",
                    UnconditionalAvailabilityKind::Deprecated);
      MappedDecl->getAttrs().add(attr);
      continue;
    }

    // __attribute__((availability))
    //
    if (auto avail = dyn_cast<clang::AvailabilityAttr>(*AI)) {
      StringRef Platform = avail->getPlatform()->getName();

      // Is this our special "availability(swift, unavailable)" attribute?
      if (Platform == "swift") {
        auto attr = AvailableAttr::createUnconditional(
            C, avail->getMessage(), /*renamed*/"",
            UnconditionalAvailabilityKind::UnavailableInSwift);
        MappedDecl->getAttrs().add(attr);
        AnyUnavailable = true;
        continue;
      }

      // Does this availability attribute map to the platform we are
      // currently targeting?
      if (!PlatformAvailabilityFilter ||
          !PlatformAvailabilityFilter(Platform))
        continue;

      auto platformK =
        llvm::StringSwitch<Optional<PlatformKind>>(Platform)
          .Case("ios", PlatformKind::iOS)
          .Case("macosx", PlatformKind::OSX)
          .Case("tvos", PlatformKind::tvOS)
          .Case("watchos", PlatformKind::watchOS)
          .Case("ios_app_extension", PlatformKind::iOSApplicationExtension)
          .Case("macosx_app_extension",
                PlatformKind::OSXApplicationExtension)
          .Case("tvos_app_extension",
                PlatformKind::tvOSApplicationExtension)
          .Case("watchos_app_extension",
                PlatformKind::watchOSApplicationExtension)
          .Default(None);
      if (!platformK)
        continue;

      // Is this declaration marked unconditionally unavailable?
      auto Unconditional = UnconditionalAvailabilityKind::None;
      if (avail->getUnavailable()) {
        Unconditional = UnconditionalAvailabilityKind::Unavailable;
        AnyUnavailable = true;
      }

      StringRef message = avail->getMessage();

      const auto &deprecated = avail->getDeprecated();
      if (!deprecated.empty()) {
        if (DeprecatedAsUnavailableFilter &&
            DeprecatedAsUnavailableFilter(deprecated.getMajor(),
                                          deprecated.getMinor())) {
          AnyUnavailable = true;
          Unconditional = UnconditionalAvailabilityKind::Unavailable;
          if (message.empty())
            message = DeprecatedAsUnavailableMessage;
        }
      }

      const auto &obsoleted = avail->getObsoleted();
      const auto &introduced = avail->getIntroduced();

      auto AvAttr = new (C) AvailableAttr(SourceLoc(), SourceRange(),
                                             platformK.getValue(),
                                             message, /*rename*/StringRef(),
                                             introduced, deprecated, obsoleted,
                                             Unconditional, /*implicit=*/false);

      MappedDecl->getAttrs().add(AvAttr);
    }
  }

  // If the declaration is unavailable, we're done.
  if (AnyUnavailable)
    return;

  // Ban NSInvocation.
  if (auto ID = dyn_cast<clang::ObjCInterfaceDecl>(ClangDecl)) {
    if (ID->getName() == "NSInvocation") {
      auto attr = AvailableAttr::createUnconditional(C, "");
      MappedDecl->getAttrs().add(attr);
      return;
    }
  }

  // Ban CFRelease|CFRetain|CFAutorelease(CFTypeRef) as well as custom ones
  // such as CGColorRelease(CGColorRef).
  if (auto FD = dyn_cast<clang::FunctionDecl>(ClangDecl)) {
    if (FD->getNumParams() == 1 &&
         (FD->getName().endswith("Release") ||
          FD->getName().endswith("Retain") ||
          FD->getName().endswith("Autorelease")))
      if (auto t = FD->getParamDecl(0)->getType()->getAs<clang::TypedefType>())
        if (isCFTypeDecl(t->getDecl())) {
          auto attr = AvailableAttr::createUnconditional(C,
            "Core Foundation objects are automatically memory managed");
          MappedDecl->getAttrs().add(attr);
          return;
        }
  }

  // Hack: mark any method named "print" with less than two parameters as
  // warn_unqualified_access.
  if (auto MD = dyn_cast<FuncDecl>(MappedDecl)) {
    if (!MD->getName().empty() && MD->getName().str() == "print" &&
        MD->getDeclContext()->isTypeContext()) {
      auto *formalParams = MD->getParameterList(1);
      if (formalParams->size() <= 1) {
        // Use a non-implicit attribute so it shows up in the generated
        // interface.
        MD->getAttrs().add(
            new (C) WarnUnqualifiedAccessAttr(/*implicit*/false));
      }
    }
  }

  // Map __attribute__((warn_unused_result)).
  if (ClangDecl->hasAttr<clang::WarnUnusedResultAttr>()) {
    MappedDecl->getAttrs().add(new (C) WarnUnusedResultAttr(SourceLoc(),
                                                            SourceLoc(),
                                                            false));
  } else {
    if (auto MD = dyn_cast<FuncDecl>(MappedDecl)) {
      if (!MD->getResultType()->isVoid()) {
        MD->getAttrs().add(new (C) DiscardableResultAttr(/*implicit*/true));
      }
    }
  }
  // Map __attribute__((const)).
  if (ClangDecl->hasAttr<clang::ConstAttr>()) {
    MappedDecl->getAttrs().add(new (C) EffectsAttr(EffectsKind::ReadNone));
  }
  // Map __attribute__((pure)).
  if (ClangDecl->hasAttr<clang::PureAttr>()) {
    MappedDecl->getAttrs().add(new (C) EffectsAttr(EffectsKind::ReadOnly));
  }
}

Decl *
ClangImporter::Implementation::importDeclImpl(const clang::NamedDecl *ClangDecl,
                                              bool &TypedefIsSuperfluous,
                                              bool &HadForwardDeclaration) {
  assert(ClangDecl);

  bool SkippedOverTypedef = false;
  Decl *Result = nullptr;
  if (auto *UnderlyingDecl = canSkipOverTypedef(*this, ClangDecl,
                                                TypedefIsSuperfluous)) {
    Result = importDecl(UnderlyingDecl);
    SkippedOverTypedef = true;
  }

  if (!Result) {
    SwiftDeclConverter converter(*this);
    Result = converter.Visit(ClangDecl);
    HadForwardDeclaration = converter.hadForwardDeclaration();
  }
  if (!Result) {
    // If we couldn't import this Objective-C entity, determine
    // whether it was a required member of a protocol.
    bool hasMissingRequiredMember = false;
    if (auto clangProto
          = dyn_cast<clang::ObjCProtocolDecl>(ClangDecl->getDeclContext())) {
      if (auto method = dyn_cast<clang::ObjCMethodDecl>(ClangDecl)) {
        if (method->getImplementationControl()
              == clang::ObjCMethodDecl::Required)
          hasMissingRequiredMember = true;
      } else if (auto prop = dyn_cast<clang::ObjCPropertyDecl>(ClangDecl)) {
        if (prop->getPropertyImplementation()
              == clang::ObjCPropertyDecl::Required)
          hasMissingRequiredMember = true;
      }

      if (hasMissingRequiredMember) {
        // Mark the protocol as having missing requirements.
        if (auto proto = cast_or_null<ProtocolDecl>(importDecl(clangProto))) {
          proto->setHasMissingRequirements(true);
        }
      }
    }

    return nullptr;
  }

  // Finalize the imported declaration.
  auto finalizeDecl = [&](Decl *result) {
    importAttributes(ClangDecl, result);

    // Hack to deal with unannotated Objective-C protocols. If the protocol
    // comes from clang and is not annotated and the protocol requirement
    // itself is not annotated, then infer availability of the requirement
    // based on its types. This makes it possible for a type to conform to an
    // Objective-C protocol that is missing annotations but whose requirements
    // use types that are less available than the conforming type.
    auto dc = result->getDeclContext();
    auto *proto = dyn_cast<ProtocolDecl>(dc);
    if (!proto || proto->getAttrs().hasAttribute<AvailableAttr>())
      return;

    inferProtocolMemberAvailability(*this, dc, result);
  };

  if (Result) {
    finalizeDecl(Result);

    if (auto alternate = getAlternateDecl(Result))
      finalizeDecl(alternate);
  }

#ifndef NDEBUG
  auto Canon = cast<clang::NamedDecl>(ClangDecl->getCanonicalDecl());

  // Note that the decl was imported from Clang.  Don't mark Swift decls as
  // imported.
  if (!Result->getDeclContext()->isModuleScopeContext() ||
      isa<ClangModuleUnit>(Result->getDeclContext())) {
    // Either the Swift declaration was from stdlib,
    // or we imported the underlying decl of the typedef,
    // or we imported the decl itself.
    bool ImportedCorrectly =
        !Result->getClangDecl() || SkippedOverTypedef ||
        Result->getClangDecl()->getCanonicalDecl() == Canon;

    // Or the other type is a typedef,
    if (!ImportedCorrectly &&
        isa<clang::TypedefNameDecl>(Result->getClangDecl())) {
      // both types are ValueDecls:
      if (isa<clang::ValueDecl>(Result->getClangDecl())) {
        ImportedCorrectly =
            getClangASTContext().hasSameType(
                cast<clang::ValueDecl>(Result->getClangDecl())->getType(),
                cast<clang::ValueDecl>(Canon)->getType());
      } else if (isa<clang::TypeDecl>(Result->getClangDecl())) {
        // both types are TypeDecls:
        ImportedCorrectly =
            getClangASTContext().hasSameUnqualifiedType(
                getClangASTContext().getTypeDeclType(
                    cast<clang::TypeDecl>(Result->getClangDecl())),
                getClangASTContext().getTypeDeclType(
                    cast<clang::TypeDecl>(Canon)));
      }
      assert(ImportedCorrectly);
    }
    assert(Result->hasClangNode());
  }
#else
  (void)SkippedOverTypedef;
#endif

  return Result;
}

void ClangImporter::Implementation::startedImportingEntity() {
  ++NumCurrentImportingEntities;
  ++NumTotalImportedEntities;
}

void ClangImporter::Implementation::finishedImportingEntity() {
  assert(NumCurrentImportingEntities &&
         "finishedImportingEntity not paired with startedImportingEntity");
  if (NumCurrentImportingEntities == 1) {
    // We decrease NumCurrentImportingEntities only after pending actions
    // are finished, to avoid recursively re-calling finishPendingActions().
    finishPendingActions();
  }
  --NumCurrentImportingEntities;
}

void ClangImporter::Implementation::finishPendingActions() {
  while (true) {
    if (!RegisteredExternalDecls.empty()) {
      if (hasFinishedTypeChecking()) {
        RegisteredExternalDecls.clear();
      } else {
        Decl *D = RegisteredExternalDecls.pop_back_val();
        SwiftContext.addExternalDecl(D);
        if (auto typeResolver = getTypeResolver())
          if (auto *nominal = dyn_cast<NominalTypeDecl>(D))
            if (!nominal->hasDelayedMembers())
              typeResolver->resolveExternalDeclImplicitMembers(nominal);
      }
    } else if (!DelayedProtocolConformances.empty()) {
      NormalProtocolConformance *conformance =
          DelayedProtocolConformances.pop_back_val();
      finishProtocolConformance(conformance);
    } else {
      break;
    }
  }
}

/// Finish the given protocol conformance (for an imported type)
/// by filling in any missing witnesses.
void ClangImporter::Implementation::finishProtocolConformance(
    NormalProtocolConformance *conformance) {
  const ProtocolDecl *proto = conformance->getProtocol();

  // Create witnesses for requirements not already met.
  for (auto req : proto->getMembers()) {
    auto valueReq = dyn_cast<ValueDecl>(req);
    if (!valueReq)
      continue;

    if (!conformance->hasWitness(valueReq)) {
      if (auto func = dyn_cast<AbstractFunctionDecl>(valueReq)){
        // For an optional requirement, record an empty witness:
        // we'll end up querying this at runtime.
        auto Attrs = func->getAttrs();
        if (Attrs.hasAttribute<OptionalAttr>()) {
          conformance->setWitness(valueReq, ConcreteDeclRef());
          continue;
        }
      }

      conformance->setWitness(valueReq, valueReq);
    } else {
      // An initializer that conforms to a requirement is required.
      auto witness = conformance->getWitness(valueReq, nullptr).getDecl();
      if (auto ctor = dyn_cast_or_null<ConstructorDecl>(witness)) {
        if (!ctor->getAttrs().hasAttribute<RequiredAttr>()) {
          ctor->getAttrs().add(
            new (SwiftContext) RequiredAttr(/*implicit=*/true));
        }
      }
    }
  }

  // And make sure any inherited conformances also get completed, if necessary.
  SmallVector<ProtocolDecl *, 8> inheritedProtos;
  for (auto *inherited : proto->getInheritedProtocols(/*resolver=*/nullptr)) {
    inheritedProtos.push_back(inherited);
  }
  // Sort for deterministic import.
  llvm::array_pod_sort(inheritedProtos.begin(),
                       inheritedProtos.end(),
                       [](ProtocolDecl * const *left,
                          ProtocolDecl * const *right) -> int {
    // We know all Objective-C protocols have unique names.
    auto getDeclName = [](const ProtocolDecl *proto) -> StringRef {
      return cast<clang::ObjCProtocolDecl>(proto->getClangDecl())->getName();
    };
    return getDeclName(*left).compare(getDeclName(*right));
  });
  // Schedule any that aren't complete.
  for (auto *inherited : inheritedProtos) {
    Module *M = conformance->getDeclContext()->getParentModule();
    auto inheritedConformance = M->lookupConformance(conformance->getType(),
                                                     inherited,
                                                     /*resolver=*/nullptr);
    assert(inheritedConformance && inheritedConformance->isConcrete() &&
           "inherited conformance not found");
    conformance->setInheritedConformance(inherited,
                                         inheritedConformance->getConcrete());
  }

  conformance->setState(ProtocolConformanceState::Complete);
}

Decl *ClangImporter::Implementation::importDeclAndCacheImpl(
    const clang::NamedDecl *ClangDecl,
    bool SuperfluousTypedefsAreTransparent) {
  if (!ClangDecl)
    return nullptr;

  clang::PrettyStackTraceDecl trace(ClangDecl, clang::SourceLocation(),
                                    Instance->getSourceManager(), "importing");

  auto Canon = cast<clang::NamedDecl>(ClangDecl->getCanonicalDecl());

  if (auto Known = importDeclCached(Canon)) {
    if (!SuperfluousTypedefsAreTransparent &&
        SuperfluousTypedefs.count(Canon))
      return nullptr;
    return Known;
  }

  bool TypedefIsSuperfluous = false;
  bool HadForwardDeclaration = false;

  ImportingEntityRAII ImportingEntity(*this);
  Decl *Result = importDeclImpl(ClangDecl, TypedefIsSuperfluous,
                                HadForwardDeclaration);
  if (!Result)
    return nullptr;

  if (TypedefIsSuperfluous) {
    SuperfluousTypedefs.insert(Canon);
    if (auto tagDecl = dyn_cast_or_null<clang::TagDecl>(Result->getClangDecl()))
      DeclsWithSuperfluousTypedefs.insert(tagDecl);
  }

  if (!HadForwardDeclaration)
    ImportedDecls[Canon] = Result;

  if (!SuperfluousTypedefsAreTransparent && TypedefIsSuperfluous)
    return nullptr;

  return Result;
}

Decl *
ClangImporter::Implementation::importMirroredDecl(const clang::NamedDecl *decl,
                                                  DeclContext *dc,
                                                  ProtocolDecl *proto) {
  assert(dc);
  if (!decl)
    return nullptr;

  clang::PrettyStackTraceDecl trace(decl, clang::SourceLocation(),
                                    Instance->getSourceManager(),
                                    "importing (mirrored)");

  auto canon = decl->getCanonicalDecl();
  auto known = ImportedProtocolDecls.find({canon, dc });
  if (known != ImportedProtocolDecls.end())
    return known->second;

  SwiftDeclConverter converter(*this);
  Decl *result;
  if (auto method = dyn_cast<clang::ObjCMethodDecl>(decl)) {
    result = converter.VisitObjCMethodDecl(method, dc);
  } else if (auto prop = dyn_cast<clang::ObjCPropertyDecl>(decl)) {
    result = converter.VisitObjCPropertyDecl(prop, dc);
  } else {
    llvm_unreachable("unexpected mirrored decl");
  }

  if (result) {
    assert(result->getClangDecl() && result->getClangDecl() == canon);

    auto updateMirroredDecl = [&](Decl *result) {
      result->setImplicit();
    
      // Map the Clang attributes onto Swift attributes.
      importAttributes(decl, result);

      if (proto->getAttrs().hasAttribute<AvailableAttr>()) {
        if (!result->getAttrs().hasAttribute<AvailableAttr>()) {
          AvailabilityContext protoRange =
            AvailabilityInference::availableRange(proto, SwiftContext);
          applyAvailableAttribute(result, protoRange, SwiftContext);
        }
      } else {
        // Infer the same availability for the mirrored declaration as
        // we would for the protocol member it is mirroring.
        inferProtocolMemberAvailability(*this, dc, result);
      }
    };

    updateMirroredDecl(result);

    // Update the alternate declaration as well.
    if (auto alternate = getAlternateDecl(result))
      updateMirroredDecl(alternate);
  }
  if (result || !converter.hadForwardDeclaration())
    ImportedProtocolDecls[{canon, dc}] = result;
  return result;
}

DeclContext *ClangImporter::Implementation::importDeclContextImpl(
    const clang::DeclContext *dc) {
  // Every declaration should come from a module, so we should not see the
  // TranslationUnit DeclContext here.
  assert(!dc->isTranslationUnit());

  auto decl = dyn_cast<clang::NamedDecl>(dc);
  if (!decl)
    return nullptr;

  auto swiftDecl = importDecl(decl);
  if (!swiftDecl)
    return nullptr;

  if (auto nominal = dyn_cast<NominalTypeDecl>(swiftDecl))
    return nominal;
  if (auto extension = dyn_cast<ExtensionDecl>(swiftDecl))
    return extension;
  if (auto constructor = dyn_cast<ConstructorDecl>(swiftDecl))
    return constructor;
  if (auto destructor = dyn_cast<DestructorDecl>(swiftDecl))
    return destructor;
  return nullptr;
}

DeclContext *
ClangImporter::Implementation::importDeclContextOf(
  const clang::Decl *decl,
  EffectiveClangContext context)
{
  DeclContext *importedDC = nullptr;
  switch (context.getKind()) {
  case EffectiveClangContext::DeclContext: {
    auto dc = context.getAsDeclContext();
    if (dc->isTranslationUnit()) {
      if (auto *module = getClangModuleForDecl(decl))
        return module;
      else
        return nullptr;
    }

    // Import the DeclContext.
    importedDC = importDeclContextImpl(dc);
    break;
  }

  case EffectiveClangContext::TypedefContext: {
    // Import the typedef-name as a declaration.
    auto importedDecl = importDecl(context.getTypedefName());
    if (!importedDecl) return nullptr;

    importedDC = dyn_cast_or_null<DeclContext>(importedDecl);
    break;
  }

  case EffectiveClangContext::UnresolvedContext: {
    // FIXME: Resolve through name lookup. This is brittle.
    auto submodule =
      getClangSubmoduleForDecl(decl, /*allowForwardDeclaration=*/false);
    if (!submodule) return nullptr;

    if (auto lookupTable = findLookupTable(*submodule)) {
      if (auto clangDecl
            = lookupTable->resolveContext(context.getUnresolvedName())) {
        // Import the Clang declaration.
        auto decl = importDecl(clangDecl);
        if (!decl) return nullptr;

        // Look through typealiases.
        if (auto typealias = dyn_cast<TypeAliasDecl>(decl))
          importedDC = typealias->getDeclaredInterfaceType()->getAnyNominal();
        else // Map to a nominal type declaration.
          importedDC = dyn_cast<NominalTypeDecl>(decl);
        break;
      }
    }
  }
  }

  // If we didn't manage to import the declaration context, we're done.
  if (!importedDC) return nullptr;

  // If the declaration was not global to start with, we're done.
  bool isGlobal =
    decl->getDeclContext()->getRedeclContext()->isTranslationUnit() &&
    !isa<clang::EnumConstantDecl>(decl);
  if (!isGlobal) return importedDC;

  // If the resulting declaration context is not a nominal type,
  // we're done.
  auto nominal = dyn_cast<NominalTypeDecl>(importedDC);
  if (!nominal) return importedDC;

  // Look for the extension for the given nominal type within the
  // Clang submodule of the declaration.
  const clang::Module *declSubmodule = *getClangSubmoduleForDecl(decl);
  auto extensionKey = std::make_pair(nominal, declSubmodule);
  auto knownExtension = extensionPoints.find(extensionKey);
  if (knownExtension != extensionPoints.end())
    return knownExtension->second;

  // Create a new extension for this nominal type/Clang submodule pair.
  auto swiftTyLoc = TypeLoc::withoutLoc(nominal->getDeclaredType());
  auto ext = ExtensionDecl::create(SwiftContext, SourceLoc(), swiftTyLoc, {},
                                   getClangModuleForDecl(decl), nullptr);
  ext->setValidated();
  ext->setCheckedInheritanceClause();
  ext->setMemberLoader(this, reinterpret_cast<uintptr_t>(declSubmodule));

  if (auto protoDecl = ext->getAsProtocolExtensionContext()) {
    ext->setGenericParams(protoDecl->createGenericParams(ext));
    auto protoArchetype = protoDecl->getProtocolSelf()->getArchetype();
    auto extSelf = ext->getProtocolSelf();

    SmallVector<ProtocolDecl *, 4> conformsTo(
        protoArchetype->getConformsTo().begin(),
        protoArchetype->getConformsTo().end());
    ArchetypeType *extSelfArchetype = ArchetypeType::getNew(
        SwiftContext, protoArchetype->getParent(),
        protoArchetype->getAssocTypeOrProtocol(), protoArchetype->getName(),
        conformsTo, protoArchetype->getSuperclass(),
        protoArchetype->getIsRecursive());
    extSelf->setArchetype(extSelfArchetype);
    ext->getGenericParams()->setAllArchetypes(
        SwiftContext.AllocateCopy(llvm::makeArrayRef(extSelfArchetype)));

    auto genericParam =
        extSelf->getDeclaredType()->castTo<GenericTypeParamType>();
    Requirement genericRequirements[2] = {
        Requirement(RequirementKind::WitnessMarker, genericParam, Type()),
        Requirement(RequirementKind::Conformance, genericParam,
                    protoDecl->getDeclaredType())};
    auto sig = GenericSignature::get(genericParam, genericRequirements);
    ext->setGenericSignature(sig);
  }

  // Add the extension to the nominal type.
  nominal->addExtension(ext);

  // Record this extension so we can find it later.
  extensionPoints[extensionKey] = ext;
  return ext;
}

ValueDecl *
ClangImporter::Implementation::createConstant(Identifier name, DeclContext *dc,
                                              Type type,
                                              const clang::APValue &value,
                                              ConstantConvertKind convertKind,
                                              bool isStatic,
                                              ClangNode ClangN) {
  auto &context = SwiftContext;

  // Create the integer literal value.
  Expr *expr = nullptr;
  switch (value.getKind()) {
  case clang::APValue::AddrLabelDiff:
  case clang::APValue::Array:
  case clang::APValue::ComplexFloat:
  case clang::APValue::ComplexInt:
  case clang::APValue::LValue:
  case clang::APValue::MemberPointer:
  case clang::APValue::Struct:
  case clang::APValue::Uninitialized:
  case clang::APValue::Union:
  case clang::APValue::Vector:
    llvm_unreachable("Unhandled APValue kind");

  case clang::APValue::Float:
  case clang::APValue::Int: {
    // Print the value.
    llvm::SmallString<16> printedValueBuf;
    if (value.getKind() == clang::APValue::Int) {
      value.getInt().toString(printedValueBuf);
    } else {
      assert(value.getFloat().isFinite() && "can't handle infinities or NaNs");
      value.getFloat().toString(printedValueBuf);
    }
    StringRef printedValue = printedValueBuf.str();

    // If this was a negative number, record that and strip off the '-'.
    bool isNegative = printedValue.front() == '-';
    if (isNegative)
      printedValue = printedValue.drop_front();

    // Create the expression node.
    StringRef printedValueCopy(context.AllocateCopy(printedValue));
    if (value.getKind() == clang::APValue::Int) {
      expr = new (context) IntegerLiteralExpr(printedValueCopy, SourceLoc(),
                                              /*Implicit=*/true);
    } else {
      expr = new (context) FloatLiteralExpr(printedValueCopy, SourceLoc(),
                                            /*Implicit=*/true);
    }

    if (isNegative)
      cast<NumberLiteralExpr>(expr)->setNegative(SourceLoc());

    break;
  }
  }

  assert(expr);
  return createConstant(name, dc, type, expr, convertKind, isStatic, ClangN);
}


ValueDecl *
ClangImporter::Implementation::createConstant(Identifier name, DeclContext *dc,
                                              Type type, StringRef value,
                                              ConstantConvertKind convertKind,
                                              bool isStatic,
                                              ClangNode ClangN) {
  auto expr = new (SwiftContext) StringLiteralExpr(value, SourceRange());
  return createConstant(name, dc, type, expr, convertKind, isStatic, ClangN);
}


ValueDecl *
ClangImporter::Implementation::createConstant(Identifier name, DeclContext *dc,
                                              Type type, Expr *valueExpr,
                                              ConstantConvertKind convertKind,
                                              bool isStatic,
                                              ClangNode ClangN) {
  auto &context = SwiftContext;

  VarDecl *var = nullptr;
  if (ClangN) {
    var = createDeclWithClangNode<VarDecl>(ClangN, isStatic, /*IsLet*/ false,
                                           SourceLoc(), name, type, dc);
  } else {
    var = new (SwiftContext)
        VarDecl(isStatic, /*IsLet*/ false, SourceLoc(), name, type, dc);
  }

  // Form the argument patterns.
  SmallVector<ParameterList*, 3> getterArgs;
  
  // 'self'
  if (dc->isTypeContext()) {
    auto *selfDecl = ParamDecl::createSelf(SourceLoc(), dc, isStatic);
    getterArgs.push_back(ParameterList::createWithoutLoc(selfDecl));
  }
  
  // empty tuple
  getterArgs.push_back(ParameterList::createEmpty(context));

  // Form the type of the getter.
  auto getterType = ParameterList::getFullType(type, getterArgs);

  // Create the getter function declaration.
  auto func = FuncDecl::create(context, SourceLoc(), StaticSpellingKind::None,
                               SourceLoc(), Identifier(),
                               SourceLoc(), SourceLoc(), SourceLoc(),
                               nullptr, getterType,
                               getterArgs, TypeLoc::withoutLoc(type), dc);
  func->setStatic(isStatic);
  func->setBodyResultType(type);
  func->setAccessibility(Accessibility::Public);

  // If we're not done type checking, build the getter body.
  if (!hasFinishedTypeChecking()) {
    auto expr = valueExpr;

    // If we need a conversion, add one now.
    switch (convertKind) {
    case ConstantConvertKind::None:
      break;

    case ConstantConvertKind::Construction:
    case ConstantConvertKind::ConstructionWithUnwrap: {
      auto typeRef = TypeExpr::createImplicit(type, context);
      
      // make a "(rawValue: <subexpr>)" tuple.
      expr = TupleExpr::create(context, SourceLoc(), expr,
                               context.Id_rawValue, SourceLoc(),
                               SourceLoc(), /*trailingClosure*/false,
                               /*implicit*/true);
      expr = new (context) CallExpr(typeRef, expr, /*Implicit=*/true);
      if (convertKind == ConstantConvertKind::ConstructionWithUnwrap)
        expr = new (context) ForceValueExpr(expr, SourceLoc());
      break;
    }

    case ConstantConvertKind::Coerce:
      break;

    case ConstantConvertKind::Downcast: {
      expr = new (context) ForcedCheckedCastExpr(expr, SourceLoc(), SourceLoc(),
                                                 TypeLoc::withoutLoc(type));
      expr->setImplicit();
      break;
    }
    }

    // Create the return statement.
    auto ret = new (context) ReturnStmt(SourceLoc(), expr);

    // Finally, set the body.
    func->setBody(BraceStmt::create(context, SourceLoc(),
                                    ASTNode(ret),
                                    SourceLoc()));
  }

  // Mark the function transparent so that we inline it away completely.
  func->getAttrs().add(new (context) TransparentAttr(/*implicit*/ true));
  
  // Set the function up as the getter.
  var->makeComputed(SourceLoc(), func, nullptr, nullptr, SourceLoc());

  // Register this thunk as an external definition.
  registerExternalDecl(func);

  return var;
}

/// \brief Create a decl with error type and an "unavailable" attribute on it
/// with the specified message.
void ClangImporter::Implementation::
markUnavailable(ValueDecl *decl, StringRef unavailabilityMsgRef) {

  unavailabilityMsgRef = SwiftContext.AllocateCopy(unavailabilityMsgRef);
  auto ua = AvailableAttr::createUnconditional(SwiftContext,
                                                  unavailabilityMsgRef);
  decl->getAttrs().add(ua);
}

/// \brief Create a decl with error type and an "unavailable" attribute on it
/// with the specified message.
ValueDecl *ClangImporter::Implementation::
createUnavailableDecl(Identifier name, DeclContext *dc, Type type,
                      StringRef UnavailableMessage, bool isStatic,
                      ClangNode ClangN) {

  // Create a new VarDecl with dummy type.
  auto var = createDeclWithClangNode<VarDecl>(ClangN,
                                              isStatic, /*IsLet*/ false,
                                              SourceLoc(), name, type, dc);
  markUnavailable(var, UnavailableMessage);

  return var;
}


void
ClangImporter::Implementation::loadAllMembers(Decl *D, uint64_t extra) {
  assert(D);

  // Check whether we're importing an Objective-C container of some sort.
  auto objcContainer =
    dyn_cast_or_null<clang::ObjCContainerDecl>(D->getClangDecl());

  // If not, we're importing globals-as-members into an extension.
  if (!objcContainer) {
    // We have extension.
    auto ext = cast<ExtensionDecl>(D);
    auto nominal = ext->getExtendedType()->getAnyNominal();

    // The submodule of the extension is encoded in the extra data.
    clang::Module *submodule = reinterpret_cast<clang::Module *>(
                                 static_cast<uintptr_t>(extra));

    // Find the lookup table.
    auto topLevelModule = submodule;
    if (topLevelModule)
      topLevelModule = topLevelModule->getTopLevelModule();
    auto table = findLookupTable(topLevelModule);
    if (!table) return;

    // Dig out the effective Clang context for this nominal type.
    auto effectiveClangContext = getEffectiveClangContext(nominal);
    if (!effectiveClangContext) return;

    // Get ready to actually load the members.
    ImportingEntityRAII Importing(*this);

    // Load the members.
    for (auto entry : table->lookupGlobalsAsMembers(effectiveClangContext)) {
      auto decl = entry.get<clang::NamedDecl *>();

      // Only continue members in the same submodule as this extension.
      if (decl->getImportedOwningModule() != submodule) continue;

      // Import the member.
      auto member = importDecl(decl);
      if (!member) continue;

      // Add the member.
      ext->addMember(member);

      if (auto alternate = getAlternateDecl(member)) {
        ext->addMember(alternate);
      }
    }

    return;
  }


  clang::PrettyStackTraceDecl trace(objcContainer, clang::SourceLocation(),
                                    Instance->getSourceManager(),
                                    "loading members for");

  SwiftDeclConverter converter(*this);

  DeclContext *DC;
  IterableDeclContext *IDC;
  SmallVector<ProtocolDecl *, 4> protos;

  // Figure out the declaration context we're importing into.
  if (auto nominal = dyn_cast<NominalTypeDecl>(D)) {
    DC = nominal;
    IDC = nominal;
  } else {
    auto ext = cast<ExtensionDecl>(D);
    DC = ext;
    IDC = ext;
  }

  ImportingEntityRAII Importing(*this);

  SmallVector<Decl *, 16> members;
  converter.importObjCMembers(objcContainer, DC, members);

  protos = takeImportedProtocols(D);
  if (auto clangClass = dyn_cast<clang::ObjCInterfaceDecl>(objcContainer)) {
    auto swiftClass = cast<ClassDecl>(D);
    objcContainer = clangClass = clangClass->getDefinition();

    // Imported inherited initializers.
    if (clangClass->getName() != "Protocol") {
      converter.importInheritedConstructors(const_cast<ClassDecl *>(swiftClass),
                                            members);
    }

  } else if (auto clangProto
               = dyn_cast<clang::ObjCProtocolDecl>(objcContainer)) {
    objcContainer = clangProto->getDefinition();
  }

  // Import mirrored declarations for protocols to which this category
  // or extension conforms.
  // FIXME: This is supposed to be a short-term hack.
  converter.importMirroredProtocolMembers(objcContainer, DC,
                                          protos, members, SwiftContext);

  // Add the members now, before ~ImportingEntityRAII does work that might
  // involve them.
  for (auto member : members) {
    IDC->addMember(member);
  }

}

void ClangImporter::Implementation::loadAllConformances(
       const Decl *D, uint64_t contextData,
       SmallVectorImpl<ProtocolConformance *> &Conformances) {
  Conformances = takeDelayedConformance(contextData);
}

Optional<MappedTypeNameKind>
ClangImporter::Implementation::getSpecialTypedefKind(clang::TypedefNameDecl *decl) {
  auto iter = SpecialTypedefNames.find(decl->getCanonicalDecl());
  if (iter == SpecialTypedefNames.end())
    return None;
  return iter->second;
}

Identifier
ClangImporter::getEnumConstantName(const clang::EnumConstantDecl *enumConstant){
  return Impl.importFullName(enumConstant).Imported.getBaseName();
}

clang::QualType ClangImporter::Implementation::getAccessorPropertyType(
                  const clang::FunctionDecl *accessor,
                  bool isSetter,
                  Optional<unsigned> selfIndex) {
  // Simple case: the property type of the getter is in the return
  // type.
  if (!isSetter) return accessor->getReturnType();

  // For the setter, first check that we have the right number of
  // parameters.
  unsigned numExpectedParams = selfIndex ? 2 : 1;
  if (accessor->getNumParams() != numExpectedParams)
    return clang::QualType();

  // Dig out the parameter for the value.
  unsigned valueIdx = selfIndex ? (1 - *selfIndex) : 0;
  auto param = accessor->getParamDecl(valueIdx);
  return param->getType();
}<|MERGE_RESOLUTION|>--- conflicted
+++ resolved
@@ -1310,15 +1310,6 @@
             // For now, fall through and treat as a struct
           case clang::SwiftNewtypeAttr::NK_Struct: {
 
-<<<<<<< HEAD
-            auto underlyingType = Impl.importType(
-                Decl->getUnderlyingType(), ImportTypeKind::Typedef,
-                isInSystemModule(DC),
-                Decl->getUnderlyingType()->isBlockPointerType(),
-                OTK_Optional);
-
-=======
->>>>>>> 03944491
             auto &cxt = Impl.SwiftContext;
             auto Loc = Impl.importSourceLoc(Decl->getLocation());
 
@@ -1334,13 +1325,15 @@
             auto storedUnderlyingType = Impl.importType(
                 Decl->getUnderlyingType(), ImportTypeKind::Value,
                 isInSystemModule(DC),
-                Decl->getUnderlyingType()->isBlockPointerType());
+                Decl->getUnderlyingType()->isBlockPointerType(),
+                OTK_Optional);
 
             // Find a bridged type, which may be different
             auto computedPropertyUnderlyingType = Impl.importType(
                 Decl->getUnderlyingType(), ImportTypeKind::Property,
                 isInSystemModule(DC),
-                Decl->getUnderlyingType()->isBlockPointerType());
+                Decl->getUnderlyingType()->isBlockPointerType(),
+                OTK_Optional);
 
             if (storedUnderlyingType.getCanonicalTypeOrNull() ==
                 computedPropertyUnderlyingType.getCanonicalTypeOrNull()) {
