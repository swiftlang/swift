//===--- Serialization.cpp - Read and write Swift modules -----------------===//
//
// This source file is part of the Swift.org open source project
//
// Copyright (c) 2014 - 2020 Apple Inc. and the Swift project authors
// Licensed under Apache License v2.0 with Runtime Library Exception
//
// See https://swift.org/LICENSE.txt for license information
// See https://swift.org/CONTRIBUTORS.txt for the list of Swift project authors
//
//===----------------------------------------------------------------------===//

#include "Serialization.h"
#include "ModuleFormat.h"
#include "SILFormat.h"
#include "swift/AST/ASTContext.h"
#include "swift/AST/ASTMangler.h"
#include "swift/AST/ASTVisitor.h"
#include "swift/AST/AutoDiff.h"
#include "swift/AST/DiagnosticsCommon.h"
#include "swift/AST/DiagnosticsSema.h"
#include "swift/AST/Expr.h"
#include "swift/AST/FileSystem.h"
#include "swift/AST/ForeignAsyncConvention.h"
#include "swift/AST/ForeignErrorConvention.h"
#include "swift/AST/GenericEnvironment.h"
#include "swift/AST/IndexSubset.h"
#include "swift/AST/Initializer.h"
#include "swift/AST/LazyResolver.h"
#include "swift/AST/LinkLibrary.h"
#include "swift/AST/MacroDefinition.h"
#include "swift/AST/PackConformance.h"
#include "swift/AST/ParameterList.h"
#include "swift/AST/Pattern.h"
#include "swift/AST/PrettyStackTrace.h"
#include "swift/AST/PropertyWrappers.h"
#include "swift/AST/ProtocolConformance.h"
#include "swift/AST/SILLayout.h"
#include "swift/AST/SourceFile.h"
#include "swift/AST/SynthesizedFileUnit.h"
#include "swift/AST/TypeCheckRequests.h"
#include "swift/AST/TypeVisitor.h"
#include "swift/Basic/Assertions.h"
#include "swift/Basic/Defer.h"
#include "swift/Basic/FileSystem.h"
#include "swift/Basic/LLVMExtras.h"
#include "swift/Basic/PathRemapper.h"
#include "swift/Basic/STLExtras.h"
#include "swift/Basic/Version.h"
#include "swift/ClangImporter/ClangImporter.h"
#include "swift/ClangImporter/ClangModule.h"
#include "swift/ClangImporter/SwiftAbstractBasicWriter.h"
#include "swift/Demangling/ManglingMacros.h"
#include "swift/Serialization/Serialization.h"
#include "swift/Serialization/SerializationOptions.h"
#include "swift/Strings.h"
#include "clang/AST/DeclTemplate.h"
#include "clang/Frontend/CompilerInstance.h"
#include "clang/Index/USRGeneration.h"
#include "clang/Serialization/ASTReader.h"
#include "llvm/ADT/SmallSet.h"
#include "llvm/ADT/SmallString.h"
#include "llvm/ADT/StringExtras.h"
#include "llvm/Bitcode/BitcodeConvenience.h"
#include "llvm/Bitstream/BitstreamWriter.h"
#include "llvm/Config/config.h"
#include "llvm/Support/Allocator.h"
#include "llvm/Support/Chrono.h"
#include "llvm/Support/Compiler.h"
#include "llvm/Support/DJB.h"
#include "llvm/Support/EndianStream.h"
#include "llvm/Support/FileSystem.h"
#include "llvm/Support/MemoryBuffer.h"
#include "llvm/Support/OnDiskHashTable.h"
#include "llvm/Support/Path.h"
#include "llvm/Support/raw_ostream.h"

#include <vector>

#define DEBUG_TYPE "Serialization"

using namespace swift;
using namespace swift::serialization;
using namespace llvm::support;
using swift::version::Version;
using llvm::BCBlockRAII;

ASTContext &SerializerBase::getASTContext() const { return M->getASTContext(); }

/// Used for static_assert.
static constexpr bool declIDFitsIn32Bits() {
  using Int32Info = std::numeric_limits<uint32_t>;
  using PtrIntInfo = std::numeric_limits<uintptr_t>;
  using DeclIDTraits = llvm::PointerLikeTypeTraits<DeclID>;
  return PtrIntInfo::digits - DeclIDTraits::NumLowBitsAvailable <= Int32Info::digits;
}

/// Used for static_assert.
static constexpr bool bitOffsetFitsIn32Bits() {
  // FIXME: Considering BitOffset is a _bit_ offset, and we're storing it in 31
  // bits of a PointerEmbeddedInt, the maximum offset inside a modulefile we can
  // handle happens at 2**28 _bytes_, which is only 268MB. Considering
  // Swift.swiftmodule is itself 25MB, it seems entirely possible users will
  // exceed this limit.
  using Int32Info = std::numeric_limits<uint32_t>;
  using PtrIntInfo = std::numeric_limits<uintptr_t>;
  using BitOffsetTraits = llvm::PointerLikeTypeTraits<BitOffset>;
  return PtrIntInfo::digits - BitOffsetTraits::NumLowBitsAvailable <= Int32Info::digits;
}

namespace {
  /// Used to serialize the on-disk decl hash table.
  class DeclTableInfo {
  public:
    using key_type = DeclBaseName;
    using key_type_ref = key_type;
    using data_type = Serializer::DeclTableData;
    using data_type_ref = const data_type &;
    using hash_value_type = uint32_t;
    using offset_type = unsigned;

    hash_value_type ComputeHash(key_type_ref key) {
      switch (key.getKind()) {
        case DeclBaseName::Kind::Normal:
          assert(!key.empty());
          return llvm::djbHash(key.getIdentifier().str(),
                               SWIFTMODULE_HASH_SEED);
        case DeclBaseName::Kind::Subscript:
          return static_cast<uint8_t>(DeclNameKind::Subscript);
        case DeclBaseName::Kind::Constructor:
          return static_cast<uint8_t>(DeclNameKind::Constructor);
        case DeclBaseName::Kind::Destructor:
          return static_cast<uint8_t>(DeclNameKind::Destructor);
      }
      llvm_unreachable("unhandled kind");
    }

    std::pair<unsigned, unsigned> EmitKeyDataLength(raw_ostream &out,
                                                    key_type_ref key,
                                                    data_type_ref data) {
      uint32_t keyLength = sizeof(uint8_t); // For the flag of the name's kind
      if (key.getKind() == DeclBaseName::Kind::Normal) {
        keyLength += key.getIdentifier().str().size(); // The name's length
      }
      assert(keyLength == static_cast<uint16_t>(keyLength));

      uint32_t dataLength = (sizeof(uint32_t) + 1) * data.size();
      assert(dataLength == static_cast<uint16_t>(dataLength));

      endian::Writer writer(out, llvm::endianness::little);
      writer.write<uint16_t>(keyLength);
      writer.write<uint16_t>(dataLength);
      return { keyLength, dataLength };
    }

    void EmitKey(raw_ostream &out, key_type_ref key, unsigned len) {
      endian::Writer writer(out, llvm::endianness::little);
      switch (key.getKind()) {
      case DeclBaseName::Kind::Normal:
        writer.write<uint8_t>(static_cast<uint8_t>(DeclNameKind::Normal));
        writer.OS << key.getIdentifier().str();
        break;
      case DeclBaseName::Kind::Subscript:
        writer.write<uint8_t>(static_cast<uint8_t>(DeclNameKind::Subscript));
        break;
      case DeclBaseName::Kind::Constructor:
        writer.write<uint8_t>(static_cast<uint8_t>(DeclNameKind::Constructor));
        break;
      case DeclBaseName::Kind::Destructor:
        writer.write<uint8_t>(static_cast<uint8_t>(DeclNameKind::Destructor));
        break;
      }
    }

    void EmitData(raw_ostream &out, key_type_ref key, data_type_ref data,
                  unsigned len) {
      static_assert(declIDFitsIn32Bits(), "DeclID too large");
      endian::Writer writer(out, llvm::endianness::little);
      for (auto entry : data) {
        writer.write<uint8_t>(entry.first);
        writer.write<uint32_t>(entry.second);
      }
    }
  };

  class ExtensionTableInfo {
    serialization::Serializer &Serializer;
    llvm::SmallDenseMap<const NominalTypeDecl *,std::string,4> MangledNameCache;

  public:
    explicit ExtensionTableInfo(serialization::Serializer &serializer)
        : Serializer(serializer) {}

    using key_type = Identifier;
    using key_type_ref = key_type;
    using data_type = Serializer::ExtensionTableData;
    using data_type_ref = const data_type &;
    using hash_value_type = uint32_t;
    using offset_type = unsigned;

    hash_value_type ComputeHash(key_type_ref key) {
      assert(!key.empty());
      return llvm::djbHash(key.str(), SWIFTMODULE_HASH_SEED);
    }

    int32_t getNameDataForBase(const NominalTypeDecl *nominal,
                               StringRef *dataToWrite = nullptr) {
      if (nominal->getDeclContext()->isModuleScopeContext())
        return -Serializer.addContainingModuleRef(nominal->getDeclContext(),
                                                  /*ignoreExport=*/false);

      auto &mangledName = MangledNameCache[nominal];
      if (mangledName.empty())
        mangledName = Mangle::ASTMangler().mangleNominalType(nominal);

      assert(llvm::isUInt<31>(mangledName.size()));
      if (dataToWrite)
        *dataToWrite = mangledName;
      return mangledName.size();
    }

    std::pair<unsigned, unsigned> EmitKeyDataLength(raw_ostream &out,
                                                    key_type_ref key,
                                                    data_type_ref data) {
      uint32_t keyLength = key.str().size();
      assert(keyLength == static_cast<uint16_t>(keyLength));
      uint32_t dataLength = (sizeof(uint32_t) * 2) * data.size();
      for (auto dataPair : data) {
        int32_t nameData = getNameDataForBase(dataPair.first);
        if (nameData > 0)
          dataLength += nameData;
      }
      assert(dataLength == static_cast<uint16_t>(dataLength));
      endian::Writer writer(out, llvm::endianness::little);
      writer.write<uint16_t>(keyLength);
      writer.write<uint16_t>(dataLength);
      return { keyLength, dataLength };
    }

    void EmitKey(raw_ostream &out, key_type_ref key, unsigned len) {
      out << key.str();
    }

    void EmitData(raw_ostream &out, key_type_ref key, data_type_ref data,
                  unsigned len) {
      static_assert(declIDFitsIn32Bits(), "DeclID too large");
      endian::Writer writer(out, llvm::endianness::little);
      for (auto entry : data) {
        StringRef dataToWrite;
        writer.write<uint32_t>(entry.second);
        writer.write<int32_t>(getNameDataForBase(entry.first, &dataToWrite));
        out << dataToWrite;
      }
    }
  };

  class LocalDeclTableInfo {
  public:
    using key_type = std::string;
    using key_type_ref = StringRef;
    using data_type = DeclID;
    using data_type_ref = const data_type &;
    using hash_value_type = uint32_t;
    using offset_type = unsigned;

    hash_value_type ComputeHash(key_type_ref key) {
      assert(!key.empty());
      return llvm::djbHash(key, SWIFTMODULE_HASH_SEED);
    }

    std::pair<unsigned, unsigned> EmitKeyDataLength(raw_ostream &out,
                                                    key_type_ref key,
                                                    data_type_ref data) {
      uint32_t keyLength = key.size();
      assert(keyLength == static_cast<uint16_t>(keyLength));
      uint32_t dataLength = sizeof(uint32_t);
      endian::Writer writer(out, llvm::endianness::little);
      writer.write<uint16_t>(keyLength);
      // No need to write the data length; it's constant.
      return { keyLength, dataLength };
    }

    void EmitKey(raw_ostream &out, key_type_ref key, unsigned len) {
      out << key;
    }

    void EmitData(raw_ostream &out, key_type_ref key, data_type_ref data,
                  unsigned len) {
      static_assert(declIDFitsIn32Bits(), "DeclID too large");
      endian::Writer writer(out, llvm::endianness::little);
      writer.write<uint32_t>(data);
    }
  };

  using LocalTypeHashTableGenerator =
    llvm::OnDiskChainedHashTableGenerator<LocalDeclTableInfo>;

  class NestedTypeDeclsTableInfo {
  public:
    using key_type = Identifier;
    using key_type_ref = const key_type &;
    using data_type = Serializer::NestedTypeDeclsData; // (parent, child) pairs
    using data_type_ref = const data_type &;
    using hash_value_type = uint32_t;
    using offset_type = unsigned;

    hash_value_type ComputeHash(key_type_ref key) {
      assert(!key.empty());
      return llvm::djbHash(key.str(), SWIFTMODULE_HASH_SEED);
    }

    std::pair<unsigned, unsigned> EmitKeyDataLength(raw_ostream &out,
                                                    key_type_ref key,
                                                    data_type_ref data) {
      uint32_t keyLength = key.str().size();
      assert(keyLength == static_cast<uint16_t>(keyLength));
      uint32_t dataLength = (sizeof(uint32_t) * 2) * data.size();
      assert(dataLength == static_cast<uint16_t>(dataLength));
      endian::Writer writer(out, llvm::endianness::little);
      writer.write<uint16_t>(keyLength);
      writer.write<uint16_t>(dataLength);
      return { keyLength, dataLength };
    }

    void EmitKey(raw_ostream &out, key_type_ref key, unsigned len) {
      // FIXME: Avoid writing string data for identifiers here.
      out << key.str();
    }

    void EmitData(raw_ostream &out, key_type_ref key, data_type_ref data,
                  unsigned len) {
      static_assert(declIDFitsIn32Bits(), "DeclID too large");
      endian::Writer writer(out, llvm::endianness::little);
      for (auto entry : data) {
        writer.write<uint32_t>(entry.first);
        writer.write<uint32_t>(entry.second);
      }
    }
  };

  class DeclMemberNamesTableInfo {
  public:
    using key_type = DeclBaseName;
    using key_type_ref = const key_type &;
    using data_type = BitOffset; // Offsets to sub-tables
    using data_type_ref = const data_type &;
    using hash_value_type = uint32_t;
    using offset_type = unsigned;

    hash_value_type ComputeHash(key_type_ref key) {
      switch (key.getKind()) {
      case DeclBaseName::Kind::Normal:
        assert(!key.empty());
        return llvm::djbHash(key.getIdentifier().str(), SWIFTMODULE_HASH_SEED);
      case DeclBaseName::Kind::Subscript:
        return static_cast<uint8_t>(DeclNameKind::Subscript);
      case DeclBaseName::Kind::Constructor:
        return static_cast<uint8_t>(DeclNameKind::Constructor);
      case DeclBaseName::Kind::Destructor:
        return static_cast<uint8_t>(DeclNameKind::Destructor);
      }
      llvm_unreachable("unhandled kind");
    }

    std::pair<unsigned, unsigned> EmitKeyDataLength(raw_ostream &out,
                                                    key_type_ref key,
                                                    data_type_ref data) {
      uint32_t keyLength = sizeof(uint8_t); // For the flag of the name's kind
      if (key.getKind() == DeclBaseName::Kind::Normal) {
        keyLength += key.getIdentifier().str().size(); // The name's length
      }
      assert(keyLength == static_cast<uint16_t>(keyLength));
      uint32_t dataLength = sizeof(uint32_t);
      endian::Writer writer(out, llvm::endianness::little);
      writer.write<uint16_t>(keyLength);
      // No need to write dataLength, it's constant.
      return { keyLength, dataLength };
    }

    void EmitKey(raw_ostream &out, key_type_ref key, unsigned len) {
      endian::Writer writer(out, llvm::endianness::little);
      switch (key.getKind()) {
      case DeclBaseName::Kind::Normal:
        writer.write<uint8_t>(static_cast<uint8_t>(DeclNameKind::Normal));
        writer.OS << key.getIdentifier().str();
        break;
      case DeclBaseName::Kind::Subscript:
        writer.write<uint8_t>(static_cast<uint8_t>(DeclNameKind::Subscript));
        break;
      case DeclBaseName::Kind::Constructor:
        writer.write<uint8_t>(static_cast<uint8_t>(DeclNameKind::Constructor));
        break;
      case DeclBaseName::Kind::Destructor:
        writer.write<uint8_t>(static_cast<uint8_t>(DeclNameKind::Destructor));
        break;
      }
    }

    void EmitData(raw_ostream &out, key_type_ref key, data_type_ref data,
                  unsigned len) {
      static_assert(bitOffsetFitsIn32Bits(), "BitOffset too large");
      endian::Writer writer(out, llvm::endianness::little);
      writer.write<uint32_t>(static_cast<uint32_t>(data));
    }
  };

  class DeclMembersTableInfo {
  public:
    using key_type = DeclID;
    using key_type_ref = const key_type &;
    using data_type = Serializer::DeclMembersData; // Vector of DeclIDs
    using data_type_ref = const data_type &;
    using hash_value_type = uint32_t;
    using offset_type = unsigned;

    hash_value_type ComputeHash(key_type_ref key) {
<<<<<<< HEAD
      return static_cast<uint32_t>(key);
=======
      return key;
>>>>>>> 4fc85d78
    }

    std::pair<unsigned, unsigned> EmitKeyDataLength(raw_ostream &out,
                                                    key_type_ref key,
                                                    data_type_ref data) {
      // This will trap if a single ValueDecl has more than 16383 members
      // with the same DeclBaseName. Seems highly unlikely.
      assert((data.size() < (1 << 14)) && "Too many members");
      uint32_t dataLength = sizeof(uint32_t) * data.size(); // value DeclIDs
      endian::Writer writer(out, llvm::endianness::little);
      // No need to write the key length; it's constant.
      writer.write<uint16_t>(dataLength);
      return { sizeof(uint32_t), dataLength };
    }

    void EmitKey(raw_ostream &out, key_type_ref key, unsigned len) {
      static_assert(declIDFitsIn32Bits(), "DeclID too large");
      assert(len == sizeof(uint32_t));
      endian::Writer writer(out, llvm::endianness::little);
      writer.write<uint32_t>(key);
    }

    void EmitData(raw_ostream &out, key_type_ref key, data_type_ref data,
                  unsigned len) {
      static_assert(declIDFitsIn32Bits(), "DeclID too large");
      endian::Writer writer(out, llvm::endianness::little);
      for (auto entry : data) {
        writer.write<uint32_t>(entry);
      }
    }
  };

  // Side table information for serializing the table keyed under
  // \c DeclFingerprintsLayout.
  class DeclFingerprintsTableInfo {
  public:
    using key_type = DeclID;
    using key_type_ref = const key_type &;
    using data_type = Fingerprint;
    using data_type_ref = const data_type &;
    using hash_value_type = uint32_t;
    using offset_type = unsigned;

    hash_value_type ComputeHash(key_type_ref key) {
<<<<<<< HEAD
      return static_cast<uint32_t>(key);
=======
      return key;
>>>>>>> 4fc85d78
    }

    std::pair<unsigned, unsigned>
    EmitKeyDataLength(raw_ostream &out, key_type_ref key, data_type_ref data) {
      endian::Writer writer(out, llvm::endianness::little);
      // No need to write the key or value length; they're both constant.
      const unsigned valueLen = Fingerprint::DIGEST_LENGTH;
      return {sizeof(uint32_t), valueLen};
    }

    void EmitKey(raw_ostream &out, key_type_ref key, unsigned len) {
      static_assert(declIDFitsIn32Bits(), "DeclID too large");
      assert(len == sizeof(uint32_t));
      endian::Writer writer(out, llvm::endianness::little);
      writer.write<uint32_t>(key);
    }

    void EmitData(raw_ostream &out, key_type_ref key, data_type_ref data,
                  unsigned len) {
      static_assert(declIDFitsIn32Bits(), "DeclID too large");
      assert(len == Fingerprint::DIGEST_LENGTH);
      endian::Writer writer(out, llvm::endianness::little);
      out << data;
    }
  };
} // end anonymous namespace

static ModuleDecl *getModule(ModuleOrSourceFile DC) {
  if (auto M = DC.dyn_cast<ModuleDecl *>())
    return M;
  return DC.get<SourceFile *>()->getParentModule();
}

static bool shouldSerializeAsLocalContext(const DeclContext *DC) {
  return DC->isLocalContext() && !isa<AbstractFunctionDecl>(DC) &&
        !isa<SubscriptDecl>(DC) && !isa<EnumElementDecl>(DC) &&
        !isa<MacroDecl>(DC);
}

namespace {
  struct Accessors {
    uint8_t OpaqueReadOwnership;
    uint8_t ReadImpl, WriteImpl, ReadWriteImpl;
    SmallVector<AccessorDecl *, 8> Decls;
  };
} // end anonymous namespace

static uint8_t getRawOpaqueReadOwnership(swift::OpaqueReadOwnership ownership) {
  switch (ownership) {
#define CASE(KIND)                                            \
  case swift::OpaqueReadOwnership::KIND:                      \
    return uint8_t(serialization::OpaqueReadOwnership::KIND);
  CASE(Owned)
  CASE(Borrowed)
  CASE(OwnedOrBorrowed)
#undef CASE
  }
  llvm_unreachable("bad kind");
}

static uint8_t getRawReadImplKind(swift::ReadImplKind kind) {
  switch (kind) {
#define CASE(KIND)                                     \
  case swift::ReadImplKind::KIND:                      \
    return uint8_t(serialization::ReadImplKind::KIND);
  CASE(Stored)
  CASE(Get)
  CASE(Inherited)
  CASE(Address)
  CASE(Read)
#undef CASE
  }
  llvm_unreachable("bad kind");
}

static unsigned getRawWriteImplKind(swift::WriteImplKind kind) {
  switch (kind) {
#define CASE(KIND)                                      \
  case swift::WriteImplKind::KIND:                      \
    return uint8_t(serialization::WriteImplKind::KIND);
  CASE(Immutable)
  CASE(Stored)
  CASE(Set)
  CASE(StoredWithObservers)
  CASE(InheritedWithObservers)
  CASE(MutableAddress)
  CASE(Modify)
#undef CASE
  }
  llvm_unreachable("bad kind");
}

static unsigned getRawReadWriteImplKind(swift::ReadWriteImplKind kind) {
  switch (kind) {
#define CASE(KIND)                                          \
  case swift::ReadWriteImplKind::KIND:                      \
    return uint8_t(serialization::ReadWriteImplKind::KIND);
  CASE(Immutable)
  CASE(Stored)
  CASE(MutableAddress)
  CASE(MaterializeToTemporary)
  CASE(Modify)
  CASE(StoredWithDidSet)
  CASE(InheritedWithDidSet)
#undef CASE
  }
  llvm_unreachable("bad kind");
}

static Accessors getAccessors(const AbstractStorageDecl *storage) {
  Accessors accessors;
  accessors.OpaqueReadOwnership =
    getRawOpaqueReadOwnership(storage->getOpaqueReadOwnership());
  auto impl = storage->getImplInfo();
  accessors.ReadImpl = getRawReadImplKind(impl.getReadImpl());
  accessors.WriteImpl = getRawWriteImplKind(impl.getWriteImpl());
  accessors.ReadWriteImpl = getRawReadWriteImplKind(impl.getReadWriteImpl());
  auto decls = storage->getAllAccessors();
  accessors.Decls.append(decls.begin(), decls.end());
  return accessors;
}

LocalDeclContextID Serializer::addLocalDeclContextRef(const DeclContext *DC) {
  assert(DC->isLocalContext() && "Expected a local DeclContext");
  return LocalDeclContextsToSerialize.addRef(DC);
}

GenericSignatureID
Serializer::addGenericSignatureRef(GenericSignature sig) {
  if (!sig)
    return 0;
  return GenericSignaturesToSerialize.addRef(sig);
}

GenericEnvironmentID
Serializer::addGenericEnvironmentRef(GenericEnvironment *env) {
  if (!env)
    return 0;
  return GenericEnvironmentsToSerialize.addRef(env);
}

SubstitutionMapID
Serializer::addSubstitutionMapRef(SubstitutionMap substitutions) {
  return SubstitutionMapsToSerialize.addRef(substitutions);
}

DeclContextID Serializer::addDeclContextRef(const DeclContext *DC) {
  assert(DC && "cannot reference a null DeclContext");

  switch (DC->getContextKind()) {
  case DeclContextKind::Package:
  case DeclContextKind::Module:
  case DeclContextKind::FileUnit: // Skip up to the module
    return DeclContextID();
  default:
    break;
  }

  // If this decl context is a plain old serializable decl, queue it up for
  // normal serialization.
  if (shouldSerializeAsLocalContext(DC))
    return DeclContextID::forLocalDeclContext(addLocalDeclContextRef(DC));
  return DeclContextID::forDecl(addDeclRef(DC->getAsDecl()));
}

DeclID Serializer::addDeclRef(const Decl *D, bool allowTypeAliasXRef) {
  assert((!D || !isDeclXRef(D) || isa<ValueDecl>(D) || isa<OperatorDecl>(D) ||
          isa<PrecedenceGroupDecl>(D)) &&
         "cannot cross-reference this decl");

  assert((!D || allowTypeAliasXRef || !isa<TypeAliasDecl>(D) ||
          D->getModuleContext() == M) &&
         "cannot cross-reference typealiases directly (use the TypeAliasType)");

  return DeclsToSerialize.addRef(D);
}

serialization::TypeID Serializer::addTypeRef(Type ty) {
  Type typeToSerialize = ty;
  if (ty) {
    if (auto nominalDecl = ty->getAnyNominal()) {
      if (auto structDecl = dyn_cast<StructDecl>(nominalDecl)) {
        if (auto templateInstantiationType =
                structDecl->getTemplateInstantiationType()) {
          typeToSerialize = templateInstantiationType;
        }
      }
    }
  }

#ifndef NDEBUG
  PrettyStackTraceType trace(M->getASTContext(), "serializing", typeToSerialize);
  assert((allowCompilerErrors() || !typeToSerialize ||
          !typeToSerialize->hasError()) &&
         "serializing type with an error");
#endif

  return TypesToSerialize.addRef(typeToSerialize);
}

serialization::ClangTypeID Serializer::addClangTypeRef(const clang::Type *ty) {
  if (!ty) return 0;

  // Try to serialize the non-canonical type, but fall back to the
  // canonical type if necessary.
  auto loader = getASTContext().getClangModuleLoader();
  bool isSerializable;
  if (loader->isSerializable(ty, false)) {
    isSerializable = true;
  } else if (!ty->isCanonicalUnqualified()) {
    ty = ty->getCanonicalTypeInternal().getTypePtr();
    isSerializable = loader->isSerializable(ty, false);
  } else {
    isSerializable = false;
  }
  if (!isSerializable) {
    PrettyStackTraceClangType trace(loader->getClangASTContext(),
                                    "staging a serialized reference to", ty);
    llvm::report_fatal_error("Clang function type is not serializable");
  }

  return ClangTypesToSerialize.addRef(ty);
}

IdentifierID Serializer::addDeclBaseNameRef(DeclBaseName ident) {
  switch (ident.getKind()) {
  case DeclBaseName::Kind::Normal: {
    if (ident.empty())
      return 0;

    IdentifierID &id = IdentifierIDs[ident.getIdentifier()];
    if (id != 0)
      return id;

    id = ++LastUniquedStringID;
    StringsToWrite.push_back(ident.getIdentifier().str());
    return id;
  }
  case DeclBaseName::Kind::Subscript:
    return SUBSCRIPT_ID;
  case DeclBaseName::Kind::Constructor:
    return CONSTRUCTOR_ID;
  case DeclBaseName::Kind::Destructor:
    return DESTRUCTOR_ID;
  }
  llvm_unreachable("unhandled kind");
}

std::pair<StringRef, IdentifierID> Serializer::addUniquedString(StringRef str) {
  if (str.empty())
    return {str, 0};

  decltype(UniquedStringIDs)::iterator iter;
  bool isNew;
  std::tie(iter, isNew) =
      UniquedStringIDs.insert({str, LastUniquedStringID + 1});

  if (!isNew)
    return {iter->getKey(), iter->getValue()};

  ++LastUniquedStringID;
  // Note that we use the string data stored in the StringMap.
  StringsToWrite.push_back(iter->getKey());
  return {iter->getKey(), LastUniquedStringID};
}

IdentifierID Serializer::addFilename(StringRef filename) {
  assert(!filename.empty() && "Attempting to add an empty filename");

  return addUniquedString(filename).second;
}

IdentifierID Serializer::addContainingModuleRef(const DeclContext *DC,
                                                bool ignoreExport) {
  assert(!isa<ModuleDecl>(DC) &&
         "References should be to things within modules");
  const FileUnit *file = cast<FileUnit>(DC->getModuleScopeContext());
  const ModuleDecl *M = file->getParentModule();

  if (M == this->M)
    return CURRENT_MODULE_ID;
  if (M == this->M->getASTContext().TheBuiltinModule)
    return BUILTIN_MODULE_ID;

  auto clangImporter =
    static_cast<ClangImporter *>(
      this->M->getASTContext().getClangModuleLoader());
  if (M == clangImporter->getImportedHeaderModule())
    return OBJC_HEADER_MODULE_ID;

  auto exportedModuleName = file->getExportedModuleName();
  assert(!exportedModuleName.empty());
  auto moduleID = M->getASTContext().getIdentifier(exportedModuleName);
  if (ignoreExport) {
    auto realModuleName = M->getRealName().str();
    assert(!realModuleName.empty());
    if (realModuleName != exportedModuleName) {
      // Still register the exported name as it can be referenced
      // from the lookup tables.
      addDeclBaseNameRef(moduleID);

      moduleID = M->getASTContext().getIdentifier(realModuleName);
    }
  }
  return addDeclBaseNameRef(moduleID);
}

IdentifierID Serializer::addModuleRef(const ModuleDecl *module) {
  if (module == this->M)
    return CURRENT_MODULE_ID;
  if (module == this->M->getASTContext().TheBuiltinModule)
    return BUILTIN_MODULE_ID;
  // Use module 'real name', which can be different from 'name'
  // in case module aliasing was used (-module-alias flag)
  auto moduleName =
      module->getASTContext().getIdentifier(module->getRealName().str());
  return addDeclBaseNameRef(moduleName);
}

SILLayoutID Serializer::addSILLayoutRef(const SILLayout *layout) {
  return SILLayoutsToSerialize.addRef(layout);
}

/// Record the name of a block.
void SerializerBase::emitBlockID(unsigned ID, StringRef name,
                                 SmallVectorImpl<unsigned char> &nameBuffer) {
  SmallVector<unsigned, 1> idBuffer;
  idBuffer.push_back(ID);
  Out.EmitRecord(llvm::bitc::BLOCKINFO_CODE_SETBID, idBuffer);

  // Emit the block name if present.
  if (name.empty())
    return;
  nameBuffer.resize(name.size());
  memcpy(nameBuffer.data(), name.data(), name.size());
  Out.EmitRecord(llvm::bitc::BLOCKINFO_CODE_BLOCKNAME, nameBuffer);
}

void SerializerBase::emitRecordID(unsigned ID, StringRef name,
                                  SmallVectorImpl<unsigned char> &nameBuffer,
                                  SmallVectorImpl<unsigned> *wideNameBuffer) {
  // Use the byte-based buffer if the ID is in range.
  if (ID < 256) {
    nameBuffer.resize(name.size()+1);
    nameBuffer[0] = ID;
    memcpy(nameBuffer.data()+1, name.data(), name.size());
    Out.EmitRecord(llvm::bitc::BLOCKINFO_CODE_SETRECORDNAME, nameBuffer);

  // Otherwise, we have to use the wide name buffer.
  } else {
    assert(wideNameBuffer && "too many IDs to use narrow name buffer");
    auto &buffer = *wideNameBuffer;
    buffer.resize(name.size()+1);
    buffer[0] = ID;
    for (unsigned i = 0, e = name.size(); i != e; ++i)
      buffer[i+1] = name[i];
    Out.EmitRecord(llvm::bitc::BLOCKINFO_CODE_SETRECORDNAME, buffer);
  }
}

void Serializer::writeBlockInfoBlock() {
  BCBlockRAII restoreBlock(Out, llvm::bitc::BLOCKINFO_BLOCK_ID, 2);

  SmallVector<unsigned char, 64> nameBuffer;
  SmallVector<unsigned, 32> wideNameBuffer;
#define BLOCK(X) emitBlockID(X ## _ID, #X, nameBuffer)
#define BLOCK_RECORD(K, X) emitRecordID(K::X, #X, nameBuffer, &wideNameBuffer)

  BLOCK(MODULE_BLOCK);

  BLOCK(CONTROL_BLOCK);
  BLOCK_RECORD(control_block, METADATA);
  BLOCK_RECORD(control_block, MODULE_NAME);
  BLOCK_RECORD(control_block, TARGET);
  BLOCK_RECORD(control_block, SDK_NAME);
  BLOCK_RECORD(control_block, REVISION);
  BLOCK_RECORD(control_block, IS_OSSA);
  BLOCK_RECORD(control_block, ALLOWABLE_CLIENT_NAME);
  BLOCK_RECORD(control_block, CHANNEL);
  BLOCK_RECORD(control_block, SDK_VERSION);

  BLOCK(OPTIONS_BLOCK);
  BLOCK_RECORD(options_block, SDK_PATH);
  BLOCK_RECORD(options_block, XCC);
  BLOCK_RECORD(options_block, IS_SIB);
  BLOCK_RECORD(options_block, IS_STATIC_LIBRARY);
  BLOCK_RECORD(options_block, IS_TESTABLE);
  BLOCK_RECORD(options_block, ARE_PRIVATE_IMPORTS_ENABLED);
  BLOCK_RECORD(options_block, RESILIENCE_STRATEGY);
  BLOCK_RECORD(options_block, IS_ALLOW_MODULE_WITH_COMPILER_ERRORS_ENABLED);
  BLOCK_RECORD(options_block, MODULE_ABI_NAME);
  BLOCK_RECORD(options_block, IS_CONCURRENCY_CHECKED);
  BLOCK_RECORD(options_block, HAS_CXX_INTEROPERABILITY_ENABLED);
  BLOCK_RECORD(options_block, CXX_STDLIB_KIND);
  BLOCK_RECORD(options_block, MODULE_PACKAGE_NAME);
  BLOCK_RECORD(options_block, MODULE_EXPORT_AS_NAME);
  BLOCK_RECORD(options_block, PLUGIN_SEARCH_OPTION);
  BLOCK_RECORD(options_block, ALLOW_NON_RESILIENT_ACCESS);
  BLOCK_RECORD(options_block, SERIALIZE_PACKAGE_ENABLED);

  BLOCK(INPUT_BLOCK);
  BLOCK_RECORD(input_block, IMPORTED_MODULE);
  BLOCK_RECORD(input_block, LINK_LIBRARY);
  BLOCK_RECORD(input_block, IMPORTED_HEADER);
  BLOCK_RECORD(input_block, IMPORTED_HEADER_CONTENTS);
  BLOCK_RECORD(input_block, MODULE_FLAGS);
  BLOCK_RECORD(input_block, SEARCH_PATH);
  BLOCK_RECORD(input_block, FILE_DEPENDENCY);
  BLOCK_RECORD(input_block, DEPENDENCY_DIRECTORY);
  BLOCK_RECORD(input_block, MODULE_INTERFACE_PATH);
  BLOCK_RECORD(input_block, IMPORTED_MODULE_SPIS);

  BLOCK(DECLS_AND_TYPES_BLOCK);
#define RECORD(X) BLOCK_RECORD(decls_block, X);
#include "DeclTypeRecordNodes.def"

  BLOCK(IDENTIFIER_DATA_BLOCK);
  BLOCK_RECORD(identifier_block, IDENTIFIER_DATA);

  BLOCK(INDEX_BLOCK);
  BLOCK_RECORD(index_block, TYPE_OFFSETS);
  BLOCK_RECORD(index_block, DECL_OFFSETS);
  BLOCK_RECORD(index_block, IDENTIFIER_OFFSETS);
  BLOCK_RECORD(index_block, TOP_LEVEL_DECLS);
  BLOCK_RECORD(index_block, OPERATORS);
  BLOCK_RECORD(index_block, EXTENSIONS);
  BLOCK_RECORD(index_block, CLASS_MEMBERS_FOR_DYNAMIC_LOOKUP);
  BLOCK_RECORD(index_block, OPERATOR_METHODS);
  BLOCK_RECORD(index_block, OBJC_METHODS);
  BLOCK_RECORD(index_block, DERIVATIVE_FUNCTION_CONFIGURATIONS);
  BLOCK_RECORD(index_block, ENTRY_POINT);
  BLOCK_RECORD(index_block, LOCAL_DECL_CONTEXT_OFFSETS);
  BLOCK_RECORD(index_block, GENERIC_SIGNATURE_OFFSETS);
  BLOCK_RECORD(index_block, GENERIC_ENVIRONMENT_OFFSETS);
  BLOCK_RECORD(index_block, SUBSTITUTION_MAP_OFFSETS);
  BLOCK_RECORD(index_block, CLANG_TYPE_OFFSETS);
  BLOCK_RECORD(index_block, LOCAL_TYPE_DECLS);
  BLOCK_RECORD(index_block, PROTOCOL_CONFORMANCE_OFFSETS);
  BLOCK_RECORD(index_block, PACK_CONFORMANCE_OFFSETS);
  BLOCK_RECORD(index_block, SIL_LAYOUT_OFFSETS);
  BLOCK_RECORD(index_block, PRECEDENCE_GROUPS);
  BLOCK_RECORD(index_block, NESTED_TYPE_DECLS);
  BLOCK_RECORD(index_block, DECL_MEMBER_NAMES);
  BLOCK_RECORD(index_block, DECL_FINGERPRINTS);
  BLOCK_RECORD(index_block, ORDERED_TOP_LEVEL_DECLS);
  BLOCK_RECORD(index_block, EXPORTED_PRESPECIALIZATION_DECLS);

  BLOCK(DECL_MEMBER_TABLES_BLOCK);
  BLOCK_RECORD(decl_member_tables_block, DECL_MEMBERS);

  BLOCK(SIL_BLOCK);
  BLOCK_RECORD(sil_block, SIL_FUNCTION);
  BLOCK_RECORD(sil_block, SIL_BASIC_BLOCK);
  BLOCK_RECORD(sil_block, SIL_ONE_VALUE_ONE_OPERAND);
  BLOCK_RECORD(sil_block, SIL_ONE_TYPE);
  BLOCK_RECORD(sil_block, SIL_ONE_OPERAND);
  BLOCK_RECORD(sil_block, SIL_ONE_TYPE_ONE_OPERAND);
  BLOCK_RECORD(sil_block, SIL_ONE_TYPE_VALUES);
  BLOCK_RECORD(sil_block, SIL_ONE_TYPE_OWNERSHIP_VALUES);
  BLOCK_RECORD(sil_block, SIL_TWO_OPERANDS);
  BLOCK_RECORD(sil_block, SIL_TAIL_ADDR);
  BLOCK_RECORD(sil_block, SIL_INST_APPLY);
  BLOCK_RECORD(sil_block, SIL_INST_NO_OPERAND);
  BLOCK_RECORD(sil_block, SIL_VTABLE);
  BLOCK_RECORD(sil_block, SIL_VTABLE_ENTRY);
  BLOCK_RECORD(sil_block, SIL_GLOBALVAR);
  BLOCK_RECORD(sil_block, SIL_INIT_EXISTENTIAL);
  BLOCK_RECORD(sil_block, SIL_WITNESS_TABLE);
  BLOCK_RECORD(sil_block, SIL_WITNESS_METHOD_ENTRY);
  BLOCK_RECORD(sil_block, SIL_WITNESS_BASE_ENTRY);
  BLOCK_RECORD(sil_block, SIL_WITNESS_ASSOC_PROTOCOL);
  BLOCK_RECORD(sil_block, SIL_WITNESS_ASSOC_ENTRY);
  BLOCK_RECORD(sil_block, SIL_WITNESS_CONDITIONAL_CONFORMANCE);
  BLOCK_RECORD(sil_block, SIL_DEFAULT_WITNESS_TABLE);
  BLOCK_RECORD(sil_block, SIL_DEFAULT_WITNESS_TABLE_NO_ENTRY);
  BLOCK_RECORD(sil_block, SIL_INST_WITNESS_METHOD);
  BLOCK_RECORD(sil_block, SIL_SPECIALIZE_ATTR);
  BLOCK_RECORD(sil_block, SIL_ARG_EFFECTS_ATTR);
  BLOCK_RECORD(sil_block, SIL_ONE_OPERAND_EXTRA_ATTR);
  BLOCK_RECORD(sil_block, SIL_ONE_TYPE_ONE_OPERAND_EXTRA_ATTR);
  BLOCK_RECORD(sil_block, SIL_TWO_OPERANDS_EXTRA_ATTR);
  BLOCK_RECORD(sil_block, SIL_INST_DIFFERENTIABLE_FUNCTION);
  BLOCK_RECORD(sil_block, SIL_INST_LINEAR_FUNCTION);
  BLOCK_RECORD(sil_block, SIL_INST_DIFFERENTIABLE_FUNCTION_EXTRACT);
  BLOCK_RECORD(sil_block, SIL_INST_LINEAR_FUNCTION_EXTRACT);
  BLOCK_RECORD(sil_block, SIL_INST_INCREMENT_PROFILER_COUNTER);
  BLOCK_RECORD(sil_block, SIL_MOVEONLY_DEINIT);
  BLOCK_RECORD(sil_block, SIL_INST_HAS_SYMBOL);
  BLOCK_RECORD(sil_block, SIL_OPEN_PACK_ELEMENT);
  BLOCK_RECORD(sil_block, SIL_PACK_ELEMENT_GET);
  BLOCK_RECORD(sil_block, SIL_PACK_ELEMENT_SET);

  BLOCK(SIL_INDEX_BLOCK);
  BLOCK_RECORD(sil_index_block, SIL_FUNC_NAMES);
  BLOCK_RECORD(sil_index_block, SIL_FUNC_OFFSETS);
  BLOCK_RECORD(sil_index_block, SIL_VTABLE_NAMES);
  BLOCK_RECORD(sil_index_block, SIL_VTABLE_OFFSETS);
  BLOCK_RECORD(sil_index_block, SIL_MOVEONLYDEINIT_NAMES);
  BLOCK_RECORD(sil_index_block, SIL_MOVEONLYDEINIT_OFFSETS);
  BLOCK_RECORD(sil_index_block, SIL_GLOBALVAR_NAMES);
  BLOCK_RECORD(sil_index_block, SIL_GLOBALVAR_OFFSETS);
  BLOCK_RECORD(sil_index_block, SIL_WITNESS_TABLE_NAMES);
  BLOCK_RECORD(sil_index_block, SIL_WITNESS_TABLE_OFFSETS);
  BLOCK_RECORD(sil_index_block, SIL_DEFAULT_WITNESS_TABLE_NAMES);
  BLOCK_RECORD(sil_index_block, SIL_DEFAULT_WITNESS_TABLE_OFFSETS);
  BLOCK_RECORD(sil_index_block, SIL_PROPERTY_OFFSETS);
  BLOCK_RECORD(sil_index_block, SIL_DIFFERENTIABILITY_WITNESS_NAMES);
  BLOCK_RECORD(sil_index_block, SIL_DIFFERENTIABILITY_WITNESS_OFFSETS);

  BLOCK(INCREMENTAL_INFORMATION_BLOCK);
  BLOCK_RECORD(fine_grained_dependencies::record_block, METADATA);
  BLOCK_RECORD(fine_grained_dependencies::record_block, SOURCE_FILE_DEP_GRAPH_NODE);
  BLOCK_RECORD(fine_grained_dependencies::record_block, FINGERPRINT_NODE);
  BLOCK_RECORD(fine_grained_dependencies::record_block, DEPENDS_ON_DEFINITION_NODE);
  BLOCK_RECORD(fine_grained_dependencies::record_block, IDENTIFIER_NODE);

#undef BLOCK
#undef BLOCK_RECORD
}

void Serializer::writeHeader() {
  {
    BCBlockRAII restoreBlock(Out, CONTROL_BLOCK_ID, 4);
    control_block::ModuleNameLayout ModuleName(Out);
    control_block::MetadataLayout Metadata(Out);
    control_block::TargetLayout Target(Out);
    control_block::SDKNameLayout SDKName(Out);
    control_block::SDKVersionLayout SDKVersion(Out);
    control_block::RevisionLayout Revision(Out);
    control_block::ChannelLayout Channel(Out);
    control_block::IsOSSALayout IsOSSA(Out);
    control_block::AllowableClientLayout Allowable(Out);

    // Write module 'real name', which can be different from 'name'
    // in case module aliasing is used (-module-alias flag)
    ModuleName.emit(ScratchRecord, M->getRealName().str());

    SmallString<32> versionStringBuf;
    llvm::raw_svector_ostream versionString(versionStringBuf);
    versionString << Version::getCurrentLanguageVersion();
    size_t shortVersionStringLength = versionString.tell();
    versionString << '('
                  << M->getASTContext().LangOpts.EffectiveLanguageVersion;
    size_t compatibilityVersionStringLength =
        versionString.tell() - shortVersionStringLength - 1;
    versionString << ")/" << version::getSwiftFullVersion();
    auto userModuleMajor = Options.UserModuleVersion.getMajor();
    auto userModuleMinor = 0;
    if (auto minor = Options.UserModuleVersion.getMinor()) {
      userModuleMinor = *minor;
    }
    auto userModuleSubminor = 0;
    if (auto subMinor = Options.UserModuleVersion.getSubminor()) {
      userModuleSubminor = *subMinor;
    }
    auto userModuleBuild = 0;
    if (auto build = Options.UserModuleVersion.getBuild()) {
      userModuleBuild = *build;
    }
    Metadata.emit(ScratchRecord,
                  SWIFTMODULE_VERSION_MAJOR, SWIFTMODULE_VERSION_MINOR,
                  shortVersionStringLength,
                  compatibilityVersionStringLength,
                  userModuleMajor, userModuleMinor,
                  userModuleSubminor, userModuleBuild,
                  versionString.str());

    if (!Options.SDKName.empty())
      SDKName.emit(ScratchRecord, Options.SDKName);

    if (!Options.SDKVersion.empty())
      SDKVersion.emit(ScratchRecord, Options.SDKVersion);

    for (auto &name : Options.AllowableClients) {
      Allowable.emit(ScratchRecord, name);
    }
    Target.emit(ScratchRecord, M->getASTContext().LangOpts.Target.str());

    // Write the producer's Swift revision.
    static const char* forcedDebugRevision =
      ::getenv("SWIFT_DEBUG_FORCE_SWIFTMODULE_REVISION");
    auto revision = forcedDebugRevision ?
      forcedDebugRevision : version::getCurrentCompilerSerializationTag();
    Revision.emit(ScratchRecord, revision);

    Channel.emit(ScratchRecord, version::getCurrentCompilerChannel());

    IsOSSA.emit(ScratchRecord, Options.IsOSSA);

    {
      llvm::BCBlockRAII restoreBlock(Out, OPTIONS_BLOCK_ID, 4);

      options_block::IsSIBLayout IsSIB(Out);
      IsSIB.emit(ScratchRecord, Options.IsSIB);

      if (Options.StaticLibrary) {
        options_block::IsStaticLibraryLayout IsStaticLibrary(Out);
        IsStaticLibrary.emit(ScratchRecord);
      }

      if (Options.HermeticSealAtLink) {
        options_block::HasHermeticSealAtLinkLayout HasHermeticSealAtLink(Out);
        HasHermeticSealAtLink.emit(ScratchRecord);
      }

      if (Options.EmbeddedSwiftModule) {
        options_block::IsEmbeddedSwiftModuleLayout IsEmbeddedSwiftModule(Out);
        IsEmbeddedSwiftModule.emit(ScratchRecord);
      }

      if (M->isTestingEnabled()) {
        options_block::IsTestableLayout IsTestable(Out);
        IsTestable.emit(ScratchRecord);
      }

      if (M->arePrivateImportsEnabled()) {
        options_block::ArePrivateImportsEnabledLayout PrivateImports(Out);
        PrivateImports.emit(ScratchRecord);
      }

      if (M->isImplicitDynamicEnabled()) {
        options_block::IsImplicitDynamicEnabledLayout ImplicitDynamic(Out);
        ImplicitDynamic.emit(ScratchRecord);
      }

      if (M->getResilienceStrategy() != ResilienceStrategy::Default) {
        options_block::ResilienceStrategyLayout Strategy(Out);
        Strategy.emit(ScratchRecord, unsigned(M->getResilienceStrategy()));
      }

      if (M->isBuiltFromInterface()) {
        options_block::IsBuiltFromInterfaceLayout BuiltFromInterface(Out);
        BuiltFromInterface.emit(ScratchRecord);
      }

      if (M->allowNonResilientAccess()) {
        options_block::AllowNonResilientAccess AllowNonResAcess(Out);
        AllowNonResAcess.emit(ScratchRecord);
      }

      if (M->serializePackageEnabled()) {
        options_block::SerializePackageEnabled SerializePkgEnabled(Out);
        SerializePkgEnabled.emit(ScratchRecord);
      }

      if (allowCompilerErrors()) {
        options_block::IsAllowModuleWithCompilerErrorsEnabledLayout
            AllowErrors(Out);
        AllowErrors.emit(ScratchRecord);
      }

      if (M->getABIName() != M->getName()) {
        options_block::ModuleABINameLayout ABIName(Out);
        ABIName.emit(ScratchRecord, M->getABIName().str());
      }

      if (!M->getPackageName().empty()) {
        options_block::ModulePackageNameLayout PackageName(Out);
        PackageName.emit(ScratchRecord, M->getPackageName().str());
      }

      if (!M->getExportAsName().empty()) {
        options_block::ModuleExportAsNameLayout ExportAs(Out);
        ExportAs.emit(ScratchRecord, M->getExportAsName().str());
      }

      if (M->isConcurrencyChecked()) {
        options_block::IsConcurrencyCheckedLayout IsConcurrencyChecked(Out);
        IsConcurrencyChecked.emit(ScratchRecord);
      }

      if (M->hasCxxInteroperability()) {
        options_block::HasCxxInteroperabilityEnabledLayout
            CxxInteroperabilityEnabled(Out);
        CxxInteroperabilityEnabled.emit(ScratchRecord);

        options_block::CXXStdlibKindLayout CXXStdlibKind(Out);
        CXXStdlibKind.emit(ScratchRecord,
                           static_cast<uint8_t>(M->getCXXStdlibKind()));
      }

      if (Options.SerializeOptionsForDebugging) {
        options_block::SDKPathLayout SDKPath(Out);
        options_block::XCCLayout XCC(Out);

        const auto &PathRemapper = Options.DebuggingOptionsPrefixMap;
        const auto &PathObfuscator = Options.PathObfuscator;
        auto sdkPath = M->getASTContext().SearchPathOpts.getSDKPath();
        SDKPath.emit(
            ScratchRecord,
            PathObfuscator.obfuscate(PathRemapper.remapPath(sdkPath)));
        auto &Opts = Options.ExtraClangOptions;
        for (auto Arg = Opts.begin(), E = Opts.end(); Arg != E; ++Arg) {
          StringRef arg(*Arg);
          if (arg.starts_with("-ivfsoverlay")) {
            // FIXME: This is a hack and calls for a better design.
            //
            // Filter out any -ivfsoverlay options that include an
            // unextended-module-overlay.yaml overlay. By convention the Xcode
            // buildsystem uses these while *building* mixed Objective-C and
            // Swift frameworks; but they should never be used to *import* the
            // module defined in the framework.
            auto Next = std::next(Arg);
            if (Next != E &&
                StringRef(*Next).ends_with("unextended-module-overlay.yaml")) {
              ++Arg;
              continue;
            }
          } else if (arg.starts_with("-fdebug-prefix-map=") ||
              arg.starts_with("-ffile-prefix-map=") ||
              arg.starts_with("-fcoverage-prefix-map=") ||
              arg.starts_with("-fmacro-prefix-map=")) {
            // We don't serialize any of the prefix map flags as these flags
            // contain absolute paths that are not usable on different
            // machines. These flags are not necessary to compile the
            // clang modules again so are safe to remove.
            continue;
          }
          XCC.emit(ScratchRecord, arg);
        }

        // Macro plugins
        options_block::PluginSearchOptionLayout PluginSearchOpt(Out);
        for (auto &elem : Options.PluginSearchOptions) {
          switch (elem.getKind()) {
          case PluginSearchOption::Kind::PluginPath: {
            auto &opt = elem.get<PluginSearchOption::PluginPath>();
            PluginSearchOpt.emit(ScratchRecord,
                                 uint8_t(PluginSearchOptionKind::PluginPath),
                                 opt.SearchPath);
            continue;
          }
          case PluginSearchOption::Kind::ExternalPluginPath: {
            auto &opt = elem.get<PluginSearchOption::ExternalPluginPath>();
            PluginSearchOpt.emit(
                ScratchRecord,
                uint8_t(PluginSearchOptionKind::ExternalPluginPath),
                opt.SearchPath + "#" + opt.ServerPath);
            continue;
          }
          case PluginSearchOption::Kind::LoadPluginLibrary: {
            auto &opt = elem.get<PluginSearchOption::LoadPluginLibrary>();
            PluginSearchOpt.emit(
                ScratchRecord,
                uint8_t(PluginSearchOptionKind::LoadPluginLibrary),
                opt.LibraryPath);
            continue;
          }
          case PluginSearchOption::Kind::LoadPluginExecutable: {
            auto &opt = elem.get<PluginSearchOption::LoadPluginExecutable>();
            std::string optStr = opt.ExecutablePath + "#";
            llvm::interleave(
                opt.ModuleNames, [&](auto &name) { optStr += name; },
                [&]() { optStr += ","; });
            PluginSearchOpt.emit(
                ScratchRecord,
                uint8_t(PluginSearchOptionKind::LoadPluginExecutable), optStr);
            continue;
          }
          }
        }
      }
    }
  }
}

static void flattenImportPath(const ImportedModule &import,
                              SmallVectorImpl<char> &out) {
  llvm::raw_svector_ostream outStream(out);
  // This will write the module 'real name', which can be different
  // from the 'name' in case module aliasing was used (see `-module-alias`)
  import.importedModule->getReverseFullModuleName().printForward(
      outStream, StringRef("\0", 1));

  if (import.accessPath.empty())
    return;

  outStream << '\0';
  assert(import.accessPath.size() == 1 &&
         "can only handle top-level decl imports");
  auto accessPathElem = import.accessPath.front();
  outStream << accessPathElem.Item.str();
}

uint64_t getRawModTimeOrHash(const SerializationOptions::FileDependency &dep) {
  if (dep.isHashBased()) return dep.getContentHash();
  return dep.getModificationTime();
}

using ImportSet = llvm::SmallSet<ImportedModule, 8, ImportedModule::Order>;
static ImportSet getImportsAsSet(const ModuleDecl *M,
                                 ModuleDecl::ImportFilter filter) {
  SmallVector<ImportedModule, 8> imports;
  M->getImportedModules(imports, filter);
  ImportSet importSet;
  importSet.insert(imports.begin(), imports.end());
  return importSet;
}

void Serializer::writeInputBlock() {
  BCBlockRAII restoreBlock(Out, INPUT_BLOCK_ID, 4);
  input_block::ImportedModuleLayout importedModule(Out);
  input_block::ImportedModuleLayoutSPI ImportedModuleSPI(Out);
  input_block::LinkLibraryLayout LinkLibrary(Out);
  input_block::ImportedHeaderLayout ImportedHeader(Out);
  input_block::ImportedHeaderContentsLayout ImportedHeaderContents(Out);
  input_block::SearchPathLayout SearchPath(Out);
  input_block::FileDependencyLayout FileDependency(Out);
  input_block::DependencyDirectoryLayout DependencyDirectory(Out);
  input_block::ModuleInterfaceLayout ModuleInterface(Out);

  if (Options.SerializeOptionsForDebugging) {
    const auto &PathObfuscator = Options.PathObfuscator;
    const auto &PathMapper = Options.DebuggingOptionsPrefixMap;
    const SearchPathOptions &searchPathOpts = M->getASTContext().SearchPathOpts;
    // Put the framework search paths first so that they'll be preferred upon
    // deserialization.
    for (const auto &framepath : searchPathOpts.getFrameworkSearchPaths())
      SearchPath.emit(ScratchRecord, /*framework=*/true, framepath.IsSystem,
                      PathObfuscator.obfuscate(PathMapper.remapPath(framepath.Path)));
    for (const auto &path : searchPathOpts.getImportSearchPaths())
      SearchPath.emit(ScratchRecord, /*framework=*/false, /*system=*/false,
                      PathObfuscator.obfuscate(PathMapper.remapPath(path)));
  }

  // Note: We're not using StringMap here because we don't need to own the
  // strings.
  llvm::DenseMap<StringRef, unsigned> dependencyDirectories;
  for (auto const &dep : Options.Dependencies) {
    StringRef directoryName = llvm::sys::path::parent_path(dep.getPath());
    unsigned &dependencyDirectoryIndex = dependencyDirectories[directoryName];
    if (!dependencyDirectoryIndex) {
      // This name must be newly-added. Give it a new ID (and skip 0).
      dependencyDirectoryIndex = dependencyDirectories.size();
      DependencyDirectory.emit(ScratchRecord, directoryName);
    }
    FileDependency.emit(ScratchRecord,
                        dep.getSize(),
                        getRawModTimeOrHash(dep),
                        dep.isHashBased(),
                        dep.isSDKRelative(),
                        dependencyDirectoryIndex,
                        llvm::sys::path::filename(dep.getPath()));
  }

  if (!Options.ModuleInterface.empty())
    ModuleInterface.emit(ScratchRecord, Options.ModuleInterface);

  SmallVector<ImportedModule, 8> allLocalImports;
  M->getImportedModules(allLocalImports, ModuleDecl::getImportFilterLocal());
  ImportedModule::removeDuplicates(allLocalImports);

  // Collect the public and private imports as a subset so that we can
  // distinguish them.
  ImportSet publicImportSet =
      getImportsAsSet(M, ModuleDecl::ImportFilterKind::Exported);
  ImportSet defaultImportSet =
      getImportsAsSet(M, {ModuleDecl::ImportFilterKind::Default,
                          ModuleDecl::ImportFilterKind::SPIOnly});
  ImportSet packageOnlyImportSet =
      getImportsAsSet(M, ModuleDecl::ImportFilterKind::PackageOnly);
  ImportSet internalOrBelowImportSet =
      getImportsAsSet(M, ModuleDecl::ImportFilterKind::InternalOrBelow);

  auto clangImporter =
    static_cast<ClangImporter *>(M->getASTContext().getClangModuleLoader());
  ModuleDecl *bridgingHeaderModule = clangImporter->getImportedHeaderModule();
  ImportedModule bridgingHeaderImport{ImportPath::Access(),
                                      bridgingHeaderModule};

  // Make sure the bridging header module is always at the top of the import
  // list, mimicking how it is processed before any module imports when
  // compiling source files.
  if (llvm::is_contained(allLocalImports, bridgingHeaderImport)) {
    off_t importedHeaderSize = 0;
    time_t importedHeaderModTime = 0;
    std::string contents;
    auto importedHeaderPath = Options.ImportedHeader;
    std::string pchIncludeTree;
    // We do not want to serialize the explicitly-specified .pch path if one was
    // provided. Instead we write out the path to the original header source so
    // that clients can consume it.
    if (Options.ExplicitModuleBuild &&
        llvm::sys::path::extension(importedHeaderPath)
            .ends_with(file_types::getExtension(file_types::TY_PCH))) {
      auto *pch = clangImporter->getClangInstance()
                      .getASTReader()
                      ->getModuleManager()
                      .lookupByFileName(importedHeaderPath);
      pchIncludeTree = pch->IncludeTreeID;
      importedHeaderPath = pch->OriginalSourceFileName;
    }

    if (!importedHeaderPath.empty()) {
      contents = clangImporter->getBridgingHeaderContents(
          importedHeaderPath, importedHeaderSize, importedHeaderModTime,
          pchIncludeTree);
    }
    assert(publicImportSet.count(bridgingHeaderImport));
    ImportedHeader.emit(ScratchRecord,
                        publicImportSet.count(bridgingHeaderImport),
                        importedHeaderSize, importedHeaderModTime,
                        importedHeaderPath);
    if (!contents.empty()) {
      contents.push_back('\0');
      ImportedHeaderContents.emit(ScratchRecord, contents);
    }
  }

  ModuleDecl *theBuiltinModule = M->getASTContext().TheBuiltinModule;
  for (auto import : allLocalImports) {
    if (import.importedModule == theBuiltinModule ||
        import.importedModule == bridgingHeaderModule) {
      continue;
    }

    SmallString<64> importPath;
    flattenImportPath(import, importPath);

    serialization::ImportControl stableImportControl;
    // The order of checks here is important, since a module can be imported
    // differently in different files, and we need to record the "most visible"
    // form here.
    if (publicImportSet.count(import))
      stableImportControl = ImportControl::Exported;
    else if (defaultImportSet.count(import))
      stableImportControl = ImportControl::Normal;
    else if (packageOnlyImportSet.count(import))
      stableImportControl = ImportControl::PackageOnly;
    else if (internalOrBelowImportSet.count(import))
      stableImportControl = ImportControl::InternalOrBelow;
    else
      stableImportControl = ImportControl::ImplementationOnly;

    llvm::SmallSetVector<Identifier, 4> spis;
    M->lookupImportedSPIGroups(import.importedModule, spis);

    importedModule.emit(ScratchRecord,
                        static_cast<uint8_t>(stableImportControl),
                        !import.accessPath.empty(), !spis.empty(), importPath);

    if (!spis.empty()) {
      SmallString<64> out;
      llvm::raw_svector_ostream outStream(out);
      llvm::interleave(
          spis, [&outStream](Identifier next) { outStream << next.str(); },
          [&outStream] { outStream << StringRef("\0", 1); });
      ImportedModuleSPI.emit(ScratchRecord, out);
    }
  }

  if (!Options.ModuleLinkName.empty()) {
    LinkLibrary.emit(ScratchRecord, serialization::LibraryKind::Library,
                     Options.AutolinkForceLoad, Options.ModuleLinkName);
  }
  for (auto dependentLib : Options.PublicDependentLibraries) {
    LinkLibrary.emit(ScratchRecord, serialization::LibraryKind::Library,
                     Options.AutolinkForceLoad, dependentLib);
  }
}

/// Translate AST default argument kind to the Serialization enum values, which
/// are guaranteed to be stable.
static uint8_t getRawStableDefaultArgumentKind(swift::DefaultArgumentKind kind) {
  switch (kind) {
#define CASE(X) \
  case swift::DefaultArgumentKind::X: \
    return static_cast<uint8_t>(serialization::DefaultArgumentKind::X);
  CASE(None)
  CASE(Normal)
  CASE(Inherited)
  CASE(Column)
  CASE(FileID)
  CASE(FilePath)
  CASE(FileIDSpelledAsFile)
  CASE(FilePathSpelledAsFile)
  CASE(Line)
  CASE(Function)
  CASE(DSOHandle)
  CASE(NilLiteral)
  CASE(EmptyArray)
  CASE(EmptyDictionary)
  CASE(StoredProperty)
  CASE(ExpressionMacro)
#undef CASE
  }

  llvm_unreachable("Unhandled DefaultArgumentKind in switch.");
}

static uint8_t 
getRawStableActorIsolationKind(swift::ActorIsolation::Kind kind) {
  switch (kind) {
#define CASE(X) \
  case swift::ActorIsolation::X: \
    return static_cast<uint8_t>(serialization::ActorIsolation::X);
  CASE(Unspecified)
  CASE(ActorInstance)
  CASE(Nonisolated)
  CASE(NonisolatedUnsafe)
  CASE(GlobalActor)
  CASE(Erased)
#undef CASE
  }
  llvm_unreachable("bad actor isolation");
}

static uint8_t
getRawStableMetatypeRepresentation(const AnyMetatypeType *metatype) {
  if (!metatype->hasRepresentation()) {
    return serialization::MetatypeRepresentation::MR_None;
  }

  switch (metatype->getRepresentation()) {
  case swift::MetatypeRepresentation::Thin:
    return serialization::MetatypeRepresentation::MR_Thin;
  case swift::MetatypeRepresentation::Thick:
    return serialization::MetatypeRepresentation::MR_Thick;
  case swift::MetatypeRepresentation::ObjC:
    return serialization::MetatypeRepresentation::MR_ObjC;
  }
  llvm_unreachable("bad representation");
}

/// Translate from the requirement kind to the Serialization enum
/// values, which are guaranteed to be stable.
static uint8_t getRawStableRequirementKind(RequirementKind kind) {
#define CASE(KIND)            \
  case RequirementKind::KIND: \
    return serialization::GenericRequirementKind::KIND;

  switch (kind) {
  CASE(SameShape)
  CASE(Conformance)
  CASE(Superclass)
  CASE(SameType)
  CASE(Layout)
  }
#undef CASE

  llvm_unreachable("Unhandled RequirementKind in switch.");
}

void Serializer::serializeGenericRequirements(
                                        ArrayRef<Requirement> requirements,
                                        SmallVectorImpl<uint64_t> &scratch) {
  using namespace decls_block;

  scratch.push_back(requirements.size());

  for (const auto &req : requirements) {
    scratch.push_back(getRawStableRequirementKind(req.getKind()));
    if (req.getKind() != RequirementKind::Layout) {
      scratch.push_back(addTypeRef(req.getFirstType()));
      scratch.push_back(addTypeRef(req.getSecondType()));
    } else {
      // Write layout requirement.
      auto layout = req.getLayoutConstraint();
      unsigned size = 0;
      unsigned alignment = 0;
      if (layout->isKnownSizeTrivial()) {
        size = layout->getTrivialSizeInBits();
        alignment = layout->getAlignmentInBits();
      } else if (layout->isTrivialStride()) {
        size = layout->getTrivialStrideInBits();
      }
      LayoutRequirementKind rawKind = LayoutRequirementKind::UnknownLayout;
      switch (layout->getKind()) {
      case LayoutConstraintKind::NativeRefCountedObject:
        rawKind = LayoutRequirementKind::NativeRefCountedObject;
        break;
      case LayoutConstraintKind::RefCountedObject:
        rawKind = LayoutRequirementKind::RefCountedObject;
        break;
      case LayoutConstraintKind::Trivial:
        rawKind = LayoutRequirementKind::Trivial;
        break;
      case LayoutConstraintKind::TrivialOfExactSize:
        rawKind = LayoutRequirementKind::TrivialOfExactSize;
        break;
      case LayoutConstraintKind::TrivialOfAtMostSize:
        rawKind = LayoutRequirementKind::TrivialOfAtMostSize;
        break;
      case LayoutConstraintKind::Class:
        rawKind = LayoutRequirementKind::Class;
        break;
      case LayoutConstraintKind::NativeClass:
        rawKind = LayoutRequirementKind::NativeClass;
        break;
      case LayoutConstraintKind::UnknownLayout:
        rawKind = LayoutRequirementKind::UnknownLayout;
        break;
      case LayoutConstraintKind::BridgeObject:
        rawKind = LayoutRequirementKind::BridgeObject;
        break;
      case LayoutConstraintKind::TrivialStride:
        rawKind = LayoutRequirementKind::TrivialStride;
        break;
      }
      scratch.push_back(rawKind);
      scratch.push_back(addTypeRef(req.getFirstType()));
      scratch.push_back(size);
      scratch.push_back(alignment);
    }
  }
}

void Serializer::writeAssociatedTypes(
    ArrayRef<AssociatedTypeDecl *> assocTypes) {
  using namespace decls_block;

  auto assocTypeAbbrCode = DeclTypeAbbrCodes[AssociatedTypeLayout::Code];

  for (auto *assocType : assocTypes) {
    AssociatedTypeLayout::emitRecord(
        Out, ScratchRecord, assocTypeAbbrCode,
        addDeclRef(assocType));
  }
}

void Serializer::writePrimaryAssociatedTypes(
    ArrayRef<AssociatedTypeDecl *> assocTypes) {
  using namespace decls_block;

  auto assocTypeAbbrCode = DeclTypeAbbrCodes[PrimaryAssociatedTypeLayout::Code];

  for (auto *assocType : assocTypes) {
    PrimaryAssociatedTypeLayout::emitRecord(
        Out, ScratchRecord, assocTypeAbbrCode,
        addDeclRef(assocType));
  }
}

void Serializer::writeRequirementSignature(
    const RequirementSignature &requirementSig) {
  using namespace decls_block;

  SmallVector<uint64_t, 16> rawData;
  serializeGenericRequirements(requirementSig.getRequirements(), rawData);

  for (const auto &typeAlias : requirementSig.getTypeAliases()) {
    rawData.push_back(addDeclBaseNameRef(typeAlias.getName()));
    rawData.push_back(addTypeRef(typeAlias.getUnderlyingType()));
  }

  RequirementSignatureLayout::emitRecord(
      Out, ScratchRecord,
      DeclTypeAbbrCodes[RequirementSignatureLayout::Code],
      rawData);
}

void Serializer::writeASTBlockEntity(GenericSignature sig) {
  using namespace decls_block;

  assert(sig);
  assert(GenericSignaturesToSerialize.hasRef(sig));

  // Determine whether we can just write the param types as is, or whether we
  // have to encode them manually because one of them has a declaration with
  // module context (which can happen in SIL).
  bool mustEncodeParamsManually =
      llvm::any_of(sig.getGenericParams(),
                   [](const GenericTypeParamType *paramTy) {
    auto *decl = paramTy->getDecl();
    return decl && decl->getDeclContext()->isModuleScopeContext();
  });

  SmallVector<uint64_t, 4> rawParamIDs;
  serializeGenericRequirements(sig.getRequirements(), rawParamIDs);

  if (!mustEncodeParamsManually) {
    // Record the generic parameters.
    for (auto *paramTy : sig.getGenericParams()) {
      rawParamIDs.push_back(addTypeRef(paramTy));
    }

    auto abbrCode = DeclTypeAbbrCodes[GenericSignatureLayout::Code];
    GenericSignatureLayout::emitRecord(Out, ScratchRecord, abbrCode,
                                       rawParamIDs);
  } else {
    // Record the generic parameters.
    for (auto *paramTy : sig.getGenericParams()) {
      auto *decl = paramTy->getDecl();

      // For a full environment, add the name and canonicalize the param type.
      Identifier paramName = decl ? decl->getName() : Identifier();
      rawParamIDs.push_back(addDeclBaseNameRef(paramName));

      paramTy = paramTy->getCanonicalType()->castTo<GenericTypeParamType>();
      rawParamIDs.push_back(addTypeRef(paramTy));
    }

    auto envAbbrCode = DeclTypeAbbrCodes[SILGenericSignatureLayout::Code];
    SILGenericSignatureLayout::emitRecord(Out, ScratchRecord, envAbbrCode,
                                          rawParamIDs);
  }
}

void Serializer::writeASTBlockEntity(const GenericEnvironment *genericEnv) {
  using namespace decls_block;

  assert(GenericEnvironmentsToSerialize.hasRef(genericEnv));

  switch (genericEnv->getKind()) {
  case GenericEnvironment::Kind::OpenedExistential: {
    auto kind = GenericEnvironmentKind::OpenedExistential;
    auto existentialTypeID = addTypeRef(genericEnv->getOpenedExistentialType());
    auto parentSig = genericEnv->getOpenedExistentialParentSignature();
    auto parentSigID = addGenericSignatureRef(parentSig);
    auto emptySubs = SubstitutionMap();
    auto subsID = addSubstitutionMapRef(emptySubs);

    auto genericEnvAbbrCode = DeclTypeAbbrCodes[GenericEnvironmentLayout::Code];
    GenericEnvironmentLayout::emitRecord(Out, ScratchRecord, genericEnvAbbrCode,
                                         unsigned(kind), existentialTypeID,
                                         parentSigID, subsID);
    return;
  }

  case GenericEnvironment::Kind::OpenedElement: {
    auto kind = GenericEnvironmentKind::OpenedElement;
    auto shapeClassID = addTypeRef(genericEnv->getOpenedElementShapeClass());
    auto parentSig = genericEnv->getGenericSignature();
    auto parentSigID = addGenericSignatureRef(parentSig);
    auto contextSubs = genericEnv->getPackElementContextSubstitutions();
    auto subsID = addSubstitutionMapRef(contextSubs);

    auto genericEnvAbbrCode = DeclTypeAbbrCodes[GenericEnvironmentLayout::Code];
    GenericEnvironmentLayout::emitRecord(Out, ScratchRecord, genericEnvAbbrCode,
                                         unsigned(kind), shapeClassID,
                                         parentSigID, subsID);
    return;
  }

  case GenericEnvironment::Kind::Primary:
  case GenericEnvironment::Kind::Opaque:
    break;
  }

  llvm_unreachable("Bad generic environment kind");
}

void Serializer::writeASTBlockEntity(const SubstitutionMap substitutions) {
  using namespace decls_block;
  assert(substitutions);
  assert(SubstitutionMapsToSerialize.hasRef(substitutions));

  // Collect the replacement types.
  SmallVector<uint64_t, 4> rawValues;
  for (auto type : substitutions.getReplacementTypes())
    rawValues.push_back(addTypeRef(type));
  unsigned numReplacementTypes = rawValues.size();
  for (auto conformance : substitutions.getConformances())
    rawValues.push_back(addConformanceRef(conformance));

  auto substitutionsAbbrCode = DeclTypeAbbrCodes[SubstitutionMapLayout::Code];
  SubstitutionMapLayout::emitRecord(Out, ScratchRecord, substitutionsAbbrCode,
                                    addGenericSignatureRef(
                                      substitutions.getGenericSignature()),
                                    numReplacementTypes,
                                    rawValues);
}

void Serializer::writeASTBlockEntity(const SILLayout *layout) {
  using namespace decls_block;
  assert(SILLayoutsToSerialize.hasRef(layout));

  SmallVector<unsigned, 16> data;
  // Save field types.
  for (auto &field : layout->getFields()) {
    unsigned typeRef = addTypeRef(field.getLoweredType());
    // Set the high bit if mutable.
    if (field.isMutable())
      typeRef |= 0x80000000U;
    data.push_back(typeRef);
  }

  unsigned abbrCode
    = DeclTypeAbbrCodes[SILLayoutLayout::Code];

  SILLayoutLayout::emitRecord(
                        Out, ScratchRecord, abbrCode,
                        addGenericSignatureRef(layout->getGenericSignature()),
                        layout->capturesGenericEnvironment(),
                        layout->getFields().size(),
                        data);
}

// TODO: DON'T serialize the special conformance for DA-as_A
void Serializer::writeLocalNormalProtocolConformance(
                                    NormalProtocolConformance *conformance) {
  using namespace decls_block;

  PrettyStackTraceConformance trace("serializing", conformance);

  assert(ConformancesToSerialize.hasRef(conformance));

  auto protocol = conformance->getProtocol();

  SmallVector<DeclID, 32> data;
  unsigned numValueWitnesses = 0;
  unsigned numTypeWitnesses = 0;
  unsigned numSignatureConformances = 0;

  conformance->forEachAssociatedConformance(
      [&](Type t, ProtocolDecl *proto, unsigned index) {
        auto assocConf = conformance->getAssociatedConformance(t, proto);
        data.push_back(addConformanceRef(assocConf));
        ++numSignatureConformances;
        return false;
      });

  conformance->forEachTypeWitness([&](AssociatedTypeDecl *assocType,
                                      Type type, TypeDecl *typeDecl) {
    data.push_back(addDeclRef(assocType));
    data.push_back(addTypeRef(type));
    data.push_back(addDeclRef(typeDecl, /*allowTypeAliasXRef*/true));
    ++numTypeWitnesses;
    return false;
  }, /*useResolver=*/true);

  conformance->forEachValueWitness([&](ValueDecl *req, Witness witness) {
      PrettyStackTraceDecl traceValueWitness(
          "serializing value witness for requirement", req);

      ++numValueWitnesses;
      data.push_back(addDeclRef(req));
      data.push_back(addDeclRef(witness.getDecl()));

      // If there is no witness, we're done.
      if (!witness.getDecl()) return;

      auto subs = witness.getSubstitutions();

      // Canonicalize away typealiases, since these substitutions aren't used
      // for diagnostics and we reference fewer declarations that way.
      subs = subs.getCanonical();

      // Map archetypes to type parameters, since we always substitute them
      // away. Note that in a merge-modules pass, we're serializing conformances
      // that we deserialized, so they will already have their replacement types
      // in terms of interface types; hence the hasArchetypes() check is
      // necessary for correctness, not just as a fast path.
      if (subs.hasArchetypes())
        subs = subs.mapReplacementTypesOutOfContext();

      data.push_back(addSubstitutionMapRef(subs));
      data.push_back(witness.getEnterIsolation().has_value() ? 1 : 0);
  }, /*useResolver=*/true);

  unsigned abbrCode
    = DeclTypeAbbrCodes[NormalProtocolConformanceLayout::Code];
  auto ownerID = addDeclContextRef(conformance->getDeclContext());
  NormalProtocolConformanceLayout::emitRecord(Out, ScratchRecord, abbrCode,
                                              addDeclRef(protocol),
                                              ownerID.getOpaqueValue(),
                                              numTypeWitnesses,
                                              numValueWitnesses,
                                              numSignatureConformances,
                                              conformance->isUnchecked(),
                                              conformance->isPreconcurrency(),
                                              data);
}

serialization::ProtocolConformanceID
Serializer::addConformanceRef(ProtocolConformance *conformance) {
  return addConformanceRef(ProtocolConformanceRef(conformance));
}

serialization::ProtocolConformanceID
Serializer::addConformanceRef(PackConformance *conformance) {
  return addConformanceRef(ProtocolConformanceRef(conformance));
}

serialization::ProtocolConformanceID
Serializer::addConformanceRef(ProtocolConformanceRef ref) {
  if (ref.isInvalid()) {
    return 0;
  }

  if (ref.isAbstract()) {
    auto protocolID = addDeclRef(ref.getAbstract());
    assert(protocolID != 0);
    return ((protocolID << SerializedProtocolConformanceKind::Shift) |
            SerializedProtocolConformanceKind::Abstract);
  }

  if (ref.isConcrete()) {
    auto conformance = ref.getConcrete();
    auto rawID = ConformancesToSerialize.addRef(conformance);
    return ((rawID << SerializedProtocolConformanceKind::Shift) |
            SerializedProtocolConformanceKind::Concrete);
  }

  if (ref.isPack()) {
    auto rawID = PackConformancesToSerialize.addRef(ref.getPack());
    return ((rawID << SerializedProtocolConformanceKind::Shift) |
            SerializedProtocolConformanceKind::Pack);
  }

  llvm_unreachable("Unknown conformance kind");
}

void
Serializer::writeASTBlockEntity(ProtocolConformance *conformance) {
  using namespace decls_block;

  switch (conformance->getKind()) {
  case ProtocolConformanceKind::Normal: {
    auto normal = cast<NormalProtocolConformance>(conformance);
    if (!isDeclXRef(normal->getDeclContext()->getAsDecl())
        && !isa<ClangModuleUnit>(normal->getDeclContext()
                                       ->getModuleScopeContext())) {
        writeLocalNormalProtocolConformance(normal);
    } else {
      // A conformance in a different module file.
      unsigned abbrCode = DeclTypeAbbrCodes[ProtocolConformanceXrefLayout::Code];
      ProtocolConformanceXrefLayout::emitRecord(
        Out, ScratchRecord,
        abbrCode,
        addDeclRef(normal->getProtocol()),
        addDeclRef(normal->getDeclContext()->getSelfNominalTypeDecl()),
        addContainingModuleRef(normal->getDeclContext(),
                               /*ignoreExport=*/true));
    }
    break;
  }

  case ProtocolConformanceKind::Self: {
    auto self = cast<SelfProtocolConformance>(conformance);
    unsigned abbrCode = DeclTypeAbbrCodes[SelfProtocolConformanceLayout::Code];
    auto protocolID = addDeclRef(self->getProtocol());
    SelfProtocolConformanceLayout::emitRecord(Out, ScratchRecord, abbrCode,
                                              protocolID);
    break;
  }

  case ProtocolConformanceKind::Specialized: {
    auto conf = cast<SpecializedProtocolConformance>(conformance);
    unsigned abbrCode = DeclTypeAbbrCodes[SpecializedProtocolConformanceLayout::Code];
    auto type = conf->getType();
    auto genericConformanceID =
      addConformanceRef(conf->getGenericConformance());
    SpecializedProtocolConformanceLayout::emitRecord(
                           Out, ScratchRecord,
                           abbrCode,
                           genericConformanceID,
                           addTypeRef(type),
                           addSubstitutionMapRef(conf->getSubstitutionMap()));
    break;
  }

  case ProtocolConformanceKind::Inherited: {
    auto conf = cast<InheritedProtocolConformance>(conformance);
    unsigned abbrCode
      = DeclTypeAbbrCodes[InheritedProtocolConformanceLayout::Code];

    auto inheritedConformanceID =
      addConformanceRef(conf->getInheritedConformance());

    auto type = conf->getType();
    auto typeID = addTypeRef(type);

    InheritedProtocolConformanceLayout::emitRecord(
      Out, ScratchRecord, abbrCode, inheritedConformanceID, typeID);

    break;
  }
  case ProtocolConformanceKind::Builtin:
    auto builtin = cast<BuiltinProtocolConformance>(conformance);
    unsigned abbrCode =
      DeclTypeAbbrCodes[BuiltinProtocolConformanceLayout::Code];
    auto typeID = addTypeRef(builtin->getType());
    auto protocolID = addDeclRef(builtin->getProtocol());

    BuiltinProtocolConformanceLayout::emitRecord(
        Out, ScratchRecord, abbrCode, typeID, protocolID,
        static_cast<unsigned>(builtin->getBuiltinConformanceKind()));
    break;
  }
}

void
Serializer::writeASTBlockEntity(PackConformance *conformance) {
  using namespace decls_block;

  unsigned abbrCode = DeclTypeAbbrCodes[PackConformanceLayout::Code];

  SmallVector<ProtocolConformanceID, 4> patternConformances;
  for (auto patternConf : conformance->getPatternConformances()) {
    patternConformances.push_back(addConformanceRef(patternConf));
  }

  PackConformanceLayout::emitRecord(
      Out, ScratchRecord,
      abbrCode,
      addTypeRef(conformance->getType()),
      addDeclRef(conformance->getProtocol()),
      patternConformances);
}

SmallVector<ProtocolConformanceID, 4>
Serializer::addConformanceRefs(ArrayRef<ProtocolConformanceRef> conformances) {
  using namespace decls_block;

  SmallVector<ProtocolConformanceID, 4> results;
  for (auto conformance : conformances) {
    auto id = addConformanceRef(conformance);
      results.push_back(id);
  }
  return results;
}

SmallVector<ProtocolConformanceID, 4>
Serializer::addConformanceRefs(ArrayRef<ProtocolConformance*> conformances) {
  using namespace decls_block;


  SmallVector<ProtocolConformanceID, 4> results;
  for (auto conformance : conformances) {
    results.push_back(addConformanceRef(conformance));
  }
  return results;
}

static bool shouldSerializeMember(Decl *D) {
  switch (D->getKind()) {
  case DeclKind::Import:
  case DeclKind::InfixOperator:
  case DeclKind::PrefixOperator:
  case DeclKind::PostfixOperator:
  case DeclKind::TopLevelCode:
  case DeclKind::Extension:
  case DeclKind::Module:
  case DeclKind::PrecedenceGroup:
    if (D->getASTContext().LangOpts.AllowModuleWithCompilerErrors)
      return false;
    llvm_unreachable("decl should never be a member");
  case DeclKind::Missing:
    llvm_unreachable("attempting to serialize a missing decl");

  case DeclKind::MissingMember:
    if (D->getASTContext().LangOpts.AllowModuleWithCompilerErrors)
      return false;
    llvm_unreachable("should never need to reserialize a member placeholder");

  case DeclKind::BuiltinTuple:
    llvm_unreachable("BuiltinTupleDecl should not show up here");

  case DeclKind::IfConfig:
  case DeclKind::PoundDiagnostic:
    return false;

  case DeclKind::EnumCase:
  case DeclKind::Macro:
  case DeclKind::MacroExpansion:
    return false;

  case DeclKind::OpaqueType:
    return true;

  case DeclKind::EnumElement:
  case DeclKind::Protocol:
  case DeclKind::Constructor:
  case DeclKind::Destructor:
  case DeclKind::PatternBinding:
  case DeclKind::Subscript:
  case DeclKind::TypeAlias:
  case DeclKind::GenericTypeParam:
  case DeclKind::AssociatedType:
  case DeclKind::Enum:
  case DeclKind::Struct:
  case DeclKind::Class:
  case DeclKind::Var:
  case DeclKind::Param:
  case DeclKind::Func:
  case DeclKind::Accessor:
    return true;
  }

  llvm_unreachable("Unhandled DeclKind in switch.");
}

static serialization::AccessorKind getStableAccessorKind(swift::AccessorKind K){
  switch (K) {
#define ACCESSOR(ID) \
  case swift::AccessorKind::ID: return serialization::ID;
#include "swift/AST/AccessorKinds.def"
  }

  llvm_unreachable("Unhandled AccessorKind in switch.");
}

static serialization::CtorInitializerKind
getStableCtorInitializerKind(swift::CtorInitializerKind K){
  switch (K) {
#define CASE(NAME) \
  case swift::CtorInitializerKind::NAME: return serialization::NAME;
      CASE(Designated)
      CASE(Convenience)
      CASE(Factory)
      CASE(ConvenienceFactory)
#undef CASE
  }

  llvm_unreachable("Unhandled CtorInitializerKind in switch.");
}

static serialization::ClangDeclPathComponentKind
getStableClangDeclPathComponentKind(
                   StableSerializationPath::ExternalPath::ComponentKind kind) {
  switch (kind) {
#define CASE(ID) \
  case StableSerializationPath::ExternalPath::ID: \
    return serialization::ClangDeclPathComponentKind::ID;
  CASE(Record)
  CASE(Enum)
  CASE(Namespace)
  CASE(Typedef)
  CASE(TypedefAnonDecl)
  CASE(ObjCInterface)
  CASE(ObjCProtocol)
#undef CASE
  }
  llvm_unreachable("bad kind");
}

static Identifier getClangTemplateSpecializationXRefDiscriminator(
    ASTContext &ctx, Identifier &name,
    const clang::ClassTemplateSpecializationDecl *ctsd) {
  auto it = name.str().find("<");
  if (it == StringRef::npos)
    return Identifier();
  // Serialize a C++ class template specialization name as original
  // class template name, and use its USR as the discriminator, that
  // will let Swift find the correct specialization when this cross
  // reference is deserialized.
  name = ctx.getIdentifier(name.str().substr(0, it));
  llvm::SmallString<128> buffer;
  clang::index::generateUSRForDecl(ctsd, buffer);
  return ctx.getIdentifier(buffer.str());
}

void Serializer::writeCrossReference(const DeclContext *DC, uint32_t pathLen) {
  using namespace decls_block;

  unsigned abbrCode;

  switch (DC->getContextKind()) {
  case DeclContextKind::AbstractClosureExpr:
  case DeclContextKind::Initializer:
  case DeclContextKind::TopLevelCodeDecl:
  case DeclContextKind::SerializedAbstractClosure:
  case DeclContextKind::SerializedTopLevelCodeDecl:
  case DeclContextKind::EnumElementDecl:
  case DeclContextKind::MacroDecl:
    llvm_unreachable("cannot cross-reference this context");

  case DeclContextKind::Package:
    llvm_unreachable("should only cross-reference something within a module");
  case DeclContextKind::Module:
    llvm_unreachable("should only cross-reference something within a file");

  case DeclContextKind::FileUnit:
    abbrCode = DeclTypeAbbrCodes[XRefLayout::Code];
    XRefLayout::emitRecord(Out, ScratchRecord, abbrCode,
                           addContainingModuleRef(DC, /*ignoreExport=*/true),
                           pathLen);
    break;

  case DeclContextKind::GenericTypeDecl: {
    auto generic = cast<GenericTypeDecl>(DC);

    writeCrossReference(DC->getParent(), pathLen + 1);

    // Opaque return types are unnamed and need a special xref.
    if (auto opaque = dyn_cast<OpaqueTypeDecl>(generic)) {
      if (!opaque->hasName()) {
        abbrCode = DeclTypeAbbrCodes[XRefOpaqueReturnTypePathPieceLayout::Code];

        XRefOpaqueReturnTypePathPieceLayout::emitRecord(Out, ScratchRecord,
                  abbrCode,
                  addDeclBaseNameRef(opaque->getOpaqueReturnTypeIdentifier()));
        break;
      }
    }

    assert(generic->hasName());

    abbrCode = DeclTypeAbbrCodes[XRefTypePathPieceLayout::Code];

    Identifier discriminator;
    if (generic->isOutermostPrivateOrFilePrivateScope()) {
      auto *containingFile = cast<FileUnit>(generic->getModuleScopeContext());
      discriminator = containingFile->getDiscriminatorForPrivateDecl(generic);
    }

    bool isProtocolExt = DC->getParent()->getExtendedProtocolDecl();

    Identifier name = generic->getName();
    if (generic->hasClangNode()) {
      if (auto *ctsd = dyn_cast_or_null<clang::ClassTemplateSpecializationDecl>(
              generic->getClangDecl())) {
        assert(discriminator.empty());
        discriminator = getClangTemplateSpecializationXRefDiscriminator(
            getASTContext(), name, ctsd);
      }
    }
    XRefTypePathPieceLayout::emitRecord(Out, ScratchRecord, abbrCode,
                                        addDeclBaseNameRef(name),
                                        addDeclBaseNameRef(discriminator),
                                        isProtocolExt, generic->hasClangNode());
    break;
  }

  case DeclContextKind::ExtensionDecl: {
    auto ext = cast<ExtensionDecl>(DC);
    auto nominal = ext->getExtendedNominal();
    assert(nominal);
    writeCrossReference(nominal, pathLen + 1);

    abbrCode = DeclTypeAbbrCodes[XRefExtensionPathPieceLayout::Code];
    CanGenericSignature genericSig(nullptr);
    if (ext->isConstrainedExtension()) {
      genericSig = ext->getGenericSignature().getCanonicalSignature();
    }
    XRefExtensionPathPieceLayout::emitRecord(
        Out, ScratchRecord, abbrCode,
        addContainingModuleRef(DC, /*ignoreExport=*/true),
        addGenericSignatureRef(genericSig));
    break;
  }

  case DeclContextKind::SubscriptDecl: {
    auto SD = cast<SubscriptDecl>(DC);
    writeCrossReference(DC->getParent(), pathLen + 1);

    Type ty = SD->getInterfaceType()->getCanonicalType();

    abbrCode = DeclTypeAbbrCodes[XRefValuePathPieceLayout::Code];
    bool isProtocolExt = SD->getDeclContext()->getExtendedProtocolDecl();
    XRefValuePathPieceLayout::emitRecord(Out, ScratchRecord, abbrCode,
                                         addTypeRef(ty), SUBSCRIPT_ID,
                                         isProtocolExt, SD->hasClangNode(),
                                         SD->isStatic());
    break;
  }

  case DeclContextKind::AbstractFunctionDecl: {
    if (auto fn = dyn_cast<AccessorDecl>(DC)) {
      auto storage = fn->getStorage();
      writeCrossReference(storage->getDeclContext(), pathLen + 2);

      Type ty = storage->getInterfaceType()->getCanonicalType();
      IdentifierID nameID = addDeclBaseNameRef(storage->getBaseName());
      bool isProtocolExt = fn->getDeclContext()->getExtendedProtocolDecl();
      abbrCode = DeclTypeAbbrCodes[XRefValuePathPieceLayout::Code];
      XRefValuePathPieceLayout::emitRecord(Out, ScratchRecord, abbrCode,
                                           addTypeRef(ty), nameID,
                                           isProtocolExt,
                                           storage->hasClangNode(),
                                           storage->isStatic());

      abbrCode =
        DeclTypeAbbrCodes[XRefOperatorOrAccessorPathPieceLayout::Code];
      auto emptyID = addDeclBaseNameRef(Identifier());
      auto accessorKind = getStableAccessorKind(fn->getAccessorKind());
      assert(!fn->isObservingAccessor() &&
             "cannot form cross-reference to observing accessors");
      XRefOperatorOrAccessorPathPieceLayout::emitRecord(Out, ScratchRecord,
                                                        abbrCode, emptyID,
                                                        accessorKind);
      break;
    }

    auto fn = cast<AbstractFunctionDecl>(DC);
    writeCrossReference(DC->getParent(), pathLen + 1 + fn->isOperator());

    Type ty = fn->getInterfaceType()->getCanonicalType();

    if (auto ctor = dyn_cast<ConstructorDecl>(DC)) {
      abbrCode = DeclTypeAbbrCodes[XRefInitializerPathPieceLayout::Code];
      XRefInitializerPathPieceLayout::emitRecord(
        Out, ScratchRecord, abbrCode, addTypeRef(ty),
        (bool)ctor->getDeclContext()->getExtendedProtocolDecl(),
        ctor->hasClangNode(),
        getStableCtorInitializerKind(ctor->getInitKind()));
      break;
    }

    abbrCode = DeclTypeAbbrCodes[XRefValuePathPieceLayout::Code];
    bool isProtocolExt = fn->getDeclContext()->getExtendedProtocolDecl();
    XRefValuePathPieceLayout::emitRecord(Out, ScratchRecord, abbrCode,
                                         addTypeRef(ty),
                                         addDeclBaseNameRef(fn->getBaseName()),
                                         isProtocolExt, fn->hasClangNode(),
                                         fn->isStatic());

    if (fn->isOperator()) {
      // Encode the fixity as a filter on the func decls, to distinguish prefix
      // and postfix operators.
      auto op = cast<FuncDecl>(fn)->getOperatorDecl();
      assert(op);
      abbrCode = DeclTypeAbbrCodes[XRefOperatorOrAccessorPathPieceLayout::Code];
      auto emptyID = addDeclBaseNameRef(Identifier());
      auto fixity = getStableFixity(op->getFixity());
      XRefOperatorOrAccessorPathPieceLayout::emitRecord(Out, ScratchRecord,
                                                        abbrCode, emptyID,
                                                        fixity);
    }
    break;
  }
  }
}

void Serializer::writeCrossReference(const Decl *D) {
  using namespace decls_block;

  unsigned abbrCode;

  if (auto op = dyn_cast<OperatorDecl>(D)) {
    writeCrossReference(op->getDeclContext(), 1);

    abbrCode = DeclTypeAbbrCodes[XRefOperatorOrAccessorPathPieceLayout::Code];
    auto nameID = addDeclBaseNameRef(op->getName());
    auto fixity = getStableFixity(op->getFixity());
    XRefOperatorOrAccessorPathPieceLayout::emitRecord(Out, ScratchRecord,
                                                      abbrCode, nameID,
                                                      fixity);
    return;
  }

  if (auto prec = dyn_cast<PrecedenceGroupDecl>(D)) {
    writeCrossReference(prec->getDeclContext(), 1);

    abbrCode = DeclTypeAbbrCodes[XRefOperatorOrAccessorPathPieceLayout::Code];
    auto nameID = addDeclBaseNameRef(prec->getName());
    uint8_t fixity = OperatorKind::PrecedenceGroup;
    XRefOperatorOrAccessorPathPieceLayout::emitRecord(Out, ScratchRecord,
                                                      abbrCode, nameID,
                                                      fixity);
    return;
  }

  if (auto fn = dyn_cast<AbstractFunctionDecl>(D)) {
    // Functions are special because they might be operators.
    writeCrossReference(fn, 0);
    return;
  }

  writeCrossReference(D->getDeclContext());

  if (auto opaque = dyn_cast<OpaqueTypeDecl>(D)) {
    abbrCode = DeclTypeAbbrCodes[XRefOpaqueReturnTypePathPieceLayout::Code];
    XRefOpaqueReturnTypePathPieceLayout::emitRecord(Out, ScratchRecord,
                   abbrCode,
                   addDeclBaseNameRef(opaque->getOpaqueReturnTypeIdentifier()));
    return;
  }

  if (auto genericParam = dyn_cast<GenericTypeParamDecl>(D)) {
    assert(!D->getDeclContext()->isModuleScopeContext() &&
           "Cannot cross reference a generic type decl at module scope.");
    abbrCode = DeclTypeAbbrCodes[XRefGenericParamPathPieceLayout::Code];
    XRefGenericParamPathPieceLayout::emitRecord(Out, ScratchRecord, abbrCode,
                                                genericParam->getDepth(),
                                                genericParam->getIndex());
    return;
  }

  bool isProtocolExt = D->getDeclContext()->getExtendedProtocolDecl();
  if (auto type = dyn_cast<TypeDecl>(D)) {
    abbrCode = DeclTypeAbbrCodes[XRefTypePathPieceLayout::Code];

    Identifier discriminator;
    if (type->isOutermostPrivateOrFilePrivateScope()) {
      auto *containingFile =
         cast<FileUnit>(type->getDeclContext()->getModuleScopeContext());
      discriminator = containingFile->getDiscriminatorForPrivateDecl(type);
    }

    Identifier name = type->getName();
    if (type->hasClangNode()) {
      if (auto *ctsd = dyn_cast_or_null<clang::ClassTemplateSpecializationDecl>(
              type->getClangDecl())) {
        assert(discriminator.empty());
        discriminator = getClangTemplateSpecializationXRefDiscriminator(
            getASTContext(), name, ctsd);
      }
    }

    XRefTypePathPieceLayout::emitRecord(
        Out, ScratchRecord, abbrCode, addDeclBaseNameRef(name),
        addDeclBaseNameRef(discriminator), isProtocolExt, D->hasClangNode());
    return;
  }

  auto val = cast<ValueDecl>(D);
  auto ty = val->getInterfaceType()->getCanonicalType();
  abbrCode = DeclTypeAbbrCodes[XRefValuePathPieceLayout::Code];
  IdentifierID iid = addDeclBaseNameRef(val->getBaseName());
  XRefValuePathPieceLayout::emitRecord(Out, ScratchRecord, abbrCode,
                                       addTypeRef(ty), iid, isProtocolExt,
                                       D->hasClangNode(), val->isStatic());
}

/// Translate from the AST associativity enum to the Serialization enum
/// values, which are guaranteed to be stable.
static uint8_t getRawStableAssociativity(swift::Associativity assoc) {
  switch (assoc) {
  case swift::Associativity::Left:
    return serialization::Associativity::LeftAssociative;
  case swift::Associativity::Right:
    return serialization::Associativity::RightAssociative;
  case swift::Associativity::None:
    return serialization::Associativity::NonAssociative;
  }

  llvm_unreachable("Unhandled Associativity in switch.");
}

static serialization::StaticSpellingKind
getStableStaticSpelling(swift::StaticSpellingKind SS) {
  switch (SS) {
  case swift::StaticSpellingKind::None:
    return serialization::StaticSpellingKind::None;
  case swift::StaticSpellingKind::KeywordStatic:
    return serialization::StaticSpellingKind::KeywordStatic;
  case swift::StaticSpellingKind::KeywordClass:
    return serialization::StaticSpellingKind::KeywordClass;
  }

  llvm_unreachable("Unhandled StaticSpellingKind in switch.");
}

static uint8_t getRawStableAccessLevel(swift::AccessLevel access) {
  switch (access) {
#define CASE(NAME) \
  case swift::AccessLevel::NAME: \
    return static_cast<uint8_t>(serialization::AccessLevel::NAME);
  CASE(Private)
  CASE(FilePrivate)
  CASE(Internal)
  CASE(Package)
  CASE(Public)
  CASE(Open)
#undef CASE
  }

  llvm_unreachable("Unhandled AccessLevel in switch.");
}

static serialization::SelfAccessKind
getStableSelfAccessKind(swift::SelfAccessKind MM) {
  switch (MM) {
  case swift::SelfAccessKind::NonMutating:
    return serialization::SelfAccessKind::NonMutating;
  case swift::SelfAccessKind::Mutating:
    return serialization::SelfAccessKind::Mutating;
  case swift::SelfAccessKind::LegacyConsuming:
    return serialization::SelfAccessKind::LegacyConsuming;
  case swift::SelfAccessKind::Consuming:
    return serialization::SelfAccessKind::Consuming;
  case swift::SelfAccessKind::Borrowing:
    return serialization::SelfAccessKind::Borrowing;
  }

  llvm_unreachable("Unhandled StaticSpellingKind in switch.");
}

static uint8_t getRawStableMacroRole(swift::MacroRole context) {
  switch (context) {
#define MACRO_ROLE(Name, Description) \
  case swift::MacroRole::Name: \
    return static_cast<uint8_t>(serialization::MacroRole::Name);
#include "swift/Basic/MacroRoles.def"
  }
  llvm_unreachable("bad result declaration macro kind");
}

static uint8_t getRawStableMacroIntroducedDeclNameKind(
    swift::MacroIntroducedDeclNameKind kind) {
  switch (kind) {
#define CASE(NAME) \
  case swift::MacroIntroducedDeclNameKind::NAME: \
    return static_cast<uint8_t>(serialization::MacroIntroducedDeclNameKind::NAME);
    CASE(Named)
    CASE(Overloaded)
    CASE(Prefixed)
    CASE(Suffixed)
    CASE(Arbitrary)
  }
#undef CASE
  llvm_unreachable("bad result macro-introduced decl name kind");
}

#ifndef NDEBUG
// This is done with a macro so that we get a slightly more useful assertion.
# define DECL(KIND, PARENT)\
LLVM_ATTRIBUTE_UNUSED \
static void verifyAttrSerializable(const KIND ## Decl *D) {\
  if (D->Decl::getASTContext().LangOpts.AllowModuleWithCompilerErrors)\
    return;\
  for (auto Attr : D->getAttrs()) {\
    assert(Attr->canAppearOnDecl(D) && "attribute cannot appear on a " #KIND);\
  }\
}
# include "swift/AST/DeclNodes.def"

#else
static void verifyAttrSerializable(const Decl *D) {}
#endif

bool Serializer::isDeclXRef(const Decl *D) const {
  const DeclContext *topLevel = D->getDeclContext()->getModuleScopeContext();
  if (topLevel->getParentModule() != M)
    return true;
  if (!SF || topLevel == SF || topLevel == SF->getSynthesizedFile())
    return false;
  // Special-case for SIL generic parameter decls, which don't have a real
  // DeclContext.
  if (!isa<FileUnit>(topLevel)) {
    assert(isa<GenericTypeParamDecl>(D) && "unexpected decl kind");
    return false;
  }
  return true;
}

void Serializer::writePatternBindingInitializer(PatternBindingDecl *binding,
                                                unsigned bindingIndex) {
  using namespace decls_block;
  auto abbrCode = DeclTypeAbbrCodes[PatternBindingInitializerLayout::Code];

  StringRef initStr;
  SmallString<128> scratch;
  auto varDecl = binding->getAnchoringVarDecl(bindingIndex);
  assert((varDecl || allowCompilerErrors()) &&
         "Serializing PDB without anchoring VarDecl");
  if (binding->hasInitStringRepresentation(bindingIndex) &&
      varDecl && varDecl->isInitExposedToClients()) {
    initStr = binding->getInitStringRepresentation(bindingIndex, scratch);
  }

  PatternBindingInitializerLayout::emitRecord(Out, ScratchRecord,
                                              abbrCode, addDeclRef(binding),
                                              bindingIndex, initStr);
}

void
Serializer::writeDefaultArgumentInitializer(const DeclContext *parentContext,
                                            unsigned index) {
  using namespace decls_block;
  auto abbrCode = DeclTypeAbbrCodes[DefaultArgumentInitializerLayout::Code];
  auto parentID = addDeclContextRef(parentContext);
  DefaultArgumentInitializerLayout::emitRecord(Out, ScratchRecord, abbrCode,
                                               parentID.getOpaqueValue(),
                                               index);
}

void Serializer::writeAbstractClosureExpr(const DeclContext *parentContext,
                                          Type Ty, bool isImplicit,
                                          unsigned discriminator) {
  using namespace decls_block;
  auto abbrCode = DeclTypeAbbrCodes[AbstractClosureExprLayout::Code];
  auto parentID = addDeclContextRef(parentContext);
  AbstractClosureExprLayout::emitRecord(Out, ScratchRecord, abbrCode,
                                        addTypeRef(Ty), isImplicit,
                                        discriminator,
                                        parentID.getOpaqueValue());
}

void Serializer::writeASTBlockEntity(const DeclContext *DC) {
  using namespace decls_block;

  assert(shouldSerializeAsLocalContext(DC) &&
         "should be serialized as a Decl instead");
  assert(LocalDeclContextsToSerialize.hasRef(DC));

  switch (DC->getContextKind()) {
  case DeclContextKind::AbstractClosureExpr: {
    auto ACE = cast<AbstractClosureExpr>(DC);
    writeAbstractClosureExpr(ACE->getParent(), ACE->getType(),
                             ACE->isImplicit(), ACE->getDiscriminator());
    break;
  }

  case DeclContextKind::SerializedAbstractClosure: {
    // We're merging an already serialized module, handle the same as a
    // regular AbstractClosureExpr.
    auto *SACE = cast<SerializedAbstractClosureExpr>(DC);
    writeAbstractClosureExpr(SACE->getParent(), SACE->getType(),
                             SACE->isImplicit(), SACE->getDiscriminator());
    return;
  }

  case DeclContextKind::Initializer: {
    if (auto PBI = dyn_cast<PatternBindingInitializer>(DC)) {
      writePatternBindingInitializer(PBI->getBinding(), PBI->getBindingIndex());
    } else if (auto DAI = dyn_cast<DefaultArgumentInitializer>(DC)) {
      writeDefaultArgumentInitializer(DAI->getParent(), DAI->getIndex());
    }
    break;
  }

  case DeclContextKind::TopLevelCodeDecl:
  case DeclContextKind::SerializedTopLevelCodeDecl: {
    auto abbrCode = DeclTypeAbbrCodes[TopLevelCodeDeclContextLayout::Code];
    TopLevelCodeDeclContextLayout::emitRecord(Out, ScratchRecord, abbrCode,
        addDeclContextRef(DC->getParent()).getOpaqueValue());
    break;
  }

  default:
    llvm_unreachable("Trying to write a DeclContext that isn't local");
  }
}

void Serializer::writeLifetimeDependencies(
    ArrayRef<LifetimeDependenceInfo> lifetimeDependencies) {
  using namespace decls_block;
  SmallVector<bool> paramIndices;
  for (auto info : lifetimeDependencies) {
    info.getConcatenatedData(paramIndices);

    auto abbrCode = DeclTypeAbbrCodes[LifetimeDependenceLayout::Code];
    LifetimeDependenceLayout::emitRecord(
        Out, ScratchRecord, abbrCode, info.getTargetIndex(), info.isImmortal(),
        info.hasInheritLifetimeParamIndices(),
        info.hasScopeLifetimeParamIndices(), paramIndices);
    paramIndices.clear();
  }
}

#define SIMPLE_CASE(TYPENAME, VALUE) \
  case swift::TYPENAME::VALUE: return uint8_t(serialization::TYPENAME::VALUE);

static ForeignErrorConventionKind getRawStableForeignErrorConventionKind(
                                    ForeignErrorConvention::Kind kind) {
  switch (kind) {
  case ForeignErrorConvention::ZeroResult:
    return ForeignErrorConventionKind::ZeroResult;
  case ForeignErrorConvention::NonZeroResult:
    return ForeignErrorConventionKind::NonZeroResult;
  case ForeignErrorConvention::ZeroPreservedResult:
    return ForeignErrorConventionKind::ZeroPreservedResult;
  case ForeignErrorConvention::NilResult:
    return ForeignErrorConventionKind::NilResult;
  case ForeignErrorConvention::NonNilError:
    return ForeignErrorConventionKind::NonNilError;
  }

  llvm_unreachable("Unhandled ForeignErrorConvention in switch.");
}

/// Translate from the AST VarDeclSpecifier enum to the
/// Serialization enum values, which are guaranteed to be stable.
static uint8_t getRawStableParamDeclSpecifier(swift::ParamDecl::Specifier sf) {
  switch (sf) {
  case swift::ParamDecl::Specifier::Default:
    return uint8_t(serialization::ParamDeclSpecifier::Default);
  case swift::ParamDecl::Specifier::InOut:
    return uint8_t(serialization::ParamDeclSpecifier::InOut);
  case swift::ParamDecl::Specifier::Borrowing:
    return uint8_t(serialization::ParamDeclSpecifier::Borrowing);
  case swift::ParamDecl::Specifier::Consuming:
    return uint8_t(serialization::ParamDeclSpecifier::Consuming);
  case swift::ParamDecl::Specifier::LegacyShared:
    return uint8_t(serialization::ParamDeclSpecifier::LegacyShared);
  case swift::ParamDecl::Specifier::LegacyOwned:
    return uint8_t(serialization::ParamDeclSpecifier::LegacyOwned);
  case swift::ParamDecl::Specifier::ImplicitlyCopyableConsuming:
    return uint8_t(
        serialization::ParamDeclSpecifier::ImplicitlyCopyableConsuming);
  }
  llvm_unreachable("bad param decl specifier kind");
}

static uint8_t getRawStableVarDeclIntroducer(swift::VarDecl::Introducer intr) {
  switch (intr) {
  case swift::VarDecl::Introducer::Let:
    return uint8_t(serialization::VarDeclIntroducer::Let);
  case swift::VarDecl::Introducer::Var:
    return uint8_t(serialization::VarDeclIntroducer::Var);
  case swift::VarDecl::Introducer::InOut:
    return uint8_t(serialization::VarDeclIntroducer::InOut);
  case swift::VarDecl::Introducer::Borrowing:
    return uint8_t(serialization::VarDeclIntroducer::Borrowing);
  }
  llvm_unreachable("bad variable decl introducer kind");
}

/// Translate from the AST derivative function kind enum to the Serialization
/// enum values, which are guaranteed to be stable.
static uint8_t getRawStableAutoDiffDerivativeFunctionKind(
    swift::AutoDiffDerivativeFunctionKind kind) {
  switch (kind) {
  SIMPLE_CASE(AutoDiffDerivativeFunctionKind, JVP)
  SIMPLE_CASE(AutoDiffDerivativeFunctionKind, VJP)
  }
  llvm_unreachable("bad derivative function kind");
}

/// Translate from the AST differentiability kind enum to the Serialization enum
/// values, which are guaranteed to be stable.
static uint8_t getRawStableDifferentiabilityKind(
    swift::DifferentiabilityKind diffKind) {
  switch (diffKind) {
  SIMPLE_CASE(DifferentiabilityKind, NonDifferentiable)
  SIMPLE_CASE(DifferentiabilityKind, Forward)
  SIMPLE_CASE(DifferentiabilityKind, Reverse)
  SIMPLE_CASE(DifferentiabilityKind, Normal)
  SIMPLE_CASE(DifferentiabilityKind, Linear)
  }
  llvm_unreachable("bad differentiability kind");
}

#undef SIMPLE_CASE

/// Returns true if the declaration of \p decl depends on \p problemContext
/// based on lexical nesting.
///
/// - \p decl is \p problemContext
/// - \p decl is declared within \p problemContext
/// - \p decl is declared in an extension of a type that depends on
///   \p problemContext
static bool contextDependsOn(const NominalTypeDecl *decl,
                             const DeclContext *problemContext) {
  SmallPtrSet<const ExtensionDecl *, 8> seenExtensionDCs;

  const DeclContext *dc = decl;
  do {
    if (dc == problemContext)
      return true;

    if (auto *extension = dyn_cast<ExtensionDecl>(dc)) {
      if (extension->isChildContextOf(problemContext))
        return true;

      // Avoid cycles when Left.Nested depends on Right.Nested somehow.
      bool isNewlySeen = seenExtensionDCs.insert(extension).second;
      if (!isNewlySeen)
        break;
      dc = extension->getSelfNominalTypeDecl();

    } else {
      dc = dc->getParent();
    }
  } while (dc);

  return false;
}

static void collectDependenciesFromType(swift::SmallSetVector<Type, 4> &seen,
                                        Type ty,
                                        const DeclContext *excluding) {
  if (!ty)
    return;
  ty.visit([&](Type next) {
    auto *nominal = next->getAnyNominal();
    if (!nominal)
      return;
    if (contextDependsOn(nominal, excluding))
      return;
    seen.insert(nominal->getDeclaredInterfaceType());
  });
}

static void
collectDependenciesFromRequirement(swift::SmallSetVector<Type, 4> &seen,
                                   const Requirement &req,
                                   const DeclContext *excluding) {
  collectDependenciesFromType(seen, req.getFirstType(), excluding);
  if (req.getKind() != RequirementKind::Layout)
    collectDependenciesFromType(seen, req.getSecondType(), excluding);
}

static SmallVector<Type, 4> collectDependenciesFromType(Type ty) {
  swift::SmallSetVector<Type, 4> result;
  collectDependenciesFromType(result, ty, /*excluding*/nullptr);
  return result.takeVector();
}

class Serializer::DeclSerializer : public DeclVisitor<DeclSerializer> {
  Serializer &S;
  DeclID id;
  SmallVectorImpl<DeclID> &exportedPrespecializationDecls;
  bool didVerifyAttrs = false;
  template <typename DeclKind>
  void verifyAttrSerializable(const DeclKind *D) {
    ::verifyAttrSerializable(D);
    didVerifyAttrs = true;
  }

  void writeDeclAttribute(const Decl *D, const DeclAttribute *DA) {
    using namespace decls_block;

    // Completely ignore attributes that aren't serialized.
    if (DA->isNotSerialized())
      return;

    // Ignore attributes that have been marked invalid. (This usually means
    // type-checking removed them, but only provided a warning rather than an
    // error.)
    if (DA->isInvalid())
      return;

    switch (DA->getKind()) {
    case DeclAttrKind::RawDocComment:
    case DeclAttrKind::ReferenceOwnership: // Serialized as part of the type.
    case DeclAttrKind::AccessControl:
    case DeclAttrKind::SetterAccess:
    case DeclAttrKind::ObjCBridged:
    case DeclAttrKind::SynthesizedProtocol:
    case DeclAttrKind::ObjCRuntimeName:
    case DeclAttrKind::RestatedObjCConformance:
    case DeclAttrKind::ClangImporterSynthesizedType:
    case DeclAttrKind::PrivateImport:
    case DeclAttrKind::AllowFeatureSuppression:
      llvm_unreachable("cannot serialize attribute");

#define SIMPLE_DECL_ATTR(_, CLASS, ...)                                        \
  case DeclAttrKind::CLASS: {                                                  \
    auto abbrCode = S.DeclTypeAbbrCodes[CLASS##DeclAttrLayout::Code];          \
    CLASS##DeclAttrLayout::emitRecord(S.Out, S.ScratchRecord, abbrCode,        \
                                      DA->isImplicit());                       \
    return;                                                                    \
  }
#include "swift/AST/DeclAttr.def"

    case DeclAttrKind::SILGenName: {
      auto *theAttr = cast<SILGenNameAttr>(DA);
      auto abbrCode = S.DeclTypeAbbrCodes[SILGenNameDeclAttrLayout::Code];
      SILGenNameDeclAttrLayout::emitRecord(S.Out, S.ScratchRecord, abbrCode,
  	                                       theAttr->isImplicit(),
  	                                       theAttr->Name);
      return;
    }

    case DeclAttrKind::Implements: {
      auto *theAttr = cast<ImplementsAttr>(DA);
      auto abbrCode = S.DeclTypeAbbrCodes[ImplementsDeclAttrLayout::Code];

      DeclName memberName = theAttr->getMemberName();
      SmallVector<IdentifierID, 4> nameComponents;
      nameComponents.push_back(
          S.addDeclBaseNameRef(memberName.getBaseName()));
      for (auto argName : memberName.getArgumentNames())
        nameComponents.push_back(S.addDeclBaseNameRef(argName));

      auto dc = D->getDeclContext();
      ImplementsDeclAttrLayout::emitRecord(
          S.Out, S.ScratchRecord, abbrCode,
          theAttr->isImplicit(),
          S.addDeclContextRef(dc).getOpaqueValue(),
          S.addDeclRef(theAttr->getProtocol(dc)),
          memberName.getArgumentNames().size() +
            memberName.isCompoundName(),
          nameComponents);
      return;
    }

    case DeclAttrKind::CDecl: {
      auto *theAttr = cast<CDeclAttr>(DA);
      auto abbrCode = S.DeclTypeAbbrCodes[CDeclDeclAttrLayout::Code];
      CDeclDeclAttrLayout::emitRecord(S.Out, S.ScratchRecord, abbrCode,
                                      theAttr->isImplicit(),
                                      theAttr->Name);
      return;
    }

    case DeclAttrKind::SPIAccessControl: {
      auto theAttr = cast<SPIAccessControlAttr>(DA);
      auto abbrCode = S.DeclTypeAbbrCodes[SPIAccessControlDeclAttrLayout::Code];

      SmallVector<IdentifierID, 4> spis;
      for (auto spi : theAttr->getSPIGroups()) {
        // SPI group name in source code can be '_', a specifier that allows
        // implicit import of the SPI. It gets converted to to an empty identifier
        // during parsing to match the existing AST node representation. An empty
        // identifier is printed as '_' at serialization.
        spis.push_back(S.addDeclBaseNameRef(spi));
      }

      SPIAccessControlDeclAttrLayout::emitRecord(S.Out, S.ScratchRecord,
                                                 abbrCode, spis);
      return;
    }

    case DeclAttrKind::Alignment: {
      auto *theAlignment = cast<AlignmentAttr>(DA);
      auto abbrCode = S.DeclTypeAbbrCodes[AlignmentDeclAttrLayout::Code];
      AlignmentDeclAttrLayout::emitRecord(S.Out, S.ScratchRecord, abbrCode,
                                          theAlignment->isImplicit(),
                                          theAlignment->getValue());
      return;
    }

    case DeclAttrKind::SwiftNativeObjCRuntimeBase: {
      auto *theBase = cast<SwiftNativeObjCRuntimeBaseAttr>(DA);
      auto abbrCode
        = S.DeclTypeAbbrCodes[SwiftNativeObjCRuntimeBaseDeclAttrLayout::Code];
      auto nameID = S.addDeclBaseNameRef(theBase->BaseClassName);

      SwiftNativeObjCRuntimeBaseDeclAttrLayout::emitRecord(
          S.Out, S.ScratchRecord, abbrCode,
          theBase->isImplicit(), nameID);
      return;
    }

    case DeclAttrKind::Semantics: {
      auto *theAttr = cast<SemanticsAttr>(DA);
      auto abbrCode = S.DeclTypeAbbrCodes[SemanticsDeclAttrLayout::Code];
      SemanticsDeclAttrLayout::emitRecord(S.Out, S.ScratchRecord, abbrCode,
                                        theAttr->isImplicit(),
                                        theAttr->Value);
      return;
    }

    case DeclAttrKind::Inline: {
      auto *theAttr = cast<InlineAttr>(DA);
      auto abbrCode = S.DeclTypeAbbrCodes[InlineDeclAttrLayout::Code];
      InlineDeclAttrLayout::emitRecord(S.Out, S.ScratchRecord, abbrCode,
                                       (unsigned)theAttr->getKind());
      return;
    }

    case DeclAttrKind::NonSendable: {
      auto *theAttr = cast<NonSendableAttr>(DA);
      auto abbrCode = S.DeclTypeAbbrCodes[NonSendableDeclAttrLayout::Code];
      NonSendableDeclAttrLayout::emitRecord(S.Out, S.ScratchRecord, abbrCode,
                                            (unsigned)theAttr->Specificity);
      return;
    }

    case DeclAttrKind::Optimize: {
      auto *theAttr = cast<OptimizeAttr>(DA);
      auto abbrCode = S.DeclTypeAbbrCodes[OptimizeDeclAttrLayout::Code];
      OptimizeDeclAttrLayout::emitRecord(S.Out, S.ScratchRecord, abbrCode,
                                         (unsigned)theAttr->getMode());
      return;
    }

    case DeclAttrKind::Exclusivity: {
      auto *theAttr = cast<ExclusivityAttr>(DA);
      auto abbrCode = S.DeclTypeAbbrCodes[ExclusivityDeclAttrLayout::Code];
      ExclusivityDeclAttrLayout::emitRecord(S.Out, S.ScratchRecord, abbrCode,
                                            (unsigned)theAttr->getMode());
      return;
    }

    case DeclAttrKind::Effects: {
      auto *theAttr = cast<EffectsAttr>(DA);
      auto abbrCode = S.DeclTypeAbbrCodes[EffectsDeclAttrLayout::Code];
      IdentifierID customStringID = 0;
      if (theAttr->getKind() == EffectsKind::Custom) {
        customStringID = S.addUniquedStringRef(theAttr->getCustomString());
      }
      EffectsDeclAttrLayout::emitRecord(S.Out, S.ScratchRecord, abbrCode,
                                        (unsigned)theAttr->getKind(),
                                        customStringID);
      return;
    }

    case DeclAttrKind::OriginallyDefinedIn: {
      auto *theAttr = cast<OriginallyDefinedInAttr>(DA);
      ENCODE_VER_TUPLE(
          Moved, std::optional<llvm::VersionTuple>(theAttr->MovedVersion));
      auto abbrCode = S.DeclTypeAbbrCodes[OriginallyDefinedInDeclAttrLayout::Code];
      llvm::SmallString<32> blob;
      blob.append(theAttr->OriginalModuleName.str());
      blob.push_back('\0');
      OriginallyDefinedInDeclAttrLayout::emitRecord(
          S.Out, S.ScratchRecord, abbrCode,
          theAttr->isImplicit(),
          LIST_VER_TUPLE_PIECES(Moved),
          static_cast<unsigned>(theAttr->Platform),
          blob);
      return;
    }

    case DeclAttrKind::Available: {
      auto *theAttr = cast<AvailableAttr>(DA);
      ENCODE_VER_TUPLE(Introduced, theAttr->Introduced)
      ENCODE_VER_TUPLE(Deprecated, theAttr->Deprecated)
      ENCODE_VER_TUPLE(Obsoleted, theAttr->Obsoleted)

      auto renameDeclID = S.addDeclRef(theAttr->RenameDecl);
      llvm::SmallString<32> blob;
      blob.append(theAttr->Message);
      blob.append(theAttr->Rename);
      auto abbrCode = S.DeclTypeAbbrCodes[AvailableDeclAttrLayout::Code];
      AvailableDeclAttrLayout::emitRecord(
          S.Out, S.ScratchRecord, abbrCode,
          theAttr->isImplicit(),
          theAttr->isUnconditionallyUnavailable(),
          theAttr->isUnconditionallyDeprecated(),
          theAttr->isNoAsync(),
          theAttr->isPackageDescriptionVersionSpecific(),
          theAttr->IsSPI,
          LIST_VER_TUPLE_PIECES(Introduced),
          LIST_VER_TUPLE_PIECES(Deprecated),
          LIST_VER_TUPLE_PIECES(Obsoleted),
          static_cast<unsigned>(theAttr->Platform),
          renameDeclID,
          theAttr->Message.size(),
          theAttr->Rename.size(),
          blob);
      return;
    }

    case DeclAttrKind::BackDeployed: {
      auto *theAttr = cast<BackDeployedAttr>(DA);
      ENCODE_VER_TUPLE(Version,
                       std::optional<llvm::VersionTuple>(theAttr->Version));
      auto abbrCode = S.DeclTypeAbbrCodes[BackDeployedDeclAttrLayout::Code];
      BackDeployedDeclAttrLayout::emitRecord(
          S.Out, S.ScratchRecord, abbrCode,
          theAttr->isImplicit(),
          LIST_VER_TUPLE_PIECES(Version),
          static_cast<unsigned>(theAttr->Platform));
      return;
    }

    case DeclAttrKind::ObjC: {
      auto *theAttr = cast<ObjCAttr>(DA);
      SmallVector<IdentifierID, 4> pieces;
      unsigned numArgs = 0;
      if (auto name = theAttr->getName()) {
        numArgs = name->getNumArgs() + 1;
        for (auto piece : name->getSelectorPieces()) {
          pieces.push_back(S.addDeclBaseNameRef(piece));
        }
      }
      auto abbrCode = S.DeclTypeAbbrCodes[ObjCDeclAttrLayout::Code];
      ObjCDeclAttrLayout::emitRecord(
          S.Out, S.ScratchRecord, abbrCode, theAttr->isImplicit(),
          theAttr->isNameImplicit(), numArgs, pieces);
      return;
    }

    case DeclAttrKind::ObjCImplementation: {
      auto *theAttr = cast<ObjCImplementationAttr>(DA);
      auto categoryNameID = S.addDeclBaseNameRef(theAttr->CategoryName);
      auto abbrCode =
          S.DeclTypeAbbrCodes[ObjCImplementationDeclAttrLayout::Code];
      ObjCImplementationDeclAttrLayout::emitRecord(S.Out, S.ScratchRecord,
          abbrCode, theAttr->isImplicit(), theAttr->isCategoryNameInvalid(),
          theAttr->isEarlyAdopter(), categoryNameID);
      return;
    }

    case DeclAttrKind::MainType: {
      auto abbrCode = S.DeclTypeAbbrCodes[MainTypeDeclAttrLayout::Code];
      MainTypeDeclAttrLayout::emitRecord(S.Out, S.ScratchRecord, abbrCode,
                                         DA->isImplicit());
      return;
    }

    case DeclAttrKind::Specialize: {
      auto abbrCode = S.DeclTypeAbbrCodes[SpecializeDeclAttrLayout::Code];
      auto attr = cast<SpecializeAttr>(DA);
      auto targetFun = attr->getTargetFunctionName();
      auto *afd = cast<AbstractFunctionDecl>(D);
      auto *targetFunDecl = attr->getTargetFunctionDecl(afd);

      SmallVector<IdentifierID, 4> pieces;

      // encodes whether this a a simple or compound name by adding one.
      size_t numArgs = 0;
      if (targetFun) {
        pieces.push_back(S.addDeclBaseNameRef(targetFun.getBaseName()));
        for (auto argName : targetFun.getArgumentNames())
          pieces.push_back(S.addDeclBaseNameRef(argName));
        if (targetFun.isSimpleName()) {
          assert(pieces.size() == 1);
          numArgs = 1;
        } else
          numArgs = pieces.size() + 1;
      }

      for (auto spi : attr->getSPIGroups()) {
        assert(!spi.empty() && "Empty SPI name");
        pieces.push_back(S.addDeclBaseNameRef(spi));
      }

      for (auto ty : attr->getTypeErasedParams()) {
        pieces.push_back(S.addTypeRef(ty));
      }

      auto numSPIGroups = attr->getSPIGroups().size();
      auto numTypeErasedParams = attr->getTypeErasedParams().size();
      assert(pieces.size() == numArgs + numSPIGroups + numTypeErasedParams ||
             pieces.size() == (numArgs - 1 + numSPIGroups + numTypeErasedParams));
      auto numAvailabilityAttrs = attr->getAvailableAttrs().size();
      SpecializeDeclAttrLayout::emitRecord(
          S.Out, S.ScratchRecord, abbrCode, (unsigned)attr->isExported(),
          (unsigned)attr->getSpecializationKind(),
          S.addGenericSignatureRef(attr->getSpecializedSignature(afd)),
          S.addDeclRef(targetFunDecl), numArgs, numSPIGroups,
          numAvailabilityAttrs, numTypeErasedParams,
          pieces);
      for (auto availAttr : attr->getAvailableAttrs()) {
        writeDeclAttribute(D, availAttr);
      }
      return;
    }

    case DeclAttrKind::StorageRestrictions: {
      auto abbrCode = S.DeclTypeAbbrCodes[StorageRestrictionsDeclAttrLayout::Code];
      auto attr = cast<StorageRestrictionsAttr>(DA);

      SmallVector<IdentifierID, 4> properties;

      llvm::transform(attr->getInitializesNames(),
                      std::back_inserter(properties),
                      [&](Identifier propertyName) {
                        return S.addDeclBaseNameRef(propertyName);
                      });

      llvm::transform(attr->getAccessesNames(),
                      std::back_inserter(properties),
                      [&](Identifier propertyName) {
                        return S.addDeclBaseNameRef(propertyName);
                      });

      StorageRestrictionsDeclAttrLayout::emitRecord(
          S.Out, S.ScratchRecord, abbrCode, attr->getNumInitializesProperties(),
          properties);
      return;
    }

    case DeclAttrKind::DynamicReplacement: {
      auto abbrCode =
          S.DeclTypeAbbrCodes[DynamicReplacementDeclAttrLayout::Code];
      auto theAttr = cast<DynamicReplacementAttr>(DA);
      auto replacedFun = theAttr->getReplacedFunctionName();
      SmallVector<IdentifierID, 4> pieces;
      pieces.push_back(S.addDeclBaseNameRef(replacedFun.getBaseName()));
      for (auto argName : replacedFun.getArgumentNames())
        pieces.push_back(S.addDeclBaseNameRef(argName));
      auto *afd = cast<ValueDecl>(D)->getDynamicallyReplacedDecl();
      assert(afd && "Missing replaced decl!");
      DynamicReplacementDeclAttrLayout::emitRecord(
          S.Out, S.ScratchRecord, abbrCode, false, /*implicit flag*/
          S.addDeclRef(afd), pieces.size(), pieces);
      return;
    }

    case DeclAttrKind::TypeEraser: {
      auto abbrCode = S.DeclTypeAbbrCodes[TypeEraserDeclAttrLayout::Code];
      auto attr = cast<TypeEraserAttr>(DA);
      auto typeEraser = attr->getResolvedType(cast<ProtocolDecl>(D));
      assert(typeEraser && "Failed to resolve erasure type!");
      TypeEraserDeclAttrLayout::emitRecord(S.Out, S.ScratchRecord, abbrCode,
                                           attr->isImplicit(),
                                           S.addTypeRef(typeEraser));
      return;
    }

    case DeclAttrKind::Custom: {
      auto abbrCode = S.DeclTypeAbbrCodes[CustomDeclAttrLayout::Code];
      auto theAttr = cast<CustomAttr>(DA);

      // Macro attributes are not serialized.
      if (D->getResolvedMacro(const_cast<CustomAttr *>(theAttr)))
        return;

      auto attrType =
          D->getResolvedCustomAttrType(const_cast<CustomAttr *>(theAttr));
      if (S.skipTypeIfInvalid(attrType, theAttr->getTypeRepr()))
        return;

      auto typeID = S.addTypeRef(attrType);
      CustomDeclAttrLayout::emitRecord(S.Out, S.ScratchRecord, abbrCode,
                                       theAttr->isImplicit(),
                                       typeID, theAttr->isArgUnsafe());
      return;
    }

    case DeclAttrKind::ProjectedValueProperty: {
      auto abbrCode =
          S.DeclTypeAbbrCodes[ProjectedValuePropertyDeclAttrLayout::Code];
      auto theAttr = cast<ProjectedValuePropertyAttr>(DA);
      ProjectedValuePropertyDeclAttrLayout::emitRecord(
        S.Out, S.ScratchRecord, abbrCode, theAttr->isImplicit(),
        S.addDeclBaseNameRef(theAttr->ProjectionPropertyName));
      break;
    }

    case DeclAttrKind::Differentiable: {
      auto abbrCode = S.DeclTypeAbbrCodes[DifferentiableDeclAttrLayout::Code];
      auto *attr = cast<DifferentiableAttr>(DA);
      assert(attr->getOriginalDeclaration() &&
             "`@differentiable` attribute should have original declaration set "
             "during construction or parsing");
      auto *paramIndices = attr->getParameterIndices();
      assert(paramIndices && "Parameter indices must be resolved");
      SmallVector<bool, 4> paramIndicesVector;
      for (unsigned i : range(paramIndices->getCapacity()))
        paramIndicesVector.push_back(paramIndices->contains(i));

      DifferentiableDeclAttrLayout::emitRecord(
          S.Out, S.ScratchRecord, abbrCode, attr->isImplicit(),
          getRawStableDifferentiabilityKind(attr->getDifferentiabilityKind()),
          S.addGenericSignatureRef(attr->getDerivativeGenericSignature()),
          paramIndicesVector);
      return;
    }

    case DeclAttrKind::Derivative: {
      auto abbrCode = S.DeclTypeAbbrCodes[DerivativeDeclAttrLayout::Code];
      auto *attr = cast<DerivativeAttr>(DA);
      auto &ctx = S.getASTContext();
      assert(attr->getOriginalFunction(ctx) && attr->getOriginalDeclaration() &&
             "`@derivative` attribute should have original declaration set "
             "during construction or parsing");
      auto origDeclNameRef = attr->getOriginalFunctionName();
      auto origName = origDeclNameRef.Name.getBaseName();
      IdentifierID origNameId = S.addDeclBaseNameRef(origName);
      DeclID origDeclID = S.addDeclRef(attr->getOriginalFunction(ctx));
      auto derivativeKind =
          getRawStableAutoDiffDerivativeFunctionKind(attr->getDerivativeKind());
      uint8_t rawAccessorKind = 0;
      auto origAccessorKind = origDeclNameRef.AccessorKind;
      if (origAccessorKind)
        rawAccessorKind = uint8_t(getStableAccessorKind(*origAccessorKind));
      auto *parameterIndices = attr->getParameterIndices();
      assert(parameterIndices && "Parameter indices must be resolved");
      SmallVector<bool, 4> paramIndicesVector;
      for (unsigned i : range(parameterIndices->getCapacity()))
        paramIndicesVector.push_back(parameterIndices->contains(i));
      DerivativeDeclAttrLayout::emitRecord(
          S.Out, S.ScratchRecord, abbrCode, attr->isImplicit(), origNameId,
          origAccessorKind.has_value(), rawAccessorKind, origDeclID,
          derivativeKind, paramIndicesVector);
      return;
    }

    case DeclAttrKind::Transpose: {
      auto abbrCode = S.DeclTypeAbbrCodes[TransposeDeclAttrLayout::Code];
      auto *attr = cast<TransposeAttr>(DA);
      assert(attr->getOriginalFunction() &&
             "`@transpose` attribute should have original declaration set "
             "during construction or parsing");
      auto origName = attr->getOriginalFunctionName().Name.getBaseName();
      IdentifierID origNameId = S.addDeclBaseNameRef(origName);
      DeclID origDeclID = S.addDeclRef(attr->getOriginalFunction());
      auto *parameterIndices = attr->getParameterIndices();
      assert(parameterIndices && "Parameter indices must be resolved");
      SmallVector<bool, 4> paramIndicesVector;
      for (unsigned i : range(parameterIndices->getCapacity()))
        paramIndicesVector.push_back(parameterIndices->contains(i));
      TransposeDeclAttrLayout::emitRecord(
          S.Out, S.ScratchRecord, abbrCode, attr->isImplicit(), origNameId,
          origDeclID, paramIndicesVector);
      return;
    }

    case DeclAttrKind::UnavailableFromAsync: {
      auto abbrCode =
          S.DeclTypeAbbrCodes[UnavailableFromAsyncDeclAttrLayout::Code];
      auto *theAttr = cast<UnavailableFromAsyncAttr>(DA);
      UnavailableFromAsyncDeclAttrLayout::emitRecord(
          S.Out, S.ScratchRecord, abbrCode, theAttr->isImplicit(),
          theAttr->Message);
      return;
    }

    case DeclAttrKind::Expose: {
      auto *theAttr = cast<ExposeAttr>(DA);
      auto abbrCode = S.DeclTypeAbbrCodes[ExposeDeclAttrLayout::Code];
      ExposeDeclAttrLayout::emitRecord(S.Out, S.ScratchRecord, abbrCode,
                                       (unsigned)theAttr->getExposureKind(), theAttr->isImplicit(), theAttr->Name);
      return;
    }

    case DeclAttrKind::Extern: {
      auto *theAttr = cast<ExternAttr>(DA);
      auto abbrCode = S.DeclTypeAbbrCodes[ExternDeclAttrLayout::Code];
      llvm::SmallString<32> blob;
      auto moduleName = theAttr->ModuleName.value_or(StringRef());
      auto name = theAttr->Name.value_or(StringRef());
      blob.append(moduleName);
      blob.append(name);
      ExternDeclAttrLayout::emitRecord(
          S.Out, S.ScratchRecord, abbrCode, theAttr->isImplicit(),
          (unsigned)theAttr->getExternKind(),
          moduleName.size(), name.size(), blob);
      return;
    }

    case DeclAttrKind::Section: {
      auto *theAttr = cast<SectionAttr>(DA);
      auto abbrCode = S.DeclTypeAbbrCodes[SectionDeclAttrLayout::Code];
      SectionDeclAttrLayout::emitRecord(S.Out, S.ScratchRecord, abbrCode,
                                           theAttr->isImplicit(),
                                           theAttr->Name);
      return;
    }

    case DeclAttrKind::Documentation: {
      auto *theAttr = cast<DocumentationAttr>(DA);
      auto abbrCode = S.DeclTypeAbbrCodes[DocumentationDeclAttrLayout::Code];
      auto metadataIDPair = S.addUniquedString(theAttr->Metadata);
      bool hasVisibility = false;
      uint8_t visibility = static_cast<uint8_t>(AccessLevel::Private);
      if (theAttr->Visibility) {
        hasVisibility = true;
        visibility = getRawStableAccessLevel(*theAttr->Visibility);
      }

      DocumentationDeclAttrLayout::emitRecord(
          S.Out, S.ScratchRecord, abbrCode, theAttr->isImplicit(),
          metadataIDPair.second, hasVisibility, visibility);
      return;
    }

    case DeclAttrKind::Nonisolated: {
      auto *theAttr = cast<NonisolatedAttr>(DA);
      auto abbrCode = S.DeclTypeAbbrCodes[NonisolatedDeclAttrLayout::Code];
      NonisolatedDeclAttrLayout::emitRecord(S.Out, S.ScratchRecord, abbrCode,
                                            theAttr->isUnsafe(),
                                            theAttr->isImplicit());
      return;
    }

    case DeclAttrKind::MacroRole: {
      auto *theAttr = cast<MacroRoleAttr>(DA);
      auto abbrCode = S.DeclTypeAbbrCodes[MacroRoleDeclAttrLayout::Code];
      auto rawMacroRole =
          getRawStableMacroRole(theAttr->getMacroRole());
      SmallVector<IdentifierID, 4> introducedDeclNames;
      for (auto introducedName : theAttr->getNames()) {
        introducedDeclNames.push_back(IdentifierID(
            getRawStableMacroIntroducedDeclNameKind(introducedName.getKind())));

        auto name = introducedName.getName();
        introducedDeclNames.push_back(S.addDeclBaseNameRef(name.getBaseName()));
        if (name.isSimpleName()) {
          introducedDeclNames.push_back(0);
          continue;
        }

        auto argumentLabels = name.getArgumentNames();
        introducedDeclNames.push_back(argumentLabels.size() + 1);
        for (auto label : argumentLabels)
          introducedDeclNames.push_back(S.addDeclBaseNameRef(label));
      }

      unsigned numNames = introducedDeclNames.size();

      (void)evaluateOrDefault(S.getASTContext().evaluator,
                              ResolveMacroConformances{theAttr, D}, {});

      unsigned numConformances = 0;
      for (auto conformance : theAttr->getConformances()) {
        introducedDeclNames.push_back(
            S.addTypeRef(conformance->getInstanceType()));
        ++numConformances;
      }

      MacroRoleDeclAttrLayout::emitRecord(
          S.Out, S.ScratchRecord, abbrCode, theAttr->isImplicit(),
          static_cast<uint8_t>(theAttr->getMacroSyntax()),
          rawMacroRole, numNames, numConformances,
          introducedDeclNames);
      return;
    }

    case DeclAttrKind::RawLayout: {
      auto *attr = cast<RawLayoutAttr>(DA);
      auto abbrCode = S.DeclTypeAbbrCodes[RawLayoutDeclAttrLayout::Code];
      
      uint32_t rawSize;
      uint8_t rawAlign;
      TypeID typeID;
      
      auto SD = const_cast<StructDecl*>(cast<StructDecl>(D));
      
      if (auto sizeAndAlign = attr->getSizeAndAlignment()) {
        typeID = 0;
        rawSize = sizeAndAlign->first;
        rawAlign = sizeAndAlign->second;
      } else if (auto likeType
                   = attr->getResolvedScalarLikeType(SD)) {
        typeID = S.addTypeRef(*likeType);
        rawSize = 0;
        rawAlign = 0;
      } else if (auto likeArrayTypeAndCount
                   = attr->getResolvedArrayLikeTypeAndCount(SD)) {
        typeID = S.addTypeRef(likeArrayTypeAndCount->first);
        rawSize = likeArrayTypeAndCount->second;
        rawAlign = static_cast<uint8_t>(~0u);
      } else {
        llvm_unreachable("unhandled raw layout attribute, or trying to serialize unresolved attr!");
      }
      
      RawLayoutDeclAttrLayout::emitRecord(
        S.Out, S.ScratchRecord, abbrCode, attr->isImplicit(),
        typeID, rawSize, rawAlign, attr->shouldMoveAsLikeType());
    }
    }
  }

  void writeDiscriminatorsIfNeeded(const ValueDecl *value) {
    using namespace decls_block;

    auto *storage = dyn_cast<AbstractStorageDecl>(value);
    auto access = value->getFormalAccess();
    // Emit the private discriminator for private decls.
    // FIXME: We shouldn't need to encode this for /all/ private decls.
    // In theory we can follow the same rules as mangling and only include
    // the outermost private context.
    bool shouldEmitPrivateDiscriminator =
        access <= swift::AccessLevel::FilePrivate &&
        !value->getDeclContext()->isLocalContext();

    // Emit the filename for private mapping for private decls and
    // decls with private accessors if compiled with -enable-private-imports.
    bool shouldEmitFilenameForPrivate =
        S.M->arePrivateImportsEnabled() &&
        !value->getDeclContext()->isLocalContext() &&
        (access <= swift::AccessLevel::FilePrivate ||
         (storage &&
          storage->getFormalAccess() >= swift::AccessLevel::Internal &&
          storage->hasPrivateAccessor()));

    if (shouldEmitFilenameForPrivate || shouldEmitPrivateDiscriminator) {
      auto topLevelSubcontext = value->getDeclContext()->getModuleScopeContext();
      if (auto *enclosingFile = dyn_cast<FileUnit>(topLevelSubcontext)) {
        if (shouldEmitPrivateDiscriminator) {
          Identifier discriminator =
              enclosingFile->getDiscriminatorForPrivateDecl(value);
          unsigned abbrCode =
              S.DeclTypeAbbrCodes[PrivateDiscriminatorLayout::Code];
          PrivateDiscriminatorLayout::emitRecord(
              S.Out, S.ScratchRecord, abbrCode,
              S.addDeclBaseNameRef(discriminator));
        }
        auto getFilename = [](FileUnit *enclosingFile,
                              const ValueDecl *decl) -> StringRef {
          if (auto *SF = dyn_cast<SourceFile>(enclosingFile)) {
            return llvm::sys::path::filename(SF->getFilename());
          } else if (auto *LF = dyn_cast<LoadedFile>(enclosingFile)) {
            return LF->getFilenameForPrivateDecl(decl);
          }
          return StringRef();
        };
        if (shouldEmitFilenameForPrivate) {
          auto filename = getFilename(enclosingFile, value);
          if (!filename.empty()) {
            auto filenameID = S.addFilename(filename);
            FilenameForPrivateLayout::emitRecord(
                S.Out, S.ScratchRecord,
                S.DeclTypeAbbrCodes[FilenameForPrivateLayout::Code],
                filenameID);
          }
        }
      }
    }

    if (value->hasLocalDiscriminator()) {
      auto discriminator = value->getLocalDiscriminator();
      assert(discriminator != ValueDecl::InvalidDiscriminator);
      auto abbrCode = S.DeclTypeAbbrCodes[LocalDiscriminatorLayout::Code];
      LocalDiscriminatorLayout::emitRecord(S.Out, S.ScratchRecord, abbrCode,
                                           discriminator);
    }
  }

  size_t addConformances(const IterableDeclContext *declContext,
                         ConformanceLookupKind lookupKind,
                         SmallVectorImpl<TypeID> &data) {
    size_t count = 0;
    for (auto conformance : declContext->getLocalConformances(lookupKind)) {
      if (S.shouldSkipDecl(conformance->getProtocol()))
        continue;

      data.push_back(S.addConformanceRef(conformance));
      count++;
    }

    return count;
  }

public:
  /// Determine if \p decl is safe to deserialize when it's public
  /// or otherwise needed by the client in normal builds, this should usually
  /// correspond to logic in type-checking ensuring these safe decls don't
  /// refer to implementation details. We have to be careful not to mark
  /// anything needed by a client as unsafe as the client will reject reading
  /// it, but at the same time keep the safety checks precise to avoid
  /// XRef errors and such.
  static bool isDeserializationSafe(const Decl *decl) {
    return decl->isExposedToClients();
  }

private:
  /// Write a \c DeserializationSafetyLayout record only when \p decl is unsafe
  /// to deserialize.
  ///
  /// \sa isDeserializationSafe
  void writeDeserializationSafety(const Decl *decl) {
    using namespace decls_block;

    auto DC = decl->getDeclContext();
    if (!DC->getParentModule()->isResilient())
      return;

    // Everything should be safe in a swiftinterface. So, don't emit any safety
    // record when building a swiftinterface in release builds. Debug builds
    // instead print inconsistencies.
    auto parentSF = DC->getParentSourceFile();
    bool fromModuleInterface = parentSF &&
                               parentSF->Kind == SourceFileKind::Interface;
#if NDEBUG
    if (fromModuleInterface)
      return;
#endif

    // Private imports allow safe access to everything.
    if (DC->getParentModule()->arePrivateImportsEnabled() ||
        DC->getParentModule()->isTestingEnabled())
      return;

    // Ignore things with no access level.
    // Note: There's likely room to report some of these as unsafe to prevent
    //       failures.
    if (isa<GenericTypeParamDecl>(decl) ||
        isa<ParamDecl>(decl) ||
        isa<EnumCaseDecl>(decl) ||
        isa<EnumElementDecl>(decl))
      return;

    if (!isa<ValueDecl>(decl) && !isa<ExtensionDecl>(decl))
      return;

    // Don't look at decls inside functions and
    // check the ValueDecls themselves.
    auto declIsSafe = DC->isLocalContext() ||
                      isDeserializationSafe(decl);
#ifdef NDEBUG
    // In release builds, bail right away if the decl is safe.
    // In debug builds, wait to bail after the debug prints and asserts.
    if (declIsSafe)
      return;
#endif

    // Write a human readable name to an identifier.
    SmallString<64> out;
    llvm::raw_svector_ostream outStream(out);
    if (auto opaque = dyn_cast<OpaqueTypeDecl>(decl)) {
      outStream << "opaque ";
      outStream << opaque->getOpaqueReturnTypeIdentifier();
    } else if (auto val = dyn_cast<ValueDecl>(decl)) {
      outStream << val->getName();
    } else if (auto ext = dyn_cast<ExtensionDecl>(decl)) {
      outStream << "extension ";
      if (auto nominalType = ext->getExtendedNominal())
        outStream << nominalType->getName();
    }
    auto name = S.getASTContext().getIdentifier(out);

    LLVM_DEBUG(
      llvm::dbgs() << "Serialization safety, "
                   << (declIsSafe? "safe" : "unsafe")
                   << ": '" << name << "'\n";
      assert((declIsSafe || !fromModuleInterface) &&
             "All swiftinterface decls should be deserialization safe");
    );

#ifndef NDEBUG
    // Bail out here in debug builds, release builds would bailed out earlier.
    if (declIsSafe)
      return;
#endif

    auto abbrCode = S.DeclTypeAbbrCodes[DeserializationSafetyLayout::Code];
    DeserializationSafetyLayout::emitRecord(S.Out, S.ScratchRecord, abbrCode,
                                            S.addDeclBaseNameRef(name));
  }

  void writeForeignErrorConvention(const ForeignErrorConvention &fec) {
    using namespace decls_block;

    auto kind = getRawStableForeignErrorConventionKind(fec.getKind());
    uint8_t isOwned = fec.isErrorOwned() == ForeignErrorConvention::IsOwned;
    uint8_t isReplaced = bool(fec.isErrorParameterReplacedWithVoid());
    TypeID errorParameterTypeID = S.addTypeRef(fec.getErrorParameterType());
    TypeID resultTypeID;
    switch (fec.getKind()) {
    case ForeignErrorConvention::ZeroResult:
    case ForeignErrorConvention::NonZeroResult:
      resultTypeID = S.addTypeRef(fec.getResultType());
      break;

    case ForeignErrorConvention::ZeroPreservedResult:
    case ForeignErrorConvention::NilResult:
    case ForeignErrorConvention::NonNilError:
      resultTypeID = 0;
      break;
    }

    auto abbrCode = S.DeclTypeAbbrCodes[ForeignErrorConventionLayout::Code];
    ForeignErrorConventionLayout::emitRecord(S.Out, S.ScratchRecord, abbrCode,
                                             static_cast<uint8_t>(kind),
                                             isOwned,
                                             isReplaced,
                                             fec.getErrorParameterIndex(),
                                             errorParameterTypeID,
                                             resultTypeID);
  }

  void writeForeignAsyncConvention(const ForeignAsyncConvention &fac) {
    using namespace decls_block;
    TypeID completionHandlerTypeID = S.addTypeRef(fac.completionHandlerType());

    unsigned rawErrorParameterIndex =
        swift::transform(fac.completionHandlerErrorParamIndex(),
                         [](unsigned index) { return index + 1; })
            .value_or(0);
    unsigned rawErrorFlagParameterIndex =
        swift::transform(fac.completionHandlerFlagParamIndex(),
                         [](unsigned index) { return index + 1; })
            .value_or(0);
    auto abbrCode = S.DeclTypeAbbrCodes[ForeignAsyncConventionLayout::Code];
    ForeignAsyncConventionLayout::emitRecord(S.Out, S.ScratchRecord, abbrCode,
                                             completionHandlerTypeID,
                                             fac.completionHandlerParamIndex(),
                                             rawErrorParameterIndex,
                                             rawErrorFlagParameterIndex,
                                             fac.completionHandlerFlagIsErrorOnZero());
  }

  void writeGenericParams(const GenericParamList *genericParams) {
    using namespace decls_block;

    // Don't write anything if there are no generic params.
    if (!genericParams)
      return;

    SmallVector<DeclID, 4> paramIDs;
    for (auto next : genericParams->getParams())
      paramIDs.push_back(S.addDeclRef(next));

    unsigned abbrCode = S.DeclTypeAbbrCodes[GenericParamListLayout::Code];
    GenericParamListLayout::emitRecord(S.Out, S.ScratchRecord, abbrCode,
                                       paramIDs);
  }

  void writeParameterList(const ParameterList *PL) {
    using namespace decls_block;

    SmallVector<DeclID, 8> paramIDs;
    for (const ParamDecl *param : *PL)
      paramIDs.push_back(S.addDeclRef(param));

    unsigned abbrCode = S.DeclTypeAbbrCodes[ParameterListLayout::Code];
    ParameterListLayout::emitRecord(S.Out, S.ScratchRecord, abbrCode, paramIDs);
  }

  /// Writes an array of members for a decl context.
  ///
  /// \param parentID The DeclID of the context.
  /// \param members The decls within the context.
  /// \param isClass True if the context could be a class context (class,
  ///        class extension, or protocol).
  void writeMembers(DeclID parentID, ArrayRef<Decl *> members, bool isClass) {
    using namespace decls_block;

    SmallVector<DeclID, 16> memberIDs;
    for (auto member : members) {
      if (S.shouldSkipDecl(member))
        continue;

      if (!shouldSerializeMember(member))
        continue;

      DeclID memberID = S.addDeclRef(member);
      memberIDs.push_back(memberID);

      if (auto VD = dyn_cast<ValueDecl>(member)) {
        // Record parent->members in subtable of DeclMemberNames
        if (VD->hasName() &&
            !VD->getBaseName().empty()) {
          std::unique_ptr<DeclMembersTable> &memberTable =
            S.DeclMemberNames[VD->getBaseName()].second;
          if (!memberTable) {
            memberTable = std::make_unique<DeclMembersTable>();
          }
          (*memberTable)[parentID].push_back(memberID);
        }

        // Same as above, but for @_implements attributes
        if (auto A = VD->getAttrs().getAttribute<ImplementsAttr>()) {
          std::unique_ptr<DeclMembersTable> &memberTable =
            S.DeclMemberNames[A->getMemberName().getBaseName()].second;
          if (!memberTable) {
            memberTable = std::make_unique<DeclMembersTable>();
          }
          (*memberTable)[parentID].push_back(memberID);
        }

        // Possibly add a record to ClassMembersForDynamicLookup too.
        if (isClass) {
          if (VD->canBeAccessedByDynamicLookup()) {
            auto &list = S.ClassMembersForDynamicLookup[VD->getBaseName()];
            list.push_back({getKindForTable(VD), memberID});
          }
        }
      }
    }

    unsigned abbrCode = S.DeclTypeAbbrCodes[MembersLayout::Code];
    MembersLayout::emitRecord(S.Out, S.ScratchRecord, abbrCode, memberIDs);
  }

  /// Writes the given pattern, recursively.
  void writePattern(const Pattern *pattern) {
    using namespace decls_block;

    // Retrieve the type of the pattern.
    auto getPatternType = [&] {
      if (!pattern->hasType()) {
        if (S.allowCompilerErrors())
          return ErrorType::get(S.getASTContext());
        llvm_unreachable("all nodes should have types");
      }

      Type type = pattern->getType();

      // If we have a contextual type, map out to an interface type.
      if (type->hasArchetype())
        type = type->mapTypeOutOfContext();

      return type;
    };

    assert(pattern && "null pattern");
    switch (pattern->getKind()) {
    case PatternKind::Paren: {
      unsigned abbrCode = S.DeclTypeAbbrCodes[ParenPatternLayout::Code];
      ParenPatternLayout::emitRecord(S.Out, S.ScratchRecord, abbrCode);
      writePattern(cast<ParenPattern>(pattern)->getSubPattern());
      break;
    }
    case PatternKind::Tuple: {
      auto tuple = cast<TuplePattern>(pattern);

      unsigned abbrCode = S.DeclTypeAbbrCodes[TuplePatternLayout::Code];
      TuplePatternLayout::emitRecord(S.Out, S.ScratchRecord, abbrCode,
                                     S.addTypeRef(getPatternType()),
                                     tuple->getNumElements());

      abbrCode = S.DeclTypeAbbrCodes[TuplePatternEltLayout::Code];
      for (auto &elt : tuple->getElements()) {
        // FIXME: Default argument expressions?
        TuplePatternEltLayout::emitRecord(S.Out, S.ScratchRecord, abbrCode,
                                          S.addDeclBaseNameRef(elt.getLabel()));
        writePattern(elt.getPattern());
      }
      break;
    }
    case PatternKind::Named: {
      auto named = cast<NamedPattern>(pattern);
      auto ty = getPatternType();
      if (S.skipTypeIfInvalid(ty, named->getLoc()))
        break;

      unsigned abbrCode = S.DeclTypeAbbrCodes[NamedPatternLayout::Code];
      NamedPatternLayout::emitRecord(S.Out, S.ScratchRecord, abbrCode,
                                     S.addDeclRef(named->getDecl()),
                                     S.addTypeRef(ty));
      break;
    }
    case PatternKind::Any: {
      auto ty = getPatternType();
      if (S.skipTypeIfInvalid(ty, pattern->getLoc()))
        break;

      unsigned abbrCode = S.DeclTypeAbbrCodes[AnyPatternLayout::Code];
      auto anyPattern = cast<AnyPattern>(pattern);
      AnyPatternLayout::emitRecord(S.Out, S.ScratchRecord, abbrCode,
                                   S.addTypeRef(ty),
                                   anyPattern->isAsyncLet());
      break;
    }
    case PatternKind::Typed: {
      auto typed = cast<TypedPattern>(pattern);
      auto ty = getPatternType();
      if (S.skipTypeIfInvalid(ty, typed->getTypeRepr()))
        break;

      unsigned abbrCode = S.DeclTypeAbbrCodes[TypedPatternLayout::Code];
      TypedPatternLayout::emitRecord(S.Out, S.ScratchRecord, abbrCode,
                                     S.addTypeRef(ty));
      writePattern(typed->getSubPattern());
      break;
    }
    case PatternKind::Is:
    case PatternKind::EnumElement:
    case PatternKind::OptionalSome:
    case PatternKind::Bool:
    case PatternKind::Expr:
      llvm_unreachable("Refutable patterns cannot be serialized");

    case PatternKind::Binding: {
      auto var = cast<BindingPattern>(pattern);

      unsigned abbrCode = S.DeclTypeAbbrCodes[BindingPatternLayout::Code];
      BindingPatternLayout::emitRecord(S.Out, S.ScratchRecord, abbrCode,
                           getRawStableVarDeclIntroducer(var->getIntroducer()));
      writePattern(var->getSubPattern());
      break;
    }
    }
  }

  void writeInheritedProtocols(ArrayRef<ProtocolDecl *> inherited) {
    using namespace decls_block;

    SmallVector<DeclID, 4> inheritedIDs;
    llvm::transform(inherited, std::back_inserter(inheritedIDs),
                    [&](const ProtocolDecl *P) { return S.addDeclRef(P); });

    unsigned abbrCode = S.DeclTypeAbbrCodes[InheritedProtocolsLayout::Code];
    InheritedProtocolsLayout::emitRecord(S.Out, S.ScratchRecord, abbrCode,
                                         inheritedIDs);
  }

  void writeDefaultWitnessTable(const ProtocolDecl *proto) {
    using namespace decls_block;

    SmallVector<DeclID, 16> witnessIDs;

    for (auto member : proto->getAllMembers()) {
      if (auto *value = dyn_cast<ValueDecl>(member)) {
        auto witness = proto->getDefaultWitness(value);
        if (!witness)
          continue;

        DeclID requirementID = S.addDeclRef(value);
        DeclID witnessID = S.addDeclRef(witness.getDecl());
        witnessIDs.push_back(requirementID);
        witnessIDs.push_back(witnessID);

        // FIXME: Substitutions
      }
    }

    unsigned abbrCode = S.DeclTypeAbbrCodes[DefaultWitnessTableLayout::Code];
    DefaultWitnessTableLayout::emitRecord(S.Out, S.ScratchRecord,
                                          abbrCode, witnessIDs);
  }

  /// Writes the body text of the provided function, if the function is
  /// inlinable and has body text.
  void writeInlinableBodyTextIfNeeded(const AbstractFunctionDecl *AFD) {
    using namespace decls_block;
    // Only serialize the text for an inlinable function body if we're emitting
    // a partial module. It's not needed in the final module file, but it's
    // needed in partial modules so you can emit a module interface after
    // merging them.
    if (!S.SF) return;

    if (AFD->getResilienceExpansion() != swift::ResilienceExpansion::Minimal)
      return;

    if (!AFD->hasInlinableBodyText()) return;
    SmallString<128> scratch;
    auto body = AFD->getInlinableBodyText(scratch);

    unsigned abbrCode = S.DeclTypeAbbrCodes[InlinableBodyTextLayout::Code];
    InlinableBodyTextLayout::emitRecord(S.Out, S.ScratchRecord, abbrCode, body);
  }

  static bool getNeedsNewTableEntry(const AbstractFunctionDecl *func) {
    if (isa_and_nonnull<ProtocolDecl>(func->getDeclContext()))
      return func->requiresNewWitnessTableEntry();
    return func->needsNewVTableEntry();
  }

  unsigned getNumberOfRequiredTableEntries(
      const AbstractStorageDecl *storage) const {
    unsigned count = 0;
    for (auto *accessor : storage->getAllAccessors()) {
      if (getNeedsNewTableEntry(accessor))
        count++;
    }
    return count;
  }

  /// Returns true if a client can still use decls that override \p overridden
  /// even if \p overridden itself isn't available (isn't found, can't be
  /// imported, can't be deserialized, whatever).
  ///
  /// This should be kept conservative. Compiler crashes are still better than
  /// miscompiles.
  static bool overriddenDeclAffectsABI(const ValueDecl *override,
                                       const ValueDecl *overridden) {
    if (!overridden)
      return false;
    // There's a few cases where we know a declaration doesn't affect the ABI of
    // its overrides after they've been compiled: if the declaration is '@objc'
    // and 'dynamic'. In that case, all accesses to the method or property will
    // go through the Objective-C method tables anyway.
    if (!isa<ConstructorDecl>(override) &&
        (overridden->hasClangNode() || overridden->shouldUseObjCDispatch()))
      return false;

    // In a public-override-internal case, the override doesn't have ABI
    // implications. This corresponds to hiding the override keyword from the
    // module interface.
    auto isPublic = [](const ValueDecl *VD) {
      return VD->getFormalAccessScope(VD->getDeclContext(),
                                      /*treatUsableFromInlineAsPublic*/true)
               .isPublic();
    };
    if (override->getDeclContext()->getParentModule()->isResilient() &&
        isPublic(override) && !isPublic(overridden))
      return false;

    return true;
  }

public:
  DeclSerializer(Serializer &S, DeclID id,
                 SmallVectorImpl<DeclID> &exportedPrespecializationDecls)
      : S(S), id(id),
        exportedPrespecializationDecls(exportedPrespecializationDecls) {}
  ~DeclSerializer() {
    assert(didVerifyAttrs);
  }

  void visit(const Decl *D) {
    if (D->isInvalid())
      writeDeclErrorFlag();

    writeDeserializationSafety(D);

    // Emit attributes (if any).
    for (auto Attr : D->getAttrs())
      writeDeclAttribute(D, Attr);

    if (auto *value = dyn_cast<ValueDecl>(D))
      writeDiscriminatorsIfNeeded(value);

    if (auto *afd = dyn_cast<AbstractFunctionDecl>(D)) {
      noteUseOfExportedPrespecialization(afd);
    }

    DeclVisitor<DeclSerializer>::visit(const_cast<Decl *>(D));
  }

  void writeDeclErrorFlag() {
    using namespace decls_block;
    unsigned abbrCode = S.DeclTypeAbbrCodes[ErrorFlagLayout::Code];
    ErrorFlagLayout::emitRecord(S.Out, S.ScratchRecord, abbrCode);
  }

  void noteUseOfExportedPrespecialization(const AbstractFunctionDecl *afd) {
    bool hasNoted = false;
    for (auto *A : afd->getAttrs().getAttributes<SpecializeAttr>()) {
      auto *SA = cast<SpecializeAttr>(A);
      if (!SA->isExported())
        continue;
      if (auto *targetFunctionDecl = SA->getTargetFunctionDecl(afd)) {
        if (!hasNoted)
          exportedPrespecializationDecls.push_back(S.addDeclRef(afd));
        hasNoted = true;
      }
    }
  }

  /// If this gets referenced, we forgot to handle a decl.
  void visitDecl(const Decl *) = delete;

  /// Add all of the inherited entries to the result vector.
  ///
  /// \returns the number of entries added.
  size_t addInherited(InheritedTypes inheritedEntries,
                      SmallVectorImpl<TypeID> &result) {
    for (const auto &inherited : inheritedEntries.getEntries()) {
      assert(!inherited.getType() || !inherited.getType()->hasArchetype());
      TypeID typeRef = S.addTypeRef(inherited.getType());

      // Encode "unchecked" in the low bit.
      typeRef = (typeRef << 1) | (inherited.isUnchecked() ? 0x01 : 0x00);
      // Encode "preconcurrency" in the low bit.
      typeRef = (typeRef << 1) | (inherited.isPreconcurrency() ? 0x01 : 0x00);
      // Encode "suppressed" in the next bit.
      typeRef = (typeRef << 1) | (inherited.isSuppressed() ? 0x01 : 0x00);

      result.push_back(typeRef);
    }

    return inheritedEntries.size();
  }

  void visitExtensionDecl(const ExtensionDecl *extension) {
    using namespace decls_block;

    verifyAttrSerializable(extension);

    auto contextID = S.addDeclContextRef(extension->getDeclContext());
    Type extendedType = extension->getExtendedType();
    assert(!extendedType->hasArchetype());

    // FIXME: Use the canonical type here in order to minimize circularity
    // issues at deserialization time. A known problematic case here is
    // "extension of typealias Foo"; "typealias Foo = SomeKit.Bar"; and then
    // trying to import Bar accidentally asking for all of its extensions
    // (perhaps because we're searching for a conformance).
    //
    // We could limit this to only the problematic cases, but it seems like a
    // simpler user model to just always desugar extension types.
    extendedType = extendedType->getCanonicalType();

    SmallVector<TypeID, 8> data;
    size_t numConformances =
        addConformances(extension, ConformanceLookupKind::All, data);
    size_t numInherited = addInherited(
        extension->getInherited(), data);

    swift::SmallSetVector<Type, 4> dependencies;
    collectDependenciesFromType(
      dependencies, extendedType, /*excluding*/nullptr);
    for (Requirement req : extension->getGenericRequirements()) {
      collectDependenciesFromRequirement(dependencies, req,
                                         /*excluding*/nullptr);
    }
    for (auto dependencyTy : dependencies)
      data.push_back(S.addTypeRef(dependencyTy));

    unsigned abbrCode = S.DeclTypeAbbrCodes[ExtensionLayout::Code];
    auto extendedNominal = extension->getExtendedNominal();
    ExtensionLayout::emitRecord(S.Out, S.ScratchRecord, abbrCode,
                                S.addTypeRef(extendedType),
                                S.addDeclRef(extendedNominal),
                                contextID.getOpaqueValue(),
                                extension->isImplicit(),
                                S.addGenericSignatureRef(
                                           extension->getGenericSignature()),
                                numConformances,
                                numInherited,
                                data);

    bool isClassExtension = false;
    if (extendedNominal) {
      isClassExtension = isa<ClassDecl>(extendedNominal) ||
                         isa<ProtocolDecl>(extendedNominal);
    }

    // Extensions of nested generic types have multiple generic parameter
    // lists. Collect them all, from the innermost to outermost.
    SmallVector<GenericParamList *, 2> allGenericParams;
    for (auto *genericParams = extension->getGenericParams();
         genericParams != nullptr;
         genericParams = genericParams->getOuterParameters()) {
      allGenericParams.push_back(genericParams);
    }

    // Reverse the list, and write the parameter lists, from outermost
    // to innermost.
    for (auto *genericParams : llvm::reverse(allGenericParams))
      writeGenericParams(genericParams);

    writeMembers(id, extension->getAllMembers(), isClassExtension);
  }

  void visitPatternBindingDecl(const PatternBindingDecl *binding) {
    using namespace decls_block;
    verifyAttrSerializable(binding);

    auto contextID = S.addDeclContextRef(binding->getDeclContext());
    SmallVector<uint64_t, 2> initContextIDs;
    for (unsigned i : range(binding->getNumPatternEntries())) {
      auto initContextID =
          S.addDeclContextRef(binding->getInitContext(i));
      if (!initContextIDs.empty()) {
        initContextIDs.push_back(initContextID.getOpaqueValue());
      } else if (initContextID) {
        initContextIDs.append(i, 0);
        initContextIDs.push_back(initContextID.getOpaqueValue());
      }
    }

    unsigned abbrCode = S.DeclTypeAbbrCodes[PatternBindingLayout::Code];
    PatternBindingLayout::emitRecord(
        S.Out, S.ScratchRecord, abbrCode, contextID.getOpaqueValue(),
        binding->isImplicit(), binding->isStatic(),
        uint8_t(getStableStaticSpelling(binding->getStaticSpelling())),
        binding->getNumPatternEntries(),
        initContextIDs);

    for (auto entryIdx : range(binding->getNumPatternEntries())) {
      auto pattern = binding->getPattern(entryIdx);

      // Force the entry to be typechecked before attempting to serialize.
      if (!pattern->hasType())
        (void)binding->getCheckedPatternBindingEntry(entryIdx);

      writePattern(pattern);
      // Ignore initializer; external clients don't need to know about it.
    }
  }

  void visitPrecedenceGroupDecl(const PrecedenceGroupDecl *group) {
    using namespace decls_block;
    verifyAttrSerializable(group);

    auto contextID = S.addDeclContextRef(group->getDeclContext());
    auto nameID = S.addDeclBaseNameRef(group->getName());
    auto associativity = getRawStableAssociativity(group->getAssociativity());

    SmallVector<DeclID, 8> relations;
    for (auto &rel : group->getHigherThan()) {
      if (rel.Group) {
        relations.push_back(S.addDeclRef(rel.Group));
      } else if (!S.allowCompilerErrors()) {
        assert(rel.Group && "Undiagnosed invalid precedence group!");
      }
    }

    size_t numHigher = relations.size();
    for (auto &rel : group->getLowerThan()) {
      if (rel.Group) {
        relations.push_back(S.addDeclRef(rel.Group));
      } else if (!S.allowCompilerErrors()) {
        assert(rel.Group && "Undiagnosed invalid precedence group!");
      }
    }

    unsigned abbrCode = S.DeclTypeAbbrCodes[PrecedenceGroupLayout::Code];
    PrecedenceGroupLayout::emitRecord(S.Out, S.ScratchRecord, abbrCode,
                                      nameID, contextID.getOpaqueValue(),
                                      associativity, group->isAssignment(),
                                      numHigher, relations);
  }

  void visitInfixOperatorDecl(const InfixOperatorDecl *op) {
    using namespace decls_block;
    verifyAttrSerializable(op);

    auto contextID = S.addDeclContextRef(op->getDeclContext());
    auto nameID = S.addDeclBaseNameRef(op->getName());
    auto groupID = S.addDeclRef(op->getPrecedenceGroup());

    unsigned abbrCode = S.DeclTypeAbbrCodes[InfixOperatorLayout::Code];
    InfixOperatorLayout::emitRecord(S.Out, S.ScratchRecord, abbrCode, nameID,
                                    contextID.getOpaqueValue(), groupID);

  }

  template <typename Layout>
  void visitUnaryOperatorDecl(const OperatorDecl *op) {
    auto contextID = S.addDeclContextRef(op->getDeclContext());

    unsigned abbrCode = S.DeclTypeAbbrCodes[Layout::Code];
    Layout::emitRecord(S.Out, S.ScratchRecord, abbrCode,
                       S.addDeclBaseNameRef(op->getName()),
                       contextID.getOpaqueValue());
  }

  void visitPrefixOperatorDecl(const PrefixOperatorDecl *op) {
    using namespace decls_block;
    verifyAttrSerializable(op);
    visitUnaryOperatorDecl<PrefixOperatorLayout>(op);
  }

  void visitPostfixOperatorDecl(const PostfixOperatorDecl *op) {
    using namespace decls_block;
    verifyAttrSerializable(op);
    visitUnaryOperatorDecl<PostfixOperatorLayout>(op);
  }

  void visitTypeAliasDecl(const TypeAliasDecl *typeAlias) {
    using namespace decls_block;
    assert(!typeAlias->isObjC() && "ObjC typealias is not meaningful");
    verifyAttrSerializable(typeAlias);

    auto contextID = S.addDeclContextRef(typeAlias->getDeclContext());

    auto underlying = typeAlias->getUnderlyingType();

    swift::SmallSetVector<Type, 4> dependencies;
    collectDependenciesFromType(dependencies, underlying->getCanonicalType(),
                                /*excluding*/nullptr);
    for (Requirement req : typeAlias->getGenericRequirements()) {
      collectDependenciesFromRequirement(dependencies, req,
                                         /*excluding*/nullptr);
    }

    SmallVector<TypeID, 4> dependencyIDs;
    for (Type dep : dependencies)
      dependencyIDs.push_back(S.addTypeRef(dep));

    uint8_t rawAccessLevel =
      getRawStableAccessLevel(typeAlias->getFormalAccess());

    unsigned abbrCode = S.DeclTypeAbbrCodes[TypeAliasLayout::Code];
    TypeAliasLayout::emitRecord(S.Out, S.ScratchRecord, abbrCode,
                                S.addDeclBaseNameRef(typeAlias->getName()),
                                contextID.getOpaqueValue(),
                                S.addTypeRef(underlying),
                                /*no longer used*/TypeID(),
                                typeAlias->isImplicit(),
                                S.addGenericSignatureRef(
                                             typeAlias->getGenericSignature()),
                                rawAccessLevel,
                                dependencyIDs);
    writeGenericParams(typeAlias->getGenericParams());
  }

  void visitGenericTypeParamDecl(const GenericTypeParamDecl *genericParam) {
    using namespace decls_block;
    verifyAttrSerializable(genericParam);

    unsigned abbrCode = S.DeclTypeAbbrCodes[GenericTypeParamDeclLayout::Code];
    GenericTypeParamDeclLayout::emitRecord(
        S.Out, S.ScratchRecord, abbrCode,
        S.addDeclBaseNameRef(genericParam->getName()),
        genericParam->isImplicit(), genericParam->isParameterPack(),
        genericParam->getDepth(), genericParam->getIndex(),
        genericParam->isOpaqueType());
  }

  void visitAssociatedTypeDecl(const AssociatedTypeDecl *assocType) {
    using namespace decls_block;
    verifyAttrSerializable(assocType);

    auto contextID = S.addDeclContextRef(assocType->getDeclContext());
    SmallVector<DeclID, 4> overriddenAssocTypeIDs;
    for (auto overridden : assocType->getOverriddenDecls()) {
      overriddenAssocTypeIDs.push_back(S.addDeclRef(overridden));
    }

    unsigned abbrCode = S.DeclTypeAbbrCodes[AssociatedTypeDeclLayout::Code];
    AssociatedTypeDeclLayout::emitRecord(
      S.Out, S.ScratchRecord, abbrCode,
      S.addDeclBaseNameRef(assocType->getName()),
      contextID.getOpaqueValue(),
      S.addTypeRef(assocType->getDefaultDefinitionType()),
      assocType->isImplicit(),
      overriddenAssocTypeIDs);
  }

  void visitStructDecl(const StructDecl *theStruct) {
    using namespace decls_block;
    verifyAttrSerializable(theStruct);

    auto contextID = S.addDeclContextRef(theStruct->getDeclContext());

    SmallVector<TypeID, 4> data;
    size_t numConformances =
        addConformances(theStruct, ConformanceLookupKind::All, data);
    size_t numInherited = addInherited(theStruct->getInherited(), data);

    swift::SmallSetVector<Type, 4> dependencyTypes;
    for (Requirement req : theStruct->getGenericRequirements()) {
      collectDependenciesFromRequirement(dependencyTypes, req,
                                         /*excluding*/nullptr);
    }
    for (Type ty : dependencyTypes)
      data.push_back(S.addTypeRef(ty));

    uint8_t rawAccessLevel =
      getRawStableAccessLevel(theStruct->getFormalAccess());

    unsigned abbrCode = S.DeclTypeAbbrCodes[StructLayout::Code];
    StructLayout::emitRecord(S.Out, S.ScratchRecord, abbrCode,
                             S.addDeclBaseNameRef(theStruct->getName()),
                             contextID.getOpaqueValue(),
                             theStruct->isImplicit(),
                             theStruct->isObjC(),
                             S.addGenericSignatureRef(
                                            theStruct->getGenericSignature()),
                             rawAccessLevel,
                             numConformances,
                             numInherited,
                             data);


    writeGenericParams(theStruct->getGenericParams());
    writeMembers(id, theStruct->getAllMembers(), false);
  }

  void visitEnumDecl(const EnumDecl *theEnum) {
    using namespace decls_block;
    verifyAttrSerializable(theEnum);

    auto contextID = S.addDeclContextRef(theEnum->getDeclContext());

    SmallVector<TypeID, 4> data;
    size_t numConformances =
        addConformances(theEnum, ConformanceLookupKind::All, data);
    size_t numInherited = addInherited(theEnum->getInherited(), data);

    swift::SmallSetVector<Type, 4> dependencyTypes;
    for (const EnumElementDecl *nextElt : theEnum->getAllElements()) {
      if (!nextElt->hasAssociatedValues())
        continue;
      // FIXME: Types in the same module are still important for enums. It's
      // possible an enum element has a payload that references a type
      // declaration from the same module that can't be imported (for whatever
      // reason). However, we need a more robust handling of deserialization
      // dependencies that can handle circularities. rdar://problem/32359173
      collectDependenciesFromType(dependencyTypes,
                                  nextElt->getArgumentInterfaceType(),
                                  /*excluding*/theEnum->getParentModule());
    }
    for (Requirement req : theEnum->getGenericRequirements()) {
      collectDependenciesFromRequirement(dependencyTypes, req,
                                         /*excluding*/nullptr);
    }
    for (Type ty : dependencyTypes)
      data.push_back(S.addTypeRef(ty));

    uint8_t rawAccessLevel =
      getRawStableAccessLevel(theEnum->getFormalAccess());

    unsigned abbrCode = S.DeclTypeAbbrCodes[EnumLayout::Code];
    EnumLayout::emitRecord(S.Out, S.ScratchRecord, abbrCode,
                            S.addDeclBaseNameRef(theEnum->getName()),
                            contextID.getOpaqueValue(),
                            theEnum->isImplicit(),
                            theEnum->isObjC(),
                            S.addGenericSignatureRef(
                                             theEnum->getGenericSignature()),
                            S.addTypeRef(theEnum->getRawType()),
                            rawAccessLevel,
                            numConformances,
                            numInherited,
                            data);

    writeGenericParams(theEnum->getGenericParams());
    writeMembers(id, theEnum->getAllMembers(), false);
  }

  void visitClassDecl(const ClassDecl *theClass) {
    using namespace decls_block;
    verifyAttrSerializable(theClass);
    assert(!theClass->isForeign());

    auto contextID = S.addDeclContextRef(theClass->getDeclContext());

    SmallVector<TypeID, 4> data;
    size_t numConformances =
        addConformances(theClass, ConformanceLookupKind::NonInherited, data);
    size_t numInherited = addInherited(theClass->getInherited(), data);

    swift::SmallSetVector<Type, 4> dependencyTypes;
    if (theClass->hasSuperclass()) {
      // FIXME: Nested types can still be a problem here: it's possible that (for
      // whatever reason) they won't be able to be deserialized, in which case
      // we'll be in trouble forming the actual superclass type. However, we
      // need a more robust handling of deserialization dependencies that can
      // handle circularities. rdar://problem/50835214
      collectDependenciesFromType(dependencyTypes, theClass->getSuperclass(),
                                  /*excluding*/theClass);
    }
    for (Requirement req : theClass->getGenericRequirements()) {
      collectDependenciesFromRequirement(dependencyTypes, req,
                                         /*excluding*/nullptr);
    }
    for (Type ty : dependencyTypes)
      data.push_back(S.addTypeRef(ty));

    uint8_t rawAccessLevel =
      getRawStableAccessLevel(theClass->getFormalAccess());

    auto mutableClass = const_cast<ClassDecl *>(theClass);

    unsigned abbrCode = S.DeclTypeAbbrCodes[ClassLayout::Code];
    ClassLayout::emitRecord(S.Out, S.ScratchRecord, abbrCode,
                            S.addDeclBaseNameRef(theClass->getName()),
                            contextID.getOpaqueValue(),
                            theClass->isImplicit(),
                            theClass->isObjC(),
                            theClass->isExplicitActor(),
                            mutableClass->inheritsSuperclassInitializers(),
                            mutableClass->hasMissingDesignatedInitializers(),
                            S.addGenericSignatureRef(
                                             theClass->getGenericSignature()),
                            S.addTypeRef(theClass->getSuperclass()),
                            rawAccessLevel,
                            numConformances,
                            numInherited,
                            data);

    writeGenericParams(theClass->getGenericParams());
    writeMembers(id, theClass->getAllMembers(), true);
  }

  void visitProtocolDecl(const ProtocolDecl *proto) {
    using namespace decls_block;
    verifyAttrSerializable(proto);

    auto contextID = S.addDeclContextRef(proto->getDeclContext());

    swift::SmallSetVector<Type, 4> dependencyTypes;

    // Separately collect inherited protocol types as dependencies.
    for (auto element : proto->getInherited().getEntries()) {
      auto elementType = element.getType();
      assert(!elementType || !elementType->hasArchetype());
      if (elementType &&
          (elementType->is<ProtocolType>() ||
           elementType->is<ProtocolCompositionType>()))
        dependencyTypes.insert(elementType);
    }

    auto requirementSig = proto->getRequirementSignature();
    for (Requirement req : requirementSig.getRequirements()) {
      // Requirements can be cyclic, so for now filter out any requirements
      // from elsewhere in the module. This isn't perfect---something else in
      // the module could very well fail to compile for its own reasons---but
      // it's better than nothing.
      collectDependenciesFromRequirement(dependencyTypes, req,
                                         /*excluding*/S.M);
    }
    for (ProtocolTypeAlias typeAlias : requirementSig.getTypeAliases()) {
      collectDependenciesFromType(dependencyTypes,
                                  typeAlias.getUnderlyingType(),
                                  /*excluding*/S.M);
    }

    SmallVector<TypeID, 4> dependencyTypeIDs;
    for (Type ty : dependencyTypes)
      dependencyTypeIDs.push_back(S.addTypeRef(ty));

    uint8_t rawAccessLevel = getRawStableAccessLevel(proto->getFormalAccess());

    unsigned abbrCode = S.DeclTypeAbbrCodes[ProtocolLayout::Code];
    ProtocolLayout::emitRecord(S.Out, S.ScratchRecord, abbrCode,
                               S.addDeclBaseNameRef(proto->getName()),
                               contextID.getOpaqueValue(),
                               proto->isImplicit(),
                               const_cast<ProtocolDecl *>(proto)
                                 ->requiresClass(),
                               proto->isObjC(),
                               proto->hasSelfOrAssociatedTypeRequirements(),
                               S.addDeclRef(proto->getSuperclassDecl()),
                               rawAccessLevel,
                               dependencyTypeIDs);

    writeInheritedProtocols(proto->getInheritedProtocols());
    writeGenericParams(proto->getGenericParams());
    S.writeRequirementSignature(proto->getRequirementSignature());
    S.writeAssociatedTypes(proto->getAssociatedTypeMembers());
    S.writePrimaryAssociatedTypes(proto->getPrimaryAssociatedTypes());
    writeMembers(id, proto->getAllMembers(), true);
    writeDefaultWitnessTable(proto);
  }

  void visitVarDecl(const VarDecl *var) {
    using namespace decls_block;
    verifyAttrSerializable(var);

    auto contextID = S.addDeclContextRef(var->getDeclContext());

    Accessors accessors = getAccessors(var);
    uint8_t rawAccessLevel = getRawStableAccessLevel(var->getFormalAccess());
    uint8_t rawSetterAccessLevel = rawAccessLevel;
    if (var->isSettable(nullptr))
      rawSetterAccessLevel =
        getRawStableAccessLevel(var->getSetterFormalAccess());

    unsigned numBackingProperties = 0;
    Type ty = var->getInterfaceType();
    SmallVector<TypeID, 2> arrayFields;
    for (auto accessor : accessors.Decls)
      arrayFields.push_back(S.addDeclRef(accessor));

    if (auto backingInfo = var->getPropertyWrapperAuxiliaryVariables()) {
      if (backingInfo.backingVar) {
        ++numBackingProperties;
        arrayFields.push_back(S.addDeclRef(backingInfo.backingVar));
      }
      if (backingInfo.projectionVar) {
        ++numBackingProperties;
        arrayFields.push_back(S.addDeclRef(backingInfo.projectionVar));
      }
    }
    for (Type dependency : collectDependenciesFromType(ty->getCanonicalType()))
      arrayFields.push_back(S.addTypeRef(dependency));

    VarDecl *lazyStorage = nullptr;
    if (var->getAttrs().hasAttribute<LazyAttr>())
      lazyStorage = var->getLazyStorageProperty();

    auto rawIntroducer = getRawStableVarDeclIntroducer(var->getIntroducer());

    unsigned numTableEntries = getNumberOfRequiredTableEntries(var);

    unsigned abbrCode = S.DeclTypeAbbrCodes[VarLayout::Code];
    VarLayout::emitRecord(S.Out, S.ScratchRecord, abbrCode,
                          S.addDeclBaseNameRef(var->getName()),
                          contextID.getOpaqueValue(),
                          var->isImplicit(),
                          var->isObjC(),
                          var->isStatic(),
                          rawIntroducer,
                          var->isGetterMutating(),
                          var->isSetterMutating(),
                          var->isLazyStorageProperty(),
                          var->isTopLevelGlobal(),
                          S.addDeclRef(lazyStorage),
                          accessors.OpaqueReadOwnership,
                          accessors.ReadImpl,
                          accessors.WriteImpl,
                          accessors.ReadWriteImpl,
                          accessors.Decls.size(),
                          S.addTypeRef(ty),
                          var->isImplicitlyUnwrappedOptional(),
                          S.addDeclRef(var->getOverriddenDecl()),
                          rawAccessLevel, rawSetterAccessLevel,
                          S.addDeclRef(var->getOpaqueResultTypeDecl()),
                          numBackingProperties,
                          numTableEntries,
                          arrayFields);
  }

  void visitParamDecl(const ParamDecl *param) {
    using namespace decls_block;
    verifyAttrSerializable(param);

    auto contextID = S.addDeclContextRef(param->getDeclContext());
    Type interfaceType = param->getInterfaceType();

    // Only save the text for normal and stored property default arguments, not
    // any of the special ones.
    StringRef defaultArgumentText;
    SmallString<128> scratch;
    // Type of the default expression.
    Type defaultExprType;

    swift::DefaultArgumentKind argKind = param->getDefaultArgumentKind();
    if (argKind == swift::DefaultArgumentKind::Normal ||
        argKind == swift::DefaultArgumentKind::StoredProperty ||
        argKind == swift::DefaultArgumentKind::ExpressionMacro) {
      defaultArgumentText =
        param->getDefaultValueStringRepresentation(scratch);

      // Serialize the type of the default expression (if any).
      if (!param->hasCallerSideDefaultExpr())
        defaultExprType = param->getTypeOfDefaultExpr();
    }

    auto isolation = param->getInitializerIsolation();
    Type globalActorType;
    if (isolation.isGlobalActor())
      globalActorType = isolation.getGlobalActor();

    unsigned abbrCode = S.DeclTypeAbbrCodes[ParamLayout::Code];
    ParamLayout::emitRecord(S.Out, S.ScratchRecord, abbrCode,
        S.addDeclBaseNameRef(param->getArgumentName()),
        S.addDeclBaseNameRef(param->getName()),
        contextID.getOpaqueValue(),
        getRawStableParamDeclSpecifier(param->getSpecifier()),
        S.addTypeRef(interfaceType),
        param->isImplicitlyUnwrappedOptional(),
        param->isVariadic(),
        param->isAutoClosure(),
        param->isIsolated(),
        param->isCompileTimeConst(),
        param->isSending(),
        getRawStableDefaultArgumentKind(argKind),
        S.addTypeRef(defaultExprType),
        getRawStableActorIsolationKind(isolation.getKind()),
        S.addTypeRef(globalActorType),
        defaultArgumentText);

    if (interfaceType->hasError() && !S.allowCompilerErrors()) {
      param->getDeclContext()->printContext(llvm::errs());
      interfaceType->dump(llvm::errs());
      llvm_unreachable("error in interface type of parameter");
    }
  }

  void visitFuncDecl(const FuncDecl *fn) {
    using namespace decls_block;
    verifyAttrSerializable(fn);

    auto contextID = S.addDeclContextRef(fn->getDeclContext());

    unsigned abbrCode = S.DeclTypeAbbrCodes[FuncLayout::Code];
    SmallVector<IdentifierID, 4> nameComponentsAndDependencies;
    nameComponentsAndDependencies.push_back(
        S.addDeclBaseNameRef(fn->getBaseName()));
    for (auto argName : fn->getName().getArgumentNames())
      nameComponentsAndDependencies.push_back(S.addDeclBaseNameRef(argName));

    uint8_t rawAccessLevel = getRawStableAccessLevel(fn->getFormalAccess());

    Type ty = fn->getInterfaceType();
    for (auto dependency : collectDependenciesFromType(ty->getCanonicalType()))
      nameComponentsAndDependencies.push_back(S.addTypeRef(dependency));
    FuncLayout::emitRecord(S.Out, S.ScratchRecord, abbrCode,
                           contextID.getOpaqueValue(),
                           fn->isImplicit(),
                           fn->isStatic(),
                           uint8_t(
                             getStableStaticSpelling(fn->getStaticSpelling())),
                           fn->isObjC(),
                           uint8_t(
                             getStableSelfAccessKind(fn->getSelfAccessKind())),
                           fn->hasForcedStaticDispatch(),
                           fn->hasAsync(),
                           fn->hasThrows(),
                           S.addTypeRef(fn->getThrownInterfaceType()),
                           S.addGenericSignatureRef(
                                                  fn->getGenericSignature()),
                           S.addTypeRef(fn->getResultInterfaceType()),
                           fn->isImplicitlyUnwrappedOptional(),
                           S.addDeclRef(fn->getOperatorDecl()),
                           S.addDeclRef(fn->getOverriddenDecl()),
                           overriddenDeclAffectsABI(fn, fn->getOverriddenDecl()),
                           fn->getName().getArgumentNames().size() +
                             fn->getName().isCompoundName(),
                           rawAccessLevel,
                           getNeedsNewTableEntry(fn),
                           S.addDeclRef(fn->getOpaqueResultTypeDecl()),
                           fn->isUserAccessible(),
                           fn->isDistributedThunk(),
                           fn->hasSendingResult(),
                           nameComponentsAndDependencies);

    writeGenericParams(fn->getGenericParams());

    // Write the body parameters.
    writeParameterList(fn->getParameters());

    auto fnType = ty->getAs<AnyFunctionType>();
    if (fnType) {
      auto lifetimeDependencies = fnType->getLifetimeDependencies();
      if (!lifetimeDependencies.empty()) {
        S.writeLifetimeDependencies(lifetimeDependencies);
      }
    }

    if (auto errorConvention = fn->getForeignErrorConvention())
      writeForeignErrorConvention(*errorConvention);
    if (auto asyncConvention = fn->getForeignAsyncConvention())
      writeForeignAsyncConvention(*asyncConvention);

    writeInlinableBodyTextIfNeeded(fn);
  }

  void visitOpaqueTypeDecl(const OpaqueTypeDecl *opaqueDecl) {
    using namespace decls_block;
    verifyAttrSerializable(opaqueDecl);

    auto namingDeclID = S.addDeclRef(opaqueDecl->getNamingDecl());
    auto contextID = S.addDeclContextRef(opaqueDecl->getDeclContext());
    auto interfaceSigID = S.addGenericSignatureRef(
        opaqueDecl->getOpaqueInterfaceGenericSignature());
    auto interfaceTypeID = S.addTypeRef(opaqueDecl->getDeclaredInterfaceType());

    auto genericSigID = S.addGenericSignatureRef(opaqueDecl->getGenericSignature());

    SubstitutionMapID underlyingSubsID = 0;
    if (auto underlying = opaqueDecl->getUniqueUnderlyingTypeSubstitutions()) {
      underlyingSubsID = S.addSubstitutionMapRef(*underlying);
    } else if (opaqueDecl->hasConditionallyAvailableSubstitutions()) {
      // Universally available type doesn't have any availability conditions
      // so it could be serialized into "unique" slot to safe space.
      auto universal =
          opaqueDecl->getConditionallyAvailableSubstitutions().back();
      underlyingSubsID = S.addSubstitutionMapRef(universal->getSubstitutions());
    }
    uint8_t rawAccessLevel =
        getRawStableAccessLevel(opaqueDecl->getFormalAccess());
    bool exportDetails = opaqueDecl->exportUnderlyingType();

    unsigned abbrCode = S.DeclTypeAbbrCodes[OpaqueTypeLayout::Code];
    OpaqueTypeLayout::emitRecord(S.Out, S.ScratchRecord, abbrCode,
                                 contextID.getOpaqueValue(), namingDeclID,
                                 interfaceSigID, interfaceTypeID, genericSigID,
                                 underlyingSubsID, rawAccessLevel,
                                 exportDetails);
    writeGenericParams(opaqueDecl->getGenericParams());

    // Serialize all of the conditionally available substitutions expect the
    // last one - universal, it's serialized into "unique" slot.
    if (opaqueDecl->hasConditionallyAvailableSubstitutions()) {
      unsigned abbrCode =
          S.DeclTypeAbbrCodes[ConditionalSubstitutionLayout::Code];
      for (const auto *subs :
           opaqueDecl->getConditionallyAvailableSubstitutions().drop_back()) {
        ConditionalSubstitutionLayout::emitRecord(
            S.Out, S.ScratchRecord, abbrCode,
            S.addSubstitutionMapRef(subs->getSubstitutions()));

        unsigned condAbbrCode =
            S.DeclTypeAbbrCodes[ConditionalSubstitutionConditionLayout::Code];
        for (const auto &condition : subs->getAvailability()) {
          ENCODE_VER_TUPLE(osVersion, std::optional<llvm::VersionTuple>(
                                          condition.first.getLowerEndpoint()));
          ConditionalSubstitutionConditionLayout::emitRecord(
              S.Out, S.ScratchRecord, condAbbrCode,
              /*isUnavailable=*/condition.second,
              LIST_VER_TUPLE_PIECES(osVersion));
        }
      }
    }
  }

  void visitAccessorDecl(const AccessorDecl *fn) {
    using namespace decls_block;
    verifyAttrSerializable(fn);

    auto contextID = S.addDeclContextRef(fn->getDeclContext());

    unsigned abbrCode = S.DeclTypeAbbrCodes[AccessorLayout::Code];

    uint8_t rawAccessLevel = getRawStableAccessLevel(fn->getFormalAccess());
    uint8_t rawAccessorKind =
      uint8_t(getStableAccessorKind(fn->getAccessorKind()));

    bool overriddenAffectsABI =
        overriddenDeclAffectsABI(fn, fn->getOverriddenDecl());

    Type ty = fn->getInterfaceType();
    SmallVector<IdentifierID, 4> dependencies;
    for (auto dependency : collectDependenciesFromType(ty->getCanonicalType()))
      dependencies.push_back(S.addTypeRef(dependency));

    AccessorLayout::emitRecord(S.Out, S.ScratchRecord, abbrCode,
                               contextID.getOpaqueValue(),
                               fn->isImplicit(),
                               fn->isStatic(),
                               uint8_t(getStableStaticSpelling(
                                                  fn->getStaticSpelling())),
                               fn->isObjC(),
                               uint8_t(getStableSelfAccessKind(
                                                  fn->getSelfAccessKind())),
                               fn->hasForcedStaticDispatch(),
                               fn->hasAsync(),
                               fn->hasThrows(),
                               S.addTypeRef(fn->getThrownInterfaceType()),
                               S.addGenericSignatureRef(
                                                  fn->getGenericSignature()),
                               S.addTypeRef(fn->getResultInterfaceType()),
                               fn->isImplicitlyUnwrappedOptional(),
                               S.addDeclRef(fn->getOverriddenDecl()),
                               overriddenAffectsABI,
                               S.addDeclRef(fn->getStorage()),
                               rawAccessorKind,
                               rawAccessLevel,
                               getNeedsNewTableEntry(fn),
                               fn->isTransparent(),
                               fn->isDistributedThunk(),
                               dependencies);

    writeGenericParams(fn->getGenericParams());

    // Write the body parameters.
    writeParameterList(fn->getParameters());

    auto fnType = ty->getAs<AnyFunctionType>();
    if (fnType) {
      auto lifetimeDependencies = fnType->getLifetimeDependencies();
      if (!lifetimeDependencies.empty()) {
        S.writeLifetimeDependencies(lifetimeDependencies);
      }
    }

    if (auto errorConvention = fn->getForeignErrorConvention())
      writeForeignErrorConvention(*errorConvention);
    if (auto asyncConvention = fn->getForeignAsyncConvention())
      writeForeignAsyncConvention(*asyncConvention);

    writeInlinableBodyTextIfNeeded(fn);
  }

  void visitEnumElementDecl(const EnumElementDecl *elem) {
    using namespace decls_block;
    verifyAttrSerializable(elem);

    auto contextID = S.addDeclContextRef(elem->getDeclContext());

    SmallVector<IdentifierID, 4> nameComponentsAndDependencies;
    auto baseName = S.addDeclBaseNameRef(elem->getBaseName());
    nameComponentsAndDependencies.push_back(baseName);
    for (auto argName : elem->getName().getArgumentNames())
      nameComponentsAndDependencies.push_back(S.addDeclBaseNameRef(argName));

    Type ty = elem->getInterfaceType();
    for (Type dependency : collectDependenciesFromType(ty->getCanonicalType()))
      nameComponentsAndDependencies.push_back(S.addTypeRef(dependency));

    // We only serialize the raw values of @objc enums, because they're part
    // of the ABI. That isn't the case for Swift enums.
    auto rawValueKind = EnumElementRawValueKind::None;
    bool isNegative = false, isRawValueImplicit = false;
    StringRef RawValueText;
    if (elem->getParentEnum()->isObjC()) {
      // Currently ObjC enums always have integer raw values.
      rawValueKind = EnumElementRawValueKind::IntegerLiteral;
      auto ILE = cast<IntegerLiteralExpr>(elem->getStructuralRawValueExpr());
      RawValueText = ILE->getDigitsText();
      isNegative = ILE->isNegative();
      isRawValueImplicit = ILE->isImplicit();
    }

    unsigned abbrCode = S.DeclTypeAbbrCodes[EnumElementLayout::Code];
    EnumElementLayout::emitRecord(S.Out, S.ScratchRecord, abbrCode,
                                  contextID.getOpaqueValue(),
                                  elem->isImplicit(),
                                  elem->hasAssociatedValues(),
                                  (unsigned)rawValueKind,
                                  isRawValueImplicit,
                                  isNegative,
                                  S.addUniquedStringRef(RawValueText),
                                  elem->getName().getArgumentNames().size()+1,
                                  nameComponentsAndDependencies);
    if (auto *PL = elem->getParameterList())
      writeParameterList(PL);
  }

  void visitSubscriptDecl(const SubscriptDecl *subscript) {
    using namespace decls_block;
    verifyAttrSerializable(subscript);

    auto contextID = S.addDeclContextRef(subscript->getDeclContext());

    Accessors accessors = getAccessors(subscript);

    SmallVector<IdentifierID, 4> nameComponentsAndDependencies;
    for (auto argName : subscript->getName().getArgumentNames())
      nameComponentsAndDependencies.push_back(S.addDeclBaseNameRef(argName));

    for (auto accessor : accessors.Decls)
      nameComponentsAndDependencies.push_back(S.addDeclRef(accessor));

    Type ty = subscript->getInterfaceType();
    for (Type dependency : collectDependenciesFromType(ty->getCanonicalType()))
      nameComponentsAndDependencies.push_back(S.addTypeRef(dependency));

    uint8_t rawAccessLevel =
      getRawStableAccessLevel(subscript->getFormalAccess());
    uint8_t rawSetterAccessLevel = rawAccessLevel;
    if (subscript->supportsMutation())
      rawSetterAccessLevel =
        getRawStableAccessLevel(subscript->getSetterFormalAccess());
    uint8_t rawStaticSpelling =
      uint8_t(getStableStaticSpelling(subscript->getStaticSpelling()));

    unsigned numTableEntries = getNumberOfRequiredTableEntries(subscript);

    unsigned abbrCode = S.DeclTypeAbbrCodes[SubscriptLayout::Code];
    SubscriptLayout::emitRecord(S.Out, S.ScratchRecord, abbrCode,
                                contextID.getOpaqueValue(),
                                subscript->isImplicit(),
                                subscript->isObjC(),
                                subscript->isGetterMutating(),
                                subscript->isSetterMutating(),
                                accessors.OpaqueReadOwnership,
                                accessors.ReadImpl,
                                accessors.WriteImpl,
                                accessors.ReadWriteImpl,
                                accessors.Decls.size(),
                                S.addGenericSignatureRef(
                                            subscript->getGenericSignature()),
                                S.addTypeRef(subscript->getElementInterfaceType()),
                                subscript->isImplicitlyUnwrappedOptional(),
                                S.addDeclRef(subscript->getOverriddenDecl()),
                                rawAccessLevel,
                                rawSetterAccessLevel,
                                rawStaticSpelling,
                                subscript->getName().getArgumentNames().size(),
                                S.addDeclRef(subscript->getOpaqueResultTypeDecl()),
                                numTableEntries,
                                nameComponentsAndDependencies);

    writeGenericParams(subscript->getGenericParams());
    writeParameterList(subscript->getIndices());
  }

  void visitConstructorDecl(const ConstructorDecl *ctor) {
    using namespace decls_block;
    verifyAttrSerializable(ctor);

    auto contextID = S.addDeclContextRef(ctor->getDeclContext());

    SmallVector<IdentifierID, 4> nameComponentsAndDependencies;
    for (auto argName : ctor->getName().getArgumentNames())
      nameComponentsAndDependencies.push_back(S.addDeclBaseNameRef(argName));

    Type ty = ctor->getInterfaceType();
    for (Type dependency : collectDependenciesFromType(ty->getCanonicalType()))
      nameComponentsAndDependencies.push_back(S.addTypeRef(dependency));

    uint8_t rawAccessLevel = getRawStableAccessLevel(ctor->getFormalAccess());

    bool firstTimeRequired = ctor->isRequired();
    auto *overridden = ctor->getOverriddenDecl();
    if (overridden) {
      if (firstTimeRequired && overridden->isRequired())
        firstTimeRequired = false;
    }
    bool overriddenAffectsABI = overriddenDeclAffectsABI(ctor, overridden);

    unsigned abbrCode = S.DeclTypeAbbrCodes[ConstructorLayout::Code];
    ConstructorLayout::emitRecord(S.Out, S.ScratchRecord, abbrCode,
                                  contextID.getOpaqueValue(),
                                  ctor->isFailable(),
                                  ctor->isImplicitlyUnwrappedOptional(),
                                  ctor->isImplicit(),
                                  ctor->isObjC(),
                                  ctor->hasStubImplementation(),
                                  ctor->hasAsync(),
                                  ctor->hasThrows(),
                                  S.addTypeRef(ctor->getThrownInterfaceType()),
                                  getStableCtorInitializerKind(
                                    ctor->getInitKind()),
                                  S.addGenericSignatureRef(
                                                 ctor->getGenericSignature()),
                                  S.addDeclRef(overridden),
                                  overriddenAffectsABI,
                                  rawAccessLevel,
                                  getNeedsNewTableEntry(ctor),
                                  firstTimeRequired,
                                  ctor->getName().getArgumentNames().size(),
                                  nameComponentsAndDependencies);

    writeGenericParams(ctor->getGenericParams());
    writeParameterList(ctor->getParameters());

    auto fnType = ty->getAs<AnyFunctionType>();
    if (fnType) {
      auto lifetimeDependencies = fnType->getLifetimeDependencies();
      if (!lifetimeDependencies.empty()) {
        S.writeLifetimeDependencies(lifetimeDependencies);
      }
    }

    if (auto errorConvention = ctor->getForeignErrorConvention())
      writeForeignErrorConvention(*errorConvention);
    if (auto asyncConvention = ctor->getForeignAsyncConvention())
      writeForeignAsyncConvention(*asyncConvention);

    writeInlinableBodyTextIfNeeded(ctor);
  }

  void visitDestructorDecl(const DestructorDecl *dtor) {
    using namespace decls_block;
    verifyAttrSerializable(dtor);

    auto contextID = S.addDeclContextRef(dtor->getDeclContext());

    unsigned abbrCode = S.DeclTypeAbbrCodes[DestructorLayout::Code];
    DestructorLayout::emitRecord(S.Out, S.ScratchRecord, abbrCode,
                                 contextID.getOpaqueValue(),
                                 dtor->isImplicit(),
                                 dtor->isObjC(),
                                 S.addGenericSignatureRef(
                                                dtor->getGenericSignature()));
    writeInlinableBodyTextIfNeeded(dtor);
  }

  void visitMacroDecl(const MacroDecl *macro) {
    using namespace decls_block;
    verifyAttrSerializable(macro);

    auto contextID = S.addDeclContextRef(macro->getDeclContext());

    SmallVector<IdentifierID, 4> nameComponentsAndDependencies;
    nameComponentsAndDependencies.push_back(
        S.addDeclBaseNameRef(macro->getName().getBaseName()));
    for (auto argName : macro->getName().getArgumentNames())
      nameComponentsAndDependencies.push_back(S.addDeclBaseNameRef(argName));

    Type ty = macro->getInterfaceType();
    for (Type dependency : collectDependenciesFromType(ty->getCanonicalType()))
      nameComponentsAndDependencies.push_back(S.addTypeRef(dependency));

    uint8_t rawAccessLevel =
      getRawStableAccessLevel(macro->getFormalAccess());

    Type resultType = macro->getResultInterfaceType();

    uint8_t builtinID = 0;
    uint8_t hasExpandedDefinition = 0;
    IdentifierID externalModuleNameID = 0;
    IdentifierID externalMacroTypeNameID = 0;
    std::optional<ExpandedMacroDefinition> expandedDef;
    auto def = macro->getDefinition();
    switch (def.kind) {
      case MacroDefinition::Kind::Invalid:
      case MacroDefinition::Kind::Undefined:
        break;

      case MacroDefinition::Kind::External: {
        auto external = def.getExternalMacro();
        externalModuleNameID = S.addDeclBaseNameRef(external.moduleName);
        externalMacroTypeNameID = S.addDeclBaseNameRef(external.macroTypeName);
        break;
      }

      case MacroDefinition::Kind::Builtin: {
        switch (def.getBuiltinKind()) {
        case BuiltinMacroKind::ExternalMacro:
          builtinID = 1;
          break;
        case BuiltinMacroKind::IsolationMacro:
          builtinID = 2;
          break;
        }
        break;
      }

      case MacroDefinition::Kind::Expanded: {
        expandedDef = def.getExpanded();
        hasExpandedDefinition = 1;
        break;
      }
    }

    unsigned abbrCode = S.DeclTypeAbbrCodes[MacroLayout::Code];
    MacroLayout::emitRecord(S.Out, S.ScratchRecord, abbrCode,
                            contextID.getOpaqueValue(),
                            macro->isImplicit(),
                            S.addGenericSignatureRef(
                                        macro->getGenericSignature()),
                            macro->parameterList != nullptr,
                            S.addTypeRef(resultType),
                            rawAccessLevel,
                            macro->getName().getArgumentNames().size(),
                            builtinID,
                            hasExpandedDefinition,
                            externalModuleNameID,
                            externalMacroTypeNameID,
                            nameComponentsAndDependencies);

    writeGenericParams(macro->getGenericParams());
    if (macro->parameterList)
      writeParameterList(macro->parameterList);

    if (expandedDef) {
      // Source text for the expanded macro definition layout.
      uint8_t hasReplacements = !expandedDef->getReplacements().empty();
      unsigned abbrCode =
          S.DeclTypeAbbrCodes[ExpandedMacroDefinitionLayout::Code];
      ExpandedMacroDefinitionLayout::emitRecord(
          S.Out, S.ScratchRecord, abbrCode,
          hasReplacements,
          expandedDef->getExpansionText());

      // If there are any replacements, emit a replacements record.
      if (!hasReplacements) {
        SmallVector<uint64_t, 3> replacements;
        for (const auto &replacement : expandedDef->getReplacements()) {
          replacements.push_back(replacement.startOffset);
          replacements.push_back(replacement.endOffset);
          replacements.push_back(replacement.parameterIndex);
        }

        unsigned abbrCode =
            S.DeclTypeAbbrCodes[ExpandedMacroReplacementsLayout::Code];
        ExpandedMacroReplacementsLayout::emitRecord(
            S.Out, S.ScratchRecord, abbrCode, replacements);
      }
    }
  }

  void visitTopLevelCodeDecl(const TopLevelCodeDecl *) {
    // Top-level code is ignored; external clients don't need to know about it.
  }

  void visitImportDecl(const ImportDecl *) {
    llvm_unreachable("import decls should not be serialized");
  }

  void visitIfConfigDecl(const IfConfigDecl *) {
    llvm_unreachable("#if block declarations should not be serialized");
  }

  void visitPoundDiagnosticDecl(const PoundDiagnosticDecl *) {
    llvm_unreachable("#warning/#error declarations should not be serialized");
  }

  void visitEnumCaseDecl(const EnumCaseDecl *) {
    llvm_unreachable("enum case decls should not be serialized");
  }

  void visitModuleDecl(const ModuleDecl *) {
    llvm_unreachable("module decls are not serialized");
  }

  void visitMissingDecl(const MissingDecl *) {
    llvm_unreachable("missing decls are not serialized");
  }

  void visitMissingMemberDecl(const MissingMemberDecl *) {
    llvm_unreachable("member placeholders shouldn't be serialized");
  }

  void visitMacroExpansionDecl(const MacroExpansionDecl *) {
    llvm_unreachable("macro expansion decls shouldn't be serialized");
  }

  void visitBuiltinTupleDecl(const BuiltinTupleDecl *) {
    llvm_unreachable("BuiltinTupleDecl are not serialized");
  }
};

/// When allowing modules with errors there may be cases where there's little
/// point in serializing a declaration and doing so would create a maintenance
/// burden on the deserialization side. Returns \c true if the given declaration
/// should be skipped and \c false otherwise.
static bool canSkipWhenInvalid(const Decl *D) {
  // There's no point writing out the deinit when its context is not a class
  // as nothing would be able to reference it
  if (auto *deinit = dyn_cast<DestructorDecl>(D)) {
    if (!isa<ClassDecl>(D->getDeclContext()))
      return true;
  }
  return false;
}

bool Serializer::shouldSkipDecl(const Decl *D) const {
  // The presence of -experimental-skip-non-exportable-decls is the only
  // reason to omit decls during serialization.
  if (!Options.SkipNonExportableDecls)
    return false;

  if (DeclSerializer::isDeserializationSafe(D))
    return false;

  return true;
}

void Serializer::writeASTBlockEntity(const Decl *D) {
  using namespace decls_block;

  PrettyStackTraceDecl trace("serializing", D);
  assert(DeclsToSerialize.hasRef(D));

  if (skipDeclIfInvalid(D))
    return;

  BitOffset initialOffset = Out.GetCurrentBitNo();
  SWIFT_DEFER {
    // This is important enough to leave on in Release builds.
    if (initialOffset == Out.GetCurrentBitNo()) {
      llvm::PrettyStackTraceString message("failed to serialize anything");
      abort();
    }
  };

  if (isDeclXRef(D)) {
    writeCrossReference(D);
    return;
  }

  assert(!D->hasClangNode() && "imported decls should use cross-references");

  DeclSerializer(*this, DeclsToSerialize.addRef(D),
                 exportedPrespecializationDecls)
      .visit(D);
}

#define SIMPLE_CASE(TYPENAME, VALUE) \
  case swift::TYPENAME::VALUE: return uint8_t(serialization::TYPENAME::VALUE);

/// Translate from the AST function representation enum to the Serialization enum
/// values, which are guaranteed to be stable.
static uint8_t getRawStableFunctionTypeRepresentation(
                                       swift::FunctionType::Representation cc) {
  switch (cc) {
  SIMPLE_CASE(FunctionTypeRepresentation, Swift)
  SIMPLE_CASE(FunctionTypeRepresentation, Block)
  SIMPLE_CASE(FunctionTypeRepresentation, Thin)
  SIMPLE_CASE(FunctionTypeRepresentation, CFunctionPointer)
  }
  llvm_unreachable("bad calling convention");
}

/// Translate from the AST function representation enum to the Serialization enum
/// values, which are guaranteed to be stable.
static uint8_t getRawStableSILFunctionTypeRepresentation(
                                    swift::SILFunctionType::Representation cc) {
  switch (cc) {
  SIMPLE_CASE(SILFunctionTypeRepresentation, Thick)
  SIMPLE_CASE(SILFunctionTypeRepresentation, Block)
  SIMPLE_CASE(SILFunctionTypeRepresentation, Thin)
  SIMPLE_CASE(SILFunctionTypeRepresentation, CFunctionPointer)
  SIMPLE_CASE(SILFunctionTypeRepresentation, Method)
  SIMPLE_CASE(SILFunctionTypeRepresentation, ObjCMethod)
  SIMPLE_CASE(SILFunctionTypeRepresentation, WitnessMethod)
  SIMPLE_CASE(SILFunctionTypeRepresentation, Closure)
  SIMPLE_CASE(SILFunctionTypeRepresentation, CXXMethod)
  SIMPLE_CASE(SILFunctionTypeRepresentation, KeyPathAccessorGetter)
  SIMPLE_CASE(SILFunctionTypeRepresentation, KeyPathAccessorSetter)
  SIMPLE_CASE(SILFunctionTypeRepresentation, KeyPathAccessorEquals)
  SIMPLE_CASE(SILFunctionTypeRepresentation, KeyPathAccessorHash)
  }
  llvm_unreachable("bad calling convention");
}

/// Translate from the AST coroutine-kind enum to the Serialization enum
/// values, which are guaranteed to be stable.
static uint8_t getRawStableSILCoroutineKind(
                                    swift::SILCoroutineKind kind) {
  switch (kind) {
  SIMPLE_CASE(SILCoroutineKind, None)
  SIMPLE_CASE(SILCoroutineKind, YieldOnce)
  SIMPLE_CASE(SILCoroutineKind, YieldMany)
  }
  llvm_unreachable("bad kind");
}

/// Translate from the AST ownership enum to the Serialization enum
/// values, which are guaranteed to be stable.
static uint8_t
getRawStableReferenceOwnership(swift::ReferenceOwnership ownership) {
  switch (ownership) {
  SIMPLE_CASE(ReferenceOwnership, Strong)
#define REF_STORAGE(Name, ...) \
  SIMPLE_CASE(ReferenceOwnership, Name)
#include "swift/AST/ReferenceStorage.def"
  }
  llvm_unreachable("bad ownership kind");
}
/// Translate from the AST ParameterConvention enum to the
/// Serialization enum values, which are guaranteed to be stable.
static uint8_t getRawStableParameterConvention(swift::ParameterConvention pc) {
  switch (pc) {
  SIMPLE_CASE(ParameterConvention, Indirect_In)
  SIMPLE_CASE(ParameterConvention, Indirect_In_Guaranteed)
  SIMPLE_CASE(ParameterConvention, Indirect_Inout)
  SIMPLE_CASE(ParameterConvention, Indirect_InoutAliasable)
  SIMPLE_CASE(ParameterConvention, Indirect_In_CXX)
  SIMPLE_CASE(ParameterConvention, Direct_Owned)
  SIMPLE_CASE(ParameterConvention, Direct_Unowned)
  SIMPLE_CASE(ParameterConvention, Direct_Guaranteed)
  SIMPLE_CASE(ParameterConvention, Pack_Owned)
  SIMPLE_CASE(ParameterConvention, Pack_Inout)
  SIMPLE_CASE(ParameterConvention, Pack_Guaranteed)
  }
  llvm_unreachable("bad parameter convention kind");
}

/// Translate from AST SILParameterInfo::Options enum to the Serialization
/// enum values, which are guaranteed to be stable.
static std::optional<serialization::SILParameterInfoOptions>
getRawSILParameterInfoOptions(swift::SILParameterInfo::Options options) {
  serialization::SILParameterInfoOptions result;

  if (options.contains(SILParameterInfo::NotDifferentiable)) {
    options -= SILParameterInfo::NotDifferentiable;
    result |= SILParameterInfoFlags::NotDifferentiable;
  }

  if (options.contains(SILParameterInfo::Isolated)) {
    options -= SILParameterInfo::Isolated;
    result |= SILParameterInfoFlags::Isolated;
  }

  if (options.contains(SILParameterInfo::Sending)) {
    options -= SILParameterInfo::Sending;
    result |= SILParameterInfoFlags::Sending;
  }

  // If we still have options left, this code is out of sync... return none.
  if (bool(options))
    return {};

  return result;
}

/// Translate from the AST ResultConvention enum to the
/// Serialization enum values, which are guaranteed to be stable.
static uint8_t getRawStableResultConvention(swift::ResultConvention rc) {
  switch (rc) {
  SIMPLE_CASE(ResultConvention, Indirect)
  SIMPLE_CASE(ResultConvention, Owned)
  SIMPLE_CASE(ResultConvention, Unowned)
  SIMPLE_CASE(ResultConvention, UnownedInnerPointer)
  SIMPLE_CASE(ResultConvention, Autoreleased)
  SIMPLE_CASE(ResultConvention, Pack)
  }
  llvm_unreachable("bad result convention kind");
}

/// Translate from AST SILResultDifferentiability enum to the Serialization enum
/// values, which are guaranteed to be stable.
static std::optional<serialization::SILResultInfoOptions>
getRawSILResultInfoOptions(swift::SILResultInfo::Options options) {
  serialization::SILResultInfoOptions result;

  if (options.contains(SILResultInfo::NotDifferentiable)) {
    options -= SILResultInfo::NotDifferentiable;
    result |= SILResultInfoFlags::NotDifferentiable;
  }

  if (options.contains(SILResultInfo::IsSending)) {
    options -= SILResultInfo::IsSending;
    result |= SILResultInfoFlags::IsSending;
  }

  // If we still have any options set, then this code is out of sync. Signal an
  // error by returning none!
  if (bool(options))
    return {};

  return result;
}

#undef SIMPLE_CASE

/// Find the typealias given a builtin type.
static TypeAliasDecl *findTypeAliasForBuiltin(ASTContext &Ctx, Type T) {
  /// Get the type name by chopping off "Builtin.".
  llvm::SmallString<32> FullName;
  llvm::raw_svector_ostream OS(FullName);
  T->print(OS);
  assert(FullName.str().starts_with(BUILTIN_TYPE_NAME_PREFIX));
  StringRef TypeName = FullName.substr(8);

  SmallVector<ValueDecl*, 4> CurModuleResults;
  Ctx.TheBuiltinModule->lookupValue(Ctx.getIdentifier(TypeName),
                                    NLKind::QualifiedLookup,
                                    CurModuleResults);
  assert(CurModuleResults.size() == 1);
  return cast<TypeAliasDecl>(CurModuleResults[0]);
}

class Serializer::TypeSerializer : public TypeVisitor<TypeSerializer> {
  Serializer &S;

public:
  explicit TypeSerializer(Serializer &S) : S(S) {}

  /// If this gets referenced, we forgot to handle a type.
  void visitType(const TypeBase *) = delete;

  void visitErrorType(const ErrorType *ty) {
    if (S.allowCompilerErrors()) {
      using namespace decls_block;
      unsigned abbrCode = S.DeclTypeAbbrCodes[ErrorTypeLayout::Code];
      ErrorTypeLayout::emitRecord(S.Out, S.ScratchRecord, abbrCode,
                                  S.addTypeRef(ty->getOriginalType()));
      return;
    }
    llvm_unreachable("should not serialize an ErrorType");
  }

  void visitUnresolvedType(const UnresolvedType *) {
    // If for some reason we have an unresolved type while compiling with
    // errors, just serialize an ErrorType and continue.
    if (S.getASTContext().LangOpts.AllowModuleWithCompilerErrors) {
      visitErrorType(
          cast<ErrorType>(ErrorType::get(S.getASTContext()).getPointer()));
      return;
    }
    llvm_unreachable("should not serialize an UnresolvedType");
  }

  void visitPlaceholderType(const PlaceholderType *) {
    // If for some reason we have a placeholder type while compiling with
    // errors, just serialize an ErrorType and continue.
    if (S.getASTContext().LangOpts.AllowModuleWithCompilerErrors) {
      visitErrorType(
          cast<ErrorType>(ErrorType::get(S.getASTContext()).getPointer()));
      return;
    }
    llvm_unreachable("should not serialize a PlaceholderType");
  }

  void visitModuleType(const ModuleType *) {
    llvm_unreachable("modules are currently not first-class values");
  }

  void visitInOutType(const InOutType *) {
    llvm_unreachable("inout types are only used in function type parameters");
  }

  void visitLValueType(const LValueType *) {
    llvm_unreachable("lvalue types are only used in function bodies");
  }

  void visitTypeVariableType(const TypeVariableType *) {
    llvm_unreachable("type variables should not escape the type checker");
  }

  void visitErrorUnionType(const ErrorUnionType *) {
    llvm_unreachable("error union types do not persist in the AST");
  }

  void visitBuiltinTypeImpl(Type ty) {
    using namespace decls_block;
    TypeAliasDecl *typeAlias =
      findTypeAliasForBuiltin(S.M->getASTContext(), ty);

    unsigned abbrCode = S.DeclTypeAbbrCodes[BuiltinAliasTypeLayout::Code];
    BuiltinAliasTypeLayout::emitRecord(S.Out, S.ScratchRecord, abbrCode,
                                       S.addDeclRef(typeAlias,
                                                    /*allowTypeAliasXRef*/true),
                                       TypeID());
  }

  void visitBuiltinType(BuiltinType *ty) {
    visitBuiltinTypeImpl(ty);
  }

  void visitSILTokenType(SILTokenType *ty) {
    // This is serialized like a BuiltinType, even though it isn't one.
    visitBuiltinTypeImpl(ty);
  }

  void visitTypeAliasType(const TypeAliasType *alias) {
    using namespace decls_block;
    const TypeAliasDecl *typeAlias = alias->getDecl();
    auto underlyingType = typeAlias->getUnderlyingType();

    unsigned abbrCode = S.DeclTypeAbbrCodes[TypeAliasTypeLayout::Code];
    TypeAliasTypeLayout::emitRecord(
        S.Out, S.ScratchRecord, abbrCode,
        S.addDeclRef(typeAlias, /*allowTypeAliasXRef*/true),
        S.addTypeRef(alias->getParent()),
        S.addTypeRef(underlyingType),
        S.addTypeRef(alias->getSinglyDesugaredType()),
        S.addSubstitutionMapRef(alias->getSubstitutionMap()));
  }

  template <typename Layout>
  void serializeSimpleWrapper(Type wrappedTy) {
    unsigned abbrCode = S.DeclTypeAbbrCodes[Layout::Code];
    Layout::emitRecord(S.Out, S.ScratchRecord, abbrCode,
                       S.addTypeRef(wrappedTy));
  }

  void visitPackExpansionType(const PackExpansionType *expansionTy) {
    using namespace decls_block;
    unsigned abbrCode = S.DeclTypeAbbrCodes[PackExpansionTypeLayout::Code];
    PackExpansionTypeLayout::emitRecord(S.Out, S.ScratchRecord, abbrCode,
                                        S.addTypeRef(expansionTy->getPatternType()),
                                        S.addTypeRef(expansionTy->getCountType()));
  }

  void visitPackElementType(const PackElementType *elementType) {
    using namespace decls_block;
    unsigned abbrCode = S.DeclTypeAbbrCodes[PackElementTypeLayout::Code];
    PackElementTypeLayout::emitRecord(S.Out, S.ScratchRecord, abbrCode,
                                      S.addTypeRef(elementType->getPackType()),
                                      elementType->getLevel());
  }

  void visitPackType(const PackType *packTy) {
    using namespace decls_block;
    unsigned abbrCode = S.DeclTypeAbbrCodes[PackTypeLayout::Code];

    SmallVector<TypeID, 8> variableData;
    for (auto elementType : packTy->getElementTypes()) {
      variableData.push_back(S.addTypeRef(elementType));
    }

    PackTypeLayout::emitRecord(S.Out, S.ScratchRecord, abbrCode,
                               variableData);
  }

  void visitSILPackType(const SILPackType *packTy) {
    using namespace decls_block;
    unsigned abbrCode = S.DeclTypeAbbrCodes[SILPackTypeLayout::Code];

    SmallVector<TypeID, 8> variableData;
    for (auto elementType : packTy->getElementTypes()) {
      variableData.push_back(S.addTypeRef(elementType));
    }

    SILPackTypeLayout::emitRecord(S.Out, S.ScratchRecord, abbrCode,
                                  packTy->isElementAddress(),
                                  variableData);
  }

  void visitParenType(const ParenType *parenTy) {
    using namespace decls_block;
    serializeSimpleWrapper<ParenTypeLayout>(parenTy->getUnderlyingType());
  }

  void visitTupleType(const TupleType *tupleTy) {
    using namespace decls_block;
    unsigned abbrCode = S.DeclTypeAbbrCodes[TupleTypeLayout::Code];
    TupleTypeLayout::emitRecord(S.Out, S.ScratchRecord, abbrCode);

    abbrCode = S.DeclTypeAbbrCodes[TupleTypeEltLayout::Code];
    for (auto &elt : tupleTy->getElements()) {
      TupleTypeEltLayout::emitRecord(
          S.Out, S.ScratchRecord, abbrCode,
          S.addDeclBaseNameRef(elt.getName()),
          S.addTypeRef(elt.getType()));
    }
  }

  void visitNominalType(const NominalType *nominalTy) {
    using namespace decls_block;
    unsigned abbrCode = S.DeclTypeAbbrCodes[NominalTypeLayout::Code];
    NominalTypeLayout::emitRecord(S.Out, S.ScratchRecord, abbrCode,
                                  S.addDeclRef(nominalTy->getDecl()),
                                  S.addTypeRef(nominalTy->getParent()));
  }

  template <typename Layout>
  void visitMetatypeImpl(const AnyMetatypeType *metatypeTy) {
    unsigned abbrCode = S.DeclTypeAbbrCodes[Layout::Code];

    // Map the metatype representation.
    auto repr = getRawStableMetatypeRepresentation(metatypeTy);
    Layout::emitRecord(S.Out, S.ScratchRecord, abbrCode,
                       S.addTypeRef(metatypeTy->getInstanceType()),
                       static_cast<uint8_t>(repr));
  }

  void visitExistentialMetatypeType(const ExistentialMetatypeType *metatypeTy) {
    using namespace decls_block;
    visitMetatypeImpl<ExistentialMetatypeTypeLayout>(metatypeTy);
  }

  void visitMetatypeType(const MetatypeType *metatypeTy) {
    using namespace decls_block;
    visitMetatypeImpl<MetatypeTypeLayout>(metatypeTy);
  }

  void visitDynamicSelfType(const DynamicSelfType *dynamicSelfTy) {
    using namespace decls_block;
    unsigned abbrCode = S.DeclTypeAbbrCodes[DynamicSelfTypeLayout::Code];
    DynamicSelfTypeLayout::emitRecord(
        S.Out, S.ScratchRecord, abbrCode,
        S.addTypeRef(dynamicSelfTy->getSelfType()));
  }

  void visitPrimaryArchetypeType(const PrimaryArchetypeType *archetypeTy) {
    using namespace decls_block;
    auto sig = archetypeTy->getGenericEnvironment()->getGenericSignature();

    GenericSignatureID sigID = S.addGenericSignatureRef(sig);
    TypeID interfaceTypeID = S.addTypeRef(archetypeTy->getInterfaceType());

    unsigned abbrCode = S.DeclTypeAbbrCodes[PrimaryArchetypeTypeLayout::Code];
    PrimaryArchetypeTypeLayout::emitRecord(S.Out, S.ScratchRecord, abbrCode,
                                           sigID, interfaceTypeID);
  }

  void visitOpenedArchetypeType(const OpenedArchetypeType *archetypeTy) {
    using namespace decls_block;
    auto interfaceTypeID = S.addTypeRef(archetypeTy->getInterfaceType());
    auto genericEnvID = S.addGenericEnvironmentRef(
        archetypeTy->getGenericEnvironment());
    unsigned abbrCode = S.DeclTypeAbbrCodes[OpenedArchetypeTypeLayout::Code];
    OpenedArchetypeTypeLayout::emitRecord(S.Out, S.ScratchRecord, abbrCode,
                                          interfaceTypeID, genericEnvID);
  }

  void
  visitOpaqueTypeArchetypeType(const OpaqueTypeArchetypeType *archetypeTy) {
    using namespace decls_block;
    auto declID = S.addDeclRef(archetypeTy->getDecl());
    auto interfaceTypeID = S.addTypeRef(archetypeTy->getInterfaceType());
    auto substMapID = S.addSubstitutionMapRef(archetypeTy->getSubstitutions());
    unsigned abbrCode = S.DeclTypeAbbrCodes[OpaqueArchetypeTypeLayout::Code];
    OpaqueArchetypeTypeLayout::emitRecord(S.Out, S.ScratchRecord, abbrCode,
                                          declID, interfaceTypeID, substMapID);
  }

  void visitPackArchetypeType(const PackArchetypeType *archetypeTy) {
    using namespace decls_block;
    auto sig = archetypeTy->getGenericEnvironment()->getGenericSignature();

    GenericSignatureID sigID = S.addGenericSignatureRef(sig);
    TypeID interfaceTypeID = S.addTypeRef(archetypeTy->getInterfaceType());

    unsigned abbrCode = S.DeclTypeAbbrCodes[PackArchetypeTypeLayout::Code];
    PackArchetypeTypeLayout::emitRecord(S.Out, S.ScratchRecord, abbrCode,
                                        sigID, interfaceTypeID);
  }

  void visitElementArchetypeType(const ElementArchetypeType *archetypeTy) {
    using namespace decls_block;
    auto interfaceTypeID = S.addTypeRef(archetypeTy->getInterfaceType());
    auto genericEnvID = S.addGenericEnvironmentRef(
        archetypeTy->getGenericEnvironment());
    unsigned abbrCode = S.DeclTypeAbbrCodes[ElementArchetypeTypeLayout::Code];
    ElementArchetypeTypeLayout::emitRecord(S.Out, S.ScratchRecord, abbrCode,
                                           interfaceTypeID, genericEnvID);
  }

  void visitGenericTypeParamType(const GenericTypeParamType *genericParam) {
    using namespace decls_block;

    unsigned abbrCode = S.DeclTypeAbbrCodes[GenericTypeParamTypeLayout::Code];
    DeclID declIDOrDepth;
    unsigned indexPlusOne;
    if (genericParam->getDecl() &&
        !(genericParam->getDecl()->getDeclContext()->isModuleScopeContext() &&
          S.isDeclXRef(genericParam->getDecl()))) {
      declIDOrDepth = S.addDeclRef(genericParam->getDecl());
      indexPlusOne = 0;
    } else {
      declIDOrDepth = genericParam->getDepth();
      indexPlusOne = genericParam->getIndex() + 1;
    }
    GenericTypeParamTypeLayout::emitRecord(S.Out, S.ScratchRecord, abbrCode,
                                           genericParam->isParameterPack(),
                                           declIDOrDepth, indexPlusOne);
  }

  void visitDependentMemberType(const DependentMemberType *dependent) {
    using namespace decls_block;
    unsigned abbrCode = S.DeclTypeAbbrCodes[DependentMemberTypeLayout::Code];
    assert(dependent->getAssocType() && "Unchecked dependent member type");
    DependentMemberTypeLayout::emitRecord(
        S.Out, S.ScratchRecord, abbrCode,
        S.addTypeRef(dependent->getBase()),
        S.addDeclRef(dependent->getAssocType()));
  }

  void serializeFunctionTypeParams(const AnyFunctionType *fnTy) {
    using namespace decls_block;
    unsigned abbrCode = S.DeclTypeAbbrCodes[FunctionParamLayout::Code];
    for (auto &param : fnTy->getParams()) {
      auto paramFlags = param.getParameterFlags();
      auto rawOwnership =
          getRawStableParamDeclSpecifier(paramFlags.getOwnershipSpecifier());
      FunctionParamLayout::emitRecord(
          S.Out, S.ScratchRecord, abbrCode,
          S.addDeclBaseNameRef(param.getLabel()),
          S.addDeclBaseNameRef(param.getInternalLabel()),
          S.addTypeRef(param.getPlainType()), paramFlags.isVariadic(),
          paramFlags.isAutoClosure(), paramFlags.isNonEphemeral(), rawOwnership,
          paramFlags.isIsolated(), paramFlags.isNoDerivative(),
          paramFlags.isCompileTimeConst(), paramFlags.isSending());
    }
  }

  TypeID encodeIsolation(swift::FunctionTypeIsolation isolation) {
    switch (isolation.getKind()) {
    case swift::FunctionTypeIsolation::Kind::NonIsolated:
      return unsigned(FunctionTypeIsolation::NonIsolated);
    case swift::FunctionTypeIsolation::Kind::Parameter:
      return unsigned(FunctionTypeIsolation::Parameter);
    case swift::FunctionTypeIsolation::Kind::Erased:
      return unsigned(FunctionTypeIsolation::Erased);
    case swift::FunctionTypeIsolation::Kind::GlobalActor:
      return unsigned(FunctionTypeIsolation::GlobalActorOffset)
               + S.addTypeRef(isolation.getGlobalActorType());
    }
    llvm_unreachable("bad kind");
  }

  void visitFunctionType(const FunctionType *fnTy) {
    using namespace decls_block;

    auto resultType = S.addTypeRef(fnTy->getResult());
    auto clangType =
      S.getASTContext().LangOpts.UseClangFunctionTypes
      ? S.addClangTypeRef(fnTy->getClangTypeInfo().getType())
      : ClangTypeID(0);

    auto isolation = encodeIsolation(fnTy->getIsolation());

    unsigned abbrCode = S.DeclTypeAbbrCodes[FunctionTypeLayout::Code];
    FunctionTypeLayout::emitRecord(S.Out, S.ScratchRecord, abbrCode,
        resultType,
        getRawStableFunctionTypeRepresentation(fnTy->getRepresentation()),
        clangType,
        fnTy->isNoEscape(),
        fnTy->isSendable(),
        fnTy->isAsync(),
        fnTy->isThrowing(),
        S.addTypeRef(fnTy->getThrownError()),
        getRawStableDifferentiabilityKind(fnTy->getDifferentiabilityKind()),
        isolation,
        fnTy->hasSendingResult());

    serializeFunctionTypeParams(fnTy);

    auto lifetimeDependencies = fnTy->getLifetimeDependencies();
    if (!lifetimeDependencies.empty()) {
      S.writeLifetimeDependencies(lifetimeDependencies);
    }
  }

  void visitGenericFunctionType(const GenericFunctionType *fnTy) {
    using namespace decls_block;
    assert(!fnTy->isNoEscape());
    auto genericSig = fnTy->getGenericSignature();
    auto isolation = encodeIsolation(fnTy->getIsolation());
    unsigned abbrCode = S.DeclTypeAbbrCodes[GenericFunctionTypeLayout::Code];
    GenericFunctionTypeLayout::emitRecord(S.Out, S.ScratchRecord, abbrCode,
        S.addTypeRef(fnTy->getResult()),
        getRawStableFunctionTypeRepresentation(fnTy->getRepresentation()),
        fnTy->isSendable(), fnTy->isAsync(), fnTy->isThrowing(),
        S.addTypeRef(fnTy->getThrownError()),
        getRawStableDifferentiabilityKind(fnTy->getDifferentiabilityKind()),
        isolation, fnTy->hasSendingResult(),
        S.addGenericSignatureRef(genericSig));

    serializeFunctionTypeParams(fnTy);

    auto lifetimeDependencies = fnTy->getLifetimeDependencies();
    if (!lifetimeDependencies.empty()) {
      S.writeLifetimeDependencies(lifetimeDependencies);
    }
  }

  void visitSILBlockStorageType(const SILBlockStorageType *storageTy) {
    using namespace decls_block;
    serializeSimpleWrapper<SILBlockStorageTypeLayout>(
        storageTy->getCaptureType());
  }

  void visitSILMoveOnlyWrappedType(const SILMoveOnlyWrappedType *moveOnlyTy) {
    using namespace decls_block;
    serializeSimpleWrapper<SILMoveOnlyWrappedTypeLayout>(
        moveOnlyTy->getInnerType());
  }

  void visitSILBoxType(const SILBoxType *boxTy) {
    using namespace decls_block;
    unsigned abbrCode = S.DeclTypeAbbrCodes[SILBoxTypeLayout::Code];
    SILLayoutID layoutRef = S.addSILLayoutRef(boxTy->getLayout());

    SILBoxTypeLayout::emitRecord(
        S.Out, S.ScratchRecord, abbrCode, layoutRef,
        S.addSubstitutionMapRef(boxTy->getSubstitutions()));
  }

  void visitSILFunctionType(const SILFunctionType *fnTy) {
    using namespace decls_block;

    auto representation = fnTy->getRepresentation();
    auto stableRepresentation =
      getRawStableSILFunctionTypeRepresentation(representation);

    SmallVector<TypeID, 8> variableData;
    for (auto param : fnTy->getParameters()) {
      variableData.push_back(S.addTypeRef(param.getInterfaceType()));
      unsigned conv = getRawStableParameterConvention(param.getConvention());
      variableData.push_back(TypeID(conv));
      auto options = *getRawSILParameterInfoOptions(param.getOptions());
      variableData.push_back(TypeID(options.toRaw()));
    }
    for (auto yield : fnTy->getYields()) {
      variableData.push_back(S.addTypeRef(yield.getInterfaceType()));
      unsigned conv = getRawStableParameterConvention(yield.getConvention());
      variableData.push_back(TypeID(conv));
    }
    for (auto result : fnTy->getResults()) {
      variableData.push_back(S.addTypeRef(result.getInterfaceType()));
      unsigned conv = getRawStableResultConvention(result.getConvention());
      variableData.push_back(TypeID(conv));
      auto options = *getRawSILResultInfoOptions(result.getOptions());
      variableData.push_back(TypeID(options.toRaw()));
    }
    if (fnTy->hasErrorResult()) {
      auto abResult = fnTy->getErrorResult();
      variableData.push_back(S.addTypeRef(abResult.getInterfaceType()));
      unsigned conv = getRawStableResultConvention(abResult.getConvention());
      variableData.push_back(TypeID(conv));
    }
    if (auto conformance = fnTy->getWitnessMethodConformanceOrInvalid())
      variableData.push_back(S.addConformanceRef(conformance));

    auto invocationSigID =
      S.addGenericSignatureRef(fnTy->getInvocationGenericSignature());
    auto invocationSubstMapID =
      S.addSubstitutionMapRef(fnTy->getInvocationSubstitutions());
    auto patternSubstMapID =
      S.addSubstitutionMapRef(fnTy->getPatternSubstitutions());
    auto clangTypeID = S.addClangTypeRef(fnTy->getClangTypeInfo().getType());

    auto stableCoroutineKind =
      getRawStableSILCoroutineKind(fnTy->getCoroutineKind());

    auto stableCalleeConvention =
      getRawStableParameterConvention(fnTy->getCalleeConvention());

    auto stableDiffKind =
        getRawStableDifferentiabilityKind(fnTy->getDifferentiabilityKind());

    unsigned abbrCode = S.DeclTypeAbbrCodes[SILFunctionTypeLayout::Code];
    SILFunctionTypeLayout::emitRecord(
        S.Out, S.ScratchRecord, abbrCode, fnTy->isSendable(),
        fnTy->isAsync(), stableCoroutineKind, stableCalleeConvention,
        stableRepresentation, fnTy->isPseudogeneric(), fnTy->isNoEscape(),
        fnTy->isUnimplementable(), fnTy->hasErasedIsolation(),
        stableDiffKind, fnTy->hasErrorResult(),
        fnTy->getParameters().size(),
        fnTy->getNumYields(), fnTy->getNumResults(),
        invocationSigID, invocationSubstMapID, patternSubstMapID,
        clangTypeID, variableData);

    auto lifetimeDependencies = fnTy->getLifetimeDependencies();
    if (!lifetimeDependencies.empty()) {
      S.writeLifetimeDependencies(lifetimeDependencies);
    }
  }

  void visitArraySliceType(const ArraySliceType *sliceTy) {
    using namespace decls_block;
    serializeSimpleWrapper<ArraySliceTypeLayout>(sliceTy->getBaseType());
  }

  void visitDictionaryType(const DictionaryType *dictTy) {
    using namespace decls_block;
    unsigned abbrCode = S.DeclTypeAbbrCodes[DictionaryTypeLayout::Code];
    DictionaryTypeLayout::emitRecord(S.Out, S.ScratchRecord, abbrCode,
                                     S.addTypeRef(dictTy->getKeyType()),
                                     S.addTypeRef(dictTy->getValueType()));
  }

  void visitVariadicSequenceType(const VariadicSequenceType *seqTy) {
    using namespace decls_block;
    serializeSimpleWrapper<VariadicSequenceTypeLayout>(seqTy->getBaseType());
  }

  void visitOptionalType(const OptionalType *optionalTy) {
    using namespace decls_block;
    serializeSimpleWrapper<OptionalTypeLayout>(optionalTy->getBaseType());
  }

  void
  visitProtocolCompositionType(const ProtocolCompositionType *composition) {
    using namespace decls_block;

    SmallVector<TypeID, 4> protocols;
    for (auto proto : composition->getMembers())
      protocols.push_back(S.addTypeRef(proto));

    bool inverseCopyable = false, inverseEscapable = false;
    for (auto ip : composition->getInverses()) {
      switch (ip) {
      case InvertibleProtocolKind::Copyable:
        inverseCopyable = true;
        break;
      case InvertibleProtocolKind::Escapable:
        inverseEscapable = true;
        break;
      };
    }

    unsigned abbrCode =
        S.DeclTypeAbbrCodes[ProtocolCompositionTypeLayout::Code];
    ProtocolCompositionTypeLayout::emitRecord(
        S.Out, S.ScratchRecord, abbrCode,
        composition->hasExplicitAnyObject(),
        inverseCopyable,
        inverseEscapable,
        protocols);
  }

  void
  visitParameterizedProtocolType(const ParameterizedProtocolType *type) {
    using namespace decls_block;

    SmallVector<TypeID, 4> args;
    for (auto arg : type->getArgs())
      args.push_back(S.addTypeRef(arg));

    unsigned abbrCode =
        S.DeclTypeAbbrCodes[ParameterizedProtocolTypeLayout::Code];
    ParameterizedProtocolTypeLayout::emitRecord(
        S.Out, S.ScratchRecord, abbrCode,
        S.addTypeRef(type->getBaseType()),
        args);
  }

  void
  visitExistentialType(const ExistentialType *existential) {
    using namespace decls_block;
    serializeSimpleWrapper<ExistentialTypeLayout>(existential->getConstraintType());
  }

  void visitReferenceStorageType(const ReferenceStorageType *refTy) {
    using namespace decls_block;
    unsigned abbrCode = S.DeclTypeAbbrCodes[ReferenceStorageTypeLayout::Code];
    auto stableOwnership =
        getRawStableReferenceOwnership(refTy->getOwnership());
    ReferenceStorageTypeLayout::emitRecord(
        S.Out, S.ScratchRecord, abbrCode,
        stableOwnership,
        S.addTypeRef(refTy->getReferentType()));
  }

  void visitUnboundGenericType(const UnboundGenericType *generic) {
    using namespace decls_block;
    unsigned abbrCode = S.DeclTypeAbbrCodes[UnboundGenericTypeLayout::Code];
    UnboundGenericTypeLayout::emitRecord(
        S.Out, S.ScratchRecord, abbrCode,
        S.addDeclRef(generic->getDecl(), /*allowTypeAliasXRef*/true),
        S.addTypeRef(generic->getParent()));
  }

  void visitBoundGenericType(const BoundGenericType *generic) {
    using namespace decls_block;
    SmallVector<TypeID, 8> genericArgIDs;

    for (auto next : generic->getGenericArgs())
      genericArgIDs.push_back(S.addTypeRef(next));

    unsigned abbrCode = S.DeclTypeAbbrCodes[BoundGenericTypeLayout::Code];
    BoundGenericTypeLayout::emitRecord(S.Out, S.ScratchRecord, abbrCode,
                                       S.addDeclRef(generic->getDecl()),
                                       S.addTypeRef(generic->getParent()),
                                       genericArgIDs);
  }
};

void Serializer::writeASTBlockEntity(Type ty) {
  using namespace decls_block;
  PrettyStackTraceType traceRAII(ty->getASTContext(), "serializing", ty);
  assert(TypesToSerialize.hasRef(ty));

  BitOffset initialOffset = Out.GetCurrentBitNo();
  SWIFT_DEFER {
    // This is important enough to leave on in Release builds.
    if (initialOffset == Out.GetCurrentBitNo()) {
      llvm::PrettyStackTraceString message("failed to serialize anything");
      abort();
    }
  };

  TypeSerializer(*this).visit(ty);
}

namespace {
class ClangToSwiftBasicWriter :
    public swift::DataStreamBasicWriter<ClangToSwiftBasicWriter> {

  Serializer &S;
  SmallVectorImpl<uint64_t> &Record;
  using TypeWriter =
    clang::serialization::AbstractTypeWriter<ClangToSwiftBasicWriter>;
  TypeWriter Types;

  ClangModuleLoader *getClangLoader() {
    return S.getASTContext().getClangModuleLoader();
  }

public:
  ClangToSwiftBasicWriter(Serializer &S, SmallVectorImpl<uint64_t> &record)
    : swift::DataStreamBasicWriter<ClangToSwiftBasicWriter>(
        S.getASTContext().getClangModuleLoader()->getClangASTContext()),
      S(S), Record(record), Types(*this) {}

  void writeUInt64(uint64_t value) {
    Record.push_back(value);
  }

  void writeIdentifier(const clang::IdentifierInfo *value) {
    IdentifierID id = 0;
    if (value) {
      id = S.addDeclBaseNameRef(
               S.getASTContext().getIdentifier(value->getName()));
    }
    Record.push_back(id);
  }

  void writeStmtRef(const clang::Stmt *stmt) {
    // The deserializer should always read null, and isSerializable
    // should be checking that we don't see a non-null statement here.
    if (stmt) {
      llvm::report_fatal_error("serializing a non-null Clang statement or"
                               " expression reference");
    }
  }

  void writeDeclRef(const clang::Decl *decl) {
    if (!decl) {
      Record.push_back(/*no declaration*/ 0);
      return;
    }

    auto path = getClangLoader()->findStableSerializationPath(decl);
    if (!path) {
      decl->dump(llvm::errs());
      llvm::report_fatal_error("failed to find a stable Swift serialization"
                               " path for the above Clang declaration");
    }

    if (path.isSwiftDecl()) {
      Record.push_back(/*swift declaration*/ 1);
      Record.push_back(S.addDeclRef(path.getSwiftDecl()));
      return;
    }

    assert(path.isExternalPath());
    auto &ext = path.getExternalPath();
    Record.push_back(/*external path*/ 2);
    Record.push_back(ext.Path.size());
    for (auto &elt : ext.Path) {
      auto kind = elt.first;
      auto stableKind = unsigned(getStableClangDeclPathComponentKind(kind));
      Record.push_back(stableKind);
      if (ext.requiresIdentifier(kind))
        Record.push_back(S.addDeclBaseNameRef(elt.second));
    }
  }

  void writeAttr(const clang::Attr *attr) {
    auto *swiftAttr = dyn_cast_or_null<clang::SwiftAttrAttr>(attr);
    if (!swiftAttr) {
      writeUInt32(/*no attribute*/0);
      return;
    }

    writeEnum(swiftAttr->getKind() + 1);
    writeIdentifier(swiftAttr->getAttrName());
    writeIdentifier(swiftAttr->getScopeName());
    writeSourceLocation(swiftAttr->getRange().getBegin());
    writeSourceLocation(swiftAttr->getRange().getEnd());
    writeSourceLocation(swiftAttr->getScopeLoc());
    writeEnum(swiftAttr->getParsedKind());
    writeEnum(swiftAttr->getSyntax());
    writeUInt64(swiftAttr->getAttributeSpellingListIndex());
    writeBool(swiftAttr->isRegularKeywordAttribute());
    writeBool(swiftAttr->isInherited());
    writeBool(swiftAttr->isImplicit());
    writeBool(swiftAttr->isPackExpansion());
    writeUInt64(S.addUniquedStringRef(swiftAttr->getAttribute()));
  }

  // CountAttributedType is a clang type representing a pointer with
  // a "counted_by" type attribute and DynamicRangePointerType is
  // representing a "__ended_by" type attribute.
  // TypeCoupledDeclRefInfo is used to hold information of a declaration
  // referenced from an expression argument of "__counted_by(expr)" or
  // "__ended_by(expr)".
  // Nothing to be done for now as we currently don't import
  // these types into Swift.
  void writeTypeCoupledDeclRefInfo(clang::TypeCoupledDeclRefInfo info) {
    llvm_unreachable("TypeCoupledDeclRefInfo shouldn't be reached from swift");
  }
};

}

void Serializer::writeASTBlockEntity(const clang::Type *ty) {
  using namespace decls_block;
  auto &ctx = getASTContext().getClangModuleLoader()->getClangASTContext();
  PrettyStackTraceClangType traceRAII(ctx, "serializing clang type", ty);
  assert(ClangTypesToSerialize.hasRef(ty));

  // Serialize the type as an opaque sequence of data.
  SmallVector<uint64_t, 16> typeData;
  ClangToSwiftBasicWriter(*this, typeData).writeTypeRef(ty);

  // Write that in an opaque record.
  unsigned abbrCode = DeclTypeAbbrCodes[ClangTypeLayout::Code];
  ClangTypeLayout::emitRecord(Out, ScratchRecord, abbrCode,
                              typeData);
}

template <typename SpecificASTBlockRecordKeeper>
bool Serializer::writeASTBlockEntitiesIfNeeded(
    SpecificASTBlockRecordKeeper &entities) {
  if (!entities.hasMoreToSerialize())
    return false;
  while (auto next = entities.popNext(Out.GetCurrentBitNo()))
    writeASTBlockEntity(next.value());
  return true;
}

void Serializer::writeAllDeclsAndTypes() {
  BCBlockRAII restoreBlock(Out, DECLS_AND_TYPES_BLOCK_ID, 9);
  using namespace decls_block;
  registerDeclTypeAbbr<BuiltinAliasTypeLayout>();
  registerDeclTypeAbbr<TypeAliasTypeLayout>();
  registerDeclTypeAbbr<GenericTypeParamDeclLayout>();
  registerDeclTypeAbbr<AssociatedTypeDeclLayout>();
  registerDeclTypeAbbr<NominalTypeLayout>();
  registerDeclTypeAbbr<ParenTypeLayout>();
  registerDeclTypeAbbr<TupleTypeLayout>();
  registerDeclTypeAbbr<TupleTypeEltLayout>();
  registerDeclTypeAbbr<FunctionTypeLayout>();
  registerDeclTypeAbbr<FunctionParamLayout>();
  registerDeclTypeAbbr<MetatypeTypeLayout>();
  registerDeclTypeAbbr<ExistentialMetatypeTypeLayout>();
  registerDeclTypeAbbr<PrimaryArchetypeTypeLayout>();
  registerDeclTypeAbbr<OpenedArchetypeTypeLayout>();
  registerDeclTypeAbbr<ElementArchetypeTypeLayout>();
  registerDeclTypeAbbr<OpaqueArchetypeTypeLayout>();
  registerDeclTypeAbbr<PackArchetypeTypeLayout>();
  registerDeclTypeAbbr<ProtocolCompositionTypeLayout>();
  registerDeclTypeAbbr<ParameterizedProtocolTypeLayout>();
  registerDeclTypeAbbr<ExistentialTypeLayout>();
  registerDeclTypeAbbr<BoundGenericTypeLayout>();
  registerDeclTypeAbbr<GenericFunctionTypeLayout>();
  registerDeclTypeAbbr<SILBlockStorageTypeLayout>();
  registerDeclTypeAbbr<SILMoveOnlyWrappedTypeLayout>();
  registerDeclTypeAbbr<SILBoxTypeLayout>();
  registerDeclTypeAbbr<SILFunctionTypeLayout>();
  registerDeclTypeAbbr<ArraySliceTypeLayout>();
  registerDeclTypeAbbr<DictionaryTypeLayout>();
  registerDeclTypeAbbr<VariadicSequenceTypeLayout>();
  registerDeclTypeAbbr<ReferenceStorageTypeLayout>();
  registerDeclTypeAbbr<UnboundGenericTypeLayout>();
  registerDeclTypeAbbr<OptionalTypeLayout>();
  registerDeclTypeAbbr<DynamicSelfTypeLayout>();
  registerDeclTypeAbbr<PackExpansionTypeLayout>();
  registerDeclTypeAbbr<PackElementTypeLayout>();
  registerDeclTypeAbbr<PackTypeLayout>();
  registerDeclTypeAbbr<SILPackTypeLayout>();

  registerDeclTypeAbbr<ErrorFlagLayout>();
  registerDeclTypeAbbr<ErrorTypeLayout>();

  registerDeclTypeAbbr<ClangTypeLayout>();

  registerDeclTypeAbbr<TypeAliasLayout>();
  registerDeclTypeAbbr<GenericTypeParamTypeLayout>();
  registerDeclTypeAbbr<DependentMemberTypeLayout>();
  registerDeclTypeAbbr<StructLayout>();
  registerDeclTypeAbbr<ConstructorLayout>();
  registerDeclTypeAbbr<VarLayout>();
  registerDeclTypeAbbr<ParamLayout>();
  registerDeclTypeAbbr<FuncLayout>();
  registerDeclTypeAbbr<AccessorLayout>();
  registerDeclTypeAbbr<OpaqueTypeLayout>();
  registerDeclTypeAbbr<PatternBindingLayout>();
  registerDeclTypeAbbr<ProtocolLayout>();
  registerDeclTypeAbbr<AssociatedTypeLayout>();
  registerDeclTypeAbbr<PrimaryAssociatedTypeLayout>();
  registerDeclTypeAbbr<DefaultWitnessTableLayout>();
  registerDeclTypeAbbr<PrefixOperatorLayout>();
  registerDeclTypeAbbr<PostfixOperatorLayout>();
  registerDeclTypeAbbr<InfixOperatorLayout>();
  registerDeclTypeAbbr<PrecedenceGroupLayout>();
  registerDeclTypeAbbr<ClassLayout>();
  registerDeclTypeAbbr<EnumLayout>();
  registerDeclTypeAbbr<EnumElementLayout>();
  registerDeclTypeAbbr<SubscriptLayout>();
  registerDeclTypeAbbr<ExtensionLayout>();
  registerDeclTypeAbbr<DestructorLayout>();
  registerDeclTypeAbbr<MacroLayout>();

  registerDeclTypeAbbr<ParameterListLayout>();

  registerDeclTypeAbbr<ParenPatternLayout>();
  registerDeclTypeAbbr<TuplePatternLayout>();
  registerDeclTypeAbbr<TuplePatternEltLayout>();
  registerDeclTypeAbbr<NamedPatternLayout>();
  registerDeclTypeAbbr<BindingPatternLayout>();
  registerDeclTypeAbbr<AnyPatternLayout>();
  registerDeclTypeAbbr<TypedPatternLayout>();
  registerDeclTypeAbbr<InlinableBodyTextLayout>();
  registerDeclTypeAbbr<GenericParamListLayout>();
  registerDeclTypeAbbr<GenericSignatureLayout>();
  registerDeclTypeAbbr<GenericEnvironmentLayout>();
  registerDeclTypeAbbr<RequirementSignatureLayout>();
  registerDeclTypeAbbr<SILGenericSignatureLayout>();
  registerDeclTypeAbbr<SubstitutionMapLayout>();

  registerDeclTypeAbbr<ForeignErrorConventionLayout>();
  registerDeclTypeAbbr<ForeignAsyncConventionLayout>();
  registerDeclTypeAbbr<LifetimeDependenceLayout>();
  registerDeclTypeAbbr<AbstractClosureExprLayout>();
  registerDeclTypeAbbr<PatternBindingInitializerLayout>();
  registerDeclTypeAbbr<DefaultArgumentInitializerLayout>();
  registerDeclTypeAbbr<TopLevelCodeDeclContextLayout>();

  registerDeclTypeAbbr<XRefTypePathPieceLayout>();
  registerDeclTypeAbbr<XRefOpaqueReturnTypePathPieceLayout>();
  registerDeclTypeAbbr<XRefValuePathPieceLayout>();
  registerDeclTypeAbbr<XRefExtensionPathPieceLayout>();
  registerDeclTypeAbbr<XRefOperatorOrAccessorPathPieceLayout>();
  registerDeclTypeAbbr<XRefGenericParamPathPieceLayout>();
  registerDeclTypeAbbr<XRefInitializerPathPieceLayout>();

  registerDeclTypeAbbr<NormalProtocolConformanceLayout>();
  registerDeclTypeAbbr<SelfProtocolConformanceLayout>();
  registerDeclTypeAbbr<SpecializedProtocolConformanceLayout>();
  registerDeclTypeAbbr<InheritedProtocolConformanceLayout>();
  registerDeclTypeAbbr<BuiltinProtocolConformanceLayout>();
  registerDeclTypeAbbr<PackConformanceLayout>();
  registerDeclTypeAbbr<ProtocolConformanceXrefLayout>();

  registerDeclTypeAbbr<SILLayoutLayout>();

  registerDeclTypeAbbr<LocalDiscriminatorLayout>();
  registerDeclTypeAbbr<PrivateDiscriminatorLayout>();
  registerDeclTypeAbbr<FilenameForPrivateLayout>();
  registerDeclTypeAbbr<DeserializationSafetyLayout>();
  registerDeclTypeAbbr<ExpandedMacroDefinitionLayout>();
  registerDeclTypeAbbr<ExpandedMacroReplacementsLayout>();
  registerDeclTypeAbbr<MembersLayout>();
  registerDeclTypeAbbr<XRefLayout>();

  registerDeclTypeAbbr<ConditionalSubstitutionLayout>();
  registerDeclTypeAbbr<ConditionalSubstitutionConditionLayout>();

  registerDeclTypeAbbr<InheritedProtocolsLayout>();

#define DECL_ATTR(X, NAME, ...) \
  registerDeclTypeAbbr<NAME##DeclAttrLayout>();
#include "swift/AST/DeclAttr.def"

  bool wroteSomething;
  do {
    // Each of these loops can trigger the others to execute again, so repeat
    // until /all/ of the pending lists are empty.
    wroteSomething = false;

    wroteSomething |= writeASTBlockEntitiesIfNeeded(DeclsToSerialize);
    wroteSomething |= writeASTBlockEntitiesIfNeeded(TypesToSerialize);
    wroteSomething |= writeASTBlockEntitiesIfNeeded(ClangTypesToSerialize);
    wroteSomething |=
        writeASTBlockEntitiesIfNeeded(LocalDeclContextsToSerialize);
    wroteSomething |=
        writeASTBlockEntitiesIfNeeded(GenericSignaturesToSerialize);
    wroteSomething |=
        writeASTBlockEntitiesIfNeeded(GenericEnvironmentsToSerialize);
    wroteSomething |=
        writeASTBlockEntitiesIfNeeded(SubstitutionMapsToSerialize);
    wroteSomething |=
        writeASTBlockEntitiesIfNeeded(ConformancesToSerialize);
    wroteSomething |=
        writeASTBlockEntitiesIfNeeded(PackConformancesToSerialize);
    wroteSomething |= writeASTBlockEntitiesIfNeeded(SILLayoutsToSerialize);
  } while (wroteSomething);
}

std::vector<CharOffset> Serializer::writeAllIdentifiers() {
  assert(!DeclsToSerialize.hasMoreToSerialize() &&
         "did not call Serializer::writeAllDeclsAndTypes?");

  BCBlockRAII restoreBlock(Out, IDENTIFIER_DATA_BLOCK_ID, 3);
  identifier_block::IdentifierDataLayout IdentifierData(Out);

  llvm::SmallString<4096> stringData;

  // Make sure no identifier has an offset of 0.
  stringData.push_back('\0');

  std::vector<CharOffset> identifierOffsets;
  for (StringRef str : StringsToWrite) {
    identifierOffsets.push_back(stringData.size());
    stringData.append(str);
    stringData.push_back('\0');
  }

  IdentifierData.emit(ScratchRecord, stringData.str());
  return identifierOffsets;
}

template <typename SpecificASTBlockRecordKeeper>
void Serializer::writeOffsets(const index_block::OffsetsLayout &Offsets,
                              const SpecificASTBlockRecordKeeper &entities) {
  Offsets.emit(ScratchRecord, SpecificASTBlockRecordKeeper::RecordCode,
               entities.getOffsets());
}

/// Writes an in-memory decl table to an on-disk representation, using the
/// given layout.
static void writeDeclTable(const index_block::DeclListLayout &DeclList,
                           index_block::RecordKind kind,
                           const Serializer::DeclTable &table) {
  if (table.empty())
    return;

  SmallVector<uint64_t, 8> scratch;
  llvm::SmallString<4096> hashTableBlob;
  uint32_t tableOffset;
  {
    llvm::OnDiskChainedHashTableGenerator<DeclTableInfo> generator;
    for (auto &entry : table)
      generator.insert(entry.first, entry.second);

    llvm::raw_svector_ostream blobStream(hashTableBlob);
    // Make sure that no bucket is at offset 0
    endian::write<uint32_t>(blobStream, 0, llvm::endianness::little);
    tableOffset = generator.Emit(blobStream);
  }

  DeclList.emit(scratch, kind, tableOffset, hashTableBlob);
}

static void
writeExtensionTable(const index_block::ExtensionTableLayout &ExtensionTable,
                    const Serializer::ExtensionTable &table,
                    Serializer &serializer) {
  if (table.empty())
    return;

  SmallVector<uint64_t, 8> scratch;
  llvm::SmallString<4096> hashTableBlob;
  uint32_t tableOffset;
  {
    llvm::OnDiskChainedHashTableGenerator<ExtensionTableInfo> generator;
    ExtensionTableInfo info{serializer};
    for (auto &entry : table) {
      generator.insert(entry.first, entry.second, info);
    }

    llvm::raw_svector_ostream blobStream(hashTableBlob);
    // Make sure that no bucket is at offset 0
    endian::write<uint32_t>(blobStream, 0, llvm::endianness::little);
    tableOffset = generator.Emit(blobStream, info);
  }

  ExtensionTable.emit(scratch, tableOffset, hashTableBlob);
}

static void writeLocalDeclTable(const index_block::DeclListLayout &DeclList,
                                index_block::RecordKind kind,
                                LocalTypeHashTableGenerator &generator) {
  SmallVector<uint64_t, 8> scratch;
  llvm::SmallString<4096> hashTableBlob;
  uint32_t tableOffset;
  {
    llvm::raw_svector_ostream blobStream(hashTableBlob);
    // Make sure that no bucket is at offset 0
    endian::write<uint32_t>(blobStream, 0, llvm::endianness::little);
    tableOffset = generator.Emit(blobStream);
  }

  DeclList.emit(scratch, kind, tableOffset, hashTableBlob);
}

static void
writeNestedTypeDeclsTable(const index_block::NestedTypeDeclsLayout &declList,
                          const Serializer::NestedTypeDeclsTable &table) {
  SmallVector<uint64_t, 8> scratch;
  llvm::SmallString<4096> hashTableBlob;
  uint32_t tableOffset;
  {
    llvm::OnDiskChainedHashTableGenerator<NestedTypeDeclsTableInfo> generator;
    for (auto &entry : table)
      generator.insert(entry.first, entry.second);

    llvm::raw_svector_ostream blobStream(hashTableBlob);
    // Make sure that no bucket is at offset 0
    endian::write<uint32_t>(blobStream, 0, llvm::endianness::little);
    tableOffset = generator.Emit(blobStream);
  }

  declList.emit(scratch, tableOffset, hashTableBlob);
}

static void
writeDeclMemberNamesTable(const index_block::DeclMemberNamesLayout &declNames,
                          const Serializer::DeclMemberNamesTable &table) {
  SmallVector<uint64_t, 8> scratch;
  llvm::SmallString<4096> hashTableBlob;
  uint32_t tableOffset;
  {
    llvm::OnDiskChainedHashTableGenerator<DeclMemberNamesTableInfo> generator;
    // Emit the offsets of the sub-tables; the tables themselves have been
    // separately emitted into DECL_MEMBER_TABLES_BLOCK by now.
    for (auto &entry : table) {
      // Or they _should_ have been; check for nonzero offsets.
      assert(static_cast<unsigned>(entry.second.first) != 0);
      generator.insert(entry.first, entry.second.first);
    }

    llvm::raw_svector_ostream blobStream(hashTableBlob);
    // Make sure that no bucket is at offset 0
    endian::write<uint32_t>(blobStream, 0, llvm::endianness::little);
    tableOffset = generator.Emit(blobStream);
  }

  declNames.emit(scratch, tableOffset, hashTableBlob);
}

static void
writeDeclMembersTable(const decl_member_tables_block::DeclMembersLayout &mems,
                      const Serializer::DeclMembersTable &table) {
  SmallVector<uint64_t, 8> scratch;
  llvm::SmallString<4096> hashTableBlob;
  uint32_t tableOffset;
  {
    llvm::OnDiskChainedHashTableGenerator<DeclMembersTableInfo> generator;
    for (auto &entry : table)
      generator.insert(entry.first, entry.second);

    llvm::raw_svector_ostream blobStream(hashTableBlob);
    // Make sure that no bucket is at offset 0
    endian::write<uint32_t>(blobStream, 0, llvm::endianness::little);
    tableOffset = generator.Emit(blobStream);
  }

  mems.emit(scratch, tableOffset, hashTableBlob);
}

static void
writeDeclFingerprintsTable(const index_block::DeclFingerprintsLayout &fpl,
                           const Serializer::DeclFingerprintsTable &table) {
  SmallVector<uint64_t, 8> scratch;
  llvm::SmallString<4096> hashTableBlob;
  uint32_t tableOffset;
  {
    llvm::OnDiskChainedHashTableGenerator<DeclFingerprintsTableInfo> generator;
    for (auto &entry : table) {
      generator.insert(entry.first, entry.second);
    }

    llvm::raw_svector_ostream blobStream(hashTableBlob);
    // Make sure that no bucket is at offset 0
    endian::write<uint32_t>(blobStream, 0, llvm::endianness::little);
    tableOffset = generator.Emit(blobStream);
  }

  fpl.emit(scratch, tableOffset, hashTableBlob);
}

namespace {
  /// Used to serialize the on-disk Objective-C method hash table.
  class ObjCMethodTableInfo {
  public:
    using key_type = ObjCSelector;
    using key_type_ref = key_type;
    using data_type = Serializer::ObjCMethodTableData;
    using data_type_ref = const data_type &;
    using hash_value_type = uint32_t;
    using offset_type = unsigned;

    hash_value_type ComputeHash(key_type_ref key) {
      llvm::SmallString<32> scratch;
      return llvm::djbHash(key.getString(scratch), SWIFTMODULE_HASH_SEED);
    }

    std::pair<unsigned, unsigned> EmitKeyDataLength(raw_ostream &out,
                                                    key_type_ref key,
                                                    data_type_ref data) {
      llvm::SmallString<32> scratch;
      auto keyLength = key.getString(scratch).size();
      assert(keyLength <= std::numeric_limits<uint16_t>::max() &&
             "selector too long");
      uint32_t dataLength = 0;
      for (const auto &entry : data) {
        dataLength += sizeof(uint32_t) + 1 + sizeof(uint32_t);
        dataLength += std::get<0>(entry).size();
      }

      endian::Writer writer(out, llvm::endianness::little);
      writer.write<uint16_t>(keyLength);
      writer.write<uint32_t>(dataLength);
      return { keyLength, dataLength };
    }

    void EmitKey(raw_ostream &out, key_type_ref key, unsigned len) {
#ifndef NDEBUG
      uint64_t start = out.tell();
#endif
      out << key;
      assert((out.tell() - start == len) && "measured key length incorrectly");
    }

    void EmitData(raw_ostream &out, key_type_ref key, data_type_ref data,
                  unsigned len) {
      static_assert(declIDFitsIn32Bits(), "DeclID too large");
      endian::Writer writer(out, llvm::endianness::little);
      for (const auto &entry : data) {
        writer.write<uint32_t>(std::get<0>(entry).size());
        writer.write<uint8_t>(std::get<1>(entry));
        writer.write<uint32_t>(std::get<2>(entry));
        out.write(std::get<0>(entry).c_str(), std::get<0>(entry).size());
      }
    }
  };
} // end anonymous namespace

static void writeObjCMethodTable(const index_block::ObjCMethodTableLayout &out,
                                 Serializer::ObjCMethodTable &objcMethods) {
  // Collect all of the Objective-C selectors in the method table.
  std::vector<ObjCSelector> selectors;
  for (const auto &entry : objcMethods) {
    selectors.push_back(entry.first);
  }

  // Sort the Objective-C selectors so we emit them in a stable order.
  llvm::array_pod_sort(selectors.begin(), selectors.end());

  // Create the on-disk hash table.
  llvm::OnDiskChainedHashTableGenerator<ObjCMethodTableInfo> generator;
  llvm::SmallString<32> hashTableBlob;
  uint32_t tableOffset;
  {
    llvm::raw_svector_ostream blobStream(hashTableBlob);
    for (auto selector : selectors) {
      generator.insert(selector, objcMethods[selector]);
    }

    // Make sure that no bucket is at offset 0
    endian::write<uint32_t>(blobStream, 0, llvm::endianness::little);
    tableOffset = generator.Emit(blobStream);
  }

  SmallVector<uint64_t, 8> scratch;
  out.emit(scratch, tableOffset, hashTableBlob);
}

namespace {
  /// Used to serialize derivative function configurations.
  class DerivativeFunctionConfigTableInfo {
  public:
    using key_type = std::string;
    using key_type_ref = StringRef;
    using data_type = Serializer::DerivativeFunctionConfigTableData;
    using data_type_ref = const data_type &;
    using hash_value_type = uint32_t;
    using offset_type = unsigned;

    hash_value_type ComputeHash(key_type_ref key) {
      assert(!key.empty());
      return llvm::djbHash(key, SWIFTMODULE_HASH_SEED);
    }

    std::pair<unsigned, unsigned> EmitKeyDataLength(raw_ostream &out,
                                                    key_type_ref key,
                                                    data_type_ref data) {
      uint32_t keyLength = key.str().size();
      assert(keyLength == static_cast<uint16_t>(keyLength));
      uint32_t dataLength = (sizeof(uint32_t) * 2) * data.size();
      for (auto entry : data)
        dataLength += entry.first.size();
      assert(dataLength == static_cast<uint16_t>(dataLength));
      endian::Writer writer(out, llvm::endianness::little);
      writer.write<uint16_t>(keyLength);
      writer.write<uint16_t>(dataLength);
      return { keyLength, dataLength };
    }

    void EmitKey(raw_ostream &out, key_type_ref key, unsigned len) {
      out << key;
    }

    void EmitData(raw_ostream &out, key_type_ref key, data_type_ref data,
                  unsigned len) {
      static_assert(declIDFitsIn32Bits(), "DeclID too large");
      endian::Writer writer(out, llvm::endianness::little);
      for (auto &entry : data) {
        // Write `GenericSignatureID`.
        writer.write<uint32_t>(entry.second);
        // Write parameter indices string size, followed by data.
        writer.write<int32_t>(entry.first.size());
        out << entry.first;
      }
    }
  };
} // end anonymous namespace

static void writeDerivativeFunctionConfigs(
    Serializer &S, const index_block::DerivativeFunctionConfigTableLayout &out,
    Serializer::DerivativeFunctionConfigTable &derivativeConfigs) {
  // Create the on-disk hash table.
  llvm::OnDiskChainedHashTableGenerator<DerivativeFunctionConfigTableInfo>
      generator;
  llvm::SmallString<32> hashTableBlob;
  uint32_t tableOffset;
  {
    llvm::raw_svector_ostream blobStream(hashTableBlob);
    for (auto &entry : derivativeConfigs)
      generator.insert(entry.first.get(), entry.second);
    // Make sure that no bucket is at offset 0.
    endian::write<uint32_t>(blobStream, 0, llvm::endianness::little);
    tableOffset = generator.Emit(blobStream);
  }
  SmallVector<uint64_t, 8> scratch;
  out.emit(scratch, tableOffset, hashTableBlob);
}

// Records derivative function configurations for the given AbstractFunctionDecl
// by visiting `@differentiable` and `@derivative` attributes.
static void recordDerivativeFunctionConfig(
    Serializer &S, const AbstractFunctionDecl *AFD,
    Serializer::UniquedDerivativeFunctionConfigTable &derivativeConfigs) {
  auto &ctx = AFD->getASTContext();
  Mangle::ASTMangler Mangler;
  for (auto *attr : AFD->getAttrs().getAttributes<DifferentiableAttr>()) {
    auto mangledName = ctx.getIdentifier(Mangler.mangleDeclAsUSR(AFD, ""));
    derivativeConfigs[mangledName].insert(
        {ctx.getIdentifier(attr->getParameterIndices()->getString()),
         attr->getDerivativeGenericSignature()});
  }
  for (auto *attr : AFD->getAttrs().getAttributes<DerivativeAttr>()) {
    auto *origAFD = attr->getOriginalFunction(ctx);
    auto mangledName = ctx.getIdentifier(Mangler.mangleDeclAsUSR(origAFD, ""));
    derivativeConfigs[mangledName].insert(
        {ctx.getIdentifier(attr->getParameterIndices()->getString()),
         AFD->getGenericSignature()});
  }
}

/// Recursively walks the members and derived global decls of any nominal types
/// to build up global tables.
template<typename Range>
static void collectInterestingNestedDeclarations(
    Serializer &S,
    Range members,
    Serializer::DeclTable &operatorMethodDecls,
    Serializer::ObjCMethodTable &objcMethods,
    Serializer::NestedTypeDeclsTable &nestedTypeDecls,
    Serializer::UniquedDerivativeFunctionConfigTable &derivativeConfigs,
    Serializer::DeclFingerprintsTable &declFingerprints,
    bool isLocal = false) {
  const NominalTypeDecl *nominalParent = nullptr;

  for (const Decl *member : members) {
    // If there is a corresponding Objective-C method, record it.
    auto recordObjCMethod = [&](const AbstractFunctionDecl *func) {
      if (isLocal)
        return;

      if (auto owningType = func->getDeclContext()->getSelfNominalTypeDecl()) {
        if (func->isObjC()) {
          Mangle::ASTMangler mangler;
          std::string ownerName = mangler.mangleNominalType(owningType);
          assert(!ownerName.empty() && "Mangled type came back empty!");

          objcMethods[func->getObjCSelector()].push_back(
            std::make_tuple(ownerName,
                            func->isObjCInstanceMethod(),
                            S.addDeclRef(func)));
        }
      }
    };

    if (auto memberValue = dyn_cast<ValueDecl>(member)) {
      if (memberValue->hasName() &&
          memberValue->isOperator()) {
        // Add operator methods.
        // Note that we don't have to add operators that are already in the
        // top-level list.
        operatorMethodDecls[memberValue->getBaseName()].push_back({
          /*ignored*/0,
          S.addDeclRef(memberValue)
        });
      }
    }

    // Record Objective-C methods and derivative function configurations.
    if (auto *func = dyn_cast<AbstractFunctionDecl>(member)) {
      recordObjCMethod(func);
      recordDerivativeFunctionConfig(S, func, derivativeConfigs);
    }

    // Handle accessors.
    if (auto storage = dyn_cast<AbstractStorageDecl>(member)) {
      for (auto *accessor : storage->getAllAccessors()) {
        recordObjCMethod(accessor);
        recordDerivativeFunctionConfig(S, accessor, derivativeConfigs);
      }
    }

    if (auto nestedType = dyn_cast<TypeDecl>(member)) {
      if (nestedType->getEffectiveAccess() > swift::AccessLevel::FilePrivate) {
        if (!nominalParent) {
          const DeclContext *DC = member->getDeclContext();
          nominalParent = DC->getSelfNominalTypeDecl();
          assert((nominalParent || S.allowCompilerErrors()) &&
                 "parent context is not a type or extension");
        }
        nestedTypeDecls[nestedType->getName()].push_back({
          S.addDeclRef(nominalParent),
          S.addDeclRef(nestedType)
        });
      }
    }

    // Recurse into nested declarations.
    if (auto iterable = dyn_cast<IterableDeclContext>(member)) {
      if (auto bodyFP = iterable->getBodyFingerprint()) {
        declFingerprints.insert({S.addDeclRef(member), *bodyFP});
      }

      collectInterestingNestedDeclarations(S, iterable->getAllMembers(),
                                           operatorMethodDecls,
                                           objcMethods, nestedTypeDecls,
                                           derivativeConfigs,
                                           declFingerprints,
                                           isLocal);
    }
  }
}

void Serializer::writeAST(ModuleOrSourceFile DC) {
  DeclTable topLevelDecls, operatorDecls, operatorMethodDecls;
  DeclTable precedenceGroupDecls;
  ObjCMethodTable objcMethods;
  NestedTypeDeclsTable nestedTypeDecls;
  LocalTypeHashTableGenerator localTypeGenerator, opaqueReturnTypeGenerator;
  ExtensionTable extensionDecls;
  UniquedDerivativeFunctionConfigTable uniquedDerivativeConfigs;
  DeclFingerprintsTable declFingerprints;
  bool hasLocalTypes = false;
  bool hasOpaqueReturnTypes = false;

  std::optional<DeclID> entryPointClassID;
  SmallVector<DeclID, 16> orderedTopLevelDecls;

  ArrayRef<const FileUnit *> files;
  SmallVector<const FileUnit *, 1> Scratch;
  if (SF) {
    Scratch.push_back(SF);
    if (auto *synthesizedFile = SF->getSynthesizedFile())
      Scratch.push_back(synthesizedFile);
    files = llvm::ArrayRef(Scratch);
  } else {
    for (auto file : M->getFiles()) {
      Scratch.push_back(file);
      if (auto *synthesizedFile = file->getSynthesizedFile())
        Scratch.push_back(synthesizedFile);
    }
    files = llvm::ArrayRef(Scratch);
  }
  for (auto nextFile : files) {
    if (nextFile->hasEntryPoint())
      entryPointClassID = addDeclRef(nextFile->getMainDecl());

    // FIXME: Switch to a visitor interface?
    SmallVector<Decl *, 32> fileDecls;
    nextFile->getTopLevelDeclsWithAuxiliaryDecls(fileDecls);

    for (auto D : fileDecls) {
      if (isa<ImportDecl>(D) || isa<IfConfigDecl>(D) ||
          isa<PoundDiagnosticDecl>(D) || isa<TopLevelCodeDecl>(D) ||
          isa<MacroExpansionDecl>(D)) {
        continue;
      }

      if (shouldSkipDecl(D))
        continue;

      if (auto VD = dyn_cast<ValueDecl>(D)) {
        if (!VD->hasName())
          continue;
        topLevelDecls[VD->getBaseName()]
          .push_back({ getKindForTable(D), addDeclRef(D) });
      } else if (auto ED = dyn_cast<ExtensionDecl>(D)) {
        const NominalTypeDecl *extendedNominal = ED->getExtendedNominal();
        if (extendedNominal) {
          extensionDecls[extendedNominal->getName()]
            .push_back({ extendedNominal, addDeclRef(D) });
        }
      } else if (auto OD = dyn_cast<OperatorDecl>(D)) {
        operatorDecls[OD->getName()]
          .push_back({ getStableFixity(OD->getFixity()), addDeclRef(D) });
      } else if (auto PGD = dyn_cast<PrecedenceGroupDecl>(D)) {
        precedenceGroupDecls[PGD->getName()]
          .push_back({ decls_block::PRECEDENCE_GROUP_DECL, addDeclRef(D) });
      } else if (isa<PatternBindingDecl>(D)) {
        // No special handling needed.
      } else {
        llvm_unreachable("all top-level declaration kinds accounted for");
      }
      if (auto *AFD = dyn_cast<AbstractFunctionDecl>(D))
        recordDerivativeFunctionConfig(*this, AFD, uniquedDerivativeConfigs);

      orderedTopLevelDecls.push_back(addDeclRef(D));

      // If this nominal type has associated top-level decls for a
      // derived conformance (for example, ==), force them to be
      // serialized.
      if (auto IDC = dyn_cast<IterableDeclContext>(D)) {
        if (auto bodyFP = IDC->getBodyFingerprint()) {
          declFingerprints.insert({addDeclRef(D), *bodyFP});
        }
        collectInterestingNestedDeclarations(*this, IDC->getAllMembers(),
                                             operatorMethodDecls, objcMethods,
                                             nestedTypeDecls,
                                             uniquedDerivativeConfigs,
                                             declFingerprints);
      }
    }

    SmallVector<TypeDecl *, 16> localTypeDecls;
    nextFile->getLocalTypeDecls(localTypeDecls);
    SmallVector<OpaqueTypeDecl *, 16> opaqueReturnTypeDecls;
    nextFile->getOpaqueReturnTypeDecls(opaqueReturnTypeDecls);

    for (auto TD : localTypeDecls) {
      if (shouldSkipDecl(TD))
        continue;

      // FIXME: We should delay parsing function bodies so these type decls
      //        don't even get added to the file.
      if (TD->getDeclContext()->getInnermostSkippedFunctionContext())
        continue;

      hasLocalTypes = true;
      Mangle::ASTMangler Mangler;

      std::string MangledName =
          evaluateOrDefault(M->getASTContext().evaluator,
                            MangleLocalTypeDeclRequest { TD },
                            std::string());
      assert(!MangledName.empty() && "Mangled type came back empty!");
      localTypeGenerator.insert(MangledName, addDeclRef(TD));

      if (auto IDC = dyn_cast<IterableDeclContext>(TD)) {
        if (auto bodyFP = IDC->getBodyFingerprint()) {
          declFingerprints.insert({addDeclRef(TD), *bodyFP});
        }
        collectInterestingNestedDeclarations(*this, IDC->getAllMembers(),
                                             operatorMethodDecls, objcMethods,
                                             nestedTypeDecls,
                                             uniquedDerivativeConfigs,
                                             declFingerprints,
                                             /*isLocal=*/true);
      }
    }

    for (auto OTD : opaqueReturnTypeDecls) {
      if (shouldSkipDecl(OTD))
        continue;

      // FIXME: We should delay parsing function bodies so these type decls
      //        don't even get added to the file.
      if (OTD->getDeclContext()->getInnermostSkippedFunctionContext())
        continue;

      hasOpaqueReturnTypes = true;
      Mangle::ASTMangler Mangler;
      auto MangledName = Mangler.mangleOpaqueTypeDecl(OTD);
      opaqueReturnTypeGenerator.insert(MangledName, addDeclRef(OTD));
    }
  }

  writeAllDeclsAndTypes();
  std::vector<CharOffset> identifierOffsets = writeAllIdentifiers();

  {
    BCBlockRAII restoreBlock(Out, INDEX_BLOCK_ID, 4);

    index_block::OffsetsLayout Offsets(Out);
    writeOffsets(Offsets, DeclsToSerialize);
    writeOffsets(Offsets, TypesToSerialize);
    writeOffsets(Offsets, ClangTypesToSerialize);
    writeOffsets(Offsets, LocalDeclContextsToSerialize);
    writeOffsets(Offsets, GenericSignaturesToSerialize);
    writeOffsets(Offsets, GenericEnvironmentsToSerialize);
    writeOffsets(Offsets, SubstitutionMapsToSerialize);
    writeOffsets(Offsets, ConformancesToSerialize);
    writeOffsets(Offsets, PackConformancesToSerialize);
    writeOffsets(Offsets, SILLayoutsToSerialize);

    Offsets.emit(ScratchRecord, index_block::IDENTIFIER_OFFSETS,
                 identifierOffsets);

    index_block::DeclListLayout DeclList(Out);
    writeDeclTable(DeclList, index_block::TOP_LEVEL_DECLS, topLevelDecls);
    writeDeclTable(DeclList, index_block::OPERATORS, operatorDecls);
    writeDeclTable(DeclList, index_block::PRECEDENCE_GROUPS, precedenceGroupDecls);
    writeDeclTable(DeclList, index_block::CLASS_MEMBERS_FOR_DYNAMIC_LOOKUP,
                   ClassMembersForDynamicLookup);
    writeDeclTable(DeclList, index_block::OPERATOR_METHODS, operatorMethodDecls);
    if (hasLocalTypes)
      writeLocalDeclTable(DeclList, index_block::LOCAL_TYPE_DECLS,
                          localTypeGenerator);
    if (hasOpaqueReturnTypes)
      writeLocalDeclTable(DeclList, index_block::OPAQUE_RETURN_TYPE_DECLS,
                          opaqueReturnTypeGenerator);

    if (!extensionDecls.empty()) {
      index_block::ExtensionTableLayout ExtensionTable(Out);
      writeExtensionTable(ExtensionTable, extensionDecls, *this);
    }

    index_block::OrderedDeclsLayout OrderedDecls(Out);
    OrderedDecls.emit(ScratchRecord, index_block::ORDERED_TOP_LEVEL_DECLS,
                      orderedTopLevelDecls);

    index_block::OrderedDeclsLayout ExportedPrespecializationDecls(Out);
    ExportedPrespecializationDecls.emit(
        ScratchRecord, index_block::EXPORTED_PRESPECIALIZATION_DECLS,
        exportedPrespecializationDecls);

    index_block::ObjCMethodTableLayout ObjCMethodTable(Out);
    writeObjCMethodTable(ObjCMethodTable, objcMethods);

    if (!nestedTypeDecls.empty()) {
      index_block::NestedTypeDeclsLayout NestedTypeDeclsTable(Out);
      writeNestedTypeDeclsTable(NestedTypeDeclsTable, nestedTypeDecls);
    }

    if (!declFingerprints.empty()) {
      index_block::DeclFingerprintsLayout DeclsFingerprints(Out);
      writeDeclFingerprintsTable(DeclsFingerprints, declFingerprints);
    }

    // Convert uniqued derivative function config table to serialization-
    // ready format: turn `GenericSignature` to `GenericSignatureID`.
    DerivativeFunctionConfigTable derivativeConfigs;
    for (auto entry : uniquedDerivativeConfigs) {
      for (auto config : entry.second) {
        std::string paramIndices = config.first.str().str();
        auto genSigID = addGenericSignatureRef(config.second);
        derivativeConfigs[entry.first].push_back(
          {std::string(paramIndices), genSigID});
      }
    }
    index_block::DerivativeFunctionConfigTableLayout DerivativeConfigTable(Out);
    writeDerivativeFunctionConfigs(*this, DerivativeConfigTable,
                                   derivativeConfigs);

    if (entryPointClassID.has_value()) {
      index_block::EntryPointLayout EntryPoint(Out);
      EntryPoint.emit(ScratchRecord, entryPointClassID.value());
    }

    {
      // Write sub-tables to a skippable sub-block.
      BCBlockRAII restoreBlock(Out, DECL_MEMBER_TABLES_BLOCK_ID, 4);
      decl_member_tables_block::DeclMembersLayout DeclMembersTable(Out);
      for (auto &entry : DeclMemberNames) {
        // Save BitOffset we're writing sub-table to.
        static_assert(bitOffsetFitsIn32Bits(), "BitOffset too large");
        assert(Out.GetCurrentBitNo() < (1ull << 32));
        entry.second.first = Out.GetCurrentBitNo();
        // Write sub-table.
        writeDeclMembersTable(DeclMembersTable, *entry.second.second);
      }
    }
    // Write top-level table mapping names to sub-tables.
    index_block::DeclMemberNamesLayout DeclMemberNamesTable(Out);
    writeDeclMemberNamesTable(DeclMemberNamesTable, DeclMemberNames);
  }
}

void SerializerBase::writeToStream(raw_ostream &os) {
  os.write(Buffer.data(), Buffer.size());
  os.flush();
}

SerializerBase::SerializerBase(ArrayRef<unsigned char> signature,
                               ModuleOrSourceFile DC) {
  for (unsigned char byte : signature)
    Out.Emit(byte, 8);

  this->M = getModule(DC);
  this->SF = DC.dyn_cast<SourceFile *>();
}

void Serializer::writeToStream(
    raw_ostream &os, ModuleOrSourceFile DC,
    const SILModule *SILMod,
    const SerializationOptions &options,
    const fine_grained_dependencies::SourceFileDepGraph *DepGraph) {
  Serializer S{SWIFTMODULE_SIGNATURE, DC, options};

  // FIXME: This is only really needed for debugging. We don't actually use it.
  S.writeBlockInfoBlock();

  {
    BCBlockRAII moduleBlock(S.Out, MODULE_BLOCK_ID, 2);
    S.writeHeader();
    S.writeInputBlock();
    S.writeSIL(SILMod, options.SerializeAllSIL);
    S.writeAST(DC);

    if (S.hadError)
      S.getASTContext().Diags.diagnose(SourceLoc(), diag::serialization_failed,
                                       S.M);

    if (!options.DisableCrossModuleIncrementalInfo && DepGraph) {
      fine_grained_dependencies::writeFineGrainedDependencyGraph(
          S.Out, *DepGraph, fine_grained_dependencies::Purpose::ForSwiftModule);
    }
  }

  S.writeToStream(os);
}

bool Serializer::allowCompilerErrors() const {
  return getASTContext().LangOpts.AllowModuleWithCompilerErrors;
}

bool Serializer::skipDeclIfInvalid(const Decl *decl) {
  if (!decl->isInvalid())
    return false;

  if (allowCompilerErrors())
    return canSkipWhenInvalid(decl);

  if (Options.EnableSerializationRemarks) {
    getASTContext().Diags.diagnose(
        decl->getLoc(), diag::serialization_skipped_invalid_decl, decl);
  }

  hadError = true;
  return true;
}

bool Serializer::skipTypeIfInvalid(Type ty, TypeRepr *tyRepr) {
  if ((ty && !ty->hasError()) || allowCompilerErrors())
    return false;

  if (Options.EnableSerializationRemarks) {
    getASTContext().Diags.diagnose(
        tyRepr->getLoc(), diag::serialization_skipped_invalid_type, tyRepr);
  }

  hadError = true;
  return true;
}

bool Serializer::skipTypeIfInvalid(Type ty, SourceLoc loc) {
  if ((ty && !ty->hasError()) || allowCompilerErrors())
    return false;

  if (Options.EnableSerializationRemarks) {
    getASTContext().Diags.diagnose(
        loc, diag::serialization_skipped_invalid_type_unknown_name);
  }

  hadError = true;
  return true;
}

void serialization::writeToStream(
    raw_ostream &os, ModuleOrSourceFile DC, const SILModule *M,
    const SerializationOptions &options,
    const fine_grained_dependencies::SourceFileDepGraph *DepGraph) {
  Serializer::writeToStream(os, DC, M, options, DepGraph);
}<|MERGE_RESOLUTION|>--- conflicted
+++ resolved
@@ -414,11 +414,7 @@
     using offset_type = unsigned;
 
     hash_value_type ComputeHash(key_type_ref key) {
-<<<<<<< HEAD
-      return static_cast<uint32_t>(key);
-=======
       return key;
->>>>>>> 4fc85d78
     }
 
     std::pair<unsigned, unsigned> EmitKeyDataLength(raw_ostream &out,
@@ -463,11 +459,7 @@
     using offset_type = unsigned;
 
     hash_value_type ComputeHash(key_type_ref key) {
-<<<<<<< HEAD
-      return static_cast<uint32_t>(key);
-=======
       return key;
->>>>>>> 4fc85d78
     }
 
     std::pair<unsigned, unsigned>
