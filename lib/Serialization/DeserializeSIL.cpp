//===--- DeserializeSIL.cpp - Read SIL ------------------------------------===//
//
// This source file is part of the Swift.org open source project
//
// Copyright (c) 2014 - 2017 Apple Inc. and the Swift project authors
// Licensed under Apache License v2.0 with Runtime Library Exception
//
// See https://swift.org/LICENSE.txt for license information
// See https://swift.org/CONTRIBUTORS.txt for the list of Swift project authors
//
//===----------------------------------------------------------------------===//

#define DEBUG_TYPE "deserialize"
#include "DeserializeSIL.h"

#include "BCReadingExtras.h"
#include "DeserializationErrors.h"
#include "ModuleFile.h"
#include "SILFormat.h"

#include "SILSerializationFunctionBuilder.h"
#include "swift/AST/GenericSignature.h"
#include "swift/AST/PrettyStackTrace.h"
#include "swift/AST/ProtocolConformance.h"
#include "swift/Basic/Defer.h"
#include "swift/Basic/PrettyStackTrace.h"
#include "swift/SIL/SILArgument.h"
#include "swift/SIL/SILBuilder.h"
#include "swift/SIL/SILDebugScope.h"
#include "swift/SIL/SILModule.h"
#include "swift/SIL/SILUndef.h"

#include "llvm/ADT/Statistic.h"
#include "llvm/ADT/StringExtras.h"
#include "llvm/Support/Debug.h"
#include "llvm/Support/DJB.h"
#include "llvm/Support/OnDiskHashTable.h"

#include <type_traits>

using namespace swift;
using namespace swift::serialization;
using namespace swift::serialization::sil_block;
using namespace llvm::support;

const char SILEntityError::ID = '\0';
void SILEntityError::anchor() {}

STATISTIC(NumDeserializedFunc, "Number of deserialized SIL functions");

static Optional<StringLiteralInst::Encoding>
fromStableStringEncoding(unsigned value) {
  switch (value) {
  case SIL_BYTES: return StringLiteralInst::Encoding::Bytes;
  case SIL_UTF8: return StringLiteralInst::Encoding::UTF8;
  case SIL_UTF16: return StringLiteralInst::Encoding::UTF16;
  case SIL_OBJC_SELECTOR: return StringLiteralInst::Encoding::ObjCSelector;
  default: return None;
  }
}

static Optional<SILLinkage>
fromStableSILLinkage(unsigned value) {
  switch (value) {
  case SIL_LINKAGE_PUBLIC: return SILLinkage::Public;
  case SIL_LINKAGE_PUBLIC_NON_ABI: return SILLinkage::PublicNonABI;
  case SIL_LINKAGE_HIDDEN: return SILLinkage::Hidden;
  case SIL_LINKAGE_SHARED: return SILLinkage::Shared;
  case SIL_LINKAGE_PRIVATE: return SILLinkage::Private;
  case SIL_LINKAGE_PUBLIC_EXTERNAL: return SILLinkage::PublicExternal;
  case SIL_LINKAGE_HIDDEN_EXTERNAL: return SILLinkage::HiddenExternal;
  case SIL_LINKAGE_SHARED_EXTERNAL: return SILLinkage::SharedExternal;
  case SIL_LINKAGE_PRIVATE_EXTERNAL: return SILLinkage::PrivateExternal;
  default: return None;
  }
}

static Optional<SILVTable::Entry::Kind>
fromStableVTableEntryKind(unsigned value) {
  switch (value) {
  case SIL_VTABLE_ENTRY_NORMAL: return SILVTable::Entry::Kind::Normal;
  case SIL_VTABLE_ENTRY_INHERITED: return SILVTable::Entry::Kind::Inherited;
  case SIL_VTABLE_ENTRY_OVERRIDE: return SILVTable::Entry::Kind::Override;
  default: return None;
  }
}

/// Used to deserialize entries in the on-disk func hash table.
class SILDeserializer::FuncTableInfo {
  ModuleFile &MF;

public:
  using internal_key_type = StringRef;
  using external_key_type = StringRef;
  using data_type = DeclID;
  using hash_value_type = uint32_t;
  using offset_type = unsigned;

  explicit FuncTableInfo(ModuleFile &MF) : MF(MF) {}

  internal_key_type GetInternalKey(external_key_type ID) { return ID; }

  external_key_type GetExternalKey(internal_key_type ID) { return ID; }

  hash_value_type ComputeHash(internal_key_type key) {
    return llvm::djbHash(key, SWIFTMODULE_HASH_SEED);
  }

  static bool EqualKey(internal_key_type lhs, internal_key_type rhs) {
    return lhs == rhs;
  }

  static std::pair<unsigned, unsigned> ReadKeyDataLength(const uint8_t *&data) {
    return { sizeof(uint32_t), sizeof(uint32_t) };
  }

  internal_key_type ReadKey(const uint8_t *data, unsigned length) {
    assert(length == sizeof(uint32_t) && "Expect a single IdentifierID.");
    IdentifierID keyID = endian::readNext<uint32_t, little, unaligned>(data);
    return MF.getIdentifierText(keyID);
  }

  static data_type ReadData(internal_key_type key, const uint8_t *data,
                            unsigned length) {
    assert(length == sizeof(uint32_t) && "Expect a single DeclID.");
    data_type result = endian::readNext<uint32_t, little, unaligned>(data);
    return result;
  }
};

SILDeserializer::SILDeserializer(
    ModuleFile *MF, SILModule &M,
    DeserializationNotificationHandlerSet *callback)
    : MF(MF), SILMod(M), Callback(callback) {

  SILCursor = MF->getSILCursor();
  SILIndexCursor = MF->getSILIndexCursor();
  // Early return if either sil block or sil index block does not exist.
  if (SILCursor.AtEndOfStream() || SILIndexCursor.AtEndOfStream())
    return;

  // Load any abbrev records at the start of the block.
  MF->fatalIfUnexpected(SILCursor.advance());

  llvm::BitstreamCursor cursor = SILIndexCursor;
  // We expect SIL_FUNC_NAMES first, then SIL_VTABLE_NAMES, then
  // SIL_GLOBALVAR_NAMES, then SIL_WITNESS_TABLE_NAMES, and finally
  // SIL_DEFAULT_WITNESS_TABLE_NAMES. But each one can be
  // omitted if no entries exist in the module file.
  unsigned kind = 0;
  while (kind != sil_index_block::SIL_PROPERTY_OFFSETS) {
    llvm::BitstreamEntry next = MF->fatalIfUnexpected(cursor.advance());
    if (next.Kind == llvm::BitstreamEntry::EndBlock)
      return;

    SmallVector<uint64_t, 4> scratch;
    StringRef blobData;
    unsigned prevKind = kind;
    kind =
        MF->fatalIfUnexpected(cursor.readRecord(next.ID, scratch, &blobData));
    assert((next.Kind == llvm::BitstreamEntry::Record &&
            kind > prevKind &&
            (kind == sil_index_block::SIL_FUNC_NAMES ||
             kind == sil_index_block::SIL_VTABLE_NAMES ||
             kind == sil_index_block::SIL_GLOBALVAR_NAMES ||
             kind == sil_index_block::SIL_WITNESS_TABLE_NAMES ||
             kind == sil_index_block::SIL_DEFAULT_WITNESS_TABLE_NAMES ||
             kind == sil_index_block::SIL_PROPERTY_OFFSETS ||
             kind == sil_index_block::SIL_DIFFERENTIABILITY_WITNESS_NAMES)) &&
         "Expect SIL_FUNC_NAMES, SIL_VTABLE_NAMES, SIL_GLOBALVAR_NAMES, \
          SIL_WITNESS_TABLE_NAMES, SIL_DEFAULT_WITNESS_TABLE_NAMES, \
          SIL_PROPERTY_OFFSETS, or SIL_DIFFERENTIABILITY_WITNESS_NAMES.");
    (void)prevKind;

    if (kind == sil_index_block::SIL_FUNC_NAMES)
      FuncTable = readFuncTable(scratch, blobData);
    else if (kind == sil_index_block::SIL_VTABLE_NAMES)
      VTableList = readFuncTable(scratch, blobData);
    else if (kind == sil_index_block::SIL_GLOBALVAR_NAMES)
      GlobalVarList = readFuncTable(scratch, blobData);
    else if (kind == sil_index_block::SIL_WITNESS_TABLE_NAMES)
      WitnessTableList = readFuncTable(scratch, blobData);
    else if (kind == sil_index_block::SIL_DEFAULT_WITNESS_TABLE_NAMES)
      DefaultWitnessTableList = readFuncTable(scratch, blobData);
    else if (kind == sil_index_block::SIL_DIFFERENTIABILITY_WITNESS_NAMES)
      DifferentiabilityWitnessList = readFuncTable(scratch, blobData);
    else if (kind == sil_index_block::SIL_PROPERTY_OFFSETS) {
      // No matching 'names' block for property descriptors needed yet.
      MF->allocateBuffer(Properties, scratch);
      return;
    }

    // Read SIL_FUNC|VTABLE|GLOBALVAR_OFFSETS record.
    next = MF->fatalIfUnexpected(cursor.advance());
    scratch.clear();
    unsigned offKind =
        MF->fatalIfUnexpected(cursor.readRecord(next.ID, scratch, &blobData));
    (void)offKind;
    if (kind == sil_index_block::SIL_FUNC_NAMES) {
      assert((next.Kind == llvm::BitstreamEntry::Record &&
              offKind == sil_index_block::SIL_FUNC_OFFSETS) &&
             "Expect a SIL_FUNC_OFFSETS record.");
      MF->allocateBuffer(Funcs, scratch);
    } else if (kind == sil_index_block::SIL_VTABLE_NAMES) {
      assert((next.Kind == llvm::BitstreamEntry::Record &&
              offKind == sil_index_block::SIL_VTABLE_OFFSETS) &&
             "Expect a SIL_VTABLE_OFFSETS record.");
      MF->allocateBuffer(VTables, scratch);
    } else if (kind == sil_index_block::SIL_GLOBALVAR_NAMES) {
      assert((next.Kind == llvm::BitstreamEntry::Record &&
              offKind == sil_index_block::SIL_GLOBALVAR_OFFSETS) &&
             "Expect a SIL_GLOBALVAR_OFFSETS record.");
      MF->allocateBuffer(GlobalVars, scratch);
    } else if (kind == sil_index_block::SIL_WITNESS_TABLE_NAMES) {
      assert((next.Kind == llvm::BitstreamEntry::Record &&
              offKind == sil_index_block::SIL_WITNESS_TABLE_OFFSETS) &&
             "Expect a SIL_WITNESS_TABLE_OFFSETS record.");
      MF->allocateBuffer(WitnessTables, scratch);
    } else if (kind == sil_index_block::SIL_DEFAULT_WITNESS_TABLE_NAMES) {
      assert((next.Kind == llvm::BitstreamEntry::Record &&
              offKind == sil_index_block::SIL_DEFAULT_WITNESS_TABLE_OFFSETS) &&
             "Expect a SIL_DEFAULT_WITNESS_TABLE_OFFSETS record.");
      MF->allocateBuffer(DefaultWitnessTables, scratch);
    } else if (kind == sil_index_block::SIL_DIFFERENTIABILITY_WITNESS_NAMES) {
      assert((next.Kind == llvm::BitstreamEntry::Record &&
              offKind ==
                  sil_index_block::SIL_DIFFERENTIABILITY_WITNESS_OFFSETS) &&
             "Expect a SIL_DIFFERENTIABILITY_WITNESS_OFFSETS record.");
      MF->allocateBuffer(DifferentiabilityWitnesses, scratch);
    }
  }
}

std::unique_ptr<SILDeserializer::SerializedFuncTable>
SILDeserializer::readFuncTable(ArrayRef<uint64_t> fields, StringRef blobData) {
  uint32_t tableOffset;
  sil_index_block::ListLayout::readRecord(fields, tableOffset);
  auto base = reinterpret_cast<const uint8_t *>(blobData.data());

  using OwnedTable = std::unique_ptr<SerializedFuncTable>;
  return OwnedTable(SerializedFuncTable::Create(base + tableOffset,
                                                base + sizeof(uint32_t), base,
                                                FuncTableInfo(*MF)));
}

/// A high-level overview of how forward references work in serializer and
/// deserializer:
/// In serializer, we pre-assign a value ID in order, to each basic block
/// argument and each SILInstruction that has a value.
/// In deserializer, we use LocalValues to store the definitions and
/// ForwardLocalValues for forward-referenced values (values that are
/// used but not yet defined). LocalValues are updated in setLocalValue where
/// the ID passed in assumes the same ordering as in serializer: in-order
/// for each basic block argument and each SILInstruction that has a value.
/// We update ForwardLocalValues in getLocalValue and when a value is defined
/// in setLocalValue, the corresponding entry in ForwardLocalValues will be
/// erased.
void SILDeserializer::setLocalValue(ValueBase *Value, ValueID Id) {
  ValueBase *&Entry = LocalValues[Id];
  assert(!Entry && "We should not redefine the same value.");

  auto It = ForwardLocalValues.find(Id);
  if (It != ForwardLocalValues.end()) {
    // Take the information about the forward ref out of the map.
    ValueBase *Placeholder = It->second;

    // Remove the entries from the map.
    ForwardLocalValues.erase(It);

    Placeholder->replaceAllUsesWith(Value);
  }

  // Store it in our map.
  Entry = Value;
}

SILValue SILDeserializer::getLocalValue(ValueID Id,
                                        SILType Type) {
  // The first two IDs are special undefined values.
  if (Id == 0)
    return SILUndef::get(Type, SILMod, ValueOwnershipKind::None);
  else if (Id == 1)
    return SILUndef::get(Type, SILMod, ValueOwnershipKind::Owned);

  // Check to see if this is already defined.
  ValueBase *Entry = LocalValues.lookup(Id);
  if (Entry) {
    // If this value was already defined, check it to make sure types match.
    assert(Entry->getType() == Type && "Value Type mismatch?");
    return Entry;
  }

  // Otherwise, this is a forward reference.  Create a dummy node to represent
  // it until we see a real definition.
  ValueBase *&Placeholder = ForwardLocalValues[Id];
  if (!Placeholder)
    Placeholder = new (SILMod) GlobalAddrInst(SILDebugLocation(), Type);
  return Placeholder;
}

/// Return the SILBasicBlock of a given ID.
SILBasicBlock *SILDeserializer::getBBForDefinition(SILFunction *Fn,
                                                   SILBasicBlock *Prev,
                                                   unsigned ID) {
  SILBasicBlock *&BB = BlocksByID[ID];
  // If the block has never been named yet, just create it.
  if (BB == nullptr) {
    if (Prev) {
      BB = Fn->createBasicBlockAfter(Prev);      
    } else {
      BB = Fn->createBasicBlock();
    }
    return BB;
  }

  // If it already exists, it was either a forward reference or a redefinition.
  // The latter should never happen.
  bool wasForwardReferenced = UndefinedBlocks.erase(BB);
  assert(wasForwardReferenced);
  (void)wasForwardReferenced;

  if (Prev)
    BB->moveAfter(Prev);
  return BB;
}

/// Return the SILBasicBlock of a given ID.
SILBasicBlock *SILDeserializer::getBBForReference(SILFunction *Fn,
                                                  unsigned ID) {
  SILBasicBlock *&BB = BlocksByID[ID];
  if (BB != nullptr)
    return BB;

  // Otherwise, create it and remember that this is a forward reference
  BB = Fn->createBasicBlock();
  UndefinedBlocks[BB] = ID;
  return BB;
}

/// Helper function to convert from Type to SILType.
SILType SILDeserializer::getSILType(Type Ty, SILValueCategory Category,
                                    SILFunction *inContext) {
  auto TyLoc = TypeLoc::withoutLoc(Ty);
  if (!inContext) {
    return SILType::getPrimitiveType(TyLoc.getType()->getCanonicalType(),
                                     Category);
  }
  return inContext->getLoweredType(TyLoc.getType()->getCanonicalType())
      .getCategoryType(Category);
}

/// Helper function to find a SILDifferentiabilityWitness, given its mangled
/// key.
SILDifferentiabilityWitness *
SILDeserializer::getSILDifferentiabilityWitnessForReference(
    StringRef mangledKey) {
  // Check to see if we have a witness under this key already.
  auto *witness = SILMod.lookUpDifferentiabilityWitness(mangledKey);
  if (witness)
    return witness;
  // Otherwise, look for a witness under this key in the module.
  if (!DifferentiabilityWitnessList)
    return nullptr;
  auto iter = DifferentiabilityWitnessList->find(mangledKey);
  if (iter == DifferentiabilityWitnessList->end())
    return nullptr;
  return readDifferentiabilityWitness(*iter);
}

/// Helper function to find a SILFunction, given its name and type.
SILFunction *SILDeserializer::getFuncForReference(StringRef name,
                                                  SILType type) {
  // Check to see if we have a function by this name already.
  SILFunction *fn = SILMod.lookUpFunction(name);
  if (!fn) {
    // Otherwise, look for a function with this name in the module.
    auto iter = FuncTable->find(name);
    if (iter != FuncTable->end()) {
      auto maybeFn = readSILFunctionChecked(*iter, nullptr, name,
                                            /*declarationOnly*/ true);
      if (maybeFn) {
        fn = maybeFn.get();
      } else {
        // Ignore the failure; we'll synthesize a bogus function instead.
        llvm::consumeError(maybeFn.takeError());
      }
    }
  }

  // FIXME: check for matching types.

  // At this point, if fn is set, we know that we have a good function to use.
  if (fn)
    return fn;

  // Otherwise, create a function declaration with the right type and a bogus
  // source location. This ensures that we can at least parse the rest of the
  // SIL.
  SourceLoc sourceLoc;
  SILSerializationFunctionBuilder builder(SILMod);
  return builder.createDeclaration(name, type, RegularLocation(sourceLoc));
}

/// Helper function to find a SILFunction, given its name and type.
SILFunction *SILDeserializer::getFuncForReference(StringRef name) {
  // Check to see if we have a function by this name already.
  SILFunction *fn = SILMod.lookUpFunction(name);
  if (fn)
    return fn;

  // Otherwise, look for a function with this name in the module.
  auto iter = FuncTable->find(name);
  if (iter == FuncTable->end())
    return nullptr;

  auto maybeFn = readSILFunctionChecked(*iter, nullptr, name,
                                        /*declarationOnly*/ true);
  if (!maybeFn) {
    // Ignore the failure and just pretend the function doesn't exist
    llvm::consumeError(maybeFn.takeError());
    return nullptr;
  }

  return maybeFn.get();
}

/// Helper function to find a SILGlobalVariable given its name. It first checks
/// in the module. If we cannot find it in the module, we attempt to
/// deserialize it.
SILGlobalVariable *SILDeserializer::getGlobalForReference(StringRef name) {
  // Check to see if we have a global by this name already.
  if (SILGlobalVariable *g = SILMod.lookUpGlobalVariable(name))
    return g;

  // Otherwise, look for a global with this name in the module.
  return readGlobalVar(name);
}

/// Deserialize a SILFunction if it is not already deserialized. The input
/// SILFunction can either be an empty declaration or null. If it is an empty
/// declaration, we fill in the contents. If the input SILFunction is
/// null, we create a SILFunction.
SILFunction *SILDeserializer::readSILFunction(DeclID FID,
                                              SILFunction *existingFn,
                                              StringRef name,
                                              bool declarationOnly,
                                              bool errorIfEmptyBody) {
  llvm::Expected<SILFunction *> deserialized =
      readSILFunctionChecked(FID, existingFn, name, declarationOnly,
                             errorIfEmptyBody);
  if (!deserialized) {
    MF->fatal(deserialized.takeError());
  }
  return deserialized.get();
}

llvm::Expected<SILFunction *>
SILDeserializer::readSILFunctionChecked(DeclID FID, SILFunction *existingFn,
                                        StringRef name, bool declarationOnly,
                                        bool errorIfEmptyBody) {
  // We can't deserialize function bodies after IRGen lowering passes have
  // happened since other definitions in the module will no longer be in
  // canonical SIL form.
  switch (SILMod.getStage()) {
  case SILStage::Raw:
  case SILStage::Canonical:
    break;
    
  case SILStage::Lowered:
    llvm_unreachable("cannot deserialize into a module that has entered "
                     "Lowered stage");
  }
  
  if (FID == 0)
    return nullptr;
  assert(FID <= Funcs.size() && "invalid SILFunction ID");

  PrettyStackTraceStringAction trace("deserializing SIL function", name);

  auto &cacheEntry = Funcs[FID-1];
  if (cacheEntry.isFullyDeserialized() ||
      (cacheEntry.isDeserialized() && declarationOnly))
    return cacheEntry.get();

  BCOffsetRAII restoreOffset(SILCursor);
  if (llvm::Error Err = SILCursor.JumpToBit(cacheEntry.getOffset()))
    return std::move(Err);

  llvm::Expected<llvm::BitstreamEntry> maybeEntry =
      SILCursor.advance(AF_DontPopBlockAtEnd);
  if (!maybeEntry)
    return maybeEntry.takeError();
  llvm::BitstreamEntry entry = maybeEntry.get();
  if (entry.Kind == llvm::BitstreamEntry::Error) {
    LLVM_DEBUG(llvm::dbgs() << "Cursor advance error in readSILFunction.\n");
    MF->fatal();
  }

  SmallVector<uint64_t, 64> scratch;
  StringRef blobData;
  llvm::Expected<unsigned> maybeKind =
      SILCursor.readRecord(entry.ID, scratch, &blobData);
  if (!maybeKind)
    MF->fatal(maybeKind.takeError());
  unsigned kind = maybeKind.get();
  assert(kind == SIL_FUNCTION && "expect a sil function");
  (void)kind;

  DeclID clangNodeOwnerID;
  TypeID funcTyID;
  IdentifierID replacedFunctionID;
  GenericSignatureID genericSigID;
  unsigned rawLinkage, isTransparent, isSerialized, isThunk,
      isWithoutactuallyEscapingThunk, specialPurpose, inlineStrategy,
      optimizationMode, effect, numSpecAttrs, hasQualifiedOwnership,
      isWeakImported, LIST_VER_TUPLE_PIECES(available),
      isDynamic, isExactSelfClass;
  ArrayRef<uint64_t> SemanticsIDs;
  SILFunctionLayout::readRecord(
      scratch, rawLinkage, isTransparent, isSerialized, isThunk,
      isWithoutactuallyEscapingThunk, specialPurpose, inlineStrategy,
      optimizationMode, effect, numSpecAttrs, hasQualifiedOwnership,
      isWeakImported, LIST_VER_TUPLE_PIECES(available),
      isDynamic, isExactSelfClass,
      funcTyID, replacedFunctionID, genericSigID,
      clangNodeOwnerID, SemanticsIDs);

  if (funcTyID == 0) {
    LLVM_DEBUG(llvm::dbgs() << "SILFunction typeID is 0.\n");
    MF->fatal();
  }
  auto astType = MF->getTypeChecked(funcTyID);
  if (!astType) {
    if (!existingFn || errorIfEmptyBody) {
      return llvm::make_error<SILEntityError>(
          name, takeErrorInfo(astType.takeError()));
    }
    consumeError(astType.takeError());
    return existingFn;
  }
  auto ty = getSILType(astType.get(), SILValueCategory::Object, nullptr);
  if (!ty.is<SILFunctionType>()) {
    LLVM_DEBUG(llvm::dbgs() << "not a function type for SILFunction\n");
    MF->fatal();
  }

  SILFunction *replacedFunction = nullptr;
  Identifier replacedObjectiveCFunc;
  if (replacedFunctionID &&
      ty.getAs<SILFunctionType>()->getExtInfo().getRepresentation() !=
          SILFunctionTypeRepresentation::ObjCMethod) {
    replacedFunction =
        getFuncForReference(MF->getIdentifier(replacedFunctionID).str());
  } else if (replacedFunctionID) {
    replacedObjectiveCFunc = MF->getIdentifier(replacedFunctionID);
  }

  auto linkageOpt = fromStableSILLinkage(rawLinkage);
  if (!linkageOpt) {
    LLVM_DEBUG(llvm::dbgs() << "invalid linkage code " << rawLinkage
                            << " for SILFunction\n");
    MF->fatal();
  }
  SILLinkage linkage = linkageOpt.getValue();

  ValueDecl *clangNodeOwner = nullptr;
  if (clangNodeOwnerID != 0) {
    clangNodeOwner = dyn_cast_or_null<ValueDecl>(MF->getDecl(clangNodeOwnerID));
    if (!clangNodeOwner) {
      LLVM_DEBUG(llvm::dbgs() << "invalid clang node owner for SILFunction\n");
      MF->fatal();
    }
  }

  // If we weren't handed a function, check for an existing
  // declaration in the output module.
  if (!existingFn) existingFn = SILMod.lookUpFunction(name);
  auto fn = existingFn;

  // TODO: use the correct SILLocation from module.
  SILLocation loc = RegularLocation::getAutoGeneratedLocation();

  // If we've already serialized the module, don't mark the function
  // as serialized, since we no longer need to enforce resilience
  // boundaries.
  if (SILMod.isSerialized())
    isSerialized = IsNotSerialized;

  SILSerializationFunctionBuilder builder(SILMod);

  // If we have an existing function, verify that the types match up.
  if (fn) {
    if (fn->getLoweredType() != ty) {
      LLVM_DEBUG(llvm::dbgs() << "SILFunction type mismatch.\n");
      MF->fatal();
    }

    fn->setSerialized(IsSerialized_t(isSerialized));

    if (SILMod.getOptions().MergePartialModules)
      fn->setLinkage(linkage);

    // Don't override the transparency or linkage of a function with
    // an existing declaration, except if we deserialized a
    // PublicNonABI function, which has HiddenExternal when
    // referenced as a declaration, and SharedExternal when it has
    // a deserialized body.
    if (isAvailableExternally(fn->getLinkage())) {
      if (linkage == SILLinkage::PublicNonABI) {
        fn->setLinkage(SILLinkage::SharedExternal);
      } else if (hasPublicVisibility(linkage)) {
        // Cross-module-optimization can change the linkage to public. In this
        // case we need to update the linkage of the function (which is
        // originally just derived from the AST).
        fn->setLinkage(SILLinkage::PublicExternal);
      }
    }

    if (fn->isDynamicallyReplaceable() != isDynamic) {
      LLVM_DEBUG(llvm::dbgs() << "SILFunction type mismatch.\n");
      MF->fatal();
    }

  } else {
    // Otherwise, create a new function.
    fn = builder.createDeclaration(name, ty, loc);
    fn->setLinkage(linkage);
    fn->setTransparent(IsTransparent_t(isTransparent == 1));
    fn->setSerialized(IsSerialized_t(isSerialized));
    fn->setThunk(IsThunk_t(isThunk));
    fn->setWithoutActuallyEscapingThunk(bool(isWithoutactuallyEscapingThunk));
    fn->setInlineStrategy(Inline_t(inlineStrategy));
    fn->setSpecialPurpose(SILFunction::Purpose(specialPurpose));
    fn->setEffectsKind(EffectsKind(effect));
    fn->setOptimizationMode(OptimizationMode(optimizationMode));
    fn->setAlwaysWeakImported(isWeakImported);

    llvm::VersionTuple available;
    DECODE_VER_TUPLE(available);
    fn->setAvailabilityForLinkage(
      available.empty()
      ? AvailabilityContext::alwaysAvailable()
      : AvailabilityContext(VersionRange::allGTE(available)));

    fn->setIsDynamic(IsDynamicallyReplaceable_t(isDynamic));
    fn->setIsExactSelfClass(IsExactSelfClass_t(isExactSelfClass));
    if (replacedFunction)
      fn->setDynamicallyReplacedFunction(replacedFunction);
    if (!replacedObjectiveCFunc.empty())
      fn->setObjCReplacement(replacedObjectiveCFunc);
    if (clangNodeOwner)
      fn->setClangNodeOwner(clangNodeOwner);
    for (auto ID : SemanticsIDs) {
      fn->addSemanticsAttr(MF->getIdentifierText(ID));
    }
    if (Callback) Callback->didDeserialize(MF->getAssociatedModule(), fn);
  }

  // First before we do /anything/ validate that our function is truly empty.
  assert(fn->empty() && "SILFunction to be deserialized starts being empty.");

  // Given that our original function was empty, just match the deserialized
  // function. Ownership doesn't really have a meaning without a body.
  builder.setHasOwnership(fn, hasQualifiedOwnership);

  // Mark this function as deserialized. This avoids rerunning diagnostic
  // passes. Certain passes in the madatory pipeline may not work as expected
  // after arbitrary optimization and lowering.
  if (!MF->IsSIB)
    fn->setWasDeserializedCanonical();

  fn->setBare(IsBare);
  const SILDebugScope *DS = fn->getDebugScope();
  if (!DS) {
    DS = new (SILMod) SILDebugScope(loc, fn);
    fn->setDebugScope(DS);
  }

  // Read and instantiate the specialize attributes.
  while (numSpecAttrs--) {
    llvm::Expected<llvm::BitstreamEntry> maybeNext =
        SILCursor.advance(AF_DontPopBlockAtEnd);
    if (!maybeNext)
      return maybeNext.takeError();
    llvm::BitstreamEntry next = maybeNext.get();
    assert(next.Kind == llvm::BitstreamEntry::Record);

    scratch.clear();
    llvm::Expected<unsigned> maybeKind = SILCursor.readRecord(next.ID, scratch);
    if (!maybeKind)
      return maybeKind.takeError();
    unsigned kind = maybeKind.get();
    assert(kind == SIL_SPECIALIZE_ATTR && "Missing specialization attribute");

    unsigned exported;
    unsigned specializationKindVal;
    GenericSignatureID specializedSigID;
    SILSpecializeAttrLayout::readRecord(scratch, exported,
                                        specializationKindVal,
                                        specializedSigID);
    SILSpecializeAttr::SpecializationKind specializationKind =
        specializationKindVal ? SILSpecializeAttr::SpecializationKind::Partial
                              : SILSpecializeAttr::SpecializationKind::Full;

    auto specializedSig = MF->getGenericSignature(specializedSigID);

    // Read the substitution list and construct a SILSpecializeAttr.
    fn->addSpecializeAttr(SILSpecializeAttr::create(
        SILMod, specializedSig, exported != 0, specializationKind));
  }

  GenericEnvironment *genericEnv = nullptr;
  if (!declarationOnly)
    if (auto genericSig = MF->getGenericSignature(genericSigID))
      genericEnv = genericSig->getGenericEnvironment();

  // If the next entry is the end of the block, then this function has
  // no contents.
  maybeEntry = SILCursor.advance(AF_DontPopBlockAtEnd);
  if (!maybeEntry)
    return maybeEntry.takeError();
  entry = maybeEntry.get();
  bool isEmptyFunction = (entry.Kind == llvm::BitstreamEntry::EndBlock);
  assert((!isEmptyFunction || !genericEnv) &&
         "generic environment without body?!");

  // Remember this in our cache in case it's a recursive function.
  // Increase the reference count to keep it alive.
  bool isFullyDeserialized = (isEmptyFunction || !declarationOnly);
  if (cacheEntry.isDeserialized()) {
    assert(fn == cacheEntry.get() && "changing SIL function during deserialization!");
  } else {
    fn->incrementRefCount();
  }
  cacheEntry.set(fn, isFullyDeserialized);

  // Stop here if we have nothing else to do.
  if (isEmptyFunction || declarationOnly) {
    return fn;
  }

  NumDeserializedFunc++;

  assert(!(fn->getGenericEnvironment() && !fn->empty())
         && "function already has context generic params?!");
  if (genericEnv)
    fn->setGenericEnvironment(genericEnv);

  scratch.clear();
  maybeKind = SILCursor.readRecord(entry.ID, scratch);
  if (!maybeKind)
    return maybeKind.takeError();
  kind = maybeKind.get();

  SILBasicBlock *CurrentBB = nullptr;

  // Clear up at the beginning of each SILFunction.
  BasicBlockID = 0;
  BlocksByID.clear();
  UndefinedBlocks.clear();

  // The first two IDs are reserved for SILUndef.
  LastValueID = 1;
  LocalValues.clear();
  ForwardLocalValues.clear();

  SILOpenedArchetypesTracker OpenedArchetypesTracker(fn);
  SILBuilder Builder(*fn);
  // Track the archetypes just like SILGen. This
  // is required for adding typedef operands to instructions.
  Builder.setOpenedArchetypesTracker(&OpenedArchetypesTracker);

  // Define a callback to be invoked on the deserialized types.
  auto OldDeserializedTypeCallback = MF->DeserializedTypeCallback;
  SWIFT_DEFER {
    MF->DeserializedTypeCallback = OldDeserializedTypeCallback;
  };

  MF->DeserializedTypeCallback = [&OpenedArchetypesTracker] (Type ty) {
    // We can't call getCanonicalType() immediately on everything we
    // deserialize, but fortunately we only need to register opened
    // existentials.
    if (ty->isOpenedExistential())
      OpenedArchetypesTracker.registerUsedOpenedArchetypes(CanType(ty));
  };

  // Another SIL_FUNCTION record means the end of this SILFunction.
  // SIL_VTABLE or SIL_GLOBALVAR or SIL_WITNESS_TABLE record also means the end
  // of this SILFunction.
  while (kind != SIL_FUNCTION && kind != SIL_VTABLE && kind != SIL_GLOBALVAR &&
         kind != SIL_WITNESS_TABLE && kind != SIL_DIFFERENTIABILITY_WITNESS) {
    if (kind == SIL_BASIC_BLOCK)
      // Handle a SILBasicBlock record.
      CurrentBB = readSILBasicBlock(fn, CurrentBB, scratch);
    else {
      // If CurrentBB is empty, just return fn. The code in readSILInstruction
      // assumes that such a situation means that fn is a declaration. Thus it
      // is using return false to mean two different things, error a failure
      // occurred and this is a declaration. Work around that for now.
      if (!CurrentBB)
        return fn;

      // Handle a SILInstruction record.
      if (readSILInstruction(fn, CurrentBB, Builder, kind, scratch)) {
        LLVM_DEBUG(llvm::dbgs() << "readSILInstruction returns error.\n");
        MF->fatal();
      }
    }

    // Fetch the next record.
    scratch.clear();
    llvm::Expected<llvm::BitstreamEntry> maybeEntry =
        SILCursor.advance(AF_DontPopBlockAtEnd);
    if (!maybeEntry)
      return maybeEntry.takeError();
    llvm::BitstreamEntry entry = maybeEntry.get();

    // EndBlock means the end of this SILFunction.
    if (entry.Kind == llvm::BitstreamEntry::EndBlock)
      break;
    maybeKind = SILCursor.readRecord(entry.ID, scratch);
    if (!maybeKind)
      return maybeKind.takeError();
    kind = maybeKind.get();
  }

  // If fn is empty, we failed to deserialize its body. Return nullptr to signal
  // error.
  if (fn->empty() && errorIfEmptyBody)
    return nullptr;

  // Check that there are no unresolved forward definitions of opened
  // archetypes.
  if (OpenedArchetypesTracker.hasUnresolvedOpenedArchetypeDefinitions())
    llvm_unreachable(
        "All forward definitions of opened archetypes should be resolved");

  if (Callback)
    Callback->didDeserializeFunctionBody(MF->getAssociatedModule(), fn);

  return fn;
}

// We put these static asserts here to formalize our assumption that both
// SILValueCategory and ValueOwnershipKind have uint8_t as their underlying
// pointer values.
static_assert(
    std::is_same<std::underlying_type<SILValueCategory>::type, uint8_t>::value,
    "Expected an underlying uint8_t type");
// We put these static asserts here to formalize our assumption that both
// SILValueCategory and ValueOwnershipKind have uint8_t as their underlying
// pointer values.
static_assert(
    std::is_same<std::underlying_type<ValueOwnershipKind::innerty>::type,
                 uint8_t>::value,
    "Expected an underlying uint8_t type");
SILBasicBlock *SILDeserializer::readSILBasicBlock(SILFunction *Fn,
                                                  SILBasicBlock *Prev,
                                    SmallVectorImpl<uint64_t> &scratch) {
  ArrayRef<uint64_t> Args;
  SILBasicBlockLayout::readRecord(scratch, Args);

  // Args should be a list of triples of the following form:
  //
  // 1. A TypeID.
  // 2. A flag of metadata. This currently includes the SILValueCategory and
  //    ValueOwnershipKind. We enforce size constraints of these types above.
  // 3. A ValueID.
  SILBasicBlock *CurrentBB = getBBForDefinition(Fn, Prev, BasicBlockID++);
  bool IsEntry = CurrentBB->isEntry();
  for (unsigned I = 0, E = Args.size(); I < E; I += 3) {
    TypeID TyID = Args[I];
    if (!TyID) return nullptr;
    ValueID ValId = Args[I+2];
    if (!ValId) return nullptr;

    auto ArgTy = MF->getType(TyID);
    SILArgument *Arg;
    auto ValueCategory = SILValueCategory(Args[I + 1] & 0xF);
    SILType SILArgTy = getSILType(ArgTy, ValueCategory, Fn);
    if (IsEntry) {
      Arg = CurrentBB->createFunctionArgument(SILArgTy);
    } else {
      auto OwnershipKind = ValueOwnershipKind((Args[I + 1] >> 8) & 0xF);
      Arg = CurrentBB->createPhiArgument(SILArgTy, OwnershipKind);
    }
    LastValueID = LastValueID + 1;
    setLocalValue(Arg, LastValueID);
  }
  return CurrentBB;
}

static CastConsumptionKind getCastConsumptionKind(unsigned attr) {
  switch (attr) {
  case SIL_CAST_CONSUMPTION_TAKE_ALWAYS:
    return CastConsumptionKind::TakeAlways;
  case SIL_CAST_CONSUMPTION_TAKE_ON_SUCCESS:
    return CastConsumptionKind::TakeOnSuccess;
  case SIL_CAST_CONSUMPTION_COPY_ON_SUCCESS:
    return CastConsumptionKind::CopyOnSuccess;
  case SIL_CAST_CONSUMPTION_BORROW_ALWAYS:
    return CastConsumptionKind::BorrowAlways;
  default:
    llvm_unreachable("not a valid CastConsumptionKind for SIL");
  }
}

/// Construct a SILDeclRef from ListOfValues.
static SILDeclRef getSILDeclRef(ModuleFile *MF,
                                ArrayRef<uint64_t> ListOfValues,
                                unsigned &NextIdx) {
  assert(ListOfValues.size() >= NextIdx+3 &&
         "Expect 3 numbers for SILDeclRef");
  SILDeclRef DRef(cast<ValueDecl>(MF->getDecl(ListOfValues[NextIdx])),
                  (SILDeclRef::Kind)ListOfValues[NextIdx+1],
                  /*isForeign=*/ListOfValues[NextIdx+2] > 0);
  NextIdx += 3;
  return DRef;
}

Optional<KeyPathPatternComponent>
SILDeserializer::readKeyPathComponent(ArrayRef<uint64_t> ListOfValues,
                                      unsigned &nextValue) {
  auto kind =
    (KeyPathComponentKindEncoding)ListOfValues[nextValue++];
  
  if (kind == KeyPathComponentKindEncoding::Trivial)
    return None;
  
  auto type = MF->getType(ListOfValues[nextValue++])
    ->getCanonicalType();

  auto handleComputedId =
  [&]() -> KeyPathPatternComponent::ComputedPropertyId {
    auto kind =
      (KeyPathComputedComponentIdKindEncoding)ListOfValues[nextValue++];
    switch (kind) {
    case KeyPathComputedComponentIdKindEncoding::Property:
      return cast<VarDecl>(MF->getDecl(ListOfValues[nextValue++]));
    case KeyPathComputedComponentIdKindEncoding::Function: {
      auto name = MF->getIdentifierText(ListOfValues[nextValue++]);
      return getFuncForReference(name);
    }
    case KeyPathComputedComponentIdKindEncoding::DeclRef: {
      // read SILDeclRef
      return getSILDeclRef(MF, ListOfValues, nextValue);
    }
    }
    llvm_unreachable("unhandled kind");
  };

  ArrayRef<KeyPathPatternComponent::Index> indices;
  SILFunction *indicesEquals = nullptr;
  SILFunction *indicesHash = nullptr;
  AbstractStorageDecl *externalDecl = nullptr;
  SubstitutionMap externalSubs;

  auto handleComputedExternalReferenceAndIndices = [&] {
    auto externalDeclID = ListOfValues[nextValue++];
    externalDecl =
      cast_or_null<AbstractStorageDecl>(MF->getDecl(externalDeclID));
    externalSubs = MF->getSubstitutionMap(ListOfValues[nextValue++]);
    
    SmallVector<KeyPathPatternComponent::Index, 4> indicesBuf;
    auto numIndexes = ListOfValues[nextValue++];
    indicesBuf.reserve(numIndexes);
    while (numIndexes-- > 0) {
      unsigned operand = ListOfValues[nextValue++];
      auto formalType = MF->getType(ListOfValues[nextValue++]);
      auto loweredType = MF->getType(ListOfValues[nextValue++]);
      auto loweredCategory = (SILValueCategory)ListOfValues[nextValue++];
      auto conformance = MF->readConformance(SILCursor);
      indicesBuf.push_back({
        operand, formalType->getCanonicalType(),
        SILType::getPrimitiveType(loweredType->getCanonicalType(),
                                  loweredCategory),
        conformance});
    }
    
    indices = MF->getContext().AllocateCopy(indicesBuf);
    if (!indices.empty()) {
      auto indicesEqualsName = MF->getIdentifierText(ListOfValues[nextValue++]);
      auto indicesHashName = MF->getIdentifierText(ListOfValues[nextValue++]);
      indicesEquals = getFuncForReference(indicesEqualsName);
      indicesHash = getFuncForReference(indicesHashName);
    }
  };

  switch (kind) {
  case KeyPathComponentKindEncoding::StoredProperty: {
    auto decl = cast<VarDecl>(MF->getDecl(ListOfValues[nextValue++]));
    return KeyPathPatternComponent::forStoredProperty(decl, type);
  }
  case KeyPathComponentKindEncoding::GettableProperty: {
    auto id = handleComputedId();
    auto getterName = MF->getIdentifierText(ListOfValues[nextValue++]);
    auto getter = getFuncForReference(getterName);
    handleComputedExternalReferenceAndIndices();
    return KeyPathPatternComponent::forComputedGettableProperty(
        id, getter, indices, indicesEquals, indicesHash,
        externalDecl, externalSubs, type);
  }
  case KeyPathComponentKindEncoding::SettableProperty: {
    auto id = handleComputedId();
    auto getterName = MF->getIdentifierText(ListOfValues[nextValue++]);
    auto getter = getFuncForReference(getterName);
    auto setterName = MF->getIdentifierText(ListOfValues[nextValue++]);
    auto setter = getFuncForReference(setterName);
    handleComputedExternalReferenceAndIndices();
    return KeyPathPatternComponent::forComputedSettableProperty(
        id, getter, setter, indices, indicesEquals, indicesHash,
        externalDecl, externalSubs, type);
    break;
  }
  case KeyPathComponentKindEncoding::OptionalChain:
    return KeyPathPatternComponent::forOptional(
        KeyPathPatternComponent::Kind::OptionalChain, type);
  case KeyPathComponentKindEncoding::OptionalForce:
    return KeyPathPatternComponent::forOptional(
        KeyPathPatternComponent::Kind::OptionalForce, type);
  case KeyPathComponentKindEncoding::OptionalWrap:
    return KeyPathPatternComponent::forOptional(
        KeyPathPatternComponent::Kind::OptionalWrap, type);
  case KeyPathComponentKindEncoding::TupleElement:
    return KeyPathPatternComponent::forTupleElement(
        ListOfValues[nextValue++], type);
  case KeyPathComponentKindEncoding::Trivial:
    llvm_unreachable("handled above");
  }
  
  llvm_unreachable("invalid key path component kind encoding");
}

bool SILDeserializer::readSILInstruction(SILFunction *Fn, SILBasicBlock *BB,
                                         SILBuilder &Builder,
                                         unsigned RecordKind,
                                         SmallVectorImpl<uint64_t> &scratch) {
  // Return error if Basic Block is null.
  if (!BB)
    return true;

  Builder.setInsertionPoint(BB);
  Builder.setCurrentDebugScope(Fn->getDebugScope());
  unsigned RawOpCode = 0, TyCategory = 0, TyCategory2 = 0, TyCategory3 = 0,
<<<<<<< HEAD
           // SWIFT_ENABLE_TENSORFLOW
=======
>>>>>>> 62f6686d
           Attr = 0, Attr2 = 0, NumSubs = 0, NumConformances = 0,
           IsNonThrowingApply = 0;
  ValueID ValID, ValID2, ValID3;
  TypeID TyID, TyID2, TyID3;
  TypeID ConcreteTyID;
  SourceLoc SLoc;
  ArrayRef<uint64_t> ListOfValues;
  SILLocation Loc = RegularLocation(SLoc);

  switch (RecordKind) {
  default:
    llvm_unreachable("Record kind for a SIL instruction is not supported.");
  case SIL_ONE_VALUE_ONE_OPERAND:
    SILOneValueOneOperandLayout::readRecord(scratch, RawOpCode, Attr,
                                            ValID, TyID, TyCategory,
                                            ValID2);
    break;
  case SIL_ONE_TYPE:
    SILOneTypeLayout::readRecord(scratch, RawOpCode, Attr, TyID, TyCategory);
    break;
  case SIL_ONE_OPERAND:
    SILOneOperandLayout::readRecord(scratch, RawOpCode, Attr,
                                    TyID, TyCategory, ValID);
    break;
  case SIL_ONE_OPERAND_EXTRA_ATTR:
    SILOneOperandExtraAttributeLayout::readRecord(scratch, RawOpCode, Attr,
                                                  TyID, TyCategory, ValID);
    break;
  case SIL_ONE_TYPE_ONE_OPERAND:
    SILOneTypeOneOperandLayout::readRecord(scratch, RawOpCode, Attr,
                                           TyID, TyCategory,
                                           TyID2, TyCategory2,
                                           ValID);
    break;
  case SIL_INIT_EXISTENTIAL:
    SILInitExistentialLayout::readRecord(scratch, RawOpCode,
                                         TyID, TyCategory,
                                         TyID2, TyCategory2,
                                         ValID,
                                         ConcreteTyID,
                                         NumConformances);
    break;
  case SIL_ONE_TYPE_VALUES:
    SILOneTypeValuesLayout::readRecord(scratch, RawOpCode, TyID, TyCategory,
                                       ListOfValues);
    break;
  case SIL_TWO_OPERANDS:
    SILTwoOperandsLayout::readRecord(scratch, RawOpCode, Attr,
                                     TyID, TyCategory, ValID,
                                     TyID2, TyCategory2, ValID2);
    break;
  case SIL_TWO_OPERANDS_EXTRA_ATTR:
    SILTwoOperandsExtraAttributeLayout::readRecord(scratch, RawOpCode, Attr,
                                                   TyID, TyCategory, ValID,
                                                   TyID2, TyCategory2, ValID2);
    break;
  case SIL_TAIL_ADDR:
    SILTailAddrLayout::readRecord(scratch, RawOpCode,
                                  TyID, ValID,
                                  TyID2, ValID2,
                                  TyID3);
    break;
  case SIL_INST_APPLY: {
    unsigned IsPartial;
    SILInstApplyLayout::readRecord(scratch, IsPartial, NumSubs, TyID, TyID2,
                                   ValID, ListOfValues);
    switch (IsPartial) {
    case SIL_APPLY:
      RawOpCode = (unsigned)SILInstructionKind::ApplyInst;
      break;
    case SIL_PARTIAL_APPLY:
      RawOpCode = (unsigned)SILInstructionKind::PartialApplyInst;
      break;
    case SIL_BUILTIN:
      RawOpCode = (unsigned)SILInstructionKind::BuiltinInst;
      break;
    case SIL_TRY_APPLY:
      RawOpCode = (unsigned)SILInstructionKind::TryApplyInst;
      break;
    case SIL_NON_THROWING_APPLY:
      RawOpCode = (unsigned)SILInstructionKind::ApplyInst;
      IsNonThrowingApply = true;
      break;
    case SIL_BEGIN_APPLY:
      RawOpCode = (unsigned)SILInstructionKind::BeginApplyInst;
      break;
    case SIL_NON_THROWING_BEGIN_APPLY:
      RawOpCode = (unsigned)SILInstructionKind::BeginApplyInst;
      IsNonThrowingApply = true;
      break;
        
    default:
      llvm_unreachable("unexpected apply inst kind");
    }
    break;
  }
  // SWIFT_ENABLE_TENSORFLOW
  case SIL_INST_DIFFERENTIABLE_FUNCTION:
    SILInstDifferentiableFunctionLayout::readRecord(
        scratch, /*numParams*/ Attr, /*hasDerivativeFunctions*/ Attr2,
        ListOfValues);
    RawOpCode = (unsigned)SILInstructionKind::DifferentiableFunctionInst;
    break;
  case SIL_INST_LINEAR_FUNCTION:
    SILInstLinearFunctionLayout::readRecord(
        scratch, /*numParams*/ Attr, /*hasTransposeFunction*/ Attr2,
        ListOfValues);
    RawOpCode = (unsigned)SILInstructionKind::LinearFunctionInst;
    break;
  case SIL_INST_DIFFERENTIABLE_FUNCTION_EXTRACT:
    SILInstDifferentiableFunctionExtractLayout::readRecord(
        scratch, TyID, TyCategory, ValID, /*extractee*/ Attr,
        /*hasExplicitExtracteeType*/ Attr2);
    RawOpCode = (unsigned)SILInstructionKind::DifferentiableFunctionExtractInst;
    break;
  case SIL_INST_LINEAR_FUNCTION_EXTRACT:
    SILInstLinearFunctionExtractLayout::readRecord(
        scratch, TyID, TyCategory, ValID, /*extractee*/ Attr);
    RawOpCode = (unsigned)SILInstructionKind::LinearFunctionExtractInst;
    break;
  // SWIFT_ENABLE_TENSORFLOW END
  case SIL_INST_NO_OPERAND:
    SILInstNoOperandLayout::readRecord(scratch, RawOpCode);
    break;
  case SIL_INST_WITNESS_METHOD:
    SILInstWitnessMethodLayout::readRecord(
        scratch, TyID, TyCategory, Attr, TyID2, TyCategory2, TyID3,
        TyCategory3, ValID3, ListOfValues);
    RawOpCode = (unsigned)SILInstructionKind::WitnessMethodInst;
    break;
  case SIL_INST_DIFFERENTIABLE_FUNCTION:
    SILInstDifferentiableFunctionLayout::readRecord(
        scratch, /*numParams*/ Attr, /*hasDerivativeFunctions*/ Attr2,
        ListOfValues);
    RawOpCode = (unsigned)SILInstructionKind::DifferentiableFunctionInst;
    break;
  case SIL_INST_DIFFERENTIABLE_FUNCTION_EXTRACT:
    SILInstDifferentiableFunctionExtractLayout::readRecord(
        scratch, TyID, TyCategory, ValID, /*extractee*/ Attr,
        /*hasExplicitExtracteeType*/ Attr2);
    RawOpCode = (unsigned)SILInstructionKind::DifferentiableFunctionExtractInst;
    break;
  }

  // FIXME: validate
  SILInstructionKind OpCode = (SILInstructionKind) RawOpCode;

  SILInstruction *ResultVal;
  switch (OpCode) {
  case SILInstructionKind::DebugValueInst:
  case SILInstructionKind::DebugValueAddrInst:
    llvm_unreachable("not supported");

  case SILInstructionKind::AllocBoxInst:
    assert(RecordKind == SIL_ONE_TYPE && "Layout should be OneType.");
    ResultVal = Builder.createAllocBox(Loc,
                       cast<SILBoxType>(MF->getType(TyID)->getCanonicalType()),
                       None, /*bool hasDynamicLifetime*/ Attr != 0);
    break;
  case SILInstructionKind::AllocStackInst:
    assert(RecordKind == SIL_ONE_TYPE && "Layout should be OneType.");
    ResultVal = Builder.createAllocStack(
        Loc, getSILType(MF->getType(TyID), (SILValueCategory)TyCategory, Fn),
        None, /*bool hasDynamicLifetime*/ Attr != 0);
    break;
  case SILInstructionKind::MetatypeInst:
    assert(RecordKind == SIL_ONE_TYPE && "Layout should be OneType.");
    ResultVal = Builder.createMetatype(
        Loc, getSILType(MF->getType(TyID), (SILValueCategory)TyCategory, Fn));
    break;

#define ONETYPE_ONEOPERAND_INST(ID)                                            \
  case SILInstructionKind::ID##Inst:                                           \
    assert(RecordKind == SIL_ONE_TYPE_ONE_OPERAND &&                           \
           "Layout should be OneTypeOneOperand.");                             \
    ResultVal = Builder.create##ID(                                            \
        Loc, getSILType(MF->getType(TyID), (SILValueCategory)TyCategory, Fn),  \
        getLocalValue(ValID, getSILType(MF->getType(TyID2),                    \
                                        (SILValueCategory)TyCategory2, Fn)));  \
    break;
    ONETYPE_ONEOPERAND_INST(ValueMetatype)
    ONETYPE_ONEOPERAND_INST(ExistentialMetatype)
    ONETYPE_ONEOPERAND_INST(AllocValueBuffer)
    ONETYPE_ONEOPERAND_INST(ProjectValueBuffer)
    ONETYPE_ONEOPERAND_INST(ProjectExistentialBox)
    ONETYPE_ONEOPERAND_INST(DeallocValueBuffer)
#undef ONETYPE_ONEOPERAND_INST
  case SILInstructionKind::DeallocBoxInst:
    assert(RecordKind == SIL_ONE_TYPE_ONE_OPERAND &&
           "Layout should be OneTypeOneOperand.");
    ResultVal = Builder.createDeallocBox(
        Loc,
        getLocalValue(ValID, getSILType(MF->getType(TyID2),
                                        (SILValueCategory)TyCategory2, Fn)));
    break;
  case SILInstructionKind::OpenExistentialAddrInst:
    assert(RecordKind == SIL_ONE_TYPE_ONE_OPERAND &&
           "Layout should be OneTypeOneOperand.");
    ResultVal = Builder.createOpenExistentialAddr(
        Loc,
        getLocalValue(ValID, getSILType(MF->getType(TyID2),
                                        (SILValueCategory)TyCategory2, Fn)),
        getSILType(MF->getType(TyID), (SILValueCategory)TyCategory, Fn),
        Attr == 0 ? OpenedExistentialAccess::Immutable
                  : OpenedExistentialAccess::Mutable);
    break;

#define ONEOPERAND_ONETYPE_INST(ID)                                            \
  case SILInstructionKind::ID##Inst:                                           \
    assert(RecordKind == SIL_ONE_TYPE_ONE_OPERAND &&                           \
           "Layout should be OneTypeOneOperand.");                             \
    ResultVal = Builder.create##ID(                                            \
        Loc,                                                                   \
        getLocalValue(ValID, getSILType(MF->getType(TyID2),                    \
                                        (SILValueCategory)TyCategory2, Fn)),   \
        getSILType(MF->getType(TyID), (SILValueCategory)TyCategory, Fn));      \
    break;
    ONEOPERAND_ONETYPE_INST(OpenExistentialRef)
    ONEOPERAND_ONETYPE_INST(OpenExistentialMetatype)
    ONEOPERAND_ONETYPE_INST(OpenExistentialBox)
    ONEOPERAND_ONETYPE_INST(OpenExistentialValue)
    ONEOPERAND_ONETYPE_INST(OpenExistentialBoxValue)
    // Conversion instructions.
#define LOADABLE_REF_STORAGE(Name, ...) \
  ONEOPERAND_ONETYPE_INST(RefTo##Name) \
  ONEOPERAND_ONETYPE_INST(Name##ToRef)
#include "swift/AST/ReferenceStorage.def"
  ONEOPERAND_ONETYPE_INST(UncheckedRefCast)
  ONEOPERAND_ONETYPE_INST(UncheckedAddrCast)
  ONEOPERAND_ONETYPE_INST(UncheckedTrivialBitCast)
  ONEOPERAND_ONETYPE_INST(UncheckedBitwiseCast)
  ONEOPERAND_ONETYPE_INST(BridgeObjectToRef)
  ONEOPERAND_ONETYPE_INST(BridgeObjectToWord)
  ONEOPERAND_ONETYPE_INST(Upcast)
  ONEOPERAND_ONETYPE_INST(AddressToPointer)
  ONEOPERAND_ONETYPE_INST(RefToRawPointer)
  ONEOPERAND_ONETYPE_INST(RawPointerToRef)
  ONEOPERAND_ONETYPE_INST(ThinToThickFunction)
  ONEOPERAND_ONETYPE_INST(ThickToObjCMetatype)
  ONEOPERAND_ONETYPE_INST(ObjCToThickMetatype)
  ONEOPERAND_ONETYPE_INST(ObjCMetatypeToObject)
  ONEOPERAND_ONETYPE_INST(ObjCExistentialMetatypeToObject)
  ONEOPERAND_ONETYPE_INST(ThinFunctionToPointer)
  ONEOPERAND_ONETYPE_INST(PointerToThinFunction)
  ONEOPERAND_ONETYPE_INST(ProjectBlockStorage)
#undef ONEOPERAND_ONETYPE_INST

  case SILInstructionKind::ProjectBoxInst: {
    assert(RecordKind == SIL_ONE_TYPE_ONE_OPERAND &&
           "Layout should be OneTypeOneOperand.");
    ResultVal = Builder.createProjectBox(
        Loc,
        getLocalValue(ValID, getSILType(MF->getType(TyID2),
                                        (SILValueCategory)TyCategory2, Fn)),
        TyID);
    break;
  }
  case  SILInstructionKind::ConvertEscapeToNoEscapeInst: {
    assert(RecordKind == SIL_ONE_TYPE_ONE_OPERAND &&
           "Layout should be OneTypeOneOperand.");
    bool isLifetimeGuaranteed = Attr & 0x01;
    ResultVal = Builder.createConvertEscapeToNoEscape(
        Loc,
        getLocalValue(ValID, getSILType(MF->getType(TyID2),
                                        (SILValueCategory)TyCategory2, Fn)),
        getSILType(MF->getType(TyID), (SILValueCategory)TyCategory, Fn),
        isLifetimeGuaranteed);
    break;
  }
  case SILInstructionKind::ConvertFunctionInst: {
    assert(RecordKind == SIL_ONE_TYPE_ONE_OPERAND
           && "Layout should be OneTypeOneOperand.");
    bool withoutActuallyEscaping = Attr & 0x01;
    ResultVal = Builder.createConvertFunction(
        Loc,
        getLocalValue(ValID, getSILType(MF->getType(TyID2),
                                        (SILValueCategory)TyCategory2, Fn)),
        getSILType(MF->getType(TyID), (SILValueCategory)TyCategory, Fn),
        withoutActuallyEscaping);
    break;
  }
  case SILInstructionKind::PointerToAddressInst: {
    assert(RecordKind == SIL_ONE_TYPE_ONE_OPERAND &&
           "Layout should be OneTypeOneOperand.");
    bool isStrict = Attr & 0x01;
    bool isInvariant = Attr & 0x02;
    ResultVal = Builder.createPointerToAddress(
        Loc,
        getLocalValue(ValID, getSILType(MF->getType(TyID2),
                                        (SILValueCategory)TyCategory2, Fn)),
        getSILType(MF->getType(TyID), (SILValueCategory)TyCategory, Fn), isStrict,
        isInvariant);
    break;
  }
  case SILInstructionKind::DeallocExistentialBoxInst: {
    assert(RecordKind == SIL_ONE_TYPE_ONE_OPERAND &&
           "Layout should be OneTypeOneOperand.");
    ResultVal = Builder.createDeallocExistentialBox(
        Loc, MF->getType(TyID)->getCanonicalType(),
        getLocalValue(ValID, getSILType(MF->getType(TyID2),
                                        (SILValueCategory)TyCategory2, Fn)));
    break;

  }
  
  case SILInstructionKind::RefToBridgeObjectInst: {
    auto RefTy =
        getSILType(MF->getType(TyID), (SILValueCategory)TyCategory, Fn);
    auto Ref = getLocalValue(ValID, RefTy);
    auto BitsTy =
        getSILType(MF->getType(TyID2), (SILValueCategory)TyCategory2, Fn);
    auto Bits = getLocalValue(ValID2, BitsTy);
    
    ResultVal = Builder.createRefToBridgeObject(Loc, Ref, Bits);
    break;
  }

  case SILInstructionKind::ObjCProtocolInst: {
    auto Ty = getSILType(MF->getType(TyID), (SILValueCategory)TyCategory, Fn);
    auto Proto = MF->getDecl(ValID);
    ResultVal = Builder.createObjCProtocol(Loc, cast<ProtocolDecl>(Proto), Ty);
    break;
  }

  case SILInstructionKind::InitExistentialAddrInst:
  case SILInstructionKind::InitExistentialValueInst:
  case SILInstructionKind::InitExistentialMetatypeInst:
  case SILInstructionKind::InitExistentialRefInst:
  case SILInstructionKind::AllocExistentialBoxInst: {

    auto Ty = getSILType(MF->getType(TyID), (SILValueCategory)TyCategory, Fn);
    auto Ty2 = MF->getType(TyID2);
    CanType ConcreteTy;
    if (OpCode != SILInstructionKind::InitExistentialMetatypeInst)
      ConcreteTy = MF->getType(ConcreteTyID)->getCanonicalType();
    SILValue operand;
    if (OpCode != SILInstructionKind::AllocExistentialBoxInst)
      operand = getLocalValue(
          ValID, getSILType(Ty2, (SILValueCategory)TyCategory2, Fn));

    SmallVector<ProtocolConformanceRef, 2> conformances;
    while (NumConformances--) {
      auto conformance = MF->readConformance(SILCursor);
      conformances.push_back(conformance);
    }

    auto ctxConformances = MF->getContext().AllocateCopy(conformances);

    switch (OpCode) {
    default: llvm_unreachable("Out of sync with parent switch");
    case SILInstructionKind::InitExistentialAddrInst:
      ResultVal = Builder.createInitExistentialAddr(Loc, operand,
                                                ConcreteTy,
                                                Ty,
                                                ctxConformances);
      break;
    case SILInstructionKind::InitExistentialValueInst:
      ResultVal = Builder.createInitExistentialValue(Loc, Ty, ConcreteTy,
                                                      operand, ctxConformances);
      break;
    case SILInstructionKind::InitExistentialMetatypeInst:
      ResultVal = Builder.createInitExistentialMetatype(Loc, operand, Ty,
                                                        ctxConformances);
      break;
    case SILInstructionKind::InitExistentialRefInst:
      ResultVal = Builder.createInitExistentialRef(Loc, Ty,
                                         ConcreteTy,
                                         operand,
                                         ctxConformances);
      break;
    case SILInstructionKind::AllocExistentialBoxInst:
      ResultVal = Builder.createAllocExistentialBox(Loc, Ty, ConcreteTy,
                                  ctxConformances);
      break;
    }
    break;
  }
  case SILInstructionKind::AllocRefInst:
  case SILInstructionKind::AllocRefDynamicInst: {
    assert(RecordKind == SIL_ONE_TYPE_VALUES &&
           "Layout should be OneTypeValues.");
    unsigned NumVals = ListOfValues.size();
    assert(NumVals >= 1 && "Not enough values");
    unsigned Flags = ListOfValues[0];
    bool isObjC = (bool)(Flags & 1);
    bool canAllocOnStack = (bool)((Flags >> 1) & 1);
    SILType ClassTy =
        getSILType(MF->getType(TyID), (SILValueCategory)TyCategory, Fn);
    SmallVector<SILValue, 4> Counts;
    SmallVector<SILType, 4> TailTypes;
    unsigned i = 1;
    for (; i + 2 < NumVals; i += 3) {
      SILType TailType = getSILType(MF->getType(ListOfValues[i]),
                                    SILValueCategory::Object, Fn);
      TailTypes.push_back(TailType);
      SILType CountType = getSILType(MF->getType(ListOfValues[i + 2]),
                                     SILValueCategory::Object, Fn);
      SILValue CountVal = getLocalValue(ListOfValues[i+1], CountType);
      Counts.push_back(CountVal);
    }
    if (OpCode == SILInstructionKind::AllocRefDynamicInst) {
      assert(i + 2 == NumVals);
      assert(!canAllocOnStack);
      SILType MetadataType = getSILType(MF->getType(ListOfValues[i+1]),
                                        SILValueCategory::Object, Fn);
      SILValue MetadataOp = getLocalValue(ListOfValues[i], MetadataType);
      ResultVal = Builder.createAllocRefDynamic(Loc, MetadataOp, ClassTy,
                                                isObjC, TailTypes, Counts);
    } else {
      assert(i == NumVals);
      ResultVal = Builder.createAllocRef(Loc, ClassTy, isObjC, canAllocOnStack,
                                         TailTypes, Counts);
    }
    break;
  }
  case SILInstructionKind::ApplyInst:
  case SILInstructionKind::BeginApplyInst: {
    // Format: attributes such as transparent, the callee's type, a value for
    // the callee and a list of values for the arguments. Each value in the list
    // is represented with 2 IDs: ValueID and ValueResultNumber.
    auto Ty = MF->getType(TyID);
    auto Ty2 = MF->getType(TyID2);
    SILType FnTy = getSILType(Ty, SILValueCategory::Object, Fn);
    SILType SubstFnTy = getSILType(Ty2, SILValueCategory::Object, Fn);
    SILFunctionConventions substConventions(SubstFnTy.castTo<SILFunctionType>(),
                                            Builder.getModule());
    assert(substConventions.getNumSILArguments() == ListOfValues.size()
           && "Argument number mismatch in ApplyInst.");
    SmallVector<SILValue, 4> Args;
    for (unsigned I = 0, E = ListOfValues.size(); I < E; I++)
      Args.push_back(getLocalValue(ListOfValues[I],
                                   substConventions.getSILArgumentType(I)));
    SubstitutionMap Substitutions = MF->getSubstitutionMap(NumSubs);

    if (OpCode == SILInstructionKind::ApplyInst) {
      ResultVal = Builder.createApply(Loc, getLocalValue(ValID, FnTy),
                                      Substitutions, Args,
                                      IsNonThrowingApply != 0);
    } else {
      ResultVal = Builder.createBeginApply(Loc, getLocalValue(ValID, FnTy),
                                           Substitutions, Args,
                                           IsNonThrowingApply != 0);
    }
    break;
  }
  case SILInstructionKind::TryApplyInst: {
    // Format: attributes such as transparent, the callee's type, a value for
    // the callee and a list of values for the arguments. Each value in the list
    // is represented with 2 IDs: ValueID and ValueResultNumber.  The final
    // two values in the list are the basic block identifiers.
    auto Ty = MF->getType(TyID);
    auto Ty2 = MF->getType(TyID2);
    SILType FnTy = getSILType(Ty, SILValueCategory::Object, Fn);
    SILType SubstFnTy = getSILType(Ty2, SILValueCategory::Object, Fn);

    SILBasicBlock *errorBB = getBBForReference(Fn, ListOfValues.back());
    ListOfValues = ListOfValues.drop_back();
    SILBasicBlock *normalBB = getBBForReference(Fn, ListOfValues.back());
    ListOfValues = ListOfValues.drop_back();

    SILFunctionConventions substConventions(SubstFnTy.castTo<SILFunctionType>(),
                                            Builder.getModule());
    assert(substConventions.getNumSILArguments() == ListOfValues.size()
           && "Argument number mismatch in ApplyInst.");
    SmallVector<SILValue, 4> Args;
    for (unsigned I = 0, E = ListOfValues.size(); I < E; I++)
      Args.push_back(getLocalValue(ListOfValues[I],
                                   substConventions.getSILArgumentType(I)));
    SubstitutionMap Substitutions = MF->getSubstitutionMap(NumSubs);

    ResultVal = Builder.createTryApply(Loc, getLocalValue(ValID, FnTy),
                                       Substitutions, Args, normalBB,
                                       errorBB);
    break;
  }
  case SILInstructionKind::PartialApplyInst: {
    auto Ty = MF->getType(TyID);
    auto Ty2 = MF->getType(TyID2);
    SILType FnTy = getSILType(Ty, SILValueCategory::Object, Fn);
    SILType closureTy = getSILType(Ty2, SILValueCategory::Object, Fn);

    SubstitutionMap Substitutions = MF->getSubstitutionMap(NumSubs);

    auto SubstFnTy = SILType::getPrimitiveObjectType(
        FnTy.castTo<SILFunctionType>()->substGenericArgs(
            Builder.getModule(), Substitutions,
            Builder.getTypeExpansionContext()));
    SILFunctionConventions fnConv(SubstFnTy.castTo<SILFunctionType>(),
                                  Builder.getModule());

    unsigned numArgs = fnConv.getNumSILArguments();
    assert(numArgs >= ListOfValues.size()
           && "Argument number mismatch in PartialApplyInst.");

    SILValue FnVal = getLocalValue(ValID, FnTy);
    SmallVector<SILValue, 4> Args;
    unsigned unappliedArgs = numArgs - ListOfValues.size();
    for (unsigned I = 0, E = ListOfValues.size(); I < E; I++)
      Args.push_back(getLocalValue(
          ListOfValues[I], fnConv.getSILArgumentType(I + unappliedArgs)));
    auto onStack = closureTy.castTo<SILFunctionType>()->isNoEscape()
                       ? PartialApplyInst::OnStackKind::OnStack
                       : PartialApplyInst::OnStackKind::NotOnStack;
    // FIXME: Why the arbitrary order difference in IRBuilder type argument?
    ResultVal = Builder.createPartialApply(
        Loc, FnVal, Substitutions, Args,
        closureTy.castTo<SILFunctionType>()->getCalleeConvention(), onStack);
    break;
  }
  case SILInstructionKind::BuiltinInst: {
    auto ASTTy = MF->getType(TyID);
    auto ResultTy = getSILType(ASTTy, (SILValueCategory)(unsigned)TyID2, Fn);
    SmallVector<SILValue, 4> Args;
    for (unsigned i = 0, e = ListOfValues.size(); i < e; i += 3) {
      auto ArgASTTy = MF->getType(ListOfValues[i+1]);
      auto ArgTy = getSILType(
          ArgASTTy, (SILValueCategory)(unsigned)ListOfValues[i + 2], Fn);
      Args.push_back(getLocalValue(ListOfValues[i], ArgTy));
    }
    SubstitutionMap Substitutions = MF->getSubstitutionMap(NumSubs);
    Identifier Name = MF->getIdentifier(ValID);
    
    ResultVal = Builder.createBuiltin(Loc, Name, ResultTy, Substitutions,
                                      Args);
    break;
  }
  case SILInstructionKind::AllocGlobalInst: {
    // Format: Name and type. Use SILOneOperandLayout.
    StringRef Name = MF->getIdentifierText(ValID);

    // Find the global variable.
    SILGlobalVariable *g = getGlobalForReference(Name);
    assert(g && "Can't deserialize global variable");

    ResultVal = Builder.createAllocGlobal(Loc, g);
    break;
  }
  case SILInstructionKind::GlobalAddrInst:
  case SILInstructionKind::GlobalValueInst: {
    // Format: Name and type. Use SILOneOperandLayout.
    auto Ty = MF->getType(TyID);
    StringRef Name = MF->getIdentifierText(ValID);

    // Find the global variable.
    SILGlobalVariable *g = getGlobalForReference(Name);
    assert(g && "Can't deserialize global variable");
    SILType expectedType =
        (OpCode == SILInstructionKind::GlobalAddrInst
             ? g->getLoweredTypeInContext(TypeExpansionContext(*Fn))
                   .getAddressType()
             : g->getLoweredTypeInContext(TypeExpansionContext(*Fn)));
    assert(expectedType == getSILType(Ty, (SILValueCategory)TyCategory, Fn) &&
           "Type of a global variable does not match GlobalAddr.");
    (void)Ty;
    (void)expectedType;
    if (OpCode == SILInstructionKind::GlobalAddrInst) {
      ResultVal = Builder.createGlobalAddr(Loc, g);
    } else {
      ResultVal = Builder.createGlobalValue(Loc, g);
    }
    break;
  }
  case SILInstructionKind::DeallocStackInst: {
    auto Ty = MF->getType(TyID);
    ResultVal = Builder.createDeallocStack(
        Loc,
        getLocalValue(ValID, getSILType(Ty, (SILValueCategory)TyCategory, Fn)));
    break;
  }
  case SILInstructionKind::DeallocRefInst: {
    auto Ty = MF->getType(TyID);
    bool OnStack = (bool)Attr;
    ResultVal = Builder.createDeallocRef(
        Loc,
        getLocalValue(ValID, getSILType(Ty, (SILValueCategory)TyCategory, Fn)),
        OnStack);
    break;
  }

  case SILInstructionKind::DeallocPartialRefInst: {
    auto Ty = MF->getType(TyID);
    auto Ty2 = MF->getType(TyID2);
    ResultVal = Builder.createDeallocPartialRef(Loc,
        getLocalValue(ValID,
                      getSILType(Ty,  (SILValueCategory)TyCategory, Fn)),
        getLocalValue(ValID2,
                      getSILType(Ty2,  (SILValueCategory)TyCategory2, Fn)));
    break;
  }
  case SILInstructionKind::FunctionRefInst: {
    auto Ty = MF->getType(TyID);
    StringRef FuncName = MF->getIdentifierText(ValID);
    ResultVal = Builder.createFunctionRef(
        Loc,
        getFuncForReference(
            FuncName, getSILType(Ty, (SILValueCategory)TyCategory, nullptr)));
    break;
  }
  case SILInstructionKind::DynamicFunctionRefInst: {
    auto Ty = MF->getType(TyID);
    StringRef FuncName = MF->getIdentifierText(ValID);
    ResultVal = Builder.createDynamicFunctionRef(
        Loc,
        getFuncForReference(
            FuncName, getSILType(Ty, (SILValueCategory)TyCategory, nullptr)));
    break;
  }
  case SILInstructionKind::PreviousDynamicFunctionRefInst: {
    auto Ty = MF->getType(TyID);
    StringRef FuncName = MF->getIdentifierText(ValID);
    ResultVal = Builder.createPreviousDynamicFunctionRef(
        Loc,
        getFuncForReference(
            FuncName, getSILType(Ty, (SILValueCategory)TyCategory, nullptr)));
    break;
  }
  case SILInstructionKind::MarkDependenceInst: {
    auto Ty = MF->getType(TyID);
    auto Ty2 = MF->getType(TyID2);
    ResultVal = Builder.createMarkDependence(
        Loc,
        getLocalValue(ValID, getSILType(Ty, (SILValueCategory)TyCategory, Fn)),
        getLocalValue(ValID2,
                      getSILType(Ty2, (SILValueCategory)TyCategory2, Fn)));
    break;
  }
  case SILInstructionKind::CopyBlockWithoutEscapingInst: {
    auto Ty = MF->getType(TyID);
    auto Ty2 = MF->getType(TyID2);
    ResultVal = Builder.createCopyBlockWithoutEscaping(
        Loc,
        getLocalValue(ValID, getSILType(Ty, (SILValueCategory)TyCategory, Fn)),
        getLocalValue(ValID2,
                      getSILType(Ty2, (SILValueCategory)TyCategory2, Fn)));
    break;
  }
  case SILInstructionKind::IndexAddrInst: {
    auto Ty = MF->getType(TyID);
    auto Ty2 = MF->getType(TyID2);
    ResultVal = Builder.createIndexAddr(
        Loc,
        getLocalValue(ValID, getSILType(Ty, (SILValueCategory)TyCategory, Fn)),
        getLocalValue(ValID2,
                      getSILType(Ty2, (SILValueCategory)TyCategory2, Fn)));
    break;
  }
  case SILInstructionKind::TailAddrInst: {
    auto Ty = MF->getType(TyID);
    auto Ty2 = MF->getType(TyID2);
    auto ResultTy = MF->getType(TyID3);
    ResultVal = Builder.createTailAddr(
        Loc,
        getLocalValue(ValID, getSILType(Ty, SILValueCategory::Address, Fn)),
        getLocalValue(ValID2, getSILType(Ty2, SILValueCategory::Object, Fn)),
        getSILType(ResultTy, SILValueCategory::Address, Fn));
    break;
  }
  case SILInstructionKind::IndexRawPointerInst: {
    auto Ty = MF->getType(TyID);
    auto Ty2 = MF->getType(TyID2);
    ResultVal = Builder.createIndexRawPointer(
        Loc,
        getLocalValue(ValID, getSILType(Ty, (SILValueCategory)TyCategory, Fn)),
        getLocalValue(ValID2,
                      getSILType(Ty2, (SILValueCategory)TyCategory2, Fn)));
    break;
  }
  case SILInstructionKind::IntegerLiteralInst: {
    auto Ty = MF->getType(TyID);
    auto intTy = Ty->castTo<AnyBuiltinIntegerType>();
    StringRef text = MF->getIdentifierText(ValID);
    bool negate = text[0] == '-';
    if (negate) text = text.drop_front();
    APInt value = intTy->getWidth().parse(text, 10, negate);
    ResultVal = Builder.createIntegerLiteral(
        Loc, getSILType(Ty, (SILValueCategory)TyCategory, Fn), value);
    break;
  }
  case SILInstructionKind::FloatLiteralInst: {
    auto Ty = MF->getType(TyID);
    auto floatTy = Ty->castTo<BuiltinFloatType>();
    StringRef StringVal = MF->getIdentifierText(ValID);
    // Build APInt from string.
    APInt bits(floatTy->getBitWidth(), StringVal, 16);
    if (bits.getBitWidth() != floatTy->getBitWidth())
      bits = bits.zextOrTrunc(floatTy->getBitWidth());

    APFloat value(floatTy->getAPFloatSemantics(), bits);

    ResultVal = Builder.createFloatLiteral(
        Loc, getSILType(Ty, (SILValueCategory)TyCategory, Fn), value);
    break;
  }
  case SILInstructionKind::StringLiteralInst: {
    StringRef StringVal = MF->getIdentifierText(ValID);
    auto encoding = fromStableStringEncoding(Attr);
    if (!encoding) return true;
    ResultVal = Builder.createStringLiteral(Loc, StringVal,
                                            encoding.getValue());
    break;
  }
  case SILInstructionKind::CondFailInst: {
    SILValue Op = getLocalValue(
        ValID, getSILType(MF->getType(TyID), (SILValueCategory)TyCategory, Fn));
    StringRef StringVal = MF->getIdentifierText(ValID2);
    ResultVal = Builder.createCondFail(Loc, Op, StringVal);
    break;
  }
  case SILInstructionKind::MarkFunctionEscapeInst: {
    // Format: a list of typed values. A typed value is expressed by 4 IDs:
    // TypeID, TypeCategory, ValueID, ValueResultNumber.
    SmallVector<SILValue, 4> OpList;
    for (unsigned I = 0, E = ListOfValues.size(); I < E; I += 3) {
      auto EltTy = MF->getType(ListOfValues[I]);
      OpList.push_back(getLocalValue(
          ListOfValues[I + 2],
          getSILType(EltTy, (SILValueCategory)ListOfValues[I + 1], Fn)));
    }
    ResultVal = Builder.createMarkFunctionEscape(Loc, OpList);
    break;
  }
  // Checked Conversion instructions.
  case SILInstructionKind::UnconditionalCheckedCastInst: {
    SILType srcLoweredType = getSILType(MF->getType(ListOfValues[1]),
                                        (SILValueCategory)ListOfValues[2], Fn);
    SILValue src = getLocalValue(ListOfValues[0], srcLoweredType);

    SILType targetLoweredType =
        getSILType(MF->getType(TyID), (SILValueCategory)TyCategory, Fn);
    CanType targetFormalType =
        MF->getType(ListOfValues[3])->getCanonicalType();
    ResultVal = Builder.createUnconditionalCheckedCast(
        Loc, src, targetLoweredType, targetFormalType);
    break;
  }

#define UNARY_INSTRUCTION(ID)                                                  \
  case SILInstructionKind::ID##Inst:                                           \
    assert(RecordKind == SIL_ONE_OPERAND && "Layout should be OneOperand.");   \
    ResultVal = Builder.create##ID(                                            \
        Loc,                                                                   \
        getLocalValue(ValID, getSILType(MF->getType(TyID),                     \
                                        (SILValueCategory)TyCategory, Fn)));   \
    break;

#define REFCOUNTING_INSTRUCTION(ID)                                            \
  case SILInstructionKind::ID##Inst:                                           \
    assert(RecordKind == SIL_ONE_OPERAND && "Layout should be OneOperand.");   \
    ResultVal = Builder.create##ID(                                            \
        Loc,                                                                   \
        getLocalValue(ValID, getSILType(MF->getType(TyID),                     \
                                        (SILValueCategory)TyCategory, Fn)),    \
        (Atomicity)Attr);                                                      \
    break;

#define UNCHECKED_REF_STORAGE(Name, ...)                                       \
  UNARY_INSTRUCTION(StrongCopy##Name##Value)
#define ALWAYS_OR_SOMETIMES_LOADABLE_CHECKED_REF_STORAGE(Name, ...)            \
  REFCOUNTING_INSTRUCTION(Name##Retain)                                        \
  REFCOUNTING_INSTRUCTION(Name##Release)                                       \
  REFCOUNTING_INSTRUCTION(StrongRetain##Name)                                  \
  UNARY_INSTRUCTION(StrongCopy##Name##Value)
#include "swift/AST/ReferenceStorage.def"
  REFCOUNTING_INSTRUCTION(RetainValue)
  REFCOUNTING_INSTRUCTION(RetainValueAddr)
  REFCOUNTING_INSTRUCTION(UnmanagedRetainValue)
  UNARY_INSTRUCTION(CopyValue)
  UNARY_INSTRUCTION(DestroyValue)
  REFCOUNTING_INSTRUCTION(ReleaseValue)
  REFCOUNTING_INSTRUCTION(ReleaseValueAddr)
  REFCOUNTING_INSTRUCTION(UnmanagedReleaseValue)
  REFCOUNTING_INSTRUCTION(AutoreleaseValue)
  REFCOUNTING_INSTRUCTION(UnmanagedAutoreleaseValue)
  REFCOUNTING_INSTRUCTION(SetDeallocating)
  UNARY_INSTRUCTION(DeinitExistentialAddr)
  UNARY_INSTRUCTION(DeinitExistentialValue)
  UNARY_INSTRUCTION(EndBorrow)
  UNARY_INSTRUCTION(DestroyAddr)
  UNARY_INSTRUCTION(Return)
  UNARY_INSTRUCTION(Throw)
  UNARY_INSTRUCTION(ClassifyBridgeObject)
  UNARY_INSTRUCTION(ValueToBridgeObject)
  UNARY_INSTRUCTION(FixLifetime)
  UNARY_INSTRUCTION(EndLifetime)
  UNARY_INSTRUCTION(CopyBlock)
  UNARY_INSTRUCTION(LoadBorrow)
  UNARY_INSTRUCTION(BeginBorrow)
  REFCOUNTING_INSTRUCTION(StrongRetain)
  REFCOUNTING_INSTRUCTION(StrongRelease)
  UNARY_INSTRUCTION(IsUnique)
  UNARY_INSTRUCTION(AbortApply)
  UNARY_INSTRUCTION(EndApply)
#undef UNARY_INSTRUCTION
#undef REFCOUNTING_INSTRUCTION

  case SILInstructionKind::IsEscapingClosureInst: {
    assert(RecordKind == SIL_ONE_OPERAND && "Layout should be OneOperand.");
    unsigned verificationType = Attr;
    ResultVal = Builder.createIsEscapingClosure(
        Loc,
        getLocalValue(ValID, getSILType(MF->getType(TyID),
                                        (SILValueCategory)TyCategory, Fn)),
        verificationType);
    break;
  }

  case SILInstructionKind::DestructureTupleInst: {
    assert(RecordKind == SIL_ONE_OPERAND && "Layout should be OneOperand.");
    SILValue Operand = getLocalValue(
        ValID, getSILType(MF->getType(TyID), (SILValueCategory)TyCategory, Fn));
    ResultVal = Builder.createDestructureTuple(Loc, Operand);
    break;
  }
  case SILInstructionKind::DestructureStructInst: {
    assert(RecordKind == SIL_ONE_OPERAND && "Layout should be OneOperand.");
    SILValue Operand = getLocalValue(
        ValID, getSILType(MF->getType(TyID), (SILValueCategory)TyCategory, Fn));
    ResultVal = Builder.createDestructureStruct(Loc, Operand);
    break;
  }
  case SILInstructionKind::UncheckedOwnershipConversionInst: {
    auto Ty = MF->getType(TyID);
    auto ResultKind = ValueOwnershipKind(Attr);
    ResultVal = Builder.createUncheckedOwnershipConversion(
        Loc,
        getLocalValue(ValID, getSILType(Ty, (SILValueCategory)TyCategory, Fn)),
        ResultKind);
    break;
  }

  case SILInstructionKind::LoadInst: {
    auto Ty = MF->getType(TyID);
    auto Qualifier = LoadOwnershipQualifier(Attr);
    ResultVal = Builder.createLoad(
        Loc,
        getLocalValue(ValID, getSILType(Ty, (SILValueCategory)TyCategory, Fn)),
        Qualifier);
    break;
  }

#define NEVER_OR_SOMETIMES_LOADABLE_CHECKED_REF_STORAGE(Name, ...)             \
  case SILInstructionKind::Load##Name##Inst: {                                 \
    auto Ty = MF->getType(TyID);                                               \
    bool isTake = (Attr > 0);                                                  \
    auto Val = getLocalValue(                                                  \
        ValID, getSILType(Ty, SILValueCategory(TyCategory), Fn));              \
    ResultVal = Builder.createLoad##Name(Loc, Val, IsTake_t(isTake));          \
    break;                                                                     \
  }                                                                            \
  case SILInstructionKind::Store##Name##Inst: {                                \
    auto Ty = MF->getType(TyID);                                               \
    SILType addrType = getSILType(Ty, (SILValueCategory)TyCategory, Fn);       \
    auto refType = addrType.castTo<Name##StorageType>();                       \
    auto ValType = SILType::getPrimitiveObjectType(refType.getReferentType()); \
    bool isInit = (Attr > 0);                                                  \
    ResultVal = Builder.createStore##Name(Loc, getLocalValue(ValID, ValType),  \
                                          getLocalValue(ValID2, addrType),     \
                                          IsInitialization_t(isInit));         \
    break;                                                                     \
  }
#include "swift/AST/ReferenceStorage.def"
  case SILInstructionKind::MarkUninitializedInst: {
    auto Ty = getSILType(MF->getType(TyID), (SILValueCategory)TyCategory, Fn);
    auto Kind = (MarkUninitializedInst::Kind)Attr;
    auto Val = getLocalValue(ValID, Ty);
    ResultVal = Builder.createMarkUninitialized(Loc, Val, Kind);
    break;
  }
  case SILInstructionKind::StoreInst: {
    auto Ty = MF->getType(TyID);
    SILType addrType = getSILType(Ty, (SILValueCategory)TyCategory, Fn);
    SILType ValType = addrType.getObjectType();
    auto Qualifier = StoreOwnershipQualifier(Attr);
    ResultVal = Builder.createStore(Loc, getLocalValue(ValID, ValType),
                                    getLocalValue(ValID2, addrType), Qualifier);
    break;
  }
  case SILInstructionKind::StoreBorrowInst: {
    auto Ty = MF->getType(TyID);
    SILType addrType = getSILType(Ty, (SILValueCategory)TyCategory, Fn);
    SILType ValType = addrType.getObjectType();
    ResultVal = Builder.createStoreBorrow(Loc, getLocalValue(ValID, ValType),
                                          getLocalValue(ValID2, addrType));
    break;
  }
  case SILInstructionKind::BeginAccessInst: {
    SILValue op = getLocalValue(
        ValID, getSILType(MF->getType(TyID), (SILValueCategory)TyCategory, Fn));
    auto accessKind = SILAccessKind(Attr & 0x3);
    auto enforcement = SILAccessEnforcement((Attr >> 2) & 0x3);
    bool noNestedConflict = (Attr >> 4) & 0x01;
    bool fromBuiltin = (Attr >> 5) & 0x01;
    ResultVal =
        Builder.createBeginAccess(Loc, op, accessKind, enforcement,
                                  noNestedConflict, fromBuiltin);
    break;
  }
  case SILInstructionKind::EndAccessInst: {
    SILValue op = getLocalValue(
        ValID, getSILType(MF->getType(TyID), (SILValueCategory)TyCategory, Fn));
    bool aborted = Attr & 0x1;
    ResultVal = Builder.createEndAccess(Loc, op, aborted);
    break;
  }
  case SILInstructionKind::BeginUnpairedAccessInst: {
    SILValue source = getLocalValue(
        ValID, getSILType(MF->getType(TyID), (SILValueCategory)TyCategory, Fn));
    SILValue buffer =
        getLocalValue(ValID2, getSILType(MF->getType(TyID2),
                                         (SILValueCategory)TyCategory2, Fn));
    auto accessKind = SILAccessKind(Attr & 0x3);
    auto enforcement = SILAccessEnforcement((Attr >> 2) & 0x03);
    bool noNestedConflict = (Attr >> 4) & 0x01;
    bool fromBuiltin = (Attr >> 5) & 0x01;
    ResultVal = Builder.createBeginUnpairedAccess(
      Loc, source, buffer, accessKind, enforcement, noNestedConflict,
      fromBuiltin);
    break;
  }
  case SILInstructionKind::EndUnpairedAccessInst: {
    SILValue op = getLocalValue(
        ValID, getSILType(MF->getType(TyID), (SILValueCategory)TyCategory, Fn));
    bool aborted = Attr & 0x1;
    auto enforcement = SILAccessEnforcement((Attr >> 1) & 0x03);
    bool fromBuiltin = (Attr >> 3) & 0x01;
    ResultVal = Builder.createEndUnpairedAccess(Loc, op, enforcement, aborted,
                                                fromBuiltin);
    break;
  }
  case SILInstructionKind::CopyAddrInst: {
    auto Ty = MF->getType(TyID);
    SILType addrType = getSILType(Ty, (SILValueCategory)TyCategory, Fn);
    bool isInit = (Attr & 0x2) > 0;
    bool isTake = (Attr & 0x1) > 0;
    ResultVal = Builder.createCopyAddr(Loc,
                    getLocalValue(ValID, addrType),
                    getLocalValue(ValID2, addrType),
                    IsTake_t(isTake),
                    IsInitialization_t(isInit));
    break;
  }
  case SILInstructionKind::AssignInst: {
    auto Ty = MF->getType(TyID);
    SILType addrType = getSILType(Ty, (SILValueCategory)TyCategory, Fn);
    SILType valType = addrType.getObjectType();
    auto qualifier = AssignOwnershipQualifier(Attr);
    ResultVal = Builder.createAssign(Loc,
                    getLocalValue(ValID, valType),
                    getLocalValue(ValID2, addrType),
                    qualifier);
    break;
  }
  case SILInstructionKind::AssignByWrapperInst:
    llvm_unreachable("not supported");
  case SILInstructionKind::BindMemoryInst: {
    assert(RecordKind == SIL_ONE_TYPE_VALUES &&
           "Layout should be OneTypeValues.");
    auto Ty = MF->getType(TyID);   // BoundTy
    ResultVal = Builder.createBindMemory(
        Loc,
        getLocalValue(ListOfValues[2],
                      getSILType(MF->getType(ListOfValues[0]),
                                 (SILValueCategory)ListOfValues[1], Fn)),
        getLocalValue(ListOfValues[5],
                      getSILType(MF->getType(ListOfValues[3]),
                                 (SILValueCategory)ListOfValues[4], Fn)),
        getSILType(Ty, (SILValueCategory)TyCategory, Fn));
    break;
  }
  case SILInstructionKind::StructElementAddrInst:
  case SILInstructionKind::StructExtractInst: {
    // Use SILOneValueOneOperandLayout.
    VarDecl *Field = cast<VarDecl>(MF->getDecl(ValID));
    auto Ty = MF->getType(TyID);
    auto Val =
        getLocalValue(ValID2, getSILType(Ty, (SILValueCategory)TyCategory, Fn));
    auto ResultTy = Val->getType().getFieldType(
        Field, SILMod, Builder.getTypeExpansionContext());
    if (OpCode == SILInstructionKind::StructElementAddrInst)
      ResultVal = Builder.createStructElementAddr(Loc, Val, Field,
                                                  ResultTy.getAddressType());
    else
      ResultVal = Builder.createStructExtract(Loc, Val, Field,
                                              ResultTy.getObjectType());
    break;
  }
  case SILInstructionKind::StructInst: {
    // Format: a type followed by a list of typed values. A typed value is
    // expressed by 4 IDs: TypeID, TypeCategory, ValueID, ValueResultNumber.
    auto Ty = MF->getType(TyID);
    SmallVector<SILValue, 4> OpList;
    for (unsigned I = 0, E = ListOfValues.size(); I < E; I += 3) {
      auto EltTy = MF->getType(ListOfValues[I]);
      OpList.push_back(getLocalValue(
          ListOfValues[I + 2],
          getSILType(EltTy, (SILValueCategory)ListOfValues[I + 1], Fn)));
    }
    ResultVal = Builder.createStruct(
        Loc, getSILType(Ty, (SILValueCategory)TyCategory, Fn), OpList);
    break;
  }
  case SILInstructionKind::TupleElementAddrInst:
  case SILInstructionKind::TupleExtractInst: {
    // Use OneTypeOneOperand layout where the field number is stored in TypeID.
    auto Ty2 = MF->getType(TyID2);
    SILType ST = getSILType(Ty2, (SILValueCategory)TyCategory2, Fn);
    TupleType *TT = ST.castTo<TupleType>();

    auto ResultTy = TT->getElement(TyID).getType();
    switch (OpCode) {
    default: llvm_unreachable("Out of sync with parent switch");
    case SILInstructionKind::TupleElementAddrInst:
      ResultVal = Builder.createTupleElementAddr(
          Loc, getLocalValue(ValID, ST), TyID,
          getSILType(ResultTy, SILValueCategory::Address, Fn));
      break;
    case SILInstructionKind::TupleExtractInst:
      ResultVal = Builder.createTupleExtract(
          Loc, getLocalValue(ValID, ST), TyID,
          getSILType(ResultTy, SILValueCategory::Object, Fn));
      break;
    }
    break;
  }
  case SILInstructionKind::TupleInst: {
    // Format: a type followed by a list of values. A value is expressed by
    // 2 IDs: ValueID, ValueResultNumber.
    auto Ty = MF->getType(TyID);
    TupleType *TT = Ty->castTo<TupleType>();
    assert(TT && "Type of a TupleInst should be TupleType");
    SmallVector<SILValue, 4> OpList;
    for (unsigned I = 0, E = ListOfValues.size(); I < E; I++) {
      Type EltTy = TT->getElement(I).getType();
      OpList.push_back(
        getLocalValue(ListOfValues[I],
                      getSILType(EltTy, SILValueCategory::Object, Fn)));
    }
    ResultVal = Builder.createTuple(
        Loc, getSILType(Ty, (SILValueCategory)TyCategory, Fn), OpList);
    break;
  }
  case SILInstructionKind::ObjectInst: {
    llvm_unreachable("Serialization of global initializers not supported");
  }
  case SILInstructionKind::BranchInst: {
    SmallVector<SILValue, 4> Args;
    for (unsigned I = 0, E = ListOfValues.size(); I < E; I += 3)
      Args.push_back(
          getLocalValue(ListOfValues[I + 2],
                        getSILType(MF->getType(ListOfValues[I]),
                                   (SILValueCategory)ListOfValues[I + 1], Fn)));

    ResultVal = Builder.createBranch(Loc, getBBForReference(Fn, TyID),
                    Args);
    break;
  }
  case SILInstructionKind::CondBranchInst: {
    // Format: condition, true basic block ID, a list of arguments, false basic
    // block ID, a list of arguments. Use SILOneTypeValuesLayout: the type is
    // for condition, the list has value for condition, true basic block ID,
    // false basic block ID, number of true arguments, and a list of true|false
    // arguments.
    SILValue Cond = getLocalValue(
        ListOfValues[0],
        getSILType(MF->getType(TyID), (SILValueCategory)TyCategory, Fn));

    unsigned NumTrueArgs = ListOfValues[3];
    unsigned StartOfTrueArg = 4;
    unsigned StartOfFalseArg = StartOfTrueArg + 3*NumTrueArgs;
    SmallVector<SILValue, 4> TrueArgs;
    for (unsigned I = StartOfTrueArg, E = StartOfFalseArg; I < E; I += 3)
      TrueArgs.push_back(
          getLocalValue(ListOfValues[I + 2],
                        getSILType(MF->getType(ListOfValues[I]),
                                   (SILValueCategory)ListOfValues[I + 1], Fn)));

    SmallVector<SILValue, 4> FalseArgs;
    for (unsigned I = StartOfFalseArg, E = ListOfValues.size(); I < E; I += 3)
      FalseArgs.push_back(
          getLocalValue(ListOfValues[I + 2],
                        getSILType(MF->getType(ListOfValues[I]),
                                   (SILValueCategory)ListOfValues[I + 1], Fn)));

    ResultVal = Builder.createCondBranch(Loc, Cond,
                    getBBForReference(Fn, ListOfValues[1]), TrueArgs,
                    getBBForReference(Fn, ListOfValues[2]), FalseArgs);
    break;
  }
  case SILInstructionKind::SwitchEnumInst:
  case SILInstructionKind::SwitchEnumAddrInst: {
    // Format: condition, a list of cases (EnumElementDecl + Basic Block ID),
    // default basic block ID. Use SILOneTypeValuesLayout: the type is
    // for condition, the list has value for condition, hasDefault, default
    // basic block ID, a list of (DeclID, BasicBlock ID).
    SILValue Cond = getLocalValue(
        ListOfValues[0],
        getSILType(MF->getType(TyID), (SILValueCategory)TyCategory, Fn));

    SILBasicBlock *DefaultBB = nullptr;
    if (ListOfValues[1])
      DefaultBB = getBBForReference(Fn, ListOfValues[2]);

    SmallVector<std::pair<EnumElementDecl*, SILBasicBlock*>, 4> CaseBBs;
    for (unsigned I = 3, E = ListOfValues.size(); I < E; I += 2) {
      CaseBBs.push_back( {cast<EnumElementDecl>(MF->getDecl(ListOfValues[I])),
                            getBBForReference(Fn, ListOfValues[I+1])} );
    }
    if (OpCode == SILInstructionKind::SwitchEnumInst)
      ResultVal = Builder.createSwitchEnum(Loc, Cond, DefaultBB, CaseBBs);
    else
      ResultVal = Builder.createSwitchEnumAddr(Loc, Cond,
                      DefaultBB, CaseBBs);
    break;
  }
  case SILInstructionKind::SelectEnumInst:
  case SILInstructionKind::SelectEnumAddrInst: {
    // Format: condition, a list of cases (EnumElementDecl + Value ID),
    // default value ID. Use SILOneTypeValuesLayout: the type is
    // for condition, the list has value for condition, result type,
    //   hasDefault, default
    // basic block ID, a list of (DeclID, BasicBlock ID).
    SILValue Cond = getLocalValue(ListOfValues[0],
                                  getSILType(MF->getType(TyID),
                                             (SILValueCategory)TyCategory, Fn));

    Type ResultLoweredTy = MF->getType(ListOfValues[1]);
    SILValueCategory ResultCategory = (SILValueCategory)ListOfValues[2];
    SILType ResultTy = getSILType(ResultLoweredTy, ResultCategory, Fn);

    SILValue DefaultVal = nullptr;
    if (ListOfValues[3])
      DefaultVal = getLocalValue(ListOfValues[4], ResultTy);

    SmallVector<std::pair<EnumElementDecl*, SILValue>, 4> CaseVals;
    for (unsigned I = 5, E = ListOfValues.size(); I < E; I += 2) {
      auto Value = getLocalValue(ListOfValues[I+1], ResultTy);
      CaseVals.push_back({cast<EnumElementDecl>(MF->getDecl(ListOfValues[I])),
                         Value});
    }
    if (OpCode == SILInstructionKind::SelectEnumInst)
      ResultVal = Builder.createSelectEnum(Loc, Cond, ResultTy,
                                           DefaultVal, CaseVals);
    else
      ResultVal = Builder.createSelectEnumAddr(Loc, Cond, ResultTy,
                                               DefaultVal, CaseVals);
    break;
  }
  case SILInstructionKind::SwitchValueInst: {
    // Format: condition, a list of cases (Value ID + Basic Block ID),
    // default basic block ID. Use SILOneTypeValuesLayout: the type is
    // for condition, the list contains value for condition, hasDefault, default
    // basic block ID, a list of (Value ID, BasicBlock ID).
    SILType ResultTy = getSILType(MF->getType(TyID),
                                             (SILValueCategory)TyCategory, Fn);
    SILValue Cond = getLocalValue(
        ListOfValues[0],
        getSILType(MF->getType(TyID), (SILValueCategory)TyCategory, Fn));

    SILBasicBlock *DefaultBB = nullptr;
    if (ListOfValues[1])
      DefaultBB = getBBForReference(Fn, ListOfValues[2]);

    SmallVector<std::pair<SILValue, SILBasicBlock*>, 4> CaseBBs;
    for (unsigned I = 3, E = ListOfValues.size(); I < E; I += 2) {
      auto value = getLocalValue(ListOfValues[I], ResultTy);
      CaseBBs.push_back( {value, getBBForReference(Fn, ListOfValues[I+1])} );
    }
    ResultVal = Builder.createSwitchValue(Loc, Cond, DefaultBB, CaseBBs);
    break;
  }
  case SILInstructionKind::SelectValueInst: {
    // Format: condition, a list of cases (ValueID + Value ID),
    // default value ID. Use SILOneTypeValuesLayout: the type is
    // for condition, the list has value for condition, result type,
    // hasDefault, default,
    // basic block ID, a list of (Value ID, Value ID).
    SILValue Cond = getLocalValue(
        ListOfValues[0],
        getSILType(MF->getType(TyID), (SILValueCategory)TyCategory, Fn));

    Type ResultLoweredTy = MF->getType(ListOfValues[1]);
    SILValueCategory ResultCategory = (SILValueCategory)ListOfValues[2];
    SILType ResultTy = getSILType(ResultLoweredTy, ResultCategory, Fn);

    SILValue DefaultVal = nullptr;
    if (ListOfValues[3])
      DefaultVal = getLocalValue(ListOfValues[4], ResultTy);

    SmallVector<std::pair<SILValue, SILValue>, 4> CaseValuesAndResults;
    for (unsigned I = 5, E = ListOfValues.size(); I < E; I += 2) {
      auto CaseValue = getLocalValue(ListOfValues[I], Cond->getType());
      auto Result = getLocalValue(ListOfValues[I+1], ResultTy);
      CaseValuesAndResults.push_back({CaseValue, Result});
    }

    ResultVal = Builder.createSelectValue(Loc, Cond, ResultTy,
                                          DefaultVal, CaseValuesAndResults);
    break;
  }  
  case SILInstructionKind::EnumInst: {
    // Format: a type, an operand and a decl ID. Use SILTwoOperandsLayout: type,
    // (DeclID + hasOperand), and an operand.
    SILValue Operand;
    if (Attr)
      Operand =
          getLocalValue(ValID2, getSILType(MF->getType(TyID2),
                                           (SILValueCategory)TyCategory2, Fn));
    ResultVal = Builder.createEnum(
        Loc, Operand, cast<EnumElementDecl>(MF->getDecl(ValID)),
        getSILType(MF->getType(TyID), (SILValueCategory)TyCategory, Fn));
    break;
  }
  case SILInstructionKind::InitEnumDataAddrInst: {
    // Use SILOneValueOneOperandLayout.
    EnumElementDecl *Elt = cast<EnumElementDecl>(MF->getDecl(ValID));
    SILType OperandTy = getSILType(MF->getType(TyID),
                                   (SILValueCategory) TyCategory, Fn);
    SILType ResultTy = OperandTy.getEnumElementType(
        Elt, SILMod, Builder.getTypeExpansionContext());
    ResultVal = Builder.createInitEnumDataAddr(Loc,
                    getLocalValue(ValID2, OperandTy),
                    Elt, ResultTy);
    break;
  }
  case SILInstructionKind::UncheckedEnumDataInst: {
    // Use SILOneValueOneOperandLayout.
    EnumElementDecl *Elt = cast<EnumElementDecl>(MF->getDecl(ValID));
    SILType OperandTy =
        getSILType(MF->getType(TyID), (SILValueCategory)TyCategory, Fn);
    SILType ResultTy = OperandTy.getEnumElementType(
        Elt, SILMod, Builder.getTypeExpansionContext());
    ResultVal = Builder.createUncheckedEnumData(Loc,
                    getLocalValue(ValID2, OperandTy),
                    Elt, ResultTy);
    break;
  }
  case SILInstructionKind::UncheckedTakeEnumDataAddrInst: {
    // Use SILOneValueOneOperandLayout.
    EnumElementDecl *Elt = cast<EnumElementDecl>(MF->getDecl(ValID));
    SILType OperandTy =
        getSILType(MF->getType(TyID), (SILValueCategory)TyCategory, Fn);
    SILType ResultTy = OperandTy.getEnumElementType(
        Elt, SILMod, Builder.getTypeExpansionContext());
    ResultVal = Builder.createUncheckedTakeEnumDataAddr(Loc,
                    getLocalValue(ValID2, OperandTy),
                    Elt, ResultTy);
    break;
  }
  case SILInstructionKind::InjectEnumAddrInst: {
    // Use SILOneValueOneOperandLayout.
    EnumElementDecl *Elt = cast<EnumElementDecl>(MF->getDecl(ValID));
    auto Ty = MF->getType(TyID);
    ResultVal = Builder.createInjectEnumAddr(
        Loc,
        getLocalValue(ValID2, getSILType(Ty, (SILValueCategory)TyCategory, Fn)),
        Elt);
    break;
  }
  case SILInstructionKind::RefElementAddrInst: {
    // Use SILOneValueOneOperandLayout.
    VarDecl *Field = cast<VarDecl>(MF->getDecl(ValID));
    auto Ty = MF->getType(TyID);
    auto Val = getLocalValue(ValID2,
                             getSILType(Ty, (SILValueCategory)TyCategory, Fn));
    auto ResultTy = Val->getType().getFieldType(
        Field, SILMod, Builder.getTypeExpansionContext());
    ResultVal = Builder.createRefElementAddr(Loc, Val, Field,
                                             ResultTy);
    break;
  }
  case SILInstructionKind::RefTailAddrInst: {
    assert(RecordKind == SIL_ONE_TYPE_ONE_OPERAND &&
           "Layout should be OneTypeOneOperand.");
    assert(Attr == 0);
    assert((SILValueCategory)TyCategory == SILValueCategory::Address);
    ResultVal = Builder.createRefTailAddr(
        Loc,
        getLocalValue(ValID, getSILType(MF->getType(TyID2),
                                        (SILValueCategory)TyCategory2, Fn)),
        getSILType(MF->getType(TyID), SILValueCategory::Address, Fn));
    break;
  }
  case SILInstructionKind::ClassMethodInst:
  case SILInstructionKind::SuperMethodInst:
  case SILInstructionKind::ObjCMethodInst:
  case SILInstructionKind::ObjCSuperMethodInst: {
    // Format: a type, an operand and a SILDeclRef. Use SILOneTypeValuesLayout:
    // type, Attr, SILDeclRef (DeclID, Kind, uncurryLevel), and an operand.
    unsigned NextValueIndex = 0;
    SILDeclRef DRef = getSILDeclRef(MF, ListOfValues, NextValueIndex);
    SILType Ty =
        getSILType(MF->getType(TyID), (SILValueCategory)TyCategory, Fn);
    assert(ListOfValues.size() >= NextValueIndex + 2 &&
           "Out of entries for MethodInst");
    SILType operandTy =
        getSILType(MF->getType(ListOfValues[NextValueIndex]),
                   (SILValueCategory)ListOfValues[NextValueIndex + 1], Fn);
    NextValueIndex += 2;

    switch (OpCode) {
    default: llvm_unreachable("Out of sync with parent switch");
    case SILInstructionKind::ClassMethodInst:
      ResultVal = Builder.createClassMethod(Loc,
                    getLocalValue(ListOfValues[NextValueIndex], operandTy),
                    DRef, Ty);
      break;
    case SILInstructionKind::SuperMethodInst:
      ResultVal = Builder.createSuperMethod(Loc,
                    getLocalValue(ListOfValues[NextValueIndex], operandTy),
                    DRef, Ty);
      break;
    case SILInstructionKind::ObjCMethodInst:
      ResultVal = Builder.createObjCMethod(Loc,
                    getLocalValue(ListOfValues[NextValueIndex], operandTy),
                    DRef, Ty);
      break;
    case SILInstructionKind::ObjCSuperMethodInst:
      ResultVal = Builder.createObjCSuperMethod(Loc,
                    getLocalValue(ListOfValues[NextValueIndex], operandTy),
                    DRef, Ty);
      break;
    }
    break;
  }
  case SILInstructionKind::WitnessMethodInst: {
    unsigned NextValueIndex = 0;
    SILDeclRef DRef = getSILDeclRef(MF, ListOfValues, NextValueIndex);
    assert(ListOfValues.size() >= NextValueIndex &&
           "Out of entries for MethodInst");

    CanType Ty = MF->getType(TyID)->getCanonicalType();
    SILType OperandTy =
        getSILType(MF->getType(TyID2), (SILValueCategory)TyCategory2, Fn);

    auto Conformance = MF->readConformance(SILCursor);
    // Read the optional opened existential.
    SILValue ExistentialOperand;
    if (TyID3) {
      SILType ExistentialOperandTy =
          getSILType(MF->getType(TyID3), (SILValueCategory)TyCategory3, Fn);
      if (ValID3)
        ExistentialOperand = getLocalValue(ValID3, ExistentialOperandTy);
    }
    ResultVal = Builder.createWitnessMethod(
        Loc, Ty, Conformance, DRef, OperandTy);
    break;
  }
  case SILInstructionKind::DynamicMethodBranchInst: {
    // Format: a typed value, a SILDeclRef, a BasicBlock ID for method,
    // a BasicBlock ID for no method. Use SILOneTypeValuesLayout.
    unsigned NextValueIndex = 1;
    SILDeclRef DRef = getSILDeclRef(MF, ListOfValues, NextValueIndex);
    assert(ListOfValues.size() == NextValueIndex + 2 &&
           "Wrong number of entries for DynamicMethodBranchInst");
    ResultVal = Builder.createDynamicMethodBranch(
        Loc,
        getLocalValue(
            ListOfValues[0],
            getSILType(MF->getType(TyID), (SILValueCategory)TyCategory, Fn)),
        DRef, getBBForReference(Fn, ListOfValues[NextValueIndex]),
        getBBForReference(Fn, ListOfValues[NextValueIndex + 1]));
    break;
  }
  case SILInstructionKind::CheckedCastBranchInst: {
    // Format: the cast kind, a typed value, a BasicBlock ID for success,
    // a BasicBlock ID for failure. Uses SILOneTypeValuesLayout.
    bool isExact = ListOfValues[0] != 0;
    SILType opTy = getSILType(MF->getType(ListOfValues[2]),
                              (SILValueCategory)ListOfValues[3], Fn);
    SILValue op = getLocalValue(ListOfValues[1], opTy);
    SILType targetLoweredType =
        getSILType(MF->getType(TyID), (SILValueCategory)TyCategory, Fn);
    CanType targetFormalType =
        MF->getType(ListOfValues[4])->getCanonicalType();
    auto *successBB = getBBForReference(Fn, ListOfValues[5]);
    auto *failureBB = getBBForReference(Fn, ListOfValues[6]);

    ResultVal = Builder.createCheckedCastBranch(
        Loc, isExact, op, targetLoweredType, targetFormalType,
        successBB, failureBB);
    break;
  }
  case SILInstructionKind::CheckedCastValueBranchInst: {
    CanType srcFormalType = MF->getType(ListOfValues[0])->getCanonicalType();
    SILType srcLoweredType = getSILType(MF->getType(ListOfValues[2]),
                                        (SILValueCategory)ListOfValues[3], Fn);
    SILValue op = getLocalValue(ListOfValues[1], srcLoweredType);
    SILType targetLoweredType =
        getSILType(MF->getType(TyID), (SILValueCategory)TyCategory, Fn);
    CanType targetFormalType =
        MF->getType(ListOfValues[4])->getCanonicalType();
    auto *successBB = getBBForReference(Fn, ListOfValues[5]);
    auto *failureBB = getBBForReference(Fn, ListOfValues[6]);

    ResultVal = Builder.createCheckedCastValueBranch(
        Loc, op, srcFormalType, targetLoweredType, targetFormalType,
        successBB, failureBB);
    break;
  }
  case SILInstructionKind::UnconditionalCheckedCastValueInst: {
    CanType srcFormalType = MF->getType(ListOfValues[0])->getCanonicalType();
    SILType srcLoweredType = getSILType(MF->getType(ListOfValues[2]),
                                      (SILValueCategory)ListOfValues[3], Fn);
    SILValue src = getLocalValue(ListOfValues[1], srcLoweredType);

    SILType targetLoweredType =
        getSILType(MF->getType(TyID), (SILValueCategory)TyCategory, Fn);
    CanType targetFormalType = MF->getType(ListOfValues[4])->getCanonicalType();
    ResultVal = Builder.createUnconditionalCheckedCastValue(Loc, src, srcFormalType,
                                                            targetLoweredType,
                                                            targetFormalType);
    break;
  }
  case SILInstructionKind::UnconditionalCheckedCastAddrInst: {
    // ignore attr.
    CanType srcFormalType = MF->getType(ListOfValues[0])->getCanonicalType();
    SILType srcLoweredType = getSILType(MF->getType(ListOfValues[2]),
                                       (SILValueCategory)ListOfValues[3], Fn);
    SILValue src = getLocalValue(ListOfValues[1], srcLoweredType);

    CanType targetFormalType = MF->getType(ListOfValues[4])->getCanonicalType();
    SILType targetLoweredType =
        getSILType(MF->getType(TyID), (SILValueCategory)TyCategory, Fn);
    SILValue dest = getLocalValue(ListOfValues[5], targetLoweredType);

    ResultVal = Builder.createUnconditionalCheckedCastAddr(Loc, src, srcFormalType,
                                                           dest, targetFormalType);
    break;
  }
  case SILInstructionKind::CheckedCastAddrBranchInst: {
    CastConsumptionKind consumption = getCastConsumptionKind(ListOfValues[0]);

    CanType srcFormalType = MF->getType(ListOfValues[1])->getCanonicalType();
    SILType srcLoweredType = getSILType(MF->getType(ListOfValues[3]),
                                        (SILValueCategory)ListOfValues[4], Fn);
    SILValue src = getLocalValue(ListOfValues[2], srcLoweredType);

    CanType targetFormalType =
        MF->getType(ListOfValues[5])->getCanonicalType();
    SILType targetLoweredType =
        getSILType(MF->getType(TyID), (SILValueCategory)TyCategory, Fn);
    SILValue dest = getLocalValue(ListOfValues[6], targetLoweredType);

    auto *successBB = getBBForReference(Fn, ListOfValues[7]);
    auto *failureBB = getBBForReference(Fn, ListOfValues[8]);
    ResultVal = Builder.createCheckedCastAddrBranch(Loc, consumption,
                                                    src, srcFormalType,
                                                    dest, targetFormalType,
                                                    successBB, failureBB);
    break;
  }
  case SILInstructionKind::UncheckedRefCastAddrInst: {
    CanType sourceType = MF->getType(ListOfValues[0])->getCanonicalType();
    // ignore attr.
    SILType srcAddrTy = getSILType(MF->getType(ListOfValues[2]),
                                   (SILValueCategory)ListOfValues[3], Fn);
    SILValue src = getLocalValue(ListOfValues[1], srcAddrTy);

    CanType targetType = MF->getType(ListOfValues[4])->getCanonicalType();
    SILType destAddrTy =
        getSILType(MF->getType(TyID), (SILValueCategory)TyCategory, Fn);
    SILValue dest = getLocalValue(ListOfValues[5], destAddrTy);

    ResultVal = Builder.createUncheckedRefCastAddr(Loc, src, sourceType,
                                                   dest, targetType);
    break;
  }
  case SILInstructionKind::InitBlockStorageHeaderInst: {
    assert(ListOfValues.size() == 5 &&
           "expected 5 values for InitBlockStorageHeader");
    SILType blockTy =
        getSILType(MF->getType(TyID), (SILValueCategory)TyCategory, Fn);

    SILType storageTy = getSILType(MF->getType(ListOfValues[1]),
                                   SILValueCategory::Address, Fn);
    SILValue storage
      = getLocalValue(ListOfValues[0], storageTy);

    SILType invokeTy =
        getSILType(MF->getType(ListOfValues[3]), SILValueCategory::Object, Fn);
    SILValue invoke
      = getLocalValue(ListOfValues[2], invokeTy);
    
    auto SubMap = MF->getSubstitutionMap(ListOfValues[4]);

    ResultVal = Builder.createInitBlockStorageHeader(Loc, storage, invoke,
                                                     blockTy, SubMap);
    break;
  }
  case SILInstructionKind::UnreachableInst: {
    ResultVal = Builder.createUnreachable(Loc);
    break;
  }
  case SILInstructionKind::UnwindInst: {
    ResultVal = Builder.createUnwind(Loc);
    break;
  }
  case SILInstructionKind::YieldInst: {
    SILBasicBlock *unwindBB = getBBForReference(Fn, ListOfValues.back());
    ListOfValues = ListOfValues.drop_back();
    SILBasicBlock *resumeBB = getBBForReference(Fn, ListOfValues.back());
    ListOfValues = ListOfValues.drop_back();

    SmallVector<SILValue, 4> yieldedValues;
    for (unsigned I = 0, E = ListOfValues.size(); I < E; I += 3) {
      auto valueTy = MF->getType(ListOfValues[I]);
      auto valueCategory = (SILValueCategory) ListOfValues[I+1];
      yieldedValues.push_back(getLocalValue(
          ListOfValues[I + 2], getSILType(valueTy, valueCategory, Fn)));
    }

    ResultVal = Builder.createYield(Loc, yieldedValues, resumeBB, unwindBB);
    break;
  }
  case SILInstructionKind::KeyPathInst: {
    unsigned nextValue = 0;
    SILType kpTy =
        getSILType(MF->getType(TyID), (SILValueCategory)TyCategory, Fn);

    auto rootTy = MF->getType(ListOfValues[nextValue++]);
    auto valueTy = MF->getType(ListOfValues[nextValue++]);
    auto numComponents = ListOfValues[nextValue++];
    auto numOperands = ListOfValues[nextValue++];
    auto subMap = MF->getSubstitutionMap(ListOfValues[nextValue++]);
    auto objcString = MF->getIdentifierText(ListOfValues[nextValue++]);
    auto numGenericParams = ListOfValues[nextValue++];
    
    SmallVector<GenericTypeParamType *, 4> genericParams;
    while (numGenericParams-- > 0) {
      genericParams.push_back(MF->getType(ListOfValues[nextValue++])
                                ->castTo<GenericTypeParamType>());
    }
    
    SmallVector<KeyPathPatternComponent, 4> components;
    components.reserve(numComponents);
    while (numComponents-- > 0) {
      components.push_back(*readKeyPathComponent(ListOfValues, nextValue));
    }
    
    SmallVector<Requirement, 4> requirements;
    MF->readGenericRequirements(requirements, SILCursor);
    
    CanGenericSignature sig = CanGenericSignature();
    if (!genericParams.empty() || !requirements.empty())
      sig = GenericSignature::get(genericParams, requirements)
                .getCanonicalSignature();

    auto pattern = KeyPathPattern::get(SILMod, sig,
                                       rootTy->getCanonicalType(),
                                       valueTy->getCanonicalType(),
                                       components,
                                       objcString);
    
    SmallVector<SILValue, 4> operands;
    
    operands.reserve(numOperands);
    while (numOperands-- > 0) {
      auto opValue = ListOfValues[nextValue++];
      auto opTy = MF->getType(ListOfValues[nextValue++]);
      auto opCat = (SILValueCategory)ListOfValues[nextValue++];
      operands.push_back(getLocalValue(opValue, getSILType(opTy, opCat, Fn)));
    }
    
    ResultVal = Builder.createKeyPath(Loc, pattern, subMap, operands, kpTy);
    break;
  }
<<<<<<< HEAD
  // SWIFT_ENABLE_TENSORFLOW
=======
>>>>>>> 62f6686d
  case SILInstructionKind::DifferentiableFunctionInst: {
    bool hasDerivativeFunctions = (bool)Attr2;
    unsigned numOperands = hasDerivativeFunctions ? 3 : 1;
    auto numParamIndices = ListOfValues.size() - numOperands * 3;
    assert(ListOfValues.size() == numParamIndices + numOperands * 3);
    auto rawParamIndices =
<<<<<<< HEAD
       map<SmallVector<unsigned, 8>>(ListOfValues.take_front(numParamIndices),
                                     [](uint64_t i) { return (unsigned)i; });
=======
        map<SmallVector<unsigned, 8>>(ListOfValues.take_front(numParamIndices),
                                      [](uint64_t i) { return (unsigned)i; });
>>>>>>> 62f6686d
    auto numParams = Attr;
    auto *paramIndices =
        IndexSubset::get(MF->getContext(), numParams, rawParamIndices);
    SmallVector<SILValue, 3> operands;
<<<<<<< HEAD
    for (auto i = numParamIndices;
         i < numParamIndices + numOperands * 3; i += 3) {
      auto astTy = MF->getType(ListOfValues[i]);
      auto silTy = getSILType(astTy, (SILValueCategory)ListOfValues[i+1], Fn);
      operands.push_back(getLocalValue(ListOfValues[i+2], silTy));
=======
    for (auto i = numParamIndices; i < numParamIndices + numOperands * 3;
         i += 3) {
      auto astTy = MF->getType(ListOfValues[i]);
      auto silTy = getSILType(astTy, (SILValueCategory)ListOfValues[i + 1], Fn);
      operands.push_back(getLocalValue(ListOfValues[i + 2], silTy));
>>>>>>> 62f6686d
    }
    Optional<std::pair<SILValue, SILValue>> derivativeFunctions = None;
    if (hasDerivativeFunctions)
      derivativeFunctions = std::make_pair(operands[1], operands[2]);
    ResultVal = Builder.createDifferentiableFunction(
        Loc, paramIndices, operands[0], derivativeFunctions);
    break;
  }
<<<<<<< HEAD
  case SILInstructionKind::LinearFunctionInst: {
    bool hasLinearFunction = (bool)Attr2;
    unsigned numOperands = hasLinearFunction ? 2 : 1;
    auto numParamIndices = ListOfValues.size() - numOperands * 3;
    assert(ListOfValues.size() == numParamIndices + numOperands * 3);
    auto rawParamIndices =
       map<SmallVector<unsigned, 8>>(ListOfValues.take_front(numParamIndices),
                                     [](uint64_t i) { return (unsigned)i; });
    auto numParams = Attr;
    auto *paramIndices =
        IndexSubset::get(MF->getContext(), numParams, rawParamIndices);
    SmallVector<SILValue, 3> operands;
    for (auto i = numParamIndices;
         i < numParamIndices + numOperands * 3; i += 3) {
      auto astTy = MF->getType(ListOfValues[i]);
      auto silTy = getSILType(astTy, (SILValueCategory)ListOfValues[i+1], Fn);
      operands.push_back(getLocalValue(ListOfValues[i+2], silTy));
    }
    Optional<SILValue> transposeFunction = None;
    if (hasLinearFunction)
      transposeFunction = operands[1];
    ResultVal = Builder.createLinearFunction(
        Loc, paramIndices, operands[0], transposeFunction);
    break;
  }
=======
>>>>>>> 62f6686d
  case SILInstructionKind::DifferentiableFunctionExtractInst: {
    auto astTy = MF->getType(TyID);
    auto silTy = getSILType(astTy, SILValueCategory::Object, Fn);
    auto val = getLocalValue(ValID, silTy);
    NormalDifferentiableFunctionTypeComponent extractee(Attr);
    Optional<SILType> explicitExtracteeType = None;
    if (Attr2)
      explicitExtracteeType = silTy;
<<<<<<< HEAD
    ResultVal =
        Builder.createDifferentiableFunctionExtract(Loc, extractee, val,
                                                    explicitExtracteeType);
    break;
  }
  case SILInstructionKind::LinearFunctionExtractInst: {
    auto astTy = MF->getType(TyID);
    auto silTy = getSILType(astTy, SILValueCategory::Object, Fn);
    auto val = getLocalValue(ValID, silTy);
    LinearDifferentiableFunctionTypeComponent extractee(Attr);
    ResultVal = Builder.createLinearFunctionExtract(Loc, extractee, val);
    break;
  }
  // SWIFT_ENABLE_TENSORFLOW END
=======
    ResultVal = Builder.createDifferentiableFunctionExtract(
        Loc, extractee, val, explicitExtracteeType);
    break;
  }
>>>>>>> 62f6686d
  case SILInstructionKind::DifferentiabilityWitnessFunctionInst: {
    StringRef mangledKey = MF->getIdentifierText(ValID);
    auto *witness = getSILDifferentiabilityWitnessForReference(mangledKey);
    assert(witness && "SILDifferentiabilityWitness not found");
    DifferentiabilityWitnessFunctionKind witnessKind(Attr);
    Optional<SILType> explicitFnTy = None;
    auto astTy = MF->getType(TyID);
    if (TyID)
      explicitFnTy = getSILType(astTy, SILValueCategory::Object, Fn);
    ResultVal = Builder.createDifferentiabilityWitnessFunction(
        Loc, witnessKind, witness, explicitFnTy);
    break;
  }
  }

  for (auto result : ResultVal->getResults()) {
    LastValueID = LastValueID + 1;
    setLocalValue(result, LastValueID);
  }

  return false;
}

SILFunction *SILDeserializer::lookupSILFunction(SILFunction *InFunc,
                                                bool onlyUpdateLinkage) {
  StringRef name = InFunc->getName();
  if (!FuncTable)
    return nullptr;
  auto iter = FuncTable->find(name);
  if (iter == FuncTable->end())
    return nullptr;

  // Re-reading the function as declaration will update the linkage.
  auto maybeFunc = readSILFunctionChecked(*iter, InFunc, name,
                                        /*declarationOnly*/ onlyUpdateLinkage);
  if (!maybeFunc) {
    // Ignore the error; treat it as if we didn't have a definition.
    consumeError(maybeFunc.takeError());
    return nullptr;
  }

  if (maybeFunc.get()) {
    LLVM_DEBUG(llvm::dbgs() << "Deserialize SIL:\n";
               maybeFunc.get()->dump());
    assert(InFunc->getName() == maybeFunc.get()->getName());
  }

  return maybeFunc.get();
}

/// Check for existence of a function with a given name and required linkage.
/// This function is modeled after readSILFunction. But it does not
/// create a SILFunction object.
bool SILDeserializer::hasSILFunction(StringRef Name,
                                     Optional<SILLinkage> Linkage) {
  if (!FuncTable)
    return false;
  auto iter = FuncTable->find(Name);
  if (iter == FuncTable->end())
    return false;

  // There is a function with the required name.
  // Find out which linkage it has.
  auto FID = *iter;
  auto &cacheEntry = Funcs[FID-1];
  if (cacheEntry.isFullyDeserialized() ||
      (cacheEntry.isDeserialized()))
    return !Linkage || cacheEntry.get()->getLinkage() == *Linkage;

  BCOffsetRAII restoreOffset(SILCursor);
  if (llvm::Error Err = SILCursor.JumpToBit(cacheEntry.getOffset()))
    MF->fatal(std::move(Err));

  llvm::Expected<llvm::BitstreamEntry> maybeEntry =
      SILCursor.advance(AF_DontPopBlockAtEnd);
  if (!maybeEntry)
    MF->fatal(maybeEntry.takeError());
  llvm::BitstreamEntry entry = maybeEntry.get();
  if (entry.Kind == llvm::BitstreamEntry::Error) {
    LLVM_DEBUG(llvm::dbgs() << "Cursor advance error in hasSILFunction.\n");
    MF->fatal();
  }

  SmallVector<uint64_t, 64> scratch;
  StringRef blobData;
  llvm::Expected<unsigned> maybeKind =
      SILCursor.readRecord(entry.ID, scratch, &blobData);
  if (!maybeKind)
    MF->fatal(maybeKind.takeError());
  unsigned kind = maybeKind.get();
  assert(kind == SIL_FUNCTION && "expect a sil function");
  (void)kind;

  // Read function properties only, e.g. its linkage and other attributes.
  // TODO: If this results in any noticeable performance problems, Cache the
  // linkage to avoid re-reading it from the bitcode each time?
  DeclID clangOwnerID;
  TypeID funcTyID;
  IdentifierID replacedFunctionID;
  GenericSignatureID genericSigID;
  unsigned rawLinkage, isTransparent, isSerialized, isThunk,
      isWithoutactuallyEscapingThunk, isGlobal, inlineStrategy,
      optimizationMode, effect, numSpecAttrs,
      hasQualifiedOwnership, isWeakImported, LIST_VER_TUPLE_PIECES(available),
      isDynamic, isExactSelfClass;
  ArrayRef<uint64_t> SemanticsIDs;
  SILFunctionLayout::readRecord(
      scratch, rawLinkage, isTransparent, isSerialized, isThunk,
      isWithoutactuallyEscapingThunk, isGlobal, inlineStrategy,
      optimizationMode, effect, numSpecAttrs,
      hasQualifiedOwnership, isWeakImported, LIST_VER_TUPLE_PIECES(available),
      isDynamic, isExactSelfClass,
      funcTyID, replacedFunctionID, genericSigID,
      clangOwnerID, SemanticsIDs);
  auto linkage = fromStableSILLinkage(rawLinkage);
  if (!linkage) {
    LLVM_DEBUG(llvm::dbgs() << "invalid linkage code " << rawLinkage
                            << " for SIL function " << Name << "\n");
    return false;
  }

  // Bail if it is not a required linkage.
  if (Linkage && linkage.getValue() != *Linkage)
    return false;

  LLVM_DEBUG(llvm::dbgs() << "Found SIL Function: " << Name << "\n");
  return true;
}


SILFunction *SILDeserializer::lookupSILFunction(StringRef name,
                                                bool declarationOnly) {
  if (!FuncTable)
    return nullptr;
  auto iter = FuncTable->find(name);
  if (iter == FuncTable->end())
    return nullptr;

  auto maybeFunc = readSILFunctionChecked(*iter, nullptr, name,
                                          declarationOnly);

  if (!maybeFunc) {
    // Ignore the error; treat it as if we didn't have a definition.
    consumeError(maybeFunc.takeError());
    return nullptr;
  }

  if (maybeFunc.get()) {
    LLVM_DEBUG(llvm::dbgs() << "Deserialize SIL:\n";
               maybeFunc.get()->dump());
  }
  return maybeFunc.get();
}

SILGlobalVariable *SILDeserializer::readGlobalVar(StringRef Name) {
  if (!GlobalVarList)
    return nullptr;

  PrettyStackTraceStringAction trace("deserializing SIL global", Name);

  // If we already deserialized this global variable, just return it.
  if (auto *GV = SILMod.lookUpGlobalVariable(Name))
    return GV;

  // Find Id for the given name.
  auto iter = GlobalVarList->find(Name);
  if (iter == GlobalVarList->end())
    return nullptr;
  auto VId = *iter;
  if (VId == 0)
    return nullptr;

  assert(VId <= GlobalVars.size() && "invalid GlobalVar ID");
  auto &globalVarOrOffset = GlobalVars[VId-1];
  if (globalVarOrOffset.isComplete())
    return globalVarOrOffset;

  BCOffsetRAII restoreOffset(SILCursor);
  if (llvm::Error Err = SILCursor.JumpToBit(globalVarOrOffset))
    MF->fatal(std::move(Err));
  llvm::Expected<llvm::BitstreamEntry> maybeEntry =
      SILCursor.advance(AF_DontPopBlockAtEnd);
  if (!maybeEntry)
    MF->fatal(maybeEntry.takeError());
  llvm::BitstreamEntry entry = maybeEntry.get();
  if (entry.Kind == llvm::BitstreamEntry::Error) {
    LLVM_DEBUG(llvm::dbgs() << "Cursor advance error in readGlobalVar.\n");
    return nullptr;
  }

  SmallVector<uint64_t, 64> scratch;
  StringRef blobData;
  llvm::Expected<unsigned> maybeKind =
      SILCursor.readRecord(entry.ID, scratch, &blobData);
  if (!maybeKind)
    MF->fatal(maybeKind.takeError());
  unsigned kind = maybeKind.get();
  assert(kind == SIL_GLOBALVAR && "expect a sil global var");
  (void)kind;

  TypeID TyID;
  DeclID dID;
  unsigned rawLinkage, isSerialized, IsDeclaration, IsLet;
  SILGlobalVarLayout::readRecord(scratch, rawLinkage, isSerialized,
                                 IsDeclaration, IsLet, TyID, dID);
  if (TyID == 0) {
    LLVM_DEBUG(llvm::dbgs() << "SILGlobalVariable typeID is 0.\n");
    return nullptr;
  }

  auto linkage = fromStableSILLinkage(rawLinkage);
  if (!linkage) {
    LLVM_DEBUG(llvm::dbgs() << "invalid linkage code " << rawLinkage
                            << " for SILGlobalVariable\n");
    return nullptr;
  }

  auto Ty = MF->getType(TyID);
  SILGlobalVariable *v = SILGlobalVariable::create(
      SILMod, linkage.getValue(),
      isSerialized ? IsSerialized : IsNotSerialized,
      Name.str(), getSILType(Ty, SILValueCategory::Object, nullptr),
      None,
      dID ? cast<VarDecl>(MF->getDecl(dID)): nullptr);
  v->setLet(IsLet);
  globalVarOrOffset = v;
  v->setDeclaration(IsDeclaration);

  if (Callback) Callback->didDeserialize(MF->getAssociatedModule(), v);
  return v;
}

void SILDeserializer::getAllSILGlobalVariables() {
  if (!GlobalVarList)
    return;

  for (auto Key : GlobalVarList->keys()) {
    readGlobalVar(Key);
  }
}

void SILDeserializer::getAllSILFunctions() {
  if (!FuncTable)
    return;

  for (auto KI = FuncTable->key_begin(), KE = FuncTable->key_end(); KI != KE;
       ++KI) {
    // Attempt to lookup our name from the output module. If we have a
    // definition already, don't do anything.
    if (SILFunction *F = SILMod.lookUpFunction(*KI))
      if (!F->isExternalDeclaration())
        continue;

    auto DI = FuncTable->find(*KI);
    assert(DI != FuncTable->end() && "There should never be a key without data.");

    auto maybeFunc = readSILFunctionChecked(*DI, nullptr, *KI, false,
                                            false/*errorIfEmptyBody*/);
    if (!maybeFunc) {
      // Ignore the error; treat it as if we didn't have a definition.
      consumeError(maybeFunc.takeError());
    }
  }
}

SILVTable *SILDeserializer::readVTable(DeclID VId) {
  if (VId == 0)
    return nullptr;
  assert(VId <= VTables.size() && "invalid VTable ID");
  auto &vTableOrOffset = VTables[VId-1];

  if (vTableOrOffset.isComplete())
    return vTableOrOffset;

  BCOffsetRAII restoreOffset(SILCursor);
  if (llvm::Error Err = SILCursor.JumpToBit(vTableOrOffset))
    MF->fatal(std::move(Err));
  llvm::Expected<llvm::BitstreamEntry> maybeEntry =
      SILCursor.advance(AF_DontPopBlockAtEnd);
  if (!maybeEntry)
    MF->fatal(maybeEntry.takeError());
  llvm::BitstreamEntry entry = maybeEntry.get();
  if (entry.Kind == llvm::BitstreamEntry::Error) {
    LLVM_DEBUG(llvm::dbgs() << "Cursor advance error in readVTable.\n");
    return nullptr;
  }

  SmallVector<uint64_t, 64> scratch;
  StringRef blobData;
  llvm::Expected<unsigned> maybeKind =
      SILCursor.readRecord(entry.ID, scratch, &blobData);
  if (!maybeKind)
    MF->fatal(maybeKind.takeError());
  unsigned kind = maybeKind.get();
  assert(kind == SIL_VTABLE && "expect a sil vtable");
  (void)kind;

  DeclID ClassID;
  unsigned Serialized;
  VTableLayout::readRecord(scratch, ClassID, Serialized);
  if (ClassID == 0) {
    LLVM_DEBUG(llvm::dbgs() << "VTable classID is 0.\n");
    return nullptr;
  }

  ClassDecl *theClass = cast<ClassDecl>(MF->getDecl(ClassID));

  PrettyStackTraceDecl trace("deserializing SIL vtable for", theClass);

  // Fetch the next record.
  scratch.clear();
  maybeEntry = SILCursor.advance(AF_DontPopBlockAtEnd);
  if (!maybeEntry)
    MF->fatal(maybeEntry.takeError());
  entry = maybeEntry.get();
  if (entry.Kind == llvm::BitstreamEntry::EndBlock)
    // This vtable has no contents.
    return nullptr;
  maybeKind = SILCursor.readRecord(entry.ID, scratch);
  if (!maybeKind)
    MF->fatal(maybeKind.takeError());
  kind = maybeKind.get();

  std::vector<SILVTable::Entry> vtableEntries;
  // Another SIL_VTABLE record means the end of this VTable.
  while (kind != SIL_VTABLE && kind != SIL_WITNESS_TABLE &&
         kind != SIL_DEFAULT_WITNESS_TABLE &&
         kind != SIL_FUNCTION &&
         kind != SIL_PROPERTY) {
    assert(kind == SIL_VTABLE_ENTRY &&
           "Content of Vtable should be in SIL_VTABLE_ENTRY.");
    ArrayRef<uint64_t> ListOfValues;
    DeclID NameID;
    unsigned RawEntryKind;
    VTableEntryLayout::readRecord(scratch, NameID, RawEntryKind, ListOfValues);

    auto EntryKind = fromStableVTableEntryKind(RawEntryKind);

    SILFunction *Func = getFuncForReference(MF->getIdentifierText(NameID));
    if (Func) {
      unsigned NextValueIndex = 0;
      vtableEntries.emplace_back(getSILDeclRef(MF, ListOfValues, NextValueIndex),
                                 Func, EntryKind.getValue());
    }

    // Fetch the next record.
    scratch.clear();
    maybeEntry = SILCursor.advance(AF_DontPopBlockAtEnd);
    if (!maybeEntry)
      MF->fatal(maybeEntry.takeError());
    entry = maybeEntry.get();
    if (entry.Kind == llvm::BitstreamEntry::EndBlock)
      // EndBlock means the end of this VTable.
      break;
    maybeKind = SILCursor.readRecord(entry.ID, scratch);
    if (!maybeKind)
      MF->fatal(maybeKind.takeError());
    kind = maybeKind.get();
  }

  // If we've already serialized the module, don't mark the witness table
  // as serialized, since we no longer need to enforce resilience
  // boundaries.
  if (SILMod.isSerialized())
    Serialized = 0;

  SILVTable *vT = SILVTable::create(
      SILMod, theClass,
      Serialized ? IsSerialized : IsNotSerialized,
      vtableEntries);
  vTableOrOffset = vT;

  if (Callback) Callback->didDeserialize(MF->getAssociatedModule(), vT);
  return vT;
}

SILVTable *SILDeserializer::lookupVTable(StringRef MangledClassName) {
  if (!VTableList)
    return nullptr;
  auto iter = VTableList->find(MangledClassName);
  if (iter == VTableList->end())
    return nullptr;

  auto VT = readVTable(*iter);
  return VT;
}

/// Deserialize all VTables inside the module and add them to SILMod.
void SILDeserializer::getAllVTables() {
  if (!VTableList)
    return;

  for (unsigned I = 0, E = VTables.size(); I < E; I++)
    readVTable(I+1);
}

SILProperty *SILDeserializer::readProperty(DeclID PId) {
  auto &propOrOffset = Properties[PId-1];
  
  if (propOrOffset.isFullyDeserialized())
    return propOrOffset.get();

  BCOffsetRAII restoreOffset(SILCursor);
  if (llvm::Error Err = SILCursor.JumpToBit(propOrOffset.getOffset()))
    MF->fatal(std::move(Err));
  llvm::Expected<llvm::BitstreamEntry> maybeEntry =
      SILCursor.advance(AF_DontPopBlockAtEnd);
  if (!maybeEntry)
    MF->fatal(maybeEntry.takeError());
  llvm::BitstreamEntry entry = maybeEntry.get();
  if (entry.Kind == llvm::BitstreamEntry::Error) {
    LLVM_DEBUG(llvm::dbgs() << "Cursor advance error in readProperty.\n");
    return nullptr;
  }

  SmallVector<uint64_t, 64> scratch;
  StringRef blobData;
  llvm::Expected<unsigned> maybeKind =
      SILCursor.readRecord(entry.ID, scratch, &blobData);
  if (!maybeKind)
    MF->fatal(maybeKind.takeError());
  unsigned kind = maybeKind.get();
  assert(kind == SIL_PROPERTY && "expect a sil_property");
  (void)kind;

  unsigned Serialized;
  DeclID StorageID;
  ArrayRef<uint64_t> ComponentValues;
  PropertyLayout::readRecord(scratch, StorageID, Serialized, ComponentValues);
  
  auto decl = cast<AbstractStorageDecl>(MF->getDecl(StorageID));
  unsigned ComponentValueIndex = 0;
  auto component = readKeyPathComponent(ComponentValues, ComponentValueIndex);
  
  auto prop = SILProperty::create(SILMod, Serialized, decl, component);
  propOrOffset.set(prop, /*fully deserialized*/ true);
  return prop;
}

void SILDeserializer::getAllProperties() {
  for (unsigned I = 0, E = Properties.size(); I < E; ++I) {
    readProperty(I+1);
  }
}

void SILDeserializer::readWitnessTableEntries(
    llvm::BitstreamEntry &entry,
    std::vector<SILWitnessTable::Entry> &witnessEntries,
    std::vector<SILWitnessTable::ConditionalConformance>
      &conditionalConformances) {
  SmallVector<uint64_t, 64> scratch;
  llvm::Expected<unsigned> maybeKind = SILCursor.readRecord(entry.ID, scratch);
  if (!maybeKind)
    MF->fatal(maybeKind.takeError());
  unsigned kind = maybeKind.get();

  // Another record means the end of this WitnessTable.
  while (kind != SIL_WITNESS_TABLE &&
         kind != SIL_DEFAULT_WITNESS_TABLE &&
         kind != SIL_DIFFERENTIABILITY_WITNESS &&
         kind != SIL_FUNCTION) {
    if (kind == SIL_DEFAULT_WITNESS_TABLE_NO_ENTRY) {
      witnessEntries.push_back(SILDefaultWitnessTable::Entry());
    } else if (kind == SIL_WITNESS_BASE_ENTRY) {
      DeclID protoId;
      WitnessBaseEntryLayout::readRecord(scratch, protoId);
      ProtocolDecl *proto = cast<ProtocolDecl>(MF->getDecl(protoId));
      auto conformance = MF->readConformance(SILCursor);
      witnessEntries.push_back(SILWitnessTable::BaseProtocolWitness{
        proto, conformance.getConcrete()
      });
    } else if (kind == SIL_WITNESS_ASSOC_PROTOCOL) {
      TypeID assocId;
      DeclID protoId;
      WitnessAssocProtocolLayout::readRecord(scratch, assocId, protoId);
      CanType type = MF->getType(assocId)->getCanonicalType();
      ProtocolDecl *proto = cast<ProtocolDecl>(MF->getDecl(protoId));
      auto conformance = MF->readConformance(SILCursor);
      witnessEntries.push_back(SILWitnessTable::AssociatedTypeProtocolWitness{
        type, proto, conformance
      });
    } else if (kind == SIL_WITNESS_ASSOC_ENTRY) {
      DeclID assocId;
      TypeID tyId;
      WitnessAssocEntryLayout::readRecord(scratch, assocId, tyId);
      AssociatedTypeDecl *assoc = cast<AssociatedTypeDecl>(MF->getDecl(assocId));
      witnessEntries.push_back(SILWitnessTable::AssociatedTypeWitness{
        assoc, MF->getType(tyId)->getCanonicalType()
      });
    } else if (kind == SIL_WITNESS_METHOD_ENTRY) {
      ArrayRef<uint64_t> ListOfValues;
      DeclID NameID;
      WitnessMethodEntryLayout::readRecord(scratch, NameID, ListOfValues);
      SILFunction *Func = nullptr;
      if (NameID != 0) {
        Func = getFuncForReference(MF->getIdentifierText(NameID));
      }
      if (Func || NameID == 0) {
        unsigned NextValueIndex = 0;
        witnessEntries.push_back(SILWitnessTable::MethodWitness{
          getSILDeclRef(MF, ListOfValues, NextValueIndex), Func
        });
      }
    } else {
      assert(kind == SIL_WITNESS_CONDITIONAL_CONFORMANCE &&
             "Content of WitnessTable should be in "
             "SIL_WITNESS_CONDITIONAL_CONFORMANCE.");
      TypeID assocId;
      WitnessConditionalConformanceLayout::readRecord(scratch, assocId);
      CanType type = MF->getType(assocId)->getCanonicalType();
      auto conformance = MF->readConformance(SILCursor);
      conditionalConformances.push_back(
          SILWitnessTable::ConditionalConformance{type, conformance});
    }

    // Fetch the next record.
    scratch.clear();
    llvm::Expected<llvm::BitstreamEntry> maybeEntry =
        SILCursor.advance(AF_DontPopBlockAtEnd);
    if (!maybeEntry)
      MF->fatal(maybeEntry.takeError());
    entry = maybeEntry.get();
    if (entry.Kind == llvm::BitstreamEntry::EndBlock)
      // EndBlock means the end of this WitnessTable.
      break;
    maybeKind = SILCursor.readRecord(entry.ID, scratch);
    if (!maybeKind)
      MF->fatal(maybeKind.takeError());
    kind = maybeKind.get();
  }
}

SILWitnessTable *SILDeserializer::readWitnessTable(DeclID WId,
                                                   SILWitnessTable *existingWt) {
  auto deserialized = readWitnessTableChecked(WId, existingWt);
  if (!deserialized) {
    MF->fatal(deserialized.takeError());
  }
  return deserialized.get();
}

llvm::Expected<SILWitnessTable *>
  SILDeserializer::readWitnessTableChecked(DeclID WId,
                                           SILWitnessTable *existingWt) {
  if (WId == 0)
    return nullptr;
  assert(WId <= WitnessTables.size() && "invalid WitnessTable ID");

  auto &wTableOrOffset = WitnessTables[WId-1];

  if (wTableOrOffset.isFullyDeserialized())
    return wTableOrOffset.get();

  BCOffsetRAII restoreOffset(SILCursor);
  if (llvm::Error Err = SILCursor.JumpToBit(wTableOrOffset.getOffset()))
    MF->fatal(std::move(Err));
  llvm::Expected<llvm::BitstreamEntry> maybeEntry =
      SILCursor.advance(AF_DontPopBlockAtEnd);
  if (!maybeEntry)
    MF->fatal(maybeEntry.takeError());
  llvm::BitstreamEntry entry = maybeEntry.get();
  if (entry.Kind == llvm::BitstreamEntry::Error) {
    LLVM_DEBUG(llvm::dbgs() << "Cursor advance error in readWitnessTable.\n");
    return nullptr;
  }

  SmallVector<uint64_t, 64> scratch;
  StringRef blobData;
  llvm::Expected<unsigned> maybeKind =
      SILCursor.readRecord(entry.ID, scratch, &blobData);
  if (!maybeKind)
    MF->fatal(maybeKind.takeError());
  unsigned kind = maybeKind.get();
  assert(kind == SIL_WITNESS_TABLE && "expect a sil witnesstable");
  (void)kind;

  unsigned RawLinkage;
  unsigned IsDeclaration;
  unsigned Serialized;
  WitnessTableLayout::readRecord(scratch, RawLinkage,
                                 IsDeclaration, Serialized);

  auto Linkage = fromStableSILLinkage(RawLinkage);
  if (!Linkage) {
    LLVM_DEBUG(llvm::dbgs() << "invalid linkage code " << RawLinkage
                            << " for SILFunction\n");
    MF->fatal();
  }

  // Deserialize Conformance.
  auto maybeConformance = MF->readConformanceChecked(SILCursor);
  if (!maybeConformance)
    return maybeConformance.takeError();

  auto theConformance = cast<RootProtocolConformance>(
                          maybeConformance.get().getConcrete());

  PrettyStackTraceConformance trace(SILMod.getASTContext(),
                                    "deserializing SIL witness table for",
                                    theConformance);

  if (!existingWt)
    existingWt = SILMod.lookUpWitnessTable(theConformance, false);
  auto wT = existingWt;

  // If we have an existing witness table, verify that the conformance matches
  // up.
  if (wT) {
    if (wT->getConformance() != theConformance) {
      LLVM_DEBUG(llvm::dbgs() << "Conformance mismatch.\n");
      MF->fatal();
    }

    // Don't override the linkage of a witness table with an existing
    // declaration.

  } else {
    // Otherwise, create a new witness table declaration.
    wT = SILWitnessTable::create(SILMod, *Linkage, theConformance);
    if (Callback)
      Callback->didDeserialize(MF->getAssociatedModule(), wT);
  }
  
  // We may see multiple shared-linkage definitions of the same witness table
  // for the same conformance.
  if (wT->isDefinition() && hasSharedVisibility(*Linkage)
      && hasSharedVisibility(wT->getLinkage())) {
    wTableOrOffset.set(wT, /*fully deserialized*/ true);
    return wT;
  }

  assert(wT->isDeclaration() && "Our witness table at this point must be a "
                                "declaration.");

  // If we are asked to just emit a declaration, return the declaration and say
  // that the witness table is not fully deserialized.
  if (IsDeclaration) {
    wTableOrOffset.set(wT, /*fully deserialized*/ false);
    return wT;
  }

  // Fetch the next record.
  scratch.clear();
  maybeEntry = SILCursor.advance(AF_DontPopBlockAtEnd);
  if (!maybeEntry)
    MF->fatal(maybeEntry.takeError());
  entry = maybeEntry.get();
  if (entry.Kind == llvm::BitstreamEntry::EndBlock)
    return nullptr;

  std::vector<SILWitnessTable::Entry> witnessEntries;
  std::vector<SILWitnessTable::ConditionalConformance> conditionalConformances;
  readWitnessTableEntries(entry, witnessEntries, conditionalConformances);

  // If we've already serialized the module, don't mark the witness table
  // as serialized, since we no longer need to enforce resilience
  // boundaries.
  if (SILMod.isSerialized())
    Serialized = 0;

  wT->convertToDefinition(witnessEntries, conditionalConformances,
                          Serialized ? IsSerialized : IsNotSerialized);
  wTableOrOffset.set(wT, /*fully deserialized*/ true);
  if (Callback)
    Callback->didDeserializeWitnessTableEntries(MF->getAssociatedModule(), wT);
  return wT;
}

/// Deserialize all WitnessTables inside the module and add them to SILMod.
void SILDeserializer::getAllWitnessTables() {
  if (!WitnessTableList)
    return;
  for (unsigned I = 0, E = WitnessTables.size(); I < E; I++) {
    auto maybeTable = readWitnessTableChecked(I + 1, nullptr);
    if (!maybeTable) {
      if (maybeTable.errorIsA<XRefNonLoadedModuleError>()) {
        // This is most likely caused by decls hidden by an implementation-only
        // import, it is safe to ignore for this function's purpose.
        consumeError(maybeTable.takeError());
      } else {
        MF->fatal(maybeTable.takeError());
      }
    }
  }
}

SILWitnessTable *
SILDeserializer::lookupWitnessTable(SILWitnessTable *existingWt) {
  assert(existingWt && "Cannot deserialize a null witness table declaration.");
  assert(existingWt->isDeclaration() && "Cannot deserialize a witness table "
                                        "definition.");

  // If we don't have a witness table list, we can't look anything up.
  if (!WitnessTableList)
    return nullptr;

  // Use the name of the given witness table to lookup the partially
  // deserialized value from the witness table list.
  auto iter = WitnessTableList->find(existingWt->getName());
  if (iter == WitnessTableList->end())
    return nullptr;

  // Attempt to read the witness table.
  auto Wt = readWitnessTable(*iter, existingWt);
  if (Wt)
    LLVM_DEBUG(llvm::dbgs() << "Deserialize SIL:\n"; Wt->dump());

  return Wt;
}

SILDefaultWitnessTable *SILDeserializer::
readDefaultWitnessTable(DeclID WId, SILDefaultWitnessTable *existingWt) {
  if (WId == 0)
    return nullptr;
  assert(WId <= DefaultWitnessTables.size() &&
         "invalid DefaultWitnessTable ID");

  auto &wTableOrOffset = DefaultWitnessTables[WId-1];

  if (wTableOrOffset.isFullyDeserialized())
    return wTableOrOffset.get();

  BCOffsetRAII restoreOffset(SILCursor);
  if (llvm::Error Err = SILCursor.JumpToBit(wTableOrOffset.getOffset()))
    MF->fatal(std::move(Err));
  llvm::Expected<llvm::BitstreamEntry> maybeEntry =
      SILCursor.advance(AF_DontPopBlockAtEnd);
  if (!maybeEntry)
    MF->fatal(maybeEntry.takeError());
  llvm::BitstreamEntry entry = maybeEntry.get();
  if (entry.Kind == llvm::BitstreamEntry::Error) {
    LLVM_DEBUG(llvm::dbgs() << "Cursor advance error in "
                               "readDefaultWitnessTable.\n");
    return nullptr;
  }

  SmallVector<uint64_t, 64> scratch;
  StringRef blobData;
  llvm::Expected<unsigned> maybeKind =
      SILCursor.readRecord(entry.ID, scratch, &blobData);
  if (!maybeKind)
    MF->fatal(maybeKind.takeError());
  unsigned kind = maybeKind.get();
  assert(kind == SIL_DEFAULT_WITNESS_TABLE && "expect a sil default witness table");
  (void)kind;

  unsigned RawLinkage;
  DeclID protoId;
  DefaultWitnessTableLayout::readRecord(scratch, protoId, RawLinkage);

  auto Linkage = fromStableSILLinkage(RawLinkage);
  if (!Linkage) {
    LLVM_DEBUG(llvm::dbgs() << "invalid linkage code " << RawLinkage
                            << " for SILFunction\n");
    MF->fatal();
  }

  ProtocolDecl *proto = cast<ProtocolDecl>(MF->getDecl(protoId));
  if (proto == nullptr) {
    LLVM_DEBUG(llvm::dbgs() << "invalid protocol code " << protoId << "\n");
    MF->fatal();
  }

  PrettyStackTraceDecl trace("deserializing default witness table for", proto);

  if (!existingWt)
    existingWt = SILMod.lookUpDefaultWitnessTable(proto, /*deserializeLazily=*/ false);
  auto wT = existingWt;

  // If we have an existing default witness table, verify that the protocol
  // matches up.
  if (wT) {
    if (wT->getProtocol() != proto) {
      LLVM_DEBUG(llvm::dbgs() << "Protocol mismatch.\n");
      MF->fatal();
    }

    // Don't override the linkage of a default witness table with an existing
    // declaration.

  } else {
    // Otherwise, create a new witness table declaration.
    wT = SILDefaultWitnessTable::create(SILMod, *Linkage, proto);
    if (Callback)
      Callback->didDeserialize(MF->getAssociatedModule(), wT);
  }

  // Fetch the next record.
  scratch.clear();
  maybeEntry = SILCursor.advance(AF_DontPopBlockAtEnd);
  if (!maybeEntry)
    MF->fatal(maybeEntry.takeError());
  entry = maybeEntry.get();
  if (entry.Kind == llvm::BitstreamEntry::EndBlock)
    return nullptr;

  std::vector<SILWitnessTable::Entry> witnessEntries;
  std::vector<SILWitnessTable::ConditionalConformance> conditionalConformances;
  readWitnessTableEntries(entry, witnessEntries, conditionalConformances);

  wT->convertToDefinition(witnessEntries);
  wTableOrOffset.set(wT, /*fully deserialized*/ true);
  if (Callback)
    Callback->didDeserializeDefaultWitnessTableEntries(MF->getAssociatedModule(), wT);
  return wT;
}

/// Deserialize all DefaultWitnessTables inside the module and add them to SILMod.
void SILDeserializer::getAllDefaultWitnessTables() {
  if (!DefaultWitnessTableList)
    return;
  for (unsigned I = 0, E = DefaultWitnessTables.size(); I < E; I++)
    readDefaultWitnessTable(I + 1, nullptr);
}

SILDefaultWitnessTable *
SILDeserializer::lookupDefaultWitnessTable(SILDefaultWitnessTable *existingWt) {
  assert(existingWt && "Cannot deserialize a null default witness table declaration.");
  assert(existingWt->isDeclaration() && "Cannot deserialize a default witness table "
                                        "definition.");

  // If we don't have a default witness table list, we can't look anything up.
  if (!DefaultWitnessTableList)
    return nullptr;

  // Use the mangled name of the protocol to lookup the partially
  // deserialized value from the default witness table list.
  auto iter = DefaultWitnessTableList->find(existingWt->getUniqueName());
  if (iter == DefaultWitnessTableList->end())
    return nullptr;

  // Attempt to read the default witness table.
  auto Wt = readDefaultWitnessTable(*iter, existingWt);
  if (Wt)
    LLVM_DEBUG(llvm::dbgs() << "Deserialize SIL:\n"; Wt->dump());

  return Wt;
}

SILDifferentiabilityWitness *
SILDeserializer::readDifferentiabilityWitness(DeclID DId) {
  if (DId == 0)
    return nullptr;
  assert(DId <= DifferentiabilityWitnesses.size() &&
         "Invalid SILDifferentiabilityWitness ID");

  auto &diffWitnessOrOffset = DifferentiabilityWitnesses[DId - 1];
  if (diffWitnessOrOffset.isFullyDeserialized())
    return diffWitnessOrOffset.get();

  BCOffsetRAII restoreOffset(SILCursor);
  if (auto err = SILCursor.JumpToBit(diffWitnessOrOffset.getOffset()))
    MF->fatal(std::move(err));
  llvm::Expected<llvm::BitstreamEntry> maybeEntry =
      SILCursor.advance(AF_DontPopBlockAtEnd);
  if (!maybeEntry)
    MF->fatal(maybeEntry.takeError());
  auto entry = maybeEntry.get();
  if (entry.Kind == llvm::BitstreamEntry::Error) {
    LLVM_DEBUG(llvm::dbgs() << "Cursor advance error in "
                               "readDefaultWitnessTable.\n");
    return nullptr;
  }

  SmallVector<uint64_t, 64> scratch;
  StringRef blobData;
  llvm::Expected<unsigned> maybeKind =
      SILCursor.readRecord(entry.ID, scratch, &blobData);
  if (!maybeKind)
    MF->fatal(maybeKind.takeError());
  unsigned kind = maybeKind.get();
  assert(kind == SIL_DIFFERENTIABILITY_WITNESS &&
         "Expected sil_differentiability_witness");
  (void)kind;

  DeclID originalNameId, jvpNameId, vjpNameId;
  unsigned rawLinkage, isDeclaration, isSerialized, numParameterIndices,
      numResultIndices;
  GenericSignatureID derivativeGenSigID;
  ArrayRef<uint64_t> rawParameterAndResultIndices;

  DifferentiabilityWitnessLayout::readRecord(
      scratch, originalNameId, rawLinkage, isDeclaration, isSerialized,
      derivativeGenSigID, jvpNameId, vjpNameId, numParameterIndices,
      numResultIndices, rawParameterAndResultIndices);

  if (isDeclaration) {
    assert(!isSerialized && "declaration must not be serialized");
  }

  auto linkageOpt = fromStableSILLinkage(rawLinkage);
  assert(linkageOpt &&
         "Expected value linkage for sil_differentiability_witness");
  auto originalName = MF->getIdentifierText(originalNameId);
  auto jvpName = MF->getIdentifierText(jvpNameId);
  auto vjpName = MF->getIdentifierText(vjpNameId);
  auto *original = getFuncForReference(originalName);
  assert(original && "Original function must be found");
  auto *jvp = getFuncForReference(jvpName);
  if (!jvpName.empty()) {
    assert(!isDeclaration && "JVP must not be defined in declaration");
    assert(jvp && "JVP function must be found if JVP name is not empty");
  }
  auto *vjp = getFuncForReference(vjpName);
  if (!vjpName.empty()) {
    assert(!isDeclaration && "VJP must not be defined in declaration");
    assert(vjp && "VJP function must be found if VJP name is not empty");
  }
  auto derivativeGenSig = MF->getGenericSignature(derivativeGenSigID);

  auto originalFnType = original->getLoweredFunctionType();
  SmallVector<unsigned, 8> parameterAndResultIndices(
      rawParameterAndResultIndices.begin(), rawParameterAndResultIndices.end());
  assert(parameterAndResultIndices.size() ==
             numParameterIndices + numResultIndices &&
         "Parameter/result indices count mismatch");
  auto *parameterIndices =
      IndexSubset::get(MF->getContext(), originalFnType->getNumParameters(),
                       ArrayRef<unsigned>(parameterAndResultIndices)
                           .take_front(numParameterIndices));
  auto numResults = originalFnType->getNumResults() +
                    originalFnType->getNumIndirectMutatingParameters();
  auto *resultIndices =
      IndexSubset::get(MF->getContext(), numResults,
                       ArrayRef<unsigned>(parameterAndResultIndices)
                           .take_back(numResultIndices));

  AutoDiffConfig config(parameterIndices, resultIndices, derivativeGenSig);
  auto *diffWitness =
      SILMod.lookUpDifferentiabilityWitness({originalName, config});

  // Witnesses that we deserialize are always available externally; we never
  // want to emit them ourselves.
  auto linkage = swift::addExternalToLinkage(*linkageOpt);

  // If there is no existing differentiability witness, create one.
  if (!diffWitness)
    diffWitness = SILDifferentiabilityWitness::createDeclaration(
        SILMod, linkage, original, parameterIndices, resultIndices,
        derivativeGenSig);

  // If the current differentiability witness is merely a declaration, and the
  // deserialized witness is a definition, upgrade the current differentiability
  // witness to a definition. This can happen in the following situations:
  // 1. The witness was just created above.
  // 2. The witness started out as a declaration (e.g. the differentiation
  //    pass emitted a witness for an external function) and now we're loading
  //    the definition (e.g. an optimization pass asked for the definition and
  //    we found the definition serialized in this module).
  if (diffWitness->isDeclaration() && !isDeclaration)
    diffWitness->convertToDefinition(jvp, vjp, isSerialized);

  diffWitnessOrOffset.set(diffWitness,
                          /*isFullyDeserialized*/ diffWitness->isDefinition());
  return diffWitness;
}

SILDifferentiabilityWitness *SILDeserializer::lookupDifferentiabilityWitness(
    StringRef mangledDiffWitnessKey) {
  if (!DifferentiabilityWitnessList)
    return nullptr;
  auto iter = DifferentiabilityWitnessList->find(mangledDiffWitnessKey);
  if (iter == DifferentiabilityWitnessList->end())
    return nullptr;
  return readDifferentiabilityWitness(*iter);
}

void SILDeserializer::getAllDifferentiabilityWitnesses() {
  if (!DifferentiabilityWitnessList)
    return;
  for (unsigned I = 0, E = DifferentiabilityWitnesses.size(); I < E; ++I)
    readDifferentiabilityWitness(I + 1);
}

SILDeserializer::~SILDeserializer() {
  // Drop our references to anything we've deserialized.
  for (auto &fnEntry : Funcs) {
    if (fnEntry.isDeserialized())
      fnEntry.get()->decrementRefCount();
  }
}

// Invalidate all cached SILFunctions.
void SILDeserializer::invalidateFunctionCache() {
  for (auto &fnEntry : Funcs)
    if (fnEntry.isDeserialized()) {
      fnEntry.get()->decrementRefCount();
      fnEntry.reset();
    }
}

bool SILDeserializer::invalidateFunction(SILFunction *F) {
  for (auto &fnEntry : Funcs) {
    if (fnEntry.isDeserialized() && fnEntry.get() == F) {
      fnEntry.get()->decrementRefCount();
      fnEntry.reset();
      return true;
    }
  }
  return false;
}<|MERGE_RESOLUTION|>--- conflicted
+++ resolved
@@ -1042,10 +1042,6 @@
   Builder.setInsertionPoint(BB);
   Builder.setCurrentDebugScope(Fn->getDebugScope());
   unsigned RawOpCode = 0, TyCategory = 0, TyCategory2 = 0, TyCategory3 = 0,
-<<<<<<< HEAD
-           // SWIFT_ENABLE_TENSORFLOW
-=======
->>>>>>> 62f6686d
            Attr = 0, Attr2 = 0, NumSubs = 0, NumConformances = 0,
            IsNonThrowingApply = 0;
   ValueID ValID, ValID2, ValID3;
@@ -1142,52 +1138,40 @@
     }
     break;
   }
-  // SWIFT_ENABLE_TENSORFLOW
+  case SIL_INST_NO_OPERAND:
+    SILInstNoOperandLayout::readRecord(scratch, RawOpCode);
+    break;
+  case SIL_INST_WITNESS_METHOD:
+    SILInstWitnessMethodLayout::readRecord(
+        scratch, TyID, TyCategory, Attr, TyID2, TyCategory2, TyID3,
+        TyCategory3, ValID3, ListOfValues);
+    RawOpCode = (unsigned)SILInstructionKind::WitnessMethodInst;
+    break;
   case SIL_INST_DIFFERENTIABLE_FUNCTION:
     SILInstDifferentiableFunctionLayout::readRecord(
         scratch, /*numParams*/ Attr, /*hasDerivativeFunctions*/ Attr2,
         ListOfValues);
     RawOpCode = (unsigned)SILInstructionKind::DifferentiableFunctionInst;
     break;
+  case SIL_INST_DIFFERENTIABLE_FUNCTION_EXTRACT:
+    SILInstDifferentiableFunctionExtractLayout::readRecord(
+        scratch, TyID, TyCategory, ValID, /*extractee*/ Attr,
+        /*hasExplicitExtracteeType*/ Attr2);
+    RawOpCode = (unsigned)SILInstructionKind::DifferentiableFunctionExtractInst;
+    break;
+  // SWIFT_ENABLE_TENSORFLOW
   case SIL_INST_LINEAR_FUNCTION:
     SILInstLinearFunctionLayout::readRecord(
         scratch, /*numParams*/ Attr, /*hasTransposeFunction*/ Attr2,
         ListOfValues);
     RawOpCode = (unsigned)SILInstructionKind::LinearFunctionInst;
     break;
-  case SIL_INST_DIFFERENTIABLE_FUNCTION_EXTRACT:
-    SILInstDifferentiableFunctionExtractLayout::readRecord(
-        scratch, TyID, TyCategory, ValID, /*extractee*/ Attr,
-        /*hasExplicitExtracteeType*/ Attr2);
-    RawOpCode = (unsigned)SILInstructionKind::DifferentiableFunctionExtractInst;
-    break;
   case SIL_INST_LINEAR_FUNCTION_EXTRACT:
     SILInstLinearFunctionExtractLayout::readRecord(
         scratch, TyID, TyCategory, ValID, /*extractee*/ Attr);
     RawOpCode = (unsigned)SILInstructionKind::LinearFunctionExtractInst;
     break;
   // SWIFT_ENABLE_TENSORFLOW END
-  case SIL_INST_NO_OPERAND:
-    SILInstNoOperandLayout::readRecord(scratch, RawOpCode);
-    break;
-  case SIL_INST_WITNESS_METHOD:
-    SILInstWitnessMethodLayout::readRecord(
-        scratch, TyID, TyCategory, Attr, TyID2, TyCategory2, TyID3,
-        TyCategory3, ValID3, ListOfValues);
-    RawOpCode = (unsigned)SILInstructionKind::WitnessMethodInst;
-    break;
-  case SIL_INST_DIFFERENTIABLE_FUNCTION:
-    SILInstDifferentiableFunctionLayout::readRecord(
-        scratch, /*numParams*/ Attr, /*hasDerivativeFunctions*/ Attr2,
-        ListOfValues);
-    RawOpCode = (unsigned)SILInstructionKind::DifferentiableFunctionInst;
-    break;
-  case SIL_INST_DIFFERENTIABLE_FUNCTION_EXTRACT:
-    SILInstDifferentiableFunctionExtractLayout::readRecord(
-        scratch, TyID, TyCategory, ValID, /*extractee*/ Attr,
-        /*hasExplicitExtracteeType*/ Attr2);
-    RawOpCode = (unsigned)SILInstructionKind::DifferentiableFunctionExtractInst;
-    break;
   }
 
   // FIXME: validate
@@ -2612,40 +2596,23 @@
     ResultVal = Builder.createKeyPath(Loc, pattern, subMap, operands, kpTy);
     break;
   }
-<<<<<<< HEAD
-  // SWIFT_ENABLE_TENSORFLOW
-=======
->>>>>>> 62f6686d
   case SILInstructionKind::DifferentiableFunctionInst: {
     bool hasDerivativeFunctions = (bool)Attr2;
     unsigned numOperands = hasDerivativeFunctions ? 3 : 1;
     auto numParamIndices = ListOfValues.size() - numOperands * 3;
     assert(ListOfValues.size() == numParamIndices + numOperands * 3);
     auto rawParamIndices =
-<<<<<<< HEAD
-       map<SmallVector<unsigned, 8>>(ListOfValues.take_front(numParamIndices),
-                                     [](uint64_t i) { return (unsigned)i; });
-=======
         map<SmallVector<unsigned, 8>>(ListOfValues.take_front(numParamIndices),
                                       [](uint64_t i) { return (unsigned)i; });
->>>>>>> 62f6686d
     auto numParams = Attr;
     auto *paramIndices =
         IndexSubset::get(MF->getContext(), numParams, rawParamIndices);
     SmallVector<SILValue, 3> operands;
-<<<<<<< HEAD
-    for (auto i = numParamIndices;
-         i < numParamIndices + numOperands * 3; i += 3) {
-      auto astTy = MF->getType(ListOfValues[i]);
-      auto silTy = getSILType(astTy, (SILValueCategory)ListOfValues[i+1], Fn);
-      operands.push_back(getLocalValue(ListOfValues[i+2], silTy));
-=======
     for (auto i = numParamIndices; i < numParamIndices + numOperands * 3;
          i += 3) {
       auto astTy = MF->getType(ListOfValues[i]);
       auto silTy = getSILType(astTy, (SILValueCategory)ListOfValues[i + 1], Fn);
       operands.push_back(getLocalValue(ListOfValues[i + 2], silTy));
->>>>>>> 62f6686d
     }
     Optional<std::pair<SILValue, SILValue>> derivativeFunctions = None;
     if (hasDerivativeFunctions)
@@ -2654,7 +2621,19 @@
         Loc, paramIndices, operands[0], derivativeFunctions);
     break;
   }
-<<<<<<< HEAD
+  case SILInstructionKind::DifferentiableFunctionExtractInst: {
+    auto astTy = MF->getType(TyID);
+    auto silTy = getSILType(astTy, SILValueCategory::Object, Fn);
+    auto val = getLocalValue(ValID, silTy);
+    NormalDifferentiableFunctionTypeComponent extractee(Attr);
+    Optional<SILType> explicitExtracteeType = None;
+    if (Attr2)
+      explicitExtracteeType = silTy;
+    ResultVal = Builder.createDifferentiableFunctionExtract(
+        Loc, extractee, val, explicitExtracteeType);
+    break;
+  }
+  // SWIFT_ENABLE_TENSORFLOW
   case SILInstructionKind::LinearFunctionInst: {
     bool hasLinearFunction = (bool)Attr2;
     unsigned numOperands = hasLinearFunction ? 2 : 1;
@@ -2680,22 +2659,6 @@
         Loc, paramIndices, operands[0], transposeFunction);
     break;
   }
-=======
->>>>>>> 62f6686d
-  case SILInstructionKind::DifferentiableFunctionExtractInst: {
-    auto astTy = MF->getType(TyID);
-    auto silTy = getSILType(astTy, SILValueCategory::Object, Fn);
-    auto val = getLocalValue(ValID, silTy);
-    NormalDifferentiableFunctionTypeComponent extractee(Attr);
-    Optional<SILType> explicitExtracteeType = None;
-    if (Attr2)
-      explicitExtracteeType = silTy;
-<<<<<<< HEAD
-    ResultVal =
-        Builder.createDifferentiableFunctionExtract(Loc, extractee, val,
-                                                    explicitExtracteeType);
-    break;
-  }
   case SILInstructionKind::LinearFunctionExtractInst: {
     auto astTy = MF->getType(TyID);
     auto silTy = getSILType(astTy, SILValueCategory::Object, Fn);
@@ -2705,12 +2668,6 @@
     break;
   }
   // SWIFT_ENABLE_TENSORFLOW END
-=======
-    ResultVal = Builder.createDifferentiableFunctionExtract(
-        Loc, extractee, val, explicitExtracteeType);
-    break;
-  }
->>>>>>> 62f6686d
   case SILInstructionKind::DifferentiabilityWitnessFunctionInst: {
     StringRef mangledKey = MF->getIdentifierText(ValID);
     auto *witness = getSILDifferentiabilityWitnessForReference(mangledKey);
