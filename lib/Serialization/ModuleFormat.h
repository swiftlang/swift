//===--- ModuleFormat.h - The internals of serialized modules ---*- C++ -*-===//
//
// This source file is part of the Swift.org open source project
//
// Copyright (c) 2014 - 2020 Apple Inc. and the Swift project authors
// Licensed under Apache License v2.0 with Runtime Library Exception
//
// See https://swift.org/LICENSE.txt for license information
// See https://swift.org/CONTRIBUTORS.txt for the list of Swift project authors
//
//===----------------------------------------------------------------------===//
///
/// \file
/// Contains various constants and helper types to deal with serialized
/// modules.
///
//===----------------------------------------------------------------------===//

#ifndef SWIFT_SERIALIZATION_MODULEFORMAT_H
#define SWIFT_SERIALIZATION_MODULEFORMAT_H

#include "swift/AST/Decl.h"
#include "swift/AST/FineGrainedDependencyFormat.h"
#include "swift/AST/Types.h"
#include "llvm/ADT/PointerEmbeddedInt.h"
#include "llvm/Bitcode/BitcodeConvenience.h"
#include "llvm/Bitstream/BitCodes.h"

namespace swift {
class ModuleFile;
class TypeDeserializer;
namespace serialization {

using llvm::PointerEmbeddedInt;
using llvm::BCArray;
using llvm::BCBlob;
using llvm::BCFixed;
using llvm::BCGenericRecordLayout;
using llvm::BCRecordLayout;
using llvm::BCVBR;

/// Magic number for serialized module files.
const unsigned char SWIFTMODULE_SIGNATURE[] = { 0xE2, 0x9C, 0xA8, 0x0E };

/// Alignment of each serialized modules inside a .swift_ast section.
const unsigned char SWIFTMODULE_ALIGNMENT = 4;

/// Serialized module format major version number.
///
/// Always 0 for Swift 1.x - 4.x.
const uint16_t SWIFTMODULE_VERSION_MAJOR = 0;

/// Serialized module format minor version number.
///
/// When the format changes IN ANY WAY, this number should be incremented.
/// To ensure that two separate changes don't silently get merged into one
/// in source control, you should also update the comment to briefly
/// describe what change you made. The content of this comment isn't important;
/// it just ensures a conflict if two people change the module format.
/// Don't worry about adhering to the 80-column limit for this line.
const uint16_t SWIFTMODULE_VERSION_MINOR =
<<<<<<< HEAD
    876; // Add PluginSearchOptionKind::LoadPlugin
=======
    878; // immortal bit in LifetimeDependence
>>>>>>> 85c0555c

/// A standard hash seed used for all string hashes in a serialized module.
///
/// This is the same as the default used by llvm::djbHash, just provided
/// explicitly here to note that it's part of the format.
const uint32_t SWIFTMODULE_HASH_SEED = 5381;

using DeclIDField = BCFixed<31>;

// TypeID must be the same as DeclID because it is stored in the same way.
using TypeID = DeclID;
using TypeIDField = DeclIDField;

using TypeIDWithBitField = BCFixed<32>;

// ClangTypeID must be the same as DeclID because it is stored in the same way.
using ClangTypeID = TypeID;
using ClangTypeIDField = TypeIDField;

// IdentifierID must be the same as DeclID because it is stored in the same way.
using IdentifierID = DeclID;
using IdentifierIDField = DeclIDField;

// LocalDeclContextID must be the same as DeclID because it is stored in the
// same way.
using LocalDeclContextID = DeclID;
using LocalDeclContextIDField = DeclIDField;

/// Stores either a DeclID or a LocalDeclContextID, using 32 bits.
class DeclContextID {
  int32_t rawValue;
  explicit DeclContextID(int32_t rawValue) : rawValue(rawValue) {}
public:
  DeclContextID() : DeclContextID(0) {}

  static DeclContextID forDecl(DeclID value) {
    assert(value && "should encode null using DeclContextID()");
    assert(llvm::isUInt<31>(value) && "too many DeclIDs");
    return DeclContextID(static_cast<int32_t>(value));
  }
  static DeclContextID forLocalDeclContext(LocalDeclContextID value) {
    assert(value && "should encode null using DeclContextID()");
    assert(llvm::isUInt<31>(value) && "too many LocalDeclContextIDs");
    return DeclContextID(-static_cast<int32_t>(value));
  }

  explicit operator bool() const {
    return rawValue != 0;
  }

  std::optional<DeclID> getAsDeclID() const {
    if (rawValue > 0)
      return DeclID(rawValue);
    return std::nullopt;
  }

  std::optional<LocalDeclContextID> getAsLocalDeclContextID() const {
    if (rawValue < 0)
      return LocalDeclContextID(-rawValue);
    return std::nullopt;
  }

  static DeclContextID getFromOpaqueValue(uint32_t opaqueValue) {
    return DeclContextID(opaqueValue);
  }
  uint32_t getOpaqueValue() const { return rawValue; }
};

class DeclContextIDField : public BCFixed<32> {
public:
  static DeclContextID convert(uint64_t rawValue) {
    assert(llvm::isUInt<32>(rawValue));
    return DeclContextID::getFromOpaqueValue(rawValue);
  }
};

// ProtocolConformanceID must be the same as DeclID because it is stored
// in the same way.
using ProtocolConformanceID = DeclID;
using ProtocolConformanceIDField = DeclIDField;

// The low two bits of the ProtocolConformanceID determine the kind:
// 00 -- abstract conformance
// 01 -- concrete conformance
// 10 -- pack conformance
struct SerializedProtocolConformanceKind {
  enum  {
    Abstract = 0,
    Concrete = 1,
    Pack = 2,

    Shift = 2,
    Mask = 3
  };
};

// GenericSignatureID must be the same as DeclID because it is stored in the
// same way.
using GenericSignatureID = DeclID;
using GenericSignatureIDField = DeclIDField;

using GenericEnvironmentID = unsigned;
using GenericEnvironmentIDField = BCFixed<32>;

// SubstitutionMapID must be the same as DeclID because it is stored in the
// same way.
using SubstitutionMapID = DeclID;
using SubstitutionMapIDField = DeclIDField;

// ModuleID must be the same as IdentifierID because it is stored the same way.
using ModuleID = IdentifierID;
using ModuleIDField = IdentifierIDField;

// SILLayoutID must be the same as DeclID because it is stored in the same way.
using SILLayoutID = DeclID;
using SILLayoutIDField = DeclIDField;

using BitOffset = PointerEmbeddedInt<unsigned, 31>;
using BitOffsetField = BCFixed<31>;

// CharOffset must be the same as BitOffset because it is stored in the
// same way.
using CharOffset = BitOffset;
using CharOffsetField = BitOffsetField;

using FileSizeField = BCVBR<16>;
using FileModTimeOrContentHashField = BCVBR<16>;
using FileHashField = BCVBR<16>;

// These IDs must \em not be renumbered or reordered without incrementing
// the module version.
enum class OpaqueReadOwnership : uint8_t {
  Owned,
  Borrowed,
  OwnedOrBorrowed,
};
using OpaqueReadOwnershipField = BCFixed<2>;

// These IDs must \em not be renumbered or reordered without incrementing
// the module version.
enum class ReadImplKind : uint8_t {
  Stored = 0,
  Get,
  Inherited,
  Address,
  Read,
};
using ReadImplKindField = BCFixed<3>;

// These IDs must \em not be renumbered or reordered without incrementing
// the module version.
enum class WriteImplKind : uint8_t {
  Immutable = 0,
  Stored,
  StoredWithObservers,
  InheritedWithObservers,
  Set,
  MutableAddress,
  Modify,
};
using WriteImplKindField = BCFixed<3>;

// These IDs must \em not be renumbered or reordered without incrementing
// the module version.
enum class ReadWriteImplKind : uint8_t {
  Immutable = 0,
  Stored,
  MutableAddress,
  MaterializeToTemporary,
  Modify,
  StoredWithDidSet,
  InheritedWithDidSet,
};
using ReadWriteImplKindField = BCFixed<3>;

// These IDs must \em not be renumbered or reordered without incrementing
// the module version.
enum class StaticSpellingKind : uint8_t {
  None = 0,
  KeywordStatic,
  KeywordClass,
};
using StaticSpellingKindField = BCFixed<2>;

// These IDs must \em not be renumbered or reordered without incrementing
// the module version.
enum class FunctionTypeRepresentation : uint8_t {
  Swift = 0,
  Block,
  Thin,
  CFunctionPointer,
};
using FunctionTypeRepresentationField = BCFixed<4>;

// These IDs must \em not be renumbered or reordered without incrementing
// the module version.
enum class DifferentiabilityKind : uint8_t {
  NonDifferentiable = 0,
  Forward,
  Reverse,
  Normal,
  Linear,
};
using DifferentiabilityKindField = BCFixed<3>;

// These IDs must \em not be renumbered or reordered without incrementing the
// module version.
enum class AutoDiffDerivativeFunctionKind : uint8_t {
  JVP = 0,
  VJP
};
using AutoDiffDerivativeFunctionKindField = BCFixed<1>;

enum class ForeignErrorConventionKind : uint8_t {
  ZeroResult,
  NonZeroResult,
  ZeroPreservedResult,
  NilResult,
  NonNilError,
};

using ForeignErrorConventionKindField = BCFixed<3>;

// These IDs must \em not be renumbered or reordered without incrementing
// the module version.
enum class SILFunctionTypeRepresentation : uint8_t {
  Thick = 0,
  Block,
  Thin,
  CFunctionPointer,

  FirstSIL = 8,
  Method = FirstSIL,
  ObjCMethod,
  WitnessMethod,
  Closure,
  CXXMethod,
  KeyPathAccessorGetter,
  KeyPathAccessorSetter,
  KeyPathAccessorEquals,
  KeyPathAccessorHash,
};
using SILFunctionTypeRepresentationField = BCFixed<5>;

// These IDs must \em not be renumbered or reordered without incrementing
// the module version.
enum class SILCoroutineKind : uint8_t {
  None = 0,
  YieldOnce = 1,
  YieldMany = 2,
};
using SILCoroutineKindField = BCFixed<2>;

// These IDs must \em not be renumbered or reordered without incrementing
// the module version.
enum OperatorKind : uint8_t {
  Infix = 0,
  Prefix,
  Postfix,
  PrecedenceGroup,  // only for cross references
};
// This is currently required to have the same width as AccessorKindField.
using OperatorKindField = BCFixed<4>;

// These IDs must \em not be renumbered or reordered without incrementing
// the module version.
enum AccessorKind : uint8_t {
  Get = 0,
  Set,
  WillSet,
  DidSet,
  Address,
  MutableAddress,
  Read,
  Modify,
  Init,
  DistributedGet,
};
using AccessorKindField = BCFixed<4>;

using AccessorCountField = BCFixed<3>;

// These IDs must \em not be renumbered or reordered without incrementing
// the module version.
enum CtorInitializerKind : uint8_t {
  Designated = 0,
  Convenience = 1,
  Factory = 2,
  ConvenienceFactory = 3,
};
using CtorInitializerKindField = BCFixed<2>;

// These IDs must \em not be renumbered or reordered without incrementing
// the module version.
enum class ParamDeclSpecifier : uint8_t {
  Default = 0,
  InOut = 1,
  Borrowing = 2,
  Consuming = 3,
  LegacyShared = 4,
  LegacyOwned = 5,
  ImplicitlyCopyableConsuming = 6,
};
using ParamDeclSpecifierField = BCFixed<3>;

// These IDs must \em not be renumbered or reordered without incrementing
// the module version.
enum class VarDeclIntroducer : uint8_t {
  Let = 0,
  Var = 1,
  InOut = 2,
  Borrowing = 3,
};
using VarDeclIntroducerField = BCFixed<2>;

// These IDs must \em not be renumbered or reordered without incrementing
// the module version.
enum class ParameterConvention : uint8_t {
  Indirect_In,
  Indirect_Inout,
  Indirect_InoutAliasable,
  Direct_Owned,
  Direct_Unowned,
  Direct_Guaranteed,
  Indirect_In_Guaranteed,
  Indirect_In_Constant,
  Pack_Owned,
  Pack_Inout,
  Pack_Guaranteed,
};
using ParameterConventionField = BCFixed<4>;

// These IDs must \em not be renumbered or reordered without incrementing
// the module version.
enum class SILParameterDifferentiability : uint8_t {
  DifferentiableOrNotApplicable = 0,
  NotDifferentiable,
};

/// These IDs must \em not be renumbered or reordered without incrementing the
/// module version.
enum class SILParameterInfoFlags : uint8_t {
  NotDifferentiable = 0x1,
  Isolated = 0x2,
  Sending = 0x4,
};

using SILParameterInfoOptions = OptionSet<SILParameterInfoFlags>;

// These IDs must \em not be renumbered or reordered without incrementing
// the module version.
enum class ResultConvention : uint8_t {
  Indirect,
  Owned,
  Unowned,
  UnownedInnerPointer,
  Autoreleased,
  Pack,
};
using ResultConventionField = BCFixed<3>;

/// These IDs must \em not be renumbered or reordered without incrementing the
/// module version.
enum class SILResultInfoFlags : uint8_t {
  NotDifferentiable = 0x1,
  IsSending = 0x2,
};

using SILResultInfoOptions = OptionSet<SILResultInfoFlags>;

// These IDs must \em not be renumbered or reordered without incrementing
// the module version.
enum MetatypeRepresentation : uint8_t {
  MR_None, MR_Thin, MR_Thick, MR_ObjC
};
using MetatypeRepresentationField = BCFixed<2>;

// These IDs must \em not be renumbered or reordered without incrementing
// the module version.
enum class SelfAccessKind : uint8_t {
  NonMutating = 0,
  Mutating,
  LegacyConsuming,
  Consuming,
  Borrowing,
};
using SelfAccessKindField = BCFixed<3>;
  
/// Translates an operator decl fixity to a Serialization fixity, whose values
/// are guaranteed to be stable.
static inline OperatorKind getStableFixity(OperatorFixity fixity) {
  switch (fixity) {
  case OperatorFixity::Prefix:
    return Prefix;
  case OperatorFixity::Postfix:
    return Postfix;
  case OperatorFixity::Infix:
    return Infix;
  }
  llvm_unreachable("Unhandled case in switch");
}

/// Translates a stable Serialization fixity back to an AST operator fixity.
static inline OperatorFixity getASTOperatorFixity(OperatorKind fixity) {
  switch (fixity) {
  case Prefix:
    return OperatorFixity::Prefix;
  case Postfix:
    return OperatorFixity::Postfix;
  case Infix:
    return OperatorFixity::Infix;
  case PrecedenceGroup:
    llvm_unreachable("Not an operator kind");
  }
  llvm_unreachable("Unhandled case in switch");
}

// These IDs must \em not be renumbered or reordered without incrementing
// the module version.
enum GenericRequirementKind : uint8_t {
  SameShape = 0,
  Conformance = 1,
  SameType    = 2,
  Superclass  = 3,
  Layout = 4,
};
using GenericRequirementKindField = BCFixed<3>;

// These IDs must \em not be renumbered or reordered without incrementing
// the module version.
enum LayoutRequirementKind : uint8_t {
  UnknownLayout = 0,
  TrivialOfExactSize = 1,
  TrivialOfAtMostSize = 2,
  Trivial = 3,
  RefCountedObject = 4,
  NativeRefCountedObject = 5,
  Class = 6,
  NativeClass = 7,
  BridgeObject = 8,
  TrivialStride = 9,
};
using LayoutRequirementKindField = BCFixed<4>;

// These IDs must \em not be renumbered or reordered without incrementing
// the module version.
enum Associativity : uint8_t {
  NonAssociative = 0,
  LeftAssociative,
  RightAssociative
};
using AssociativityField = BCFixed<2>;

// These IDs must \em not be renumbered or reordered without incrementing
// the module version.
enum ReferenceOwnership : uint8_t {
  Strong = 0,
  Weak,
  Unowned,
  Unmanaged,
};
using ReferenceOwnershipField = BCFixed<2>;

// These IDs must \em not be renumbered or reordered without incrementing
// the module version.
enum class DefaultArgumentKind : uint8_t {
  None = 0,
  Normal,
  FileID,
  FileIDSpelledAsFile,
  FilePath,
  FilePathSpelledAsFile,
  Line,
  Column,
  Function,
  Inherited,
  DSOHandle,
  NilLiteral,
  EmptyArray,
  EmptyDictionary,
  StoredProperty,
  ExpressionMacro,
};
using DefaultArgumentField = BCFixed<4>;

/// These IDs must \em not be renumbered or reordered without incrementing
/// the module version.
enum class ActorIsolation : uint8_t {
  Unspecified = 0,
  ActorInstance,
  Nonisolated,
  NonisolatedUnsafe,
  GlobalActor,
  GlobalActorUnsafe,
  Erased,
};
using ActorIsolationField = BCFixed<3>;

// These IDs must \em not be renumbered or reordered without incrementing
// the module version.
enum LibraryKind : uint8_t {
  Library = 0,
  Framework
};
using LibraryKindField = BCFixed<1>;

// These IDs must \em not be renumbered or reordered without incrementing
// the module version.
enum class AccessLevel : uint8_t {
  Private = 0,
  FilePrivate,
  Internal,
  Package,
  Public,
  Open,
};
using AccessLevelField = BCFixed<3>;

// These IDs must \em not be renumbered or reordered without incrementing
// the module version.
enum class DeclNameKind: uint8_t {
  Normal,
  Subscript,
  Constructor,
  Destructor
};

// These IDs must \em not be renumbered or reordered without incrementing
// the module version.
enum SpecialIdentifierID : uint8_t {
  /// Special IdentifierID value for the Builtin module.
  BUILTIN_MODULE_ID = 0,
  /// Special IdentifierID value for the current module.
  CURRENT_MODULE_ID,
  /// Special value for the module for imported Objective-C headers.
  OBJC_HEADER_MODULE_ID,
  /// Special value for the special subscript name
  SUBSCRIPT_ID,
  /// Special value for the special constructor name
  CONSTRUCTOR_ID,
  /// Special value for the special destructor name
  DESTRUCTOR_ID,

  /// The number of special Identifier IDs. This value should never be encoded;
  /// it should only be used to count the number of names above. As such, it
  /// is correct and necessary to add new values above this one.
  NUM_SPECIAL_IDS
};

// These IDs must \em not be renumbered or reordered without incrementing
// the module version.
enum class EnumElementRawValueKind : uint8_t {
  /// No raw value serialized.
  None = 0,
  /// Integer literal.
  IntegerLiteral,
  /// TODO: Float, string, char, etc.
};

using EnumElementRawValueKindField = BCFixed<4>;

// These IDs must \em not be renumbered or reordered without incrementing
// the module version.
enum class ResilienceExpansion : uint8_t {
  Minimal = 0,
  Maximal,
};

// These IDs must \em not be renumbered or reordered without incrementing
// the module version.
enum class ImportControl : uint8_t {
  /// `import FooKit`
  Normal = 0,
  /// `@_exported import FooKit`
  Exported,
  /// `@_implementationOnly import FooKit`
  ImplementationOnly,
  /// `internal import FooKit` or more restrictive.
  InternalOrBelow,
  /// `package import FooKit`
  PackageOnly,
};
using ImportControlField = BCFixed<3>;

// These IDs must \em not be renumbered or reordered without incrementing
// the module version.
enum class ClangDeclPathComponentKind : uint8_t {
  Record = 0,
  Enum,
  Namespace,
  Typedef,
  TypedefAnonDecl,
  ObjCInterface,
  ObjCProtocol,
};

enum class GenericEnvironmentKind : uint8_t {
  OpenedExistential,
  OpenedElement
};

// These IDs must \em not be renumbered or reordered without incrementing
// the module version.
enum class MacroRole : uint8_t {
#define MACRO_ROLE(Name, Description) Name,
#include "swift/Basic/MacroRoles.def"
};
using MacroRoleField = BCFixed<4>;

// These IDs must \em not be renumbered or reordered without incrementing
// the module version.
enum class MacroIntroducedDeclNameKind : uint8_t {
  Named = 0,
  Overloaded,
  Accessors,
  Prefixed,
  Suffixed,
  Arbitrary,
};
using MacroIntroducedDeclNameKindField = BCFixed<4>;

// These IDs must \em not be renumbered or reordered without incrementing
// the module version.
enum class PluginSearchOptionKind : uint8_t {
  PluginPath,
  ExternalPluginPath,
  LoadPluginLibrary,
  LoadPluginExecutable,
  LoadPlugin,
};
using PluginSearchOptionKindField = BCFixed<3>;

enum class FunctionTypeIsolation : uint8_t {
  NonIsolated,
  Parameter,
  Erased,
  GlobalActorOffset, // Add this to the global actor type ID
};
using FunctionTypeIsolationField = TypeIDField;

// Encodes a VersionTuple:
//
//  Major
//  Minor
//  Subminor
//  HasMinor
//  HasSubminor
#define BC_AVAIL_TUPLE\
    BCVBR<5>,\
    BCVBR<5>,\
    BCVBR<4>,\
    BCFixed<1>,\
    BCFixed<1>

#define LIST_VER_TUPLE_PIECES(X)\
  X##_Major, X##_Minor, X##_Subminor, X##_HasMinor, X##_HasSubminor
#define DEF_VER_TUPLE_PIECES(X) unsigned LIST_VER_TUPLE_PIECES(X)
#define DECODE_VER_TUPLE(X)\
  if (X##_HasMinor) {\
    if (X##_HasSubminor)\
      X = llvm::VersionTuple(X##_Major, X##_Minor, X##_Subminor);\
    else\
      X = llvm::VersionTuple(X##_Major, X##_Minor);\
    }\
  else X = llvm::VersionTuple(X##_Major);
#define ENCODE_VER_TUPLE(X, X_Expr)\
    unsigned X##_Major = 0, X##_Minor = 0, X##_Subminor = 0,\
             X##_HasMinor = 0, X##_HasSubminor = 0;\
    const auto &X##_Val = X_Expr;\
    if (X##_Val.has_value()) {\
      const auto &Y = X##_Val.value();\
      X##_Major = Y.getMajor();\
      X##_Minor = Y.getMinor().value_or(0);\
      X##_Subminor = Y.getSubminor().value_or(0);\
      X##_HasMinor = Y.getMinor().has_value();\
      X##_HasSubminor = Y.getSubminor().has_value();\
    }

/// The various types of blocks that can occur within a serialized Swift
/// module.
///
/// Some of these are shared with the swiftdoc format, which is a stable format.
/// Be very very careful when renumbering them.
enum BlockID {
  /// The module block, which contains all of the other blocks (and in theory
  /// allows a single file to contain multiple modules).
  MODULE_BLOCK_ID = llvm::bitc::FIRST_APPLICATION_BLOCKID,

  /// The control block, which contains all of the information that needs to
  /// be validated prior to committing to loading the serialized module.
  ///
  /// This is part of a stable format and must not be renumbered!
  ///
  /// \sa control_block
  CONTROL_BLOCK_ID,

  /// The input block, which contains all the files this module depends on.
  ///
  /// \sa input_block
  INPUT_BLOCK_ID,

  /// The "decls-and-types" block, which contains all of the declarations that
  /// come from this module.
  ///
  /// Types are also stored here, so that types that just wrap a Decl don't need
  /// a separate entry in the file.
  ///
  /// \sa decls_block
  DECLS_AND_TYPES_BLOCK_ID,

  /// The identifier block, which contains all of the strings used in
  /// identifiers in the module.
  ///
  /// Unlike other blocks in the file, all data within this block is completely
  /// opaque. Offsets into this block should point directly into the blob at a
  /// null-terminated UTF-8 string.
  IDENTIFIER_DATA_BLOCK_ID,

  /// The index block, which contains cross-referencing information for the
  /// module.
  ///
  /// \sa index_block
  INDEX_BLOCK_ID,

  /// The block for SIL functions.
  ///
  /// \sa sil_block
  SIL_BLOCK_ID,

  /// The index block for SIL functions.
  ///
  /// \sa sil_index_block
  SIL_INDEX_BLOCK_ID,

  /// A sub-block of the control block that contains configuration options
  /// needed to successfully load this module.
  ///
  /// \sa options_block
  OPTIONS_BLOCK_ID,

  /// The declaration member-tables index block, a sub-block of the index block.
  ///
  /// \sa decl_member_tables_block
  DECL_MEMBER_TABLES_BLOCK_ID,

  /// The module documentation container block, which contains all other
  /// documentation blocks.
  ///
  /// This is part of a stable format and must not be renumbered!
  MODULE_DOC_BLOCK_ID = 96,

  /// The comment block, which contains documentation comments.
  ///
  /// This is part of a stable format and must not be renumbered!
  ///
  /// \sa comment_block
  COMMENT_BLOCK_ID,

  /// The module source location container block, which contains all other
  /// source location blocks.
  ///
  /// This is part of a stable format and should not be renumbered.
  ///
  /// Though we strive to keep the format stable, breaking the format of
  /// .swiftsourceinfo doesn't have consequences as serious as breaking the
  /// format of .swiftdoc because .swiftsourceinfo file is for local development
  /// use only.
  MODULE_SOURCEINFO_BLOCK_ID = 192,

  /// The source location block, which contains decl locations.
  ///
  /// This is part of a stable format and should not be renumbered.
  ///
  /// Though we strive to keep the format stable, breaking the format of
  /// .swiftsourceinfo doesn't have consequences as serious as breaking the
  /// format
  /// of .swiftdoc because .swiftsourceinfo file is for local development use
  /// only.
  ///
  /// \sa decl_locs_block
  DECL_LOCS_BLOCK_ID,

  /// The incremental dependency information block.
  ///
  /// This is part of a stable format and should not be renumbered.
  INCREMENTAL_INFORMATION_BLOCK_ID =
      fine_grained_dependencies::INCREMENTAL_INFORMATION_BLOCK_ID,
};

/// The record types within the control block.
///
/// Be VERY VERY careful when changing this block; it is also used by the
/// swiftdoc format, which \e must \e remain \e stable. Adding new records is
/// okay---they will be ignored---but modifying existing ones must be done
/// carefully. You may need to update the swiftdoc version in DocFormat.h.
///
/// \sa CONTROL_BLOCK_ID
namespace control_block {
  enum {
    METADATA = 1,
    MODULE_NAME,
    TARGET,
    SDK_NAME,
    REVISION,
    IS_OSSA,
    ALLOWABLE_CLIENT_NAME,
    CHANNEL,
    SDK_VERSION,
  };

  using MetadataLayout = BCRecordLayout<
    METADATA, // ID
    BCFixed<16>, // Module format major version
    BCFixed<16>, // Module format minor version
    BCVBR<8>, // length of "short version string" in the blob
    BCVBR<8>, // length of "short compatibility version string" in the blob
    BCVBR<17>, // User module format major version
    BCVBR<17>, // User module format minor version
    BCVBR<17>, // User module format sub-minor version
    BCVBR<17>, // User module format build version
    BCBlob // misc. version information
  >;

  using ModuleNameLayout = BCRecordLayout<
    MODULE_NAME,
    BCBlob
  >;

  using TargetLayout = BCRecordLayout<
    TARGET,
    BCBlob // LLVM triple
  >;

  using SDKNameLayout = BCRecordLayout<
    SDK_NAME,
    BCBlob
  >;

  using RevisionLayout = BCRecordLayout<
    REVISION,
    BCBlob
  >;

  using IsOSSALayout = BCRecordLayout<
    IS_OSSA,
    BCFixed<1>
  >;

  using AllowableClientLayout = BCRecordLayout<
    ALLOWABLE_CLIENT_NAME,
    BCBlob
  >;

  using ChannelLayout = BCRecordLayout<
    CHANNEL,
    BCBlob
  >;

  using SDKVersionLayout = BCRecordLayout<
    SDK_VERSION,
    BCBlob
  >;
}

/// The record types within the options block (a sub-block of the control
/// block).
///
/// \sa OPTIONS_BLOCK_ID
namespace options_block {
  enum {
    SDK_PATH = 1,
    XCC,
    IS_SIB,
    IS_STATIC_LIBRARY,
    HAS_HERMETIC_SEAL_AT_LINK,
    IS_EMBEDDED_SWIFT_MODULE,
    IS_TESTABLE,
    RESILIENCE_STRATEGY,
    ARE_PRIVATE_IMPORTS_ENABLED,
    IS_IMPLICIT_DYNAMIC_ENABLED,
    IS_BUILT_FROM_INTERFACE,
    IS_ALLOW_MODULE_WITH_COMPILER_ERRORS_ENABLED,
    MODULE_ABI_NAME,
    IS_CONCURRENCY_CHECKED,
    MODULE_PACKAGE_NAME,
    MODULE_EXPORT_AS_NAME,
    PLUGIN_SEARCH_OPTION,
    HAS_CXX_INTEROPERABILITY_ENABLED,
    ALLOW_NON_RESILIENT_ACCESS,
    SERIALIZE_PACKAGE_ENABLED,
  };

  using SDKPathLayout = BCRecordLayout<
    SDK_PATH,
    BCBlob // path
  >;

  using XCCLayout = BCRecordLayout<
    XCC,
    BCBlob // -Xcc flag, as string
  >;

  using PluginSearchOptionLayout = BCRecordLayout<
    PLUGIN_SEARCH_OPTION,
    PluginSearchOptionKindField, // kind
    BCBlob                       // option value string
  >;

  using IsSIBLayout = BCRecordLayout<
    IS_SIB,
    BCFixed<1> // Is this an intermediate file?
  >;

  using IsStaticLibraryLayout = BCRecordLayout<
    IS_STATIC_LIBRARY
  >;

  using HasHermeticSealAtLinkLayout = BCRecordLayout<
    HAS_HERMETIC_SEAL_AT_LINK
  >;

  using IsEmbeddedSwiftModuleLayout = BCRecordLayout<
    IS_EMBEDDED_SWIFT_MODULE
  >;

  using IsTestableLayout = BCRecordLayout<
    IS_TESTABLE
  >;

  using ArePrivateImportsEnabledLayout = BCRecordLayout<
    ARE_PRIVATE_IMPORTS_ENABLED
  >;

  using IsImplicitDynamicEnabledLayout = BCRecordLayout<
    IS_IMPLICIT_DYNAMIC_ENABLED
  >;

  using ResilienceStrategyLayout = BCRecordLayout<
    RESILIENCE_STRATEGY,
    BCFixed<2>
  >;

  using IsBuiltFromInterfaceLayout = BCRecordLayout<
    IS_BUILT_FROM_INTERFACE
  >;

  using IsAllowModuleWithCompilerErrorsEnabledLayout = BCRecordLayout<
    IS_ALLOW_MODULE_WITH_COMPILER_ERRORS_ENABLED
  >;

  using ModuleABINameLayout = BCRecordLayout<
    MODULE_ABI_NAME,
    BCBlob
  >;

  using IsConcurrencyCheckedLayout = BCRecordLayout<
    IS_CONCURRENCY_CHECKED
  >;

  using ModulePackageNameLayout = BCRecordLayout<
    MODULE_PACKAGE_NAME,
    BCBlob
  >;

  using ModuleExportAsNameLayout = BCRecordLayout<
    MODULE_EXPORT_AS_NAME,
    BCBlob
  >;

  using HasCxxInteroperabilityEnabledLayout = BCRecordLayout<
    HAS_CXX_INTEROPERABILITY_ENABLED
  >;

  using AllowNonResilientAccess = BCRecordLayout<
    ALLOW_NON_RESILIENT_ACCESS
  >;

  using SerializePackageEnabled = BCRecordLayout<
    SERIALIZE_PACKAGE_ENABLED
  >;
}

/// The record types within the input block.
///
/// \sa INPUT_BLOCK_ID
namespace input_block {
  enum {
    IMPORTED_MODULE = 1,
    LINK_LIBRARY,
    IMPORTED_HEADER,
    IMPORTED_HEADER_CONTENTS,
    MODULE_FLAGS, // [unused]
    SEARCH_PATH,
    FILE_DEPENDENCY,
    DEPENDENCY_DIRECTORY,
    MODULE_INTERFACE_PATH,
    IMPORTED_MODULE_SPIS,
  };

  using ImportedModuleLayout = BCRecordLayout<
    IMPORTED_MODULE,
    ImportControlField, // import kind
    BCFixed<1>,         // scoped?
    BCFixed<1>,         // has spis?
    BCBlob // module name, with submodule path pieces separated by \0s.
           // If the 'scoped' flag is set, the final path piece is an access
           // path within the module.
  >;

  using ImportedModuleLayoutSPI = BCRecordLayout<
    IMPORTED_MODULE_SPIS,
    BCBlob // SPI names, separated by \0s
  >;

  using LinkLibraryLayout = BCRecordLayout<
    LINK_LIBRARY,
    LibraryKindField, // kind
    BCFixed<1>, // forced?
    BCBlob // library name
  >;

  using ImportedHeaderLayout = BCRecordLayout<
    IMPORTED_HEADER,
    BCFixed<1>, // exported?
    FileSizeField, // file size (for validation)
    FileHashField, // file hash (for validation)
    BCBlob // file path
  >;

  using ImportedHeaderContentsLayout = BCRecordLayout<
    IMPORTED_HEADER_CONTENTS,
    BCBlob
  >;

  using SearchPathLayout = BCRecordLayout<
    SEARCH_PATH,
    BCFixed<1>, // framework?
    BCFixed<1>, // system?
    BCBlob      // path
  >;

  using FileDependencyLayout = BCRecordLayout<
    FILE_DEPENDENCY,
    FileSizeField,                 // file size (for validation)
    FileModTimeOrContentHashField, // mtime or content hash (for validation)
    BCFixed<1>,                    // are we reading mtime (0) or hash (1)?
    BCFixed<1>,                    // SDK-relative?
    BCVBR<8>,                      // subpath-relative index (0=none)
    BCBlob                         // path
  >;

  using DependencyDirectoryLayout = BCRecordLayout<
    DEPENDENCY_DIRECTORY,
    BCBlob
  >;

  using ModuleInterfaceLayout = BCRecordLayout<
    MODULE_INTERFACE_PATH,
    BCBlob // file path
  >;

}

/// The record types within the "decls-and-types" block.
///
/// \sa DECLS_AND_TYPES_BLOCK_ID
namespace decls_block {
  enum RecordKind : uint16_t {
#define RECORD(Id) Id,
#define RECORD_VAL(Id, Value) Id = Value,
#include "DeclTypeRecordNodes.def"
  };

  namespace detail {
  enum TypeRecords : uint16_t {
#define TYPE(Id) Id##_TYPE = decls_block::RecordKind::Id##_TYPE,
#include "DeclTypeRecordNodes.def"
  };

  template <TypeRecords Record>
  class TypeRecordDispatch {};

  template <TypeRecords RecordCode, typename ...Ts>
  struct code { public: constexpr static TypeRecords value = RecordCode; };

  struct function_deserializer {
    static llvm::Expected<Type>
    deserialize(ModuleFile &MF, SmallVectorImpl<uint64_t> &scratch,
                StringRef blobData, bool isGeneric);
  };

#define TYPE_LAYOUT_IMPL(LAYOUT, ...)                                          \
  using LAYOUT = BCRecordLayout<__VA_ARGS__>;                                  \
  template <>                                                                  \
  class detail::TypeRecordDispatch<                                            \
      detail::code<detail::TypeRecords::__VA_ARGS__>::value> {                 \
    friend class swift::ModuleFile;                                            \
    static llvm::Expected<Type>                                                \
    deserialize(ModuleFile &MF,                                                \
                llvm::SmallVectorImpl<uint64_t> &scratch,                      \
                StringRef blobData);                                           \
  }
  } // namespace detail

/// This \c TYPE_LAYOUT(...) macro replaces the usual \c BCRecordLayout coding
/// structures below by enforcing structural checks for the definition of
/// deserialization members. If you forget to define a \c TYPE_LAYOUT(...) for a
/// \c TYPE(...) there will be a gnarly SFINAE error pointing at it in
/// DeclTypeRecordNodes.def.
///
/// This macro pairs with \c DESERIALIZE_TYPE(...) in Deserialization.cpp such
/// that if you forget \c DESERIALIZE_TYPE(...) you will come up
/// with a linker error.
#define TYPE_LAYOUT(LAYOUT, ...) TYPE_LAYOUT_IMPL(LAYOUT, __VA_ARGS__)

  using ClangTypeLayout = BCRecordLayout<
    CLANG_TYPE,
    BCArray<BCVBR<6>>
  >;

  /// A flag to mark a decl as being invalid
  using ErrorFlagLayout = BCRecordLayout<
    ERROR_FLAG
  >;

  /// A placeholder for invalid types
  TYPE_LAYOUT(ErrorTypeLayout,
    ERROR_TYPE,
    TypeIDField // original type (if any)
  );

  TYPE_LAYOUT(BuiltinAliasTypeLayout,
    BUILTIN_ALIAS_TYPE,
    DeclIDField, // typealias decl
    TypeIDField  // canonical type (a fallback)
  );

  TYPE_LAYOUT(TypeAliasTypeLayout,
    NAME_ALIAS_TYPE,
    DeclIDField,           // typealias decl
    TypeIDField,           // parent type
    TypeIDField,           // underlying type
    TypeIDField,           // substituted type
    SubstitutionMapIDField // substitution map
  );

  TYPE_LAYOUT(GenericTypeParamTypeLayout,
    GENERIC_TYPE_PARAM_TYPE,
    BCFixed<1>,  // parameter pack?
    DeclIDField, // generic type parameter decl or depth
    BCVBR<4> // index + 1, or zero if we have a generic type
            // parameter decl
  );

  TYPE_LAYOUT(DependentMemberTypeLayout,
    DEPENDENT_MEMBER_TYPE,
    TypeIDField, // base type
    DeclIDField  // associated type decl
  );
  TYPE_LAYOUT(NominalTypeLayout,
    NOMINAL_TYPE,
    DeclIDField, // decl
    TypeIDField  // parent
  );

  TYPE_LAYOUT(ParenTypeLayout,
    PAREN_TYPE,
    TypeIDField // inner type
  );

  TYPE_LAYOUT(TupleTypeLayout,
    TUPLE_TYPE
  );

  using TupleTypeEltLayout = BCRecordLayout<
    TUPLE_TYPE_ELT,
    IdentifierIDField,  // name
    TypeIDField         // type
  >;

  TYPE_LAYOUT(FunctionTypeLayout,
    FUNCTION_TYPE,
    TypeIDField,                     // output
    FunctionTypeRepresentationField, // representation
    ClangTypeIDField,                // type
    BCFixed<1>,                      // noescape?
    BCFixed<1>,                      // concurrent?
    BCFixed<1>,                      // async?
    BCFixed<1>,                      // throws?
    TypeIDField,                     // thrown error
    DifferentiabilityKindField,      // differentiability kind
    FunctionTypeIsolationField,      // isolation
    BCFixed<1>                       // has transferring result
    // trailed by parameters
    // Optionally lifetime dependence info
  );

  using FunctionParamLayout =
      BCRecordLayout<FUNCTION_PARAM,
                     IdentifierIDField,       // name
                     IdentifierIDField,       // internal label
                     TypeIDField,             // type
                     BCFixed<1>,              // vararg?
                     BCFixed<1>,              // autoclosure?
                     BCFixed<1>,              // non-ephemeral?
                     ParamDeclSpecifierField, // inout, shared or owned?
                     BCFixed<1>,              // isolated
                     BCFixed<1>,              // noDerivative?
                     BCFixed<1>,              // compileTimeConst
                     BCFixed<1>               // transferring
                     >;

  TYPE_LAYOUT(MetatypeTypeLayout,
    METATYPE_TYPE,
    TypeIDField,                // instance type
    MetatypeRepresentationField // representation
  );

  TYPE_LAYOUT(ExistentialMetatypeTypeLayout,
    EXISTENTIAL_METATYPE_TYPE,
    TypeIDField,                // instance type
    MetatypeRepresentationField // representation
  );

  TYPE_LAYOUT(PrimaryArchetypeTypeLayout,
    PRIMARY_ARCHETYPE_TYPE,
    GenericSignatureIDField, // generic environment
    TypeIDField              // interface type
  );

  TYPE_LAYOUT(OpenedArchetypeTypeLayout,
    OPENED_ARCHETYPE_TYPE,
    TypeIDField,              // the interface type
    GenericEnvironmentIDField // generic environment ID
  );

  TYPE_LAYOUT(OpaqueArchetypeTypeLayout,
    OPAQUE_ARCHETYPE_TYPE,
    DeclIDField,           // the opaque type decl
    TypeIDField,           // the interface type
    SubstitutionMapIDField // the arguments
  );

  TYPE_LAYOUT(PackArchetypeTypeLayout,
    PACK_ARCHETYPE_TYPE,
    GenericSignatureIDField, // generic environment
    TypeIDField              // interface type
  );

  TYPE_LAYOUT(ElementArchetypeTypeLayout,
    ELEMENT_ARCHETYPE_TYPE,
    TypeIDField,              // the interface type
    GenericEnvironmentIDField // generic environment ID
  );

  TYPE_LAYOUT(DynamicSelfTypeLayout,
    DYNAMIC_SELF_TYPE,
    TypeIDField // self type
  );

  TYPE_LAYOUT(ProtocolCompositionTypeLayout,
    PROTOCOL_COMPOSITION_TYPE,
    BCFixed<1>,          // has AnyObject constraint
    BCFixed<1>,          // has ~Copyable constraint
    BCFixed<1>,          // has ~Escapable constraint
    BCArray<TypeIDField> // protocols
  );

  TYPE_LAYOUT(ParameterizedProtocolTypeLayout,
    PARAMETERIZED_PROTOCOL_TYPE,
    TypeIDField,         // base
    BCArray<TypeIDField> // arguments
  );

  TYPE_LAYOUT(BoundGenericTypeLayout,
    BOUND_GENERIC_TYPE,
    DeclIDField,         // generic decl
    TypeIDField,         // parent
    BCArray<TypeIDField> // generic arguments
  );

  TYPE_LAYOUT(GenericFunctionTypeLayout,
    GENERIC_FUNCTION_TYPE,
    TypeIDField,                     // output
    FunctionTypeRepresentationField, // representation
    BCFixed<1>,                      // concurrent?
    BCFixed<1>,                      // async?
    BCFixed<1>,                      // throws?
    TypeIDField,                     // thrown error
    DifferentiabilityKindField,      // differentiability kind
    FunctionTypeIsolationField,      // isolation
    BCFixed<1>,                      // has transferring result
    GenericSignatureIDField          // generic signature

    // trailed by parameters
    // Optionally lifetime dependence info
  );

  TYPE_LAYOUT(SILFunctionTypeLayout,
    SIL_FUNCTION_TYPE,
    BCFixed<1>,                         // concurrent?
    BCFixed<1>,                         // async?
    SILCoroutineKindField,              // coroutine kind
    ParameterConventionField,           // callee convention
    SILFunctionTypeRepresentationField, // representation
    BCFixed<1>,                         // pseudogeneric?
    BCFixed<1>,                         // noescape?
    BCFixed<1>,                         // unimplementable?
    BCFixed<1>,                         // erased isolation?
    DifferentiabilityKindField,         // differentiability kind
    BCFixed<1>,                         // error result?
    BCVBR<6>,                           // number of parameters
    BCVBR<5>,                           // number of yields
    BCVBR<5>,                           // number of results
    GenericSignatureIDField,            // invocation generic signature
    SubstitutionMapIDField,             // invocation substitutions
    SubstitutionMapIDField,             // pattern substitutions
    ClangTypeIDField,    // clang function type, for foreign conventions
    BCArray<TypeIDField> // parameter types/conventions, alternating
                          // followed by result types/conventions, alternating
                          // followed by error result type/convention
    // Optionally a protocol conformance (for witness_methods)
    // Optionally a substitution map (for substituted function types)
    // Optionally lifetime dependence info
  );

  TYPE_LAYOUT(SILBlockStorageTypeLayout,
    SIL_BLOCK_STORAGE_TYPE,
    TypeIDField // capture type
  );

  TYPE_LAYOUT(SILMoveOnlyWrappedTypeLayout,
    SIL_MOVE_ONLY_TYPE,
    TypeIDField            // inner type
  );

  using SILLayoutLayout = BCRecordLayout<
    SIL_LAYOUT,
    GenericSignatureIDField,    // generic signature
    BCFixed<1>,                 // captures generic env
    BCVBR<8>,                   // number of fields
    BCArray<TypeIDWithBitField> // field types with mutability
  >;

  TYPE_LAYOUT(SILBoxTypeLayout,
    SIL_BOX_TYPE,
    SILLayoutIDField,      // layout
    SubstitutionMapIDField // substitutions
  );

#define SYNTAX_SUGAR_TYPE_LAYOUT(LAYOUT, CODE)                                 \
  TYPE_LAYOUT(LAYOUT, CODE, TypeIDField)

  SYNTAX_SUGAR_TYPE_LAYOUT(ArraySliceTypeLayout, ARRAY_SLICE_TYPE);
  SYNTAX_SUGAR_TYPE_LAYOUT(OptionalTypeLayout, OPTIONAL_TYPE);
  SYNTAX_SUGAR_TYPE_LAYOUT(VariadicSequenceTypeLayout, VARIADIC_SEQUENCE_TYPE);
  SYNTAX_SUGAR_TYPE_LAYOUT(ExistentialTypeLayout, EXISTENTIAL_TYPE);

  TYPE_LAYOUT(DictionaryTypeLayout,
    DICTIONARY_TYPE,
    TypeIDField, // key type
    TypeIDField  // value type
  );

  TYPE_LAYOUT(ReferenceStorageTypeLayout,
    REFERENCE_STORAGE_TYPE,
    ReferenceOwnershipField, // ownership
    TypeIDField              // implementation type
  );

  TYPE_LAYOUT(UnboundGenericTypeLayout,
    UNBOUND_GENERIC_TYPE,
    DeclIDField, // generic decl
    TypeIDField  // parent
  );

  TYPE_LAYOUT(PackExpansionTypeLayout,
    PACK_EXPANSION_TYPE,
    TypeIDField, // pattern type
    TypeIDField  // count type
  );

  TYPE_LAYOUT(PackElementTypeLayout,
    PACK_ELEMENT_TYPE,
    TypeIDField,  // pack type
    BCFixed<32>   // level
  );

  TYPE_LAYOUT(PackTypeLayout,
    PACK_TYPE,
    BCArray<TypeIDField>  // component types
  );

  TYPE_LAYOUT(SILPackTypeLayout,
    SIL_PACK_TYPE,
    BCFixed<1>,         // is address
    BCArray<TypeIDField>// component types
  );

  using TypeAliasLayout = BCRecordLayout<
    TYPE_ALIAS_DECL,
    IdentifierIDField, // name
    DeclContextIDField,// context decl
    TypeIDField, // underlying type
    TypeIDField, // interface type (no longer used)
    BCFixed<1>,  // implicit flag
    GenericSignatureIDField, // generic environment
    AccessLevelField, // access level
    BCArray<TypeIDField> // dependency types
    // Trailed by generic parameters (if any).
  >;

  using GenericTypeParamDeclLayout = BCRecordLayout<GENERIC_TYPE_PARAM_DECL,
    IdentifierIDField, // name
    BCFixed<1>,        // implicit flag
    BCFixed<1>,        // parameter pack?
    BCVBR<4>,          // depth
    BCVBR<4>,          // index
    BCFixed<1>         // opaque type?
  >;

  using AssociatedTypeDeclLayout = BCRecordLayout<
    ASSOCIATED_TYPE_DECL,
    IdentifierIDField,   // name
    DeclContextIDField,  // context decl
    TypeIDField,         // default definition
    BCFixed<1>,          // implicit flag
    BCArray<DeclIDField> // overridden associated types
  >;

  using StructLayout = BCRecordLayout<
    STRUCT_DECL,
    IdentifierIDField,      // name
    DeclContextIDField,     // context decl
    BCFixed<1>,             // implicit flag
    BCFixed<1>,             // isObjC
    GenericSignatureIDField, // generic environment
    AccessLevelField,       // access level
    BCVBR<4>,               // number of conformances
    BCVBR<4>,               // number of inherited types
    BCArray<TypeIDField>    // inherited types, followed by dependency types
    // Trailed by the generic parameters (if any), the members record, and
    // finally conformance info (if any).
  >;

  using EnumLayout = BCRecordLayout<
    ENUM_DECL,
    IdentifierIDField,      // name
    DeclContextIDField,     // context decl
    BCFixed<1>,             // implicit flag
    BCFixed<1>,             // isObjC
    GenericSignatureIDField, // generic environment
    TypeIDField,            // raw type
    AccessLevelField,       // access level
    BCVBR<4>,               // number of conformances
    BCVBR<4>,               // number of inherited types
    BCArray<TypeIDField>    // inherited types, followed by dependency types
    // Trailed by the generic parameters (if any), the members record, and
    // finally conformance info (if any).
  >;

  using ClassLayout = BCRecordLayout<
    CLASS_DECL,
    IdentifierIDField,      // name
    DeclContextIDField,     // context decl
    BCFixed<1>,             // implicit?
    BCFixed<1>,             // explicitly objc?
    BCFixed<1>,             // Explicitly actor?
    BCFixed<1>,             // inherits convenience initializers from its superclass?
    BCFixed<1>,             // has missing designated initializers?
    GenericSignatureIDField, // generic environment
    TypeIDField,            // superclass
    AccessLevelField,       // access level
    BCVBR<4>,               // number of conformances
    BCVBR<4>,               // number of inherited types
    BCArray<TypeIDField>    // inherited types, followed by dependency types
    // Trailed by the generic parameters (if any), the members record, and
    // finally conformance info (if any).
  >;

  using ProtocolLayout = BCRecordLayout<
    PROTOCOL_DECL,
    IdentifierIDField,      // name
    DeclContextIDField,     // context decl
    BCFixed<1>,             // implicit flag
    BCFixed<1>,             // class-bounded?
    BCFixed<1>,             // objc?
    BCFixed<1>,             // existential-type-supported?
    DeclIDField,            // superclass decl
    AccessLevelField,       // access level
    BCArray<TypeIDField>    // dependency types
    // Trailed by the inherited protocols, the generic parameters (if any),
    // the generic signature, the members record, and the default witness table record
  >;

  /// A default witness table for a protocol.
  using InheritedProtocolsLayout = BCRecordLayout<
    INHERITED_PROTOCOLS,
    BCArray<DeclIDField>
    // An array of inherited protocol declarations
  >;

  /// A default witness table for a protocol.
  using DefaultWitnessTableLayout = BCRecordLayout<
    DEFAULT_WITNESS_TABLE,
    BCArray<DeclIDField>
    // An array of requirement / witness pairs
  >;

  using ConstructorLayout = BCRecordLayout<
    CONSTRUCTOR_DECL,
    DeclContextIDField, // context decl
    BCFixed<1>,  // failable?
    BCFixed<1>,  // IUO result?
    BCFixed<1>,  // implicit?
    BCFixed<1>,  // objc?
    BCFixed<1>,  // stub implementation?
    BCFixed<1>,  // async?
    BCFixed<1>,  // throws?
    TypeIDField,  // thrown error
    CtorInitializerKindField,  // initializer kind
    GenericSignatureIDField, // generic environment
    DeclIDField, // overridden decl
    BCFixed<1>,   // whether the overridden decl affects ABI
    AccessLevelField, // access level
    BCFixed<1>,   // requires a new vtable/witness table slot
    BCFixed<1>,   // 'required' but overridden is not (used for recovery)
    BCVBR<5>,     // number of parameter name components
    BCArray<IdentifierIDField> // name components,
                               // followed by TypeID dependencies
    // This record is trailed by:
    // - its generic parameters, if any
    // - its parameter patterns,
    // - the foreign error convention, if any
    // - inlinable body text, if any
  >;

  using VarLayout = BCRecordLayout<
    VAR_DECL,
    IdentifierIDField, // name
    DeclContextIDField,  // context decl
    BCFixed<1>,   // implicit?
    BCFixed<1>,   // explicitly objc?
    BCFixed<1>,   // static?
    VarDeclIntroducerField,   // introducer
    BCFixed<1>,   // is getter mutating?
    BCFixed<1>,   // is setter mutating?
    BCFixed<1>,   // is this the backing storage for a lazy property?
    BCFixed<1>,   // top level global?
    DeclIDField,  // if this is a lazy property, this is the backing storage
    OpaqueReadOwnershipField,   // opaque read ownership
    ReadImplKindField,   // read implementation
    WriteImplKindField,   // write implementation
    ReadWriteImplKindField,   // read-write implementation
    AccessorCountField, // number of accessors
    TypeIDField,  // interface type
    BCFixed<1>,   // IUO value?
    DeclIDField,  // overridden decl
    AccessLevelField, // access level
    AccessLevelField, // setter access, if applicable
    DeclIDField, // opaque return type decl
    BCFixed<2>,  // # of property wrapper backing properties
    BCVBR<4>,    // total number of vtable/witness table entries introduced by all accessors
    BCArray<TypeIDField> // accessors, backing properties, and dependencies
  >;

  using ParamLayout = BCRecordLayout<
    PARAM_DECL,
    IdentifierIDField,       // argument name
    IdentifierIDField,       // parameter name
    DeclContextIDField,      // context decl
    ParamDeclSpecifierField, // specifier
    TypeIDField,             // interface type
    BCFixed<1>,              // isIUO?
    BCFixed<1>,              // isVariadic?
    BCFixed<1>,              // isAutoClosure?
    BCFixed<1>,              // isIsolated?
    BCFixed<1>,              // isCompileTimeConst?
    BCFixed<1>,              // isSending?
    DefaultArgumentField,    // default argument kind
    TypeIDField,             // default argument type
    ActorIsolationField,     // default argument isolation
    TypeIDField,             // global actor isolation
    BCBlob                   // default argument text
  >;

  using FuncLayout = BCRecordLayout<
    FUNC_DECL,
    DeclContextIDField,  // context decl
    BCFixed<1>,   // implicit?
    BCFixed<1>,   // is 'static' or 'class'?
    StaticSpellingKindField, // spelling of 'static' or 'class'
    BCFixed<1>,   // isObjC?
    SelfAccessKindField,   // self access kind
    BCFixed<1>,   // has forced static dispatch?
    BCFixed<1>,   // async?
    BCFixed<1>,   // throws?
    TypeIDField,  // thrown error
    GenericSignatureIDField, // generic environment
    TypeIDField,  // result interface type
    BCFixed<1>,   // IUO result?
    DeclIDField,  // operator decl
    DeclIDField,  // overridden function
    BCFixed<1>,   // whether the overridden decl affects ABI
    BCVBR<5>,     // 0 for a simple name, otherwise the number of parameter name
                  // components plus one
    AccessLevelField, // access level
    BCFixed<1>,   // requires a new vtable/witness table slot
    DeclIDField,  // opaque result type decl
    BCFixed<1>,   // isUserAccessible?
    BCFixed<1>,   // is distributed thunk
    BCFixed<1>,   // has transferring result
    BCArray<IdentifierIDField> // name components,
                               // followed by TypeID dependencies
    // The record is trailed by:
    // - its _silgen_name, if any
    // - its generic parameters, if any
    // - body parameter patterns
    // - the foreign error convention, if any
    // - inlinable body text, if any
  >;

  using ConditionalSubstitutionConditionLayout = BCRecordLayout<
    CONDITIONAL_SUBSTITUTION_COND,
    BCFixed<1>, // is unavailable?
    BC_AVAIL_TUPLE // the OS version triple.
  >;

  using ConditionalSubstitutionLayout = BCRecordLayout<
    CONDITIONAL_SUBSTITUTION,
    SubstitutionMapIDField
    // Trailed by N conditions that include a version and
    // unavailability indicator.
  >;

  using OpaqueTypeLayout = BCRecordLayout<
    OPAQUE_TYPE_DECL,
    DeclContextIDField, // decl context
    DeclIDField, // naming decl
    GenericSignatureIDField, // interface generic signature
    TypeIDField, // interface type for opaque type
    GenericSignatureIDField, // generic environment
    SubstitutionMapIDField, // optional substitution map for underlying type
    AccessLevelField, // access level
    BCFixed<1> // export underlying type details
    // trailed by generic parameters
    // trailed by conditional substitutions
  >;

  // TODO: remove the unnecessary FuncDecl components here
  using AccessorLayout = BCRecordLayout<
    ACCESSOR_DECL,
    DeclContextIDField,  // context decl
    BCFixed<1>,   // implicit?
    BCFixed<1>,   // is 'static' or 'class'?
    StaticSpellingKindField, // spelling of 'static' or 'class'
    BCFixed<1>,   // isObjC?
    SelfAccessKindField,   // self access kind
    BCFixed<1>,   // has forced static dispatch?
    BCFixed<1>,   // async?
    BCFixed<1>,   // throws?
    TypeIDField,  // thrown error
    GenericSignatureIDField, // generic environment
    TypeIDField,  // result interface type
    BCFixed<1>,   // IUO result?
    DeclIDField,  // overridden function
    BCFixed<1>,   // whether the overridden decl affects ABI
    DeclIDField,  // AccessorStorageDecl
    AccessorKindField, // accessor kind
    AccessLevelField, // access level
    BCFixed<1>,   // requires a new vtable/witness table slot
    BCFixed<1>,   // is transparent
    BCFixed<1>,   // is distributed thunk
    BCArray<IdentifierIDField> // name components,
                               // followed by TypeID dependencies
    // The record is trailed by:
    // - its _silgen_name, if any
    // - its generic parameters, if any
    // - body parameter patterns
    // - the foreign error convention, if any
    // - inlinable body text, if any
  >;

  using PatternBindingLayout = BCRecordLayout<
    PATTERN_BINDING_DECL,
    DeclContextIDField, // context decl
    BCFixed<1>,  // implicit flag
    BCFixed<1>,  // static?
    StaticSpellingKindField, // spelling of 'static' or 'class'
    BCVBR<3>,    // numpatterns
    BCArray<DeclContextIDField> // init contexts
    // The patterns trail the record.
  >;

  template <unsigned Code>
  using UnaryOperatorLayout = BCRecordLayout<
    Code, // ID field
    IdentifierIDField,  // name
    DeclContextIDField  // context decl
  >;

  using PrefixOperatorLayout = UnaryOperatorLayout<PREFIX_OPERATOR_DECL>;
  using PostfixOperatorLayout = UnaryOperatorLayout<POSTFIX_OPERATOR_DECL>;

  using InfixOperatorLayout = BCRecordLayout<
    INFIX_OPERATOR_DECL,
    IdentifierIDField, // name
    DeclContextIDField,// context decl
    DeclIDField        // precedence group
  >;

  using PrecedenceGroupLayout = BCRecordLayout<
    PRECEDENCE_GROUP_DECL,
    IdentifierIDField, // name
    DeclContextIDField,// context decl
    AssociativityField,// associativity
    BCFixed<1>,        // assignment
    BCVBR<2>,          // numHigherThan
    BCArray<DeclIDField> // higherThan, followed by lowerThan
  >;

  using EnumElementLayout = BCRecordLayout<
    ENUM_ELEMENT_DECL,
    DeclContextIDField,// context decl
    BCFixed<1>,  // implicit?
    BCFixed<1>,  // has payload?
    EnumElementRawValueKindField,  // raw value kind
    BCFixed<1>,  // implicit raw value?
    BCFixed<1>,  // negative raw value?
    IdentifierIDField, // raw value
    BCVBR<5>, // number of parameter name components
    BCArray<IdentifierIDField> // name components,

    // The record is trailed by:
    // - its argument parameters, if any
  >;

  using SubscriptLayout = BCRecordLayout<
    SUBSCRIPT_DECL,
    DeclContextIDField, // context decl
    BCFixed<1>,  // implicit?
    BCFixed<1>,  // objc?
    BCFixed<1>,   // is getter mutating?
    BCFixed<1>,   // is setter mutating?
    OpaqueReadOwnershipField,   // opaque read ownership
    ReadImplKindField,   // read implementation
    WriteImplKindField,   // write implementation
    ReadWriteImplKindField,   // read-write implementation
    AccessorCountField, // number of accessors
    GenericSignatureIDField, // generic environment
    TypeIDField, // element interface type
    BCFixed<1>,  // IUO element?
    DeclIDField, // overridden decl
    AccessLevelField, // access level
    AccessLevelField, // setter access, if applicable
    StaticSpellingKindField,    // is subscript static?
    BCVBR<5>,    // number of parameter name components
    DeclIDField, // opaque return type decl
    BCVBR<4>,    // total number of vtable/witness table entries introduced by all accessors
    BCArray<IdentifierIDField> // name components,
                               // followed by DeclID accessors,
                               // followed by TypeID dependencies
    // Trailed by:
    // - generic parameters, if any
    // - the indices pattern
  >;

  using ExtensionLayout = BCRecordLayout<
    EXTENSION_DECL,
    TypeIDField, // extended type
    DeclIDField, // extended nominal
    DeclContextIDField, // context decl
    BCFixed<1>,  // implicit flag
    GenericSignatureIDField,  // generic environment
    BCVBR<4>,    // # of protocol conformances
    BCVBR<4>,    // number of inherited types
    BCArray<TypeIDField> // inherited types, followed by TypeID dependencies
    // Trailed by the generic parameter lists, members record, and then
    // conformance info (if any).
  >;

  using DestructorLayout = BCRecordLayout<
    DESTRUCTOR_DECL,
    DeclContextIDField, // context decl
    BCFixed<1>,  // implicit?
    BCFixed<1>,  // objc?
    GenericSignatureIDField // generic environment
    // This record is trailed by its inlinable body text
  >;

  using MacroLayout = BCRecordLayout<
    MACRO_DECL,
    DeclContextIDField,  // context decl
    BCFixed<1>,   // implicit?
    GenericSignatureIDField, // generic environment
    BCFixed<1>,   // whether there is a parameter list
    TypeIDField,  // result interface type
    AccessLevelField, // access level
    BCVBR<5>,    // number of parameter name components
    BCVBR<3>,    // builtin macro definition ID
    BCFixed<1>,  // whether it has an expanded macro definition
    IdentifierIDField, // external module name, for external macros
    IdentifierIDField,  // external type name, for external macros
    BCArray<IdentifierIDField> // name components,
                               // followed by TypeID dependencies
    // The record is trailed by:
    // - its generic parameters, if any
    // - parameter list, if present
    // - expanded macro definition, if needed.
  >;

  /// The expanded macro definition text.
  using ExpandedMacroDefinitionLayout = BCRecordLayout<
    EXPANDED_MACRO_DEFINITION,
    BCFixed<1>, // whether it has replacements
    BCBlob // expansion text
    // potentially trailed by the expanded macro replacements
  >;

  /// The replacements to be performed for an expanded macro definition.
  using ExpandedMacroReplacementsLayout = BCRecordLayout<
    EXPANDED_MACRO_REPLACEMENTS,
    BCArray<BCVBR<6>> // a set of replacement triples (start offset,
                      // end offset, parameter index)
  >;

  using InlinableBodyTextLayout = BCRecordLayout<
    INLINABLE_BODY_TEXT,
    BCBlob // body text
  >;

  using ParameterListLayout = BCRecordLayout<
    PARAMETERLIST,
    BCArray<DeclIDField> // params
  >;

  using ParenPatternLayout = BCRecordLayout<
    PAREN_PATTERN
    // The sub-pattern trails the record.
  >;

  using TuplePatternLayout = BCRecordLayout<
    TUPLE_PATTERN,
    TypeIDField, // type
    BCVBR<5>     // arity
    // The elements trail the record.
  >;

  using TuplePatternEltLayout = BCRecordLayout<
    TUPLE_PATTERN_ELT,
    IdentifierIDField     // label
    // The element pattern trails the record.
  >;

  using NamedPatternLayout = BCRecordLayout<
    NAMED_PATTERN,
    DeclIDField, // associated VarDecl
    TypeIDField  // type
  >;

  using AnyPatternLayout = BCRecordLayout<
    ANY_PATTERN,
    TypeIDField, // type
    BCFixed<1>   // isAsyncLet
    // FIXME: is the type necessary?
  >;

  using TypedPatternLayout = BCRecordLayout<
    TYPED_PATTERN,
    TypeIDField  // associated type
    // The sub-pattern trails the record.
  >;

  using BindingPatternLayout = BCRecordLayout<
    VAR_PATTERN,
    BCFixed<2>  // introducer (var, let, etc.)
    // The sub-pattern trails the record.
  >;

  using GenericParamListLayout = BCRecordLayout<
    GENERIC_PARAM_LIST,
    BCArray<DeclIDField>        // the GenericTypeParamDecls
  >;

  using GenericSignatureLayout = BCRecordLayout<
    GENERIC_SIGNATURE,
    BCArray<TypeIDField>         // generic parameter types
  >;

  using GenericEnvironmentLayout = BCRecordLayout<
    GENERIC_ENVIRONMENT,
    BCFixed<1>,                  // GenericEnvironmentKind
    TypeIDField,                 // existential type or shape class
    GenericSignatureIDField,     // parent signature
    SubstitutionMapIDField       // substitution map
  >;

  using SubstitutionMapLayout = BCRecordLayout<
    SUBSTITUTION_MAP,
    GenericSignatureIDField,     // generic signature
    BCVBR<5>,                    // # of replacement types
    BCArray<TypeIDField>         // replacement types and conformances
  >;

  using SILGenericSignatureLayout = BCRecordLayout<
    SIL_GENERIC_SIGNATURE,
    BCArray<TypeIDField>         // (generic parameter name, sugared interface
                                 //  type) pairs
  >;

  using RequirementSignatureLayout = BCRecordLayout<
    REQUIREMENT_SIGNATURE,
    BCArray<BCVBR<6>>            // requirements and protocol type aliases
  >;

  using AssociatedTypeLayout = BCRecordLayout<
    ASSOCIATED_TYPE,
    DeclIDField                  // associated type decl
  >;

  using PrimaryAssociatedTypeLayout = BCRecordLayout<
    PRIMARY_ASSOCIATED_TYPE,
    DeclIDField                  // associated type decl
  >;

  /// Specifies the private discriminator string for a private declaration. This
  /// identifies the declaration's original source file in some opaque way.
  using PrivateDiscriminatorLayout = BCRecordLayout<
    PRIVATE_DISCRIMINATOR,
    IdentifierIDField  // discriminator string, as an identifier
  >;

  using LocalDiscriminatorLayout = BCRecordLayout<
    LOCAL_DISCRIMINATOR,
    BCVBR<2> // context-scoped discriminator counter
  >;

  using FilenameForPrivateLayout = BCRecordLayout<
    FILENAME_FOR_PRIVATE,
    IdentifierIDField  // the file name, as an identifier
  >;

  using DeserializationSafetyLayout = BCRecordLayout<
    DESERIALIZATION_SAFETY,
    IdentifierIDField // name to debug access to unsafe decl
  >;

  using NormalProtocolConformanceLayout = BCRecordLayout<
    NORMAL_PROTOCOL_CONFORMANCE,
    DeclIDField, // the protocol
    DeclContextIDField, // the decl that provided this conformance
    BCVBR<5>, // type mapping count
    BCVBR<5>, // value mapping count
    BCVBR<5>, // requirement signature conformance count
    BCFixed<1>, // unchecked
    BCFixed<1>, // preconcurrency
    BCArray<DeclIDField>
    // The array contains requirement signature conformances, then
    // type witnesses, then value witnesses.
  >;

  using SelfProtocolConformanceLayout = BCRecordLayout<
    SELF_PROTOCOL_CONFORMANCE,
    DeclIDField // the protocol
  >;

  using SpecializedProtocolConformanceLayout = BCRecordLayout<
    SPECIALIZED_PROTOCOL_CONFORMANCE,
    ProtocolConformanceIDField, // underlying conformance
    TypeIDField,           // conforming type
    SubstitutionMapIDField // substitution map
  >;

  using InheritedProtocolConformanceLayout = BCRecordLayout<
    INHERITED_PROTOCOL_CONFORMANCE,
    ProtocolConformanceIDField,  // underlying conformance
    TypeIDField                  // the conforming type
  >;

  using BuiltinProtocolConformanceLayout = BCRecordLayout<
    BUILTIN_PROTOCOL_CONFORMANCE,
    TypeIDField, // the conforming type
    DeclIDField, // the protocol
    BCFixed<2>  // the builtin conformance kind
  >;

  using PackConformanceLayout = BCRecordLayout<
    PACK_CONFORMANCE,
    TypeIDField,                         // pattern type
    DeclIDField,                         // the protocol
    BCArray<ProtocolConformanceIDField>  // pattern conformances
  >;

  using ProtocolConformanceXrefLayout = BCRecordLayout<
    PROTOCOL_CONFORMANCE_XREF,
    DeclIDField, // the protocol being conformed to
    DeclIDField, // the nominal type of the conformance
    ModuleIDField // the module in which the conformance can be found
  >;

  using MembersLayout = BCRecordLayout<
    MEMBERS,
    BCArray<DeclIDField>
  >;

  using XRefLayout = BCRecordLayout<
    XREF,
    ModuleIDField,  // base module ID
    BCVBR<4>        // xref path length (cannot be 0)
  >;

  using XRefTypePathPieceLayout = BCRecordLayout<
    XREF_TYPE_PATH_PIECE,
    IdentifierIDField, // name
    IdentifierIDField, // private discriminator
    BCFixed<1>,        // restrict to protocol extension
    BCFixed<1>         // imported from Clang?
  >;
  
  using XRefOpaqueReturnTypePathPieceLayout = BCRecordLayout<
    XREF_OPAQUE_RETURN_TYPE_PATH_PIECE,
    IdentifierIDField // mangled name of defining decl
  >;

  using XRefValuePathPieceLayout = BCRecordLayout<
    XREF_VALUE_PATH_PIECE,
    TypeIDField,       // type
    IdentifierIDField, // name
    BCFixed<1>,        // restrict to protocol extension
    BCFixed<1>,        // imported from Clang?
    BCFixed<1>         // static?
  >;

  using XRefInitializerPathPieceLayout = BCRecordLayout<
    XREF_INITIALIZER_PATH_PIECE,
    TypeIDField,             // type
    BCFixed<1>,              // restrict to protocol extension
    BCFixed<1>,              // imported from Clang?
    CtorInitializerKindField // initializer kind
  >;

  using XRefExtensionPathPieceLayout = BCRecordLayout<
    XREF_EXTENSION_PATH_PIECE,
    ModuleIDField,       // module ID
    GenericSignatureIDField  // for a constrained extension,
                             // the generic signature
  >;

  using XRefOperatorOrAccessorPathPieceLayout = BCRecordLayout<
    XREF_OPERATOR_OR_ACCESSOR_PATH_PIECE,
    IdentifierIDField, // name
    AccessorKindField  // accessor kind OR operator fixity
  >;
  static_assert(std::is_same<AccessorKindField, OperatorKindField>::value,
                "accessor kinds and operator kinds are not compatible");

  using XRefGenericParamPathPieceLayout = BCRecordLayout<
    XREF_GENERIC_PARAM_PATH_PIECE,
    BCVBR<5>, // depth
    BCVBR<5>  // index
  >;

  using SILGenNameDeclAttrLayout = BCRecordLayout<
    SILGenName_DECL_ATTR,
    BCFixed<1>, // implicit flag
    BCBlob      // _silgen_name
  >;

  using SectionDeclAttrLayout = BCRecordLayout<
    Section_DECL_ATTR,
    BCFixed<1>, // implicit flag
    BCBlob      // _section
  >;

  using CDeclDeclAttrLayout = BCRecordLayout<
    CDecl_DECL_ATTR,
    BCFixed<1>, // implicit flag
    BCBlob      // _silgen_name
  >;

  using ImplementsDeclAttrLayout = BCRecordLayout<
    Implements_DECL_ATTR,
    BCFixed<1>,  // implicit flag
    DeclContextIDField,// context decl
    DeclIDField, // protocol
    BCVBR<5>,     // 0 for a simple name, otherwise the number of parameter name
                  // components plus one
    BCArray<IdentifierIDField> // name components
  >;

  using SPIAccessControlDeclAttrLayout = BCRecordLayout<
    SPIAccessControl_DECL_ATTR,
    BCArray<IdentifierIDField>  // SPI names
  >;

  using AlignmentDeclAttrLayout = BCRecordLayout<
    Alignment_DECL_ATTR,
    BCFixed<1>, // implicit flag
    BCVBR<8>    // alignment
  >;
  
  using RawLayoutDeclAttrLayout = BCRecordLayout<
    RawLayout_DECL_ATTR,
    BCFixed<1>, // implicit
    TypeIDField, // like type
    BCVBR<32>, // size
    BCVBR<8>, // alignment
    BCFixed<1> // movesAsLike
  >;
  
  using SwiftNativeObjCRuntimeBaseDeclAttrLayout = BCRecordLayout<
    SwiftNativeObjCRuntimeBase_DECL_ATTR,
    BCFixed<1>, // implicit flag
    IdentifierIDField // name
  >;

  using MainTypeDeclAttrLayout = BCRecordLayout<
    MainType_DECL_ATTR,
    BCFixed<1> // implicit flag
  >;

  using SemanticsDeclAttrLayout = BCRecordLayout<
    Semantics_DECL_ATTR,
    BCFixed<1>, // implicit flag
    BCBlob      // semantics value
  >;

  using EffectsDeclAttrLayout = BCRecordLayout<
    Effects_DECL_ATTR,
    BCFixed<3>,   // EffectKind
    DeclIDField   // Custom effect string or 0.
  >;

  using ForeignErrorConventionLayout = BCRecordLayout<
    FOREIGN_ERROR_CONVENTION,
    ForeignErrorConventionKindField,  // kind
    BCFixed<1>,                       // owned
    BCFixed<1>,                       // replaced
    BCVBR<4>,                         // error parameter index
    TypeIDField,                      // error parameter type
    TypeIDField                       // result type
  >;

  using ForeignAsyncConventionLayout = BCRecordLayout<
    FOREIGN_ASYNC_CONVENTION,
    TypeIDField, // completion handler type
    BCVBR<4>,    // completion handler parameter index
    BCVBR<4>,    // completion handler error parameter index (+1)
    BCVBR<4>,    // completion handler error flag parameter index (+1)
    BCFixed<1>   // completion handler error flag polarity
  >;

  using LifetimeDependenceLayout =
      BCRecordLayout<LIFETIME_DEPENDENCE,
                     BCFixed<1>,         // isImmortal
                     BCFixed<1>,         // hasInheritLifetimeParamIndices
                     BCFixed<1>,         // hasScopeLifetimeParamIndices
                     BCArray<BCFixed<1>> // concatenated param indices
                     >;

  using AbstractClosureExprLayout = BCRecordLayout<
    ABSTRACT_CLOSURE_EXPR_CONTEXT,
    TypeIDField, // type
    BCFixed<1>, // implicit
    BCVBR<4>, // discriminator
    DeclContextIDField // parent context decl
  >;

  using TopLevelCodeDeclContextLayout = BCRecordLayout<
    TOP_LEVEL_CODE_DECL_CONTEXT,
    DeclContextIDField // parent context decl
  >;

  using PatternBindingInitializerLayout = BCRecordLayout<
    PATTERN_BINDING_INITIALIZER_CONTEXT,
    DeclIDField, // parent pattern binding decl
    BCVBR<3>,    // binding index in the pattern binding decl
    BCBlob       // initializer text, if present
  >;

  using DefaultArgumentInitializerLayout = BCRecordLayout<
    DEFAULT_ARGUMENT_INITIALIZER_CONTEXT,
    DeclContextIDField, // parent context decl
    BCVBR<3> // parameter index
  >;

  // Stub layouts, unused.
  using ReferenceOwnershipDeclAttrLayout
    = BCRecordLayout<ReferenceOwnership_DECL_ATTR>;
  using RawDocCommentDeclAttrLayout = BCRecordLayout<RawDocComment_DECL_ATTR>;
  using AccessControlDeclAttrLayout = BCRecordLayout<AccessControl_DECL_ATTR>;
  using SetterAccessDeclAttrLayout = BCRecordLayout<SetterAccess_DECL_ATTR>;
  using ObjCBridgedDeclAttrLayout = BCRecordLayout<ObjCBridged_DECL_ATTR>;
  using SynthesizedProtocolDeclAttrLayout
    = BCRecordLayout<SynthesizedProtocol_DECL_ATTR>;
  using ObjCRuntimeNameDeclAttrLayout
    = BCRecordLayout<ObjCRuntimeName_DECL_ATTR>;
  using RestatedObjCConformanceDeclAttrLayout
    = BCRecordLayout<RestatedObjCConformance_DECL_ATTR>;
  using ClangImporterSynthesizedTypeDeclAttrLayout
    = BCRecordLayout<ClangImporterSynthesizedType_DECL_ATTR>;
  using PrivateImportDeclAttrLayout = BCRecordLayout<PrivateImport_DECL_ATTR>;
  using AllowFeatureSuppressionDeclAttrLayout =
      BCRecordLayout<AllowFeatureSuppression_DECL_ATTR>;
  using ProjectedValuePropertyDeclAttrLayout = BCRecordLayout<
      ProjectedValueProperty_DECL_ATTR,
      BCFixed<1>,        // isImplicit
      IdentifierIDField  // name
  >;

  using InlineDeclAttrLayout = BCRecordLayout<
    Inline_DECL_ATTR,
    BCFixed<2>  // inline value
  >;

  using NonSendableDeclAttrLayout = BCRecordLayout<
    NonSendable_DECL_ATTR,
    BCFixed<1>  // non-sendable kind
  >;

  using OptimizeDeclAttrLayout = BCRecordLayout<
    Optimize_DECL_ATTR,
    BCFixed<2>  // optimize value
  >;

  using ExclusivityDeclAttrLayout = BCRecordLayout<
    Optimize_DECL_ATTR,
    BCFixed<2>  // exclusivity mode
  >;

  using AvailableDeclAttrLayout = BCRecordLayout<
    Available_DECL_ATTR,
    BCFixed<1>, // implicit flag
    BCFixed<1>, // is unconditionally unavailable?
    BCFixed<1>, // is unconditionally deprecated?
    BCFixed<1>, // is unavailable from async?
    BCFixed<1>, // is this PackageDescription version-specific kind?
    BCFixed<1>, // is SPI?
    BC_AVAIL_TUPLE, // Introduced
    BC_AVAIL_TUPLE, // Deprecated
    BC_AVAIL_TUPLE, // Obsoleted
    BCVBR<5>,    // platform
    DeclIDField, // rename declaration (if any)
    BCVBR<5>,    // number of bytes in message string
    BCVBR<5>,    // number of bytes in rename string
    BCBlob       // message, followed by rename
  >;

  using OriginallyDefinedInDeclAttrLayout = BCRecordLayout<
    OriginallyDefinedIn_DECL_ATTR,
    BCFixed<1>,     // implicit flag
    BC_AVAIL_TUPLE, // moved OS version
    BCVBR<5>,       // platform
    BCBlob          // original module name
  >;

  using ObjCDeclAttrLayout = BCRecordLayout<
    ObjC_DECL_ATTR,
    BCFixed<1>, // implicit flag
    BCFixed<1>, // implicit name flag
    BCVBR<4>,   // # of arguments (+1) or zero if no name
    BCArray<IdentifierIDField>
  >;

  using ObjCImplementationDeclAttrLayout = BCRecordLayout<
    ObjCImplementation_DECL_ATTR,
    BCFixed<1>,                // implicit flag
    BCFixed<1>,                // category name invalid
    BCFixed<1>,                // is early adopter
    IdentifierIDField          // category name
  >;

  using SpecializeDeclAttrLayout = BCRecordLayout<
      Specialize_DECL_ATTR,
      BCFixed<1>,              // exported flag
      BCFixed<1>,              // specialization kind
      GenericSignatureIDField, // specialized signature
      DeclIDField,             // target function
      BCVBR<4>, // # of arguments (+1) or 1 if simple decl name, 0 if no target
      BCVBR<4>, // # of SPI groups
      BCVBR<4>, // # of availability attributes
      BCVBR<4>, // # of type erased parameters
      BCArray<IdentifierIDField> // target function pieces, spi groups, type erased params
      >;

  using StorageRestrictionsDeclAttrLayout = BCRecordLayout<
      StorageRestrictions_DECL_ATTR,
      BCVBR<16>, // num "initializes" properties
      BCArray<IdentifierIDField> // properties
  >;

  using DifferentiableDeclAttrLayout = BCRecordLayout<
    Differentiable_DECL_ATTR,
    BCFixed<1>, // Implicit flag.
    DifferentiabilityKindField, // Differentiability kind.
    GenericSignatureIDField, // Derivative generic signature.
    BCArray<BCFixed<1>> // Differentiation parameter indices' bitvector.
  >;

  using DerivativeDeclAttrLayout = BCRecordLayout<
    Derivative_DECL_ATTR,
    BCFixed<1>, // Implicit flag.
    IdentifierIDField, // Original name.
    BCFixed<1>, // Has original accessor kind?
    AccessorKindField, // Original accessor kind.
    DeclIDField, // Original function declaration.
    AutoDiffDerivativeFunctionKindField, // Derivative function kind.
    BCArray<BCFixed<1>> // Differentiation parameter indices' bitvector.
  >;

  using TransposeDeclAttrLayout = BCRecordLayout<
    Transpose_DECL_ATTR,
    BCFixed<1>, // Implicit flag.
    IdentifierIDField, // Original name.
    DeclIDField, // Original function declaration.
    BCArray<BCFixed<1>> // Transposed parameter indices' bitvector.
  >;

#define SIMPLE_DECL_ATTR(X, CLASS, ...)         \
  using CLASS##DeclAttrLayout = BCRecordLayout< \
    CLASS##_DECL_ATTR, \
    BCFixed<1> /* implicit flag */ \
  >;
#include "swift/AST/DeclAttr.def"

  using DynamicReplacementDeclAttrLayout = BCRecordLayout<
    DynamicReplacement_DECL_ATTR,
    BCFixed<1>, // implicit flag
    DeclIDField, // replaced function
    BCVBR<4>,   // # of arguments (+1) or zero if no name
    BCArray<IdentifierIDField>
  >;

  using TypeEraserDeclAttrLayout = BCRecordLayout<
    TypeEraser_DECL_ATTR,
    BCFixed<1>, // implicit flag
    TypeIDField // type eraser type
  >;

  using CustomDeclAttrLayout = BCRecordLayout<
    Custom_DECL_ATTR,
    BCFixed<1>,  // implicit flag
    TypeIDField, // type referenced by this custom attribute
    BCFixed<1>   // is the argument (unsafe)
  >;

  using UnavailableFromAsyncDeclAttrLayout = BCRecordLayout<
    UnavailableFromAsync_DECL_ATTR,
    BCFixed<1>, // Implicit flag
    BCBlob      // Message
  >;

  using BackDeployedDeclAttrLayout = BCRecordLayout<
    BackDeployed_DECL_ATTR,
    BCFixed<1>,     // implicit flag
    BC_AVAIL_TUPLE, // OS version
    BCVBR<5>        // platform
  >;

  using ExposeDeclAttrLayout = BCRecordLayout<Expose_DECL_ATTR,
                                              BCFixed<1>, // exposure kind
                                              BCFixed<1>, // implicit flag
                                              BCBlob      // declaration name
                                              >;

  using ExternDeclAttrLayout = BCRecordLayout<Extern_DECL_ATTR,
                                              BCFixed<1>, // implicit flag
                                              BCFixed<1>, // extern kind
                                              BCVBR<4>,   // number of bytes in module name
                                              BCVBR<4>,   // number of bytes in name
                                              BCBlob      // module name and declaration name
                                              >;

  using DocumentationDeclAttrLayout = BCRecordLayout<
    Documentation_DECL_ATTR,
    BCFixed<1>,         // implicit flag
    IdentifierIDField,  // metadata text
    BCFixed<1>,         // has visibility
    AccessLevelField    // visibility
  >;

  using NonisolatedDeclAttrLayout =
      BCRecordLayout<Nonisolated_DECL_ATTR,
                     BCFixed<1>, // is the argument (unsafe)
                     BCFixed<1>  // implicit flag
                     >;

  using MacroRoleDeclAttrLayout = BCRecordLayout<
    MacroRole_DECL_ATTR,
    BCFixed<1>,                // implicit flag
    BCFixed<1>,                // macro syntax
    MacroRoleField,            // macro role
    BCVBR<5>,                  // number of names
    BCVBR<5>,                  // number of conformances
    BCArray<IdentifierIDField> // introduced names, where each is encoded as
                               //   - introduced kind
                               //   - base name
                               //   - # of argument labels + 1 (or 0 if none)
                               //   - argument labels
                               // trialed by introduced conformances
  >;

#undef SYNTAX_SUGAR_TYPE_LAYOUT
#undef TYPE_LAYOUT
#undef TYPE_LAYOUT_IMPL
}

/// Returns the encoding kind for the given decl.
///
/// Note that this does not work for all encodable decls, only those designed
/// to be stored in a hash table.
static inline decls_block::RecordKind getKindForTable(const Decl *D) {
  using namespace decls_block;

  switch (D->getKind()) {
  case DeclKind::TypeAlias:
    return decls_block::TYPE_ALIAS_DECL;
  case DeclKind::Enum:
    return decls_block::ENUM_DECL;
  case DeclKind::Struct:
    return decls_block::STRUCT_DECL;
  case DeclKind::Class:
    return decls_block::CLASS_DECL;
  case DeclKind::Protocol:
    return decls_block::PROTOCOL_DECL;

  case DeclKind::Func:
    return decls_block::FUNC_DECL;
  case DeclKind::Var:
    return decls_block::VAR_DECL;
  case DeclKind::Param:
    return decls_block::PARAM_DECL;

  case DeclKind::Subscript:
    return decls_block::SUBSCRIPT_DECL;
  case DeclKind::Constructor:
    return decls_block::CONSTRUCTOR_DECL;
  case DeclKind::Destructor:
    return decls_block::DESTRUCTOR_DECL;
  case DeclKind::Macro:
    return decls_block::MACRO_DECL;

  default:
    llvm_unreachable("cannot store this kind of decl in a hash table");
  }
}

/// The record types within the identifier block.
///
/// \sa IDENTIFIER_BLOCK_ID
namespace identifier_block {
  enum {
    IDENTIFIER_DATA = 1
  };

  using IdentifierDataLayout = BCRecordLayout<IDENTIFIER_DATA, BCBlob>;
}

/// The record types within the index block.
///
/// \sa INDEX_BLOCK_ID
namespace index_block {
  enum RecordKind {
    TYPE_OFFSETS = 1,
    DECL_OFFSETS,
    IDENTIFIER_OFFSETS,
    TOP_LEVEL_DECLS,
    OPERATORS,
    EXTENSIONS,
    CLASS_MEMBERS_FOR_DYNAMIC_LOOKUP,
    OPERATOR_METHODS,

    /// The Objective-C method index, which contains a mapping from
    /// Objective-C selectors to the methods/initializers/properties/etc. that
    /// produce Objective-C methods.
    OBJC_METHODS,

    /// The derivative function configuration table, which maps original
    /// function declaration names to derivative function configurations.
    DERIVATIVE_FUNCTION_CONFIGURATIONS,

    ENTRY_POINT,
    LOCAL_DECL_CONTEXT_OFFSETS,
    LOCAL_TYPE_DECLS,
    OPAQUE_RETURN_TYPE_DECLS,
    GENERIC_SIGNATURE_OFFSETS,
    GENERIC_ENVIRONMENT_OFFSETS,
    PROTOCOL_CONFORMANCE_OFFSETS,
    PACK_CONFORMANCE_OFFSETS,
    SIL_LAYOUT_OFFSETS,

    PRECEDENCE_GROUPS,
    NESTED_TYPE_DECLS,
    DECL_MEMBER_NAMES,
    DECL_FINGERPRINTS,

    ORDERED_TOP_LEVEL_DECLS,

    SUBSTITUTION_MAP_OFFSETS,
    CLANG_TYPE_OFFSETS,
    EXPORTED_PRESPECIALIZATION_DECLS,
    LastRecordKind = EXPORTED_PRESPECIALIZATION_DECLS,
  };

  constexpr const unsigned RecordIDFieldWidth = 5;
  static_assert(LastRecordKind < (1 << RecordIDFieldWidth),
                "not enough bits for all record kinds");
  using RecordIDField = BCFixed<RecordIDFieldWidth>;

  using OffsetsLayout = BCGenericRecordLayout<
    RecordIDField, // record ID
    BCArray<BitOffsetField>
  >;

  using DeclListLayout = BCGenericRecordLayout<
    RecordIDField, // record ID
    BCVBR<16>,  // table offset within the blob (see below)
    BCBlob  // map from identifier strings to decl kinds / decl IDs
  >;

  using GroupNamesLayout = BCGenericRecordLayout<
    RecordIDField, // record ID
    BCBlob       // actual names
  >;

  using ExtensionTableLayout = BCRecordLayout<
    EXTENSIONS, // record ID
    BCVBR<16>,  // table offset within the blob (see below)
    BCBlob  // map from identifier strings to decl kinds / decl IDs
  >;

  using ObjCMethodTableLayout = BCRecordLayout<
    OBJC_METHODS,  // record ID
    BCVBR<16>,     // table offset within the blob (see below)
    BCBlob         // map from Objective-C selectors to methods with that selector
  >;

  using NestedTypeDeclsLayout = BCRecordLayout<
    NESTED_TYPE_DECLS, // record ID
    BCVBR<16>,  // table offset within the blob (see below)
    BCBlob  // map from identifier strings to decl kinds / decl IDs
  >;

  using DeclMemberNamesLayout = BCRecordLayout<
    DECL_MEMBER_NAMES, // record ID
    BCVBR<16>,  // table offset within the blob (see below)
    BCBlob  // map from member DeclBaseNames to offsets of DECL_MEMBERS records
  >;

  using DerivativeFunctionConfigTableLayout = BCRecordLayout<
    DERIVATIVE_FUNCTION_CONFIGURATIONS,  // record ID
    BCVBR<16>,     // table offset within the blob (see below)
    BCBlob         // map from original declaration names to derivative configs
  >;

  using EntryPointLayout = BCRecordLayout<
    ENTRY_POINT,
    DeclIDField  // the ID of the main class; 0 if there was a main source file
  >;

  using OrderedDeclsLayout = BCGenericRecordLayout<
    RecordIDField,        // record ID
    BCArray<DeclIDField>  // list of decls by ID
  >;

  using DeclFingerprintsLayout = BCRecordLayout<
    DECL_FINGERPRINTS, // record ID
    BCVBR<16>,   // table offset within the blob (see below)
    BCBlob       // map from member DeclIDs to strings
  >;
}

/// \sa DECL_MEMBER_TABLES_BLOCK_ID
namespace decl_member_tables_block {
  enum RecordKind {
    DECL_MEMBERS = 1,
  };

  using DeclMembersLayout = BCRecordLayout<
    DECL_MEMBERS, // record ID
    BCVBR<16>,  // table offset within the blob (see below)
    BCBlob  // maps from DeclIDs to DeclID vectors
  >;
}

} // end namespace serialization
} // end namespace swift

#endif<|MERGE_RESOLUTION|>--- conflicted
+++ resolved
@@ -59,11 +59,7 @@
 /// it just ensures a conflict if two people change the module format.
 /// Don't worry about adhering to the 80-column limit for this line.
 const uint16_t SWIFTMODULE_VERSION_MINOR =
-<<<<<<< HEAD
-    876; // Add PluginSearchOptionKind::LoadPlugin
-=======
-    878; // immortal bit in LifetimeDependence
->>>>>>> 85c0555c
+    879; // Add PluginSearchOptionKind::LoadPlugin
 
 /// A standard hash seed used for all string hashes in a serialized module.
 ///
