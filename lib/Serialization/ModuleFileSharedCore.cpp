--- conflicted
+++ resolved
@@ -148,13 +148,8 @@
       case PluginSearchOptionKind::LoadPluginExecutable:
         optKind = PluginSearchOption::Kind::LoadPluginExecutable;
         break;
-<<<<<<< HEAD
-      case PluginSearchOptionKind::LoadPlugin:
-        optKind = PluginSearchOption::Kind::LoadPlugin;
-=======
       case PluginSearchOptionKind::ResolvedPluginConfig:
         optKind = PluginSearchOption::Kind::ResolvedPluginConfig;
->>>>>>> 22741dba
         break;
       }
       extendedInfo.addPluginSearchOption({optKind, blobData});
