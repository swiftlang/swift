//===--- Serialization.h - Read and write Swift modules ---------*- C++ -*-===//
//
// This source file is part of the Swift.org open source project
//
// Copyright (c) 2014 - 2017 Apple Inc. and the Swift project authors
// Licensed under Apache License v2.0 with Runtime Library Exception
//
// See https://swift.org/LICENSE.txt for license information
// See https://swift.org/CONTRIBUTORS.txt for the list of Swift project authors
//
//===----------------------------------------------------------------------===//
//
//  This file defines the Serializer interface.
//
//===----------------------------------------------------------------------===//

#ifndef SWIFT_SERIALIZATION_SERIALIZATION_H
#define SWIFT_SERIALIZATION_SERIALIZATION_H

#include "ModuleFormat.h"
#include "swift/Serialization/SerializationOptions.h"
#include "swift/Subsystems.h"
#include "swift/AST/Identifier.h"
#include "swift/Basic/LLVM.h"
#include "llvm/ADT/MapVector.h"
#include <array>
#include <queue>
#include <tuple>

namespace clang {
  class Type;
}

namespace swift {
  class SILModule;

namespace serialization {

using FilenamesTy = ArrayRef<std::string>;

class SerializerBase {
protected:
  SmallVector<char, 0> Buffer;
  llvm::BitstreamWriter Out{Buffer};

  /// A reusable buffer for emitting records.
  SmallVector<uint64_t, 64> ScratchRecord;

  /// The module currently being serialized.
  const ModuleDecl *M = nullptr;

  /// The SourceFile currently being serialized, if any.
  ///
  /// If this is non-null, only decls actually from this SourceFile will be
  /// serialized. Any other decls will be cross-referenced instead.
  const SourceFile *SF = nullptr;

  /// Record the name of a block.
  void emitBlockID(unsigned ID, StringRef name,
                   SmallVectorImpl<unsigned char> &nameBuffer);

  /// Record the name of a record within a block.
  void emitRecordID(unsigned ID, StringRef name,
                    SmallVectorImpl<unsigned char> &nameBuffer);

  void writeToStream(raw_ostream &os);

public:
  SerializerBase(ArrayRef<unsigned char> signature, ModuleOrSourceFile DC);

  ASTContext &getASTContext();
};

class Serializer : public SerializerBase {
  class DeclSerializer;
  friend class DeclSerializer;
  class TypeSerializer;
  friend class TypeSerializer;

  /// A map from non-identifier uniqued strings to their serialized IDs.
  ///
  /// Since we never remove items from this map, we can use a BumpPtrAllocator
  /// to back the entries.
  llvm::StringMap<IdentifierID, llvm::BumpPtrAllocator> UniquedStringIDs;

  /// A map from Identifiers to their serialized IDs.
  ///
  /// This is stored separately from \p UniquedStringIDs because it's faster
  /// to do lookups in, even though that may lead to some duplication between
  /// identifier and non-identifier strings.
  llvm::DenseMap<Identifier, IdentifierID> IdentifierIDs;

  /// All uniqued strings that need to be serialized (identifiers and
  /// non-identifiers).
  std::vector<StringRef> StringsToWrite;

  /// The last assigned IdentifierID for uniqued strings from this module.
  ///
  /// Note that special module IDs and IDs of special names must not be valid
  /// IdentifierIDs, except that 0 will always represent the empty identifier.
  uint32_t /*IdentifierID*/ LastUniquedStringID =
      serialization::NUM_SPECIAL_IDS - 1;

  /// Helper for serializing entities in the AST block object graph.
  ///
  /// Keeps track of assigning IDs to newly-seen entities, and collecting
  /// offsets when those entities are ready to be serialized.
  ///
  /// \tparam T The AST type that's being serialized
  /// \tparam ID The ID type for encoding into the bitstream
  /// \tparam RecordCode_ The code for the offsets record in the Index block for
  /// referring to these entities.
  template <typename T, typename ID, unsigned RecordCode_>
  class ASTBlockRecordKeeper {
    /// Map of entities to assigned ID numbers.
    llvm::DenseMap<T, ID> IDs;

    /// All entities that still need to be written.
    ///
    /// This is a queue and not simply a vector because serializing one
    /// entity might result in another one getting queued up.
    std::queue<T> EntitiesToWrite;

    /// The offsets of entities that have already been written.
    ///
    /// `Offsets[entityID - 1]` gives the offset for a particular entity. (0 is
    /// reserved for "empty" entities.)
    std::vector<BitOffset> Offsets;
  public:
    /// The code for the offsets record in the Index block for referring to
    /// these entities.
    static const unsigned RecordCode = RecordCode_;

    /// Assigns \p entity an ID and schedules it for writing.
    ///
    /// If \p entity has been seen before, returns the existing ID.
    ///
    /// 0 is used for "empty" entities (those that coerce to \c false ).
    ID addRef(T entity) {
      assert(ID() == 0 && "bad default constructor for ID");
      if (!entity)
        return 0;

      auto &entityID = IDs[entity];
      if (entityID == ID()) {
        EntitiesToWrite.push(entity);
        entityID = IDs.size();
      }
      return entityID;
    }

    /// Returns true if \p entity has been seen before (i.e. ever passed to
    /// #addRef).
    bool hasRef(T entity) const {
      return IDs.find(entity) != IDs.end();
    }

    bool hasMoreToSerialize() const {
      return !EntitiesToWrite.empty();
    }

    /// Returns the next entity to be written.
    ///
    /// If there is nothing left to serialize, returns None.
    Optional<T> peekNext() const {
      if (!hasMoreToSerialize())
        return None;
      return EntitiesToWrite.front();
    }

    /// Records that the next entity will be written at \p offset, and returns
    /// it so it can be written.
    ///
    /// If there is nothing left to serialize, returns None.
    Optional<T> popNext(BitOffset offset) {
      if (!hasMoreToSerialize())
        return None;
      T result = EntitiesToWrite.front();
      EntitiesToWrite.pop();
      Offsets.push_back(offset);
      assert(IDs.lookup(result) == Offsets.size());
      return result;
    }

    /// Returns the offsets for all entities that have been written.
    ///
    /// Should only be called after all entities \e have been written.
    ArrayRef<BitOffset> getOffsets() const {
      assert(!hasMoreToSerialize() && "not all entities were serialized");
      return Offsets;
    }
  };

  ASTBlockRecordKeeper<const Decl *, DeclID,
                       index_block::DECL_OFFSETS>
  DeclsToSerialize;

  ASTBlockRecordKeeper<Type, TypeID,
                       index_block::TYPE_OFFSETS>
  TypesToSerialize;

  ASTBlockRecordKeeper<const clang::Type *, ClangTypeID,
                       index_block::CLANG_TYPE_OFFSETS>
  ClangTypesToSerialize;

  ASTBlockRecordKeeper<const DeclContext *, LocalDeclContextID,
                       index_block::LOCAL_DECL_CONTEXT_OFFSETS>
  LocalDeclContextsToSerialize;

  ASTBlockRecordKeeper<GenericSignature, GenericSignatureID,
                       index_block::GENERIC_SIGNATURE_OFFSETS>
  GenericSignaturesToSerialize;

  ASTBlockRecordKeeper<SubstitutionMap, SubstitutionMapID,
                       index_block::SUBSTITUTION_MAP_OFFSETS>
  SubstitutionMapsToSerialize;

  ASTBlockRecordKeeper<const NormalProtocolConformance *, NormalConformanceID,
                       index_block::NORMAL_CONFORMANCE_OFFSETS>
  NormalConformancesToSerialize;

  ASTBlockRecordKeeper<const SILLayout *, SILLayoutID,
                       index_block::SIL_LAYOUT_OFFSETS>
  SILLayoutsToSerialize;

public:
  using DeclTableData = SmallVector<std::pair<uint8_t, DeclID>, 4>;
  /// The in-memory representation of what will eventually be an on-disk hash
  /// table.
  using DeclTable = llvm::MapVector<DeclBaseName, DeclTableData>;

  using ObjCMethodTableData =
    SmallVector<std::tuple<std::string, bool, DeclID>, 4>;

  // In-memory representation of what will eventually be an on-disk
  // hash table of all defined Objective-C methods.
  using ObjCMethodTable = llvm::MapVector<ObjCSelector, ObjCMethodTableData>;

  using NestedTypeDeclsData = SmallVector<std::pair<DeclID, DeclID>, 4>;
  // In-memory representation of what will eventually be an on-disk
  // hash table of all defined Objective-C methods.
  using NestedTypeDeclsTable = llvm::MapVector<Identifier, NestedTypeDeclsData>;

  using DeclMembersData = SmallVector<DeclID, 2>;
  // In-memory representation of what will eventually be an on-disk
  // hash table of all ValueDecl-members of a paticular DeclBaseName.
  using DeclMembersTable = llvm::MapVector<uint32_t, DeclMembersData>;

  using DeclMemberNamesData = std::pair<serialization::BitOffset,
                                        std::unique_ptr<DeclMembersTable>>;
  // In-memory representation of what will eventually be an on-disk
  // hash table mapping DeclBaseNames to DeclMembersData tables.
  using DeclMemberNamesTable = llvm::MapVector<DeclBaseName, DeclMemberNamesData>;

  using ExtensionTableData =
      SmallVector<std::pair<const NominalTypeDecl *, DeclID>, 4>;
  using ExtensionTable = llvm::MapVector<Identifier, ExtensionTableData>;

<<<<<<< HEAD
  // SWIFT_ENABLE_TENSORFLOW
=======
>>>>>>> 28315487
  using DerivativeFunctionConfigTableData =
      llvm::SmallVector<std::pair<std::string, GenericSignatureID>, 4>;
  // In-memory representation of what will eventually be an on-disk hash table
  // mapping original declaration USRs to derivative function configurations.
  using DerivativeFunctionConfigTable =
      llvm::MapVector<Identifier, DerivativeFunctionConfigTableData>;
  // Uniqued mapping from original declarations USRs to derivative function
  // configurations.
  // Note: this exists because `GenericSignature` can be used as a `DenseMap`
  // key, while `GenericSignatureID` cannot
  // (`DenseMapInfo<GenericSignatureID>::getEmptyKey()` crashes). To work
  // around this, a `UniquedDerivativeFunctionConfigTable` is first
  // constructed, and then converted to a `DerivativeFunctionConfigTableData`.
  using UniquedDerivativeFunctionConfigTable = llvm::MapVector<
      Identifier,
      llvm::SmallSetVector<std::pair<Identifier, GenericSignature>, 4>>;
<<<<<<< HEAD
  // SWIFT_ENABLE_TENSORFLOW END
=======
>>>>>>> 28315487

private:
  /// A map from identifiers to methods and properties with the given name.
  ///
  /// This is used for id-style lookup.
  DeclTable ClassMembersForDynamicLookup;

  /// A map from DeclBaseNames of members to Decl->members sub-tables.
  ///
  /// This is for Named Lazy Member Loading.
  DeclMemberNamesTable DeclMemberNames;

  /// The abbreviation code for each record in the "decls-and-types" block.
  ///
  /// These are registered up front when entering the block, so they can be
  /// reused.
  std::array<unsigned, 256> DeclTypeAbbrCodes;

  /// The decls that adopt compiler-known protocols.
  SmallVector<DeclID, 2> KnownProtocolAdopters[NumKnownProtocols];

  /// Writes the BLOCKINFO block for the serialized module file.
  void writeBlockInfoBlock();

  /// Writes the Swift module file header and name, plus metadata determining
  /// if the module can be loaded.
  void writeHeader(const SerializationOptions &options = {});

  /// Writes the dependencies used to build this module: its imported
  /// modules and its source files.
  void writeInputBlock(const SerializationOptions &options);

  /// Writes a list of protocol conformances.
  void writeConformances(ArrayRef<ProtocolConformanceRef> conformances,
                         const std::array<unsigned, 256> &abbrCodes);

  /// Writes a list of protocol conformances.
  void writeConformances(ArrayRef<ProtocolConformance*> conformances,
                         const std::array<unsigned, 256> &abbrCodes);

  /// Check if a decl is cross-referenced.
  bool isDeclXRef(const Decl *D) const;

  /// Writes a reference to a decl in another module.
  void writeCrossReference(const DeclContext *DC, uint32_t pathLen = 1);

  /// Writes a reference to a decl in another module.
  void writeCrossReference(const Decl *D);

  /// Writes the given decl.
  void writeASTBlockEntity(const Decl *D);

  /// Write a DeclContext as a local DeclContext at the current offset.
  void writeASTBlockEntity(const DeclContext *DC);

  /// Write the components of a PatternBindingInitializer as a local context.
  void writePatternBindingInitializer(PatternBindingDecl *binding,
                                      unsigned bindingIndex);

  /// Write the components of a DefaultArgumentInitializer as a local context.
  void writeDefaultArgumentInitializer(const DeclContext *parentContext, unsigned index);

  /// Write the components of an AbstractClosureExpr as a local context.
  void writeAbstractClosureExpr(const DeclContext *parentContext, Type Ty, bool isImplicit, unsigned discriminator);

  /// Writes the given type.
  void writeASTBlockEntity(Type ty);

  /// Writes the given Clang type.
  void writeASTBlockEntity(const clang::Type *ty);

  /// Writes a generic signature.
  void writeASTBlockEntity(GenericSignature sig);

  /// Writes a substitution map.
  void writeASTBlockEntity(const SubstitutionMap substitutions);

  /// Registers the abbreviation for the given decl or type layout.
  template <typename Layout>
  void registerDeclTypeAbbr() {
    using AbbrArrayTy = decltype(DeclTypeAbbrCodes);
    static_assert(Layout::Code <= std::tuple_size<AbbrArrayTy>::value,
                  "layout has invalid record code");
    DeclTypeAbbrCodes[Layout::Code] = Layout::emitAbbrev(Out);
  }

  /// Writes all queued \p entities until there are no more.
  ///
  /// \returns true if any entities were written
  template <typename SpecificASTBlockRecordKeeper>
  bool writeASTBlockEntitiesIfNeeded(SpecificASTBlockRecordKeeper &entities);

  /// Writes all decls and types in the DeclsToWrite queue.
  ///
  /// This will continue until the queue is empty, even if the items currently
  /// in the queue trigger the serialization of additional decls and/or types.
  void writeAllDeclsAndTypes();

  /// Writes all identifiers in the IdentifiersToWrite queue.
  ///
  /// This must be called after writeAllDeclsAndTypes(), since that may add
  /// additional identifiers to the pool.
  std::vector<CharOffset> writeAllIdentifiers();

  /// Writes the offsets for a serialized entity kind.
  ///
  /// \see ASTBlockRecordKeeper
  template <typename SpecificASTBlockRecordKeeper>
  void writeOffsets(const index_block::OffsetsLayout &Offsets,
                    const SpecificASTBlockRecordKeeper &entities);

  /// Serializes all transparent SIL functions in the SILModule.
  void writeSIL(const SILModule *M, bool serializeAllSIL);

  /// Top-level entry point for serializing a module.
  void writeAST(ModuleOrSourceFile DC);

  using SerializerBase::SerializerBase;
  using SerializerBase::writeToStream;

public:
  /// Serialize a module to the given stream.
  static void writeToStream(raw_ostream &os, ModuleOrSourceFile DC,
                            const SILModule *M,
                            const SerializationOptions &options);

  /// Records the use of the given Type.
  ///
  /// The Type will be scheduled for serialization if necessary.
  ///
  /// \returns The ID for the given Type in this module.
  TypeID addTypeRef(Type ty);

  /// Records the use of the given C type.
  ///
  /// The type will be scheduled for serialization if necessary.,
  ///
  /// \returns The ID for the given type in this module.
  ClangTypeID addClangTypeRef(const clang::Type *ty);

  /// Records the use of the given DeclBaseName.
  ///
  /// The Identifier will be scheduled for serialization if necessary.
  ///
  /// \returns The ID for the given DeclBaseName in this module.
  IdentifierID addDeclBaseNameRef(DeclBaseName ident);

  /// Records the use of the given string, which will only be stored once in
  /// the resulting module file.
  ///
  /// \returns A pair containing the copy of the string now owned by the
  /// Serializer and the ID for the string in this module.
  /// \sa addUniquedStringRef
  std::pair<StringRef, IdentifierID> addUniquedString(StringRef str);

  /// Records the use of the given string, which will only be stored once in
  /// the resulting module file.
  ///
  /// \returns The ID for the given string in this module.
  /// \sa addUniquedString
  IdentifierID addUniquedStringRef(StringRef str) {
    return addUniquedString(str).second;
  }

  /// Records the use of the given file name.
  ///
  /// The Identifier will be scheduled for serialization if necessary.
  ///
  /// \returns The ID for the given file name in this module.
  IdentifierID addFilename(StringRef filename);

  /// Records the use of the given Decl.
  ///
  /// The Decl will be scheduled for serialization if necessary.
  ///
  /// \returns The ID for the given Decl in this module.
  DeclID addDeclRef(const Decl *D, bool allowTypeAliasXRef = false);

  /// Records the use of the given DeclContext.
  ///
  /// The DeclContext will be scheduled for serialization if necessary.
  DeclContextID addDeclContextRef(const DeclContext *DC);

  /// Records the use of the given local DeclContext.
  ///
  /// The DeclContext will be scheduled for serialization if necessary.
  LocalDeclContextID addLocalDeclContextRef(const DeclContext *DC);

  /// Records the use of the given generic signature.
  ///
  /// The GenericSignature will be scheduled for serialization if necessary.
  GenericSignatureID addGenericSignatureRef(GenericSignature sig);

  /// Records the use of the given substitution map.
  ///
  /// The SubstitutionMap will be scheduled for serialization if necessary.
  SubstitutionMapID addSubstitutionMapRef(SubstitutionMap substitutions);

  /// Records the use of the given normal protocol conformance.
  ///
  /// The normal protocol conformance will be scheduled for
  /// serialization if necessary.
  ///
  /// \returns The ID for the given conformance in this module.
  NormalConformanceID addConformanceRef(
                        const NormalProtocolConformance *conformance);

  /// Records the use of the given SILLayout.
  SILLayoutID addSILLayoutRef(const SILLayout *layout);

  /// Records the module containing \p DC.
  ///
  /// The module's name will be scheduled for serialization if necessary. This
  /// may not be exactly the same as the name of the module containing DC;
  /// instead, it will match the containing file's "exported module name".
  ///
  /// \returns The ID for the identifier for the module's name, or one of the
  /// special module codes defined above.
  /// \see FileUnit::getExportedModuleName
  IdentifierID addContainingModuleRef(const DeclContext *DC);

  /// Write a normal protocol conformance.
  void writeASTBlockEntity(const NormalProtocolConformance *conformance);

  /// Write a SILLayout.
  void writeASTBlockEntity(const SILLayout *layout);

  /// Writes a protocol conformance.
  ///
  /// \param genericEnv When provided, the generic environment that describes
  /// the archetypes within the substitutions. The replacement types within
  /// the substitution will be mapped out of the generic environment before
  /// being written.
  void writeConformance(ProtocolConformanceRef conformance,
                        const std::array<unsigned, 256> &abbrCodes,
                        GenericEnvironment *genericEnv = nullptr);

  /// Writes a protocol conformance.
  void writeConformance(ProtocolConformance *conformance,
                        const std::array<unsigned, 256> &abbrCodes,
                        GenericEnvironment *genericEnv = nullptr);

  /// Writes a set of generic requirements.
  void writeGenericRequirements(ArrayRef<Requirement> requirements,
                                const std::array<unsigned, 256> &abbrCodes);
};

/// Serialize module documentation to the given stream.
void writeDocToStream(raw_ostream &os, ModuleOrSourceFile DC,
                      StringRef GroupInfoPath);

/// Serialize module source info to the given stream.
void writeSourceInfoToStream(raw_ostream &os, ModuleOrSourceFile DC);
} // end namespace serialization
} // end namespace swift
#endif<|MERGE_RESOLUTION|>--- conflicted
+++ resolved
@@ -256,10 +256,6 @@
       SmallVector<std::pair<const NominalTypeDecl *, DeclID>, 4>;
   using ExtensionTable = llvm::MapVector<Identifier, ExtensionTableData>;
 
-<<<<<<< HEAD
-  // SWIFT_ENABLE_TENSORFLOW
-=======
->>>>>>> 28315487
   using DerivativeFunctionConfigTableData =
       llvm::SmallVector<std::pair<std::string, GenericSignatureID>, 4>;
   // In-memory representation of what will eventually be an on-disk hash table
@@ -276,10 +272,6 @@
   using UniquedDerivativeFunctionConfigTable = llvm::MapVector<
       Identifier,
       llvm::SmallSetVector<std::pair<Identifier, GenericSignature>, 4>>;
-<<<<<<< HEAD
-  // SWIFT_ENABLE_TENSORFLOW END
-=======
->>>>>>> 28315487
 
 private:
   /// A map from identifiers to methods and properties with the given name.
