// RUN: %target-run-simple-swift
// REQUIRES: executable_test

// REQUIRES: objc_interop
// UNSUPPORTED: OS=watchos

import StdlibUnittest
import Accelerate

var AccelerateTests = TestSuite("Accelerate")

if #available(iOS 10.0, OSX 10.12, tvOS 10.0, watchOS 4.0, *) {
    
    AccelerateTests.test("BNNS/ImageStackDescriptor") {
        var succeed = BNNSImageStackDescriptor(width: 0, height: 0, channels: 0,
                                               row_stride: 0, image_stride: 0,
                                               data_type: .int8)
        expectEqual(succeed.data_scale, 1)
        expectEqual(succeed.data_bias, 0)
        succeed = BNNSImageStackDescriptor(width: 0, height: 0, channels: 0,
                                           row_stride: 0, image_stride: 0,
                                           data_type: .int16,
                                           data_scale: 0.5, data_bias: 0.5)
        expectEqual(succeed.data_scale, 0.5)
        expectEqual(succeed.data_bias, 0.5)
        expectCrashLater()
        //  indexed8 is not allowed as an imageStack data type.
        let _ = BNNSImageStackDescriptor(width: 0, height: 0, channels: 0,
                                         row_stride: 0, image_stride: 0,
                                         data_type: .indexed8)
    }
    
    AccelerateTests.test("BNNS/VectorDescriptor") {
        var succeed = BNNSVectorDescriptor(size: 0, data_type: .int8)
        expectEqual(succeed.data_scale, 1)
        expectEqual(succeed.data_bias, 0)
        succeed = BNNSVectorDescriptor(size: 0, data_type: .int8,
                                       data_scale: 0.5, data_bias: 0.5)
        expectEqual(succeed.data_scale, 0.5)
        expectEqual(succeed.data_bias, 0.5)
        expectCrashLater()
        //  indexed8 is not allowed as a vector data type.
        let _ = BNNSVectorDescriptor(size: 0, data_type: .indexed8)
    }
    
    AccelerateTests.test("BNNS/LayerData") {
        //  The zero layer should have data == nil.
        expectEqual(BNNSLayerData.zero.data, nil)
        var succeed = BNNSLayerData(data: nil, data_type: .int8)
        expectEqual(succeed.data_scale, 1)
        expectEqual(succeed.data_bias, 0)
        succeed = BNNSLayerData(data: nil, data_type: .int8, data_scale: 0.5,
                                data_bias: 0.5, data_table: nil)
        expectEqual(succeed.data_scale, 0.5)
        expectEqual(succeed.data_bias, 0.5)
        var table: [Float] = [1.0]
        succeed = BNNSLayerData.indexed8(data: nil, data_table: &table)
        expectCrashLater()
        // indexed8 requires a non-nil data table.
        let _ = BNNSLayerData(data: nil, data_type: .indexed8)
    }
    
    AccelerateTests.test("BNNS/Activation") {
        expectEqual(BNNSActivation.identity.function, .identity)
        let id = BNNSActivation(function: .identity)
        expectTrue(id.alpha.isNaN)
        expectTrue(id.beta.isNaN)
    }
}

//===----------------------------------------------------------------------===//
//
<<<<<<< HEAD
//  vDSP Discrete Cosine Transform
=======
//  Sliding window summation
>>>>>>> 8c3fabd9
//
//===----------------------------------------------------------------------===//

if #available(iOS 9999, macOS 9999, tvOS 9999, watchOS 9999, *) {
    
<<<<<<< HEAD
    AccelerateTests.test("vDSP/DiscreteCosineTransform") {
        let n = 1024
        
        let source = (0 ..< n).map{ i in
            return sin(Float(i) * 0.05) + sin(Float(i) * 0.025)
        }
        
        for transformType in vDSP.DCTTransformType.allCases {
            
            let dct = vDSP.DCT(count: n,
                               transformType: transformType)
            
            var destination = [Float](repeating: 0,
                                      count: n)
            
            dct?.transform(source,
                           result: &destination)
            
            let returnedResult = dct!.transform(source)
            
            // Legacy API
            
            let legacySetup = vDSP_DCT_CreateSetup(nil,
                                                   vDSP_Length(n),
                                                   transformType.dctType)!
            
            var legacyDestination = [Float](repeating: -1,
                                            count: n)
            
            vDSP_DCT_Execute(legacySetup,
                             source,
                             &legacyDestination)
            
            expectTrue(destination.elementsEqual(legacyDestination))
            expectTrue(destination.elementsEqual(returnedResult))
        }
    }
}

runAllTests()
=======
    AccelerateTests.test("vDSP/SinglePrecisionSlidingWindowSum") {
        let source: [Float] = [1, 10, 12, 9, 3, 7, 2, 6]
        var destination = [Float](repeating: .nan, count: 6)
        
        vDSP.slidingWindowSum(source,
                              usingWindowLength: 3,
                              result: &destination)
        
        let returnedResult = vDSP.slidingWindowSum(source,
                                                   usingWindowLength: 3)
        
        expectTrue(destination.elementsEqual(returnedResult))
        expectTrue(destination.map{ Int($0) }.elementsEqual([23, 31, 24, 19, 12, 15]))
    }
    
    AccelerateTests.test("vDSP/DoublePrecisionSlidingWindowSum") {
        let source: [Double] = [1, 10, 12, 9, 3, 7, 2, 6]
        var destination = [Double](repeating: .nan, count: 6)
        
        vDSP.slidingWindowSum(source,
                              usingWindowLength: 3,
                              result: &destination)
        
        let returnedResult = vDSP.slidingWindowSum(source,
                                                   usingWindowLength: 3)
        
        expectTrue(destination.elementsEqual(returnedResult))
        
        expectTrue(destination.map{ Int($0) }.elementsEqual([23, 31, 24, 19, 12, 15]))
    }

}

//===----------------------------------------------------------------------===//
//
//  Linear interpolation
//
//===----------------------------------------------------------------------===//

if #available(iOS 9999, macOS 9999, tvOS 9999, watchOS 9999, *) {
    
    let n = 1024
    
    AccelerateTests.test("vDSP/SinglePrecisionInterpolateBetweenVectors") {
        var result = [Float](repeating: 0, count: n)
        var legacyResult = [Float](repeating: -1, count: n)
        
        let a: [Float] = (0 ..< n).map{ i in
            return sin(Float(i) * 0.025)
        }
        
        let b: [Float] =  (0 ..< n).map{ i in
            return sin(Float(i) * 0.05)
        }
        
        let interpolationConstant: Float = 0.5
        
        vDSP.linearInterpolate(a, b,
                               using: interpolationConstant,
                               result: &result)
        
        vDSP_vintb(a, 1,
                   b, 1,
                   [interpolationConstant],
                   &legacyResult, 1,
                   vDSP_Length(n))
        
        let returnedResult = vDSP.linearInterpolate(a, b,
                                                    using: interpolationConstant)
        
        expectTrue(result.elementsEqual(legacyResult))
        expectTrue(result.elementsEqual(returnedResult))
    }
    
    AccelerateTests.test("vDSP/SinglePrecisionInterpolateBetweenNeighbours") {
        var result = [Float](repeating: 0, count: n)
        var legacyResult = [Float](repeating: -1, count: n)
        
        let shortSignal: [Float] = (0 ... 10).map{ i in
            return sin(Float(i) * 0.1 * .pi * 4)
        }
        
        let controlVector: [Float] = {
            var controlVector = [Float](repeating: 0, count: 1024)
            
            vDSP_vgen([0],
                      [Float(shortSignal.count)],
                      &controlVector, 1,
                      vDSP_Length(n))
            
            return controlVector
        }()
        
        vDSP.linearInterpolate(elementsOf: shortSignal,
                               using: controlVector,
                               result: &result)
        
        vDSP_vlint(shortSignal,
                   controlVector, 1,
                   &legacyResult, 1,
                   vDSP_Length(n),
                   vDSP_Length(shortSignal.count))
        
        let returnedResult = vDSP.linearInterpolate(elementsOf: shortSignal,
                                                    using: controlVector)
        
        expectTrue(result.elementsEqual(legacyResult))
        expectTrue(result.elementsEqual(returnedResult))
    }
    
    AccelerateTests.test("vDSP/DoublePrecisionInterpolateBetweenVectors") {
        var result = [Double](repeating: 0, count: n)
        var legacyResult = [Double](repeating: -1, count: n)
        
        let a: [Double] = (0 ..< n).map{ i in
            return sin(Double(i) * 0.025)
        }
        
        let b: [Double] =  (0 ..< n).map{ i in
            return sin(Double(i) * 0.05)
        }
        
        let interpolationConstant: Double = 0.5
        
        vDSP.linearInterpolate(a, b,
                               using: interpolationConstant,
                               result: &result)
        
        vDSP_vintbD(a, 1,
                    b, 1,
                    [interpolationConstant],
                    &legacyResult, 1,
                    vDSP_Length(n))
        
        let returnedResult = vDSP.linearInterpolate(a, b,
                                                    using: interpolationConstant)
        
        expectTrue(result.elementsEqual(legacyResult))
        expectTrue(result.elementsEqual(returnedResult))
    }
    
    AccelerateTests.test("vDSP/DoublePrecisionInterpolateBetweenNeighbours") {
        var result = [Double](repeating: 0, count: n)
        var legacyResult = [Double](repeating: -1, count: n)
        
        let shortSignal: [Double] = (0 ... 10).map{ i in
            return sin(Double(i) * 0.1 * .pi * 4)
        }
        
        let controlVector: [Double] = {
            var controlVector = [Double](repeating: 0, count: 1024)
            
            vDSP_vgenD([0],
                       [Double(shortSignal.count)],
                       &controlVector, 1,
                       vDSP_Length(n))
            
            return controlVector
        }()
        
        vDSP.linearInterpolate(elementsOf: shortSignal,
                               using: controlVector,
                               result: &result)
        
        vDSP_vlintD(shortSignal,
                    controlVector, 1,
                    &legacyResult, 1,
                    vDSP_Length(n),
                    vDSP_Length(shortSignal.count))
        
        let returnedResult = vDSP.linearInterpolate(elementsOf: shortSignal,
                                                    using: controlVector)
        
        expectTrue(result.elementsEqual(legacyResult))
        expectTrue(result.elementsEqual(returnedResult))
    }
}

//===----------------------------------------------------------------------===//
//
//  vDSP difference equation
//
//===----------------------------------------------------------------------===//

if #available(iOS 9999, macOS 9999, tvOS 9999, watchOS 9999, *) {
    
    AccelerateTests.test("vDSP/DifferenceEquationSinglePrecision") {
        let n = 256
        
        let source: [Float] = (0 ..< n).map {
            return sin(Float($0) * 0.05).sign == .minus ? -1 : 1
        }
        var result = [Float](repeating: 0, count: n)
        var legacyResult = [Float](repeating: -1, count: n)
        
        let coefficients: [Float] = [0.0, 0.1, 0.2, 0.4, 0.8]
        
        vDSP.twoPoleTwoZeroFilter(source,
                                  coefficients: (coefficients[0],
                                                 coefficients[1],
                                                 coefficients[2],
                                                 coefficients[3],
                                                 coefficients[4]),
                                  result: &result)
        
        legacyResult[0] = 0
        legacyResult[1] = 0
        
        vDSP_deq22(source, 1,
                   coefficients,
                   &legacyResult, 1,
                   vDSP_Length(n-2))
        
        let returnedResult = vDSP.twoPoleTwoZeroFilter(source,
                                                       coefficients: (coefficients[0],
                                                                      coefficients[1],
                                                                      coefficients[2],
                                                                      coefficients[3],
                                                                      coefficients[4]))
        
        expectTrue(result.elementsEqual(legacyResult))
        expectTrue(result.elementsEqual(returnedResult))
    }
    
    AccelerateTests.test("vDSP/DifferenceEquationDoublePrecision") {
        let n = 256
        
        let source: [Double] = (0 ..< n).map {
            return sin(Double($0) * 0.05).sign == .minus ? -1 : 1
        }
        var result = [Double](repeating: 0, count: n)
        var legacyResult = [Double](repeating: -1, count: n)
        
        let coefficients: [Double] = [0.0, 0.1, 0.2, 0.4, 0.8]
        
        vDSP.twoPoleTwoZeroFilter(source,
                                  coefficients: (coefficients[0],
                                                 coefficients[1],
                                                 coefficients[2],
                                                 coefficients[3],
                                                 coefficients[4]),
                                  result: &result)
        
        legacyResult[0] = 0
        legacyResult[1] = 0
        
        vDSP_deq22D(source, 1,
                    coefficients,
                    &legacyResult, 1,
                    vDSP_Length(n-2))
        
        let returnedResult = vDSP.twoPoleTwoZeroFilter(source,
                                                       coefficients: (coefficients[0],
                                                                      coefficients[1],
                                                                      coefficients[2],
                                                                      coefficients[3],
                                                                      coefficients[4]))
        
        expectTrue(result.elementsEqual(legacyResult))
        expectTrue(result.elementsEqual(returnedResult))
    }
}

//===----------------------------------------------------------------------===//
//
//  vDSP downsampling
//
//===----------------------------------------------------------------------===//

if #available(iOS 9999, macOS 9999, tvOS 9999, watchOS 9999, *) {
    AccelerateTests.test("vDSP/DownsampleSinglePrecision") {
        let decimationFactor = 2
        let filterLength: vDSP_Length = 2
        let filter = [Float](repeating: 1 / Float(filterLength),
                             count: Int(filterLength))
        
        let originalSignal: [Float] = [10, 15, 20, 25, 50, 25, 20, 15, 10,
                                       10, 15, 20, 25, 50, 25, 20, 15, 10]
        
        let inputLength = vDSP_Length(originalSignal.count)
        
        let n = vDSP_Length((inputLength - filterLength) / vDSP_Length(decimationFactor)) + 1
        
        var result = [Float](repeating: 0,
                             count: Int(n))
        
        
        vDSP.downsample(originalSignal,
                        decimationFactor: decimationFactor,
                        filter: filter,
                        result: &result)
        
        var legacyResult = [Float](repeating: -1,
                                   count: Int(n))
        
        vDSP_desamp(originalSignal,
                    decimationFactor,
                    filter,
                    &legacyResult,
                    n,
                    filterLength)
        
        let returnedResult = vDSP.downsample(originalSignal,
                                             decimationFactor: decimationFactor,
                                             filter: filter)
        
        expectTrue(result.elementsEqual(legacyResult))
        expectTrue(result.elementsEqual(returnedResult))
    }
    
    AccelerateTests.test("vDSP/DownsampleDoublePrecision") {
        let decimationFactor = 2
        let filterLength: vDSP_Length = 2
        let filter = [Double](repeating: 1 / Double(filterLength),
                              count: Int(filterLength))
        
        let originalSignal: [Double] = [10, 15, 20, 25, 50, 25, 20, 15, 10,
                                        10, 15, 20, 25, 50, 25, 20, 15, 10]
        
        let inputLength = vDSP_Length(originalSignal.count)
        
        let n = vDSP_Length((inputLength - filterLength) / vDSP_Length(decimationFactor)) + 1
        
        var result = [Double](repeating: 0,
                              count: Int(n))
        
        
        vDSP.downsample(originalSignal,
                        decimationFactor: decimationFactor,
                        filter: filter,
                        result: &result)
        
        var legacyResult = [Double](repeating: -1,
                                    count: Int(n))
        
        vDSP_desampD(originalSignal,
                     decimationFactor,
                     filter,
                     &legacyResult,
                     n,
                     filterLength)
        
        let returnedResult = vDSP.downsample(originalSignal,
                                             decimationFactor: decimationFactor,
                                             filter: filter)
        
        expectTrue(result.elementsEqual(legacyResult))
        expectTrue(result.elementsEqual(returnedResult))
    }
}

//===----------------------------------------------------------------------===//
//
//  vDSP polynomial evaluation.
//
//===----------------------------------------------------------------------===//

if #available(iOS 9999, macOS 9999, tvOS 9999, watchOS 9999, *) {
    
    AccelerateTests.test("vDSP/PolynomialEvaluationSinglePrecision") {
        let coefficients: [Float] = [2, 3, 4, 5, 6, 7, 8, 9, 10]
        let variables = (0 ... 100).map { return Float($0) }
        var result = [Float](repeating: 0, count: variables.count)
        
        vDSP.evaluatePolynomial(usingCoefficients: coefficients,
                                withVariables: variables,
                                result: &result)
        
        var legacyResult = [Float](repeating: -1, count: variables.count)
        
        vDSP_vpoly(coefficients, 1,
                   variables, 1,
                   &legacyResult, 1,
                   vDSP_Length(legacyResult.count),
                   vDSP_Length(coefficients.count - 1))
        
        let returnedResult = vDSP.evaluatePolynomial(usingCoefficients: coefficients,
                                                     withVariables: variables)
        
        expectTrue(result.elementsEqual(legacyResult))
        expectTrue(result.elementsEqual(returnedResult))
    }
    
    AccelerateTests.test("vDSP/PolynomialEvaluationDoublePrecision") {
        let coefficients: [Double] = [2, 3, 4, 5, 6, 7, 8, 9, 10]
        let variables = (0 ... 100).map { return Double($0) }
        var result = [Double](repeating: 0, count: variables.count)
        
        vDSP.evaluatePolynomial(usingCoefficients: coefficients,
                                withVariables: variables,
                                result: &result)
        
        var legacyResult = [Double](repeating: -1, count: variables.count)
        
        vDSP_vpolyD(coefficients, 1,
                    variables, 1,
                    &legacyResult, 1,
                    vDSP_Length(legacyResult.count),
                    vDSP_Length(coefficients.count - 1))
        
        let returnedResult = vDSP.evaluatePolynomial(usingCoefficients: coefficients,
                                                     withVariables: variables)
        
        expectTrue(result.elementsEqual(legacyResult))
        expectTrue(result.elementsEqual(returnedResult))
    }
}

runAllTests()
>>>>>>> 8c3fabd9
<|MERGE_RESOLUTION|>--- conflicted
+++ resolved
@@ -70,17 +70,12 @@
 
 //===----------------------------------------------------------------------===//
 //
-<<<<<<< HEAD
 //  vDSP Discrete Cosine Transform
-=======
-//  Sliding window summation
->>>>>>> 8c3fabd9
 //
 //===----------------------------------------------------------------------===//
 
 if #available(iOS 9999, macOS 9999, tvOS 9999, watchOS 9999, *) {
-    
-<<<<<<< HEAD
+  
     AccelerateTests.test("vDSP/DiscreteCosineTransform") {
         let n = 1024
         
@@ -119,9 +114,15 @@
         }
     }
 }
-
-runAllTests()
-=======
+  
+//===----------------------------------------------------------------------===//
+//
+//  Sliding window summation
+//
+//===----------------------------------------------------------------------===//
+
+if #available(iOS 9999, macOS 9999, tvOS 9999, watchOS 9999, *) {
+  
     AccelerateTests.test("vDSP/SinglePrecisionSlidingWindowSum") {
         let source: [Float] = [1, 10, 12, 9, 3, 7, 2, 6]
         var destination = [Float](repeating: .nan, count: 6)
@@ -152,7 +153,7 @@
         
         expectTrue(destination.map{ Int($0) }.elementsEqual([23, 31, 24, 19, 12, 15]))
     }
-
+  
 }
 
 //===----------------------------------------------------------------------===//
@@ -531,4 +532,3 @@
 }
 
 runAllTests()
->>>>>>> 8c3fabd9
