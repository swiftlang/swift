--- conflicted
+++ resolved
@@ -64,19 +64,12 @@
     foo()
 
     func plain() { foo() }
-<<<<<<< HEAD
     let plain2 = { foo() } // expected-error {{call to method 'foo' in closure requires explicit use of 'self' to make capture semantics explicit}} expected-note{{capture 'self' explicitly to enable implicit 'self' in this closure}} {{19-19= [self] in}} expected-note{{reference 'self.' explicitly}} {{20-20=self.}}
+    _ = plain2
 
     func multi() -> Int { foo(); return 0 }
     let mulit2: () -> Int = { foo(); return 0 } // expected-error {{call to method 'foo' in closure requires explicit use of 'self' to make capture semantics explicit}} expected-note{{capture 'self' explicitly to enable implicit 'self' in this closure}} {{30-30= [self] in}} expected-note{{reference 'self.' explicitly}} {{31-31=self.}}
-=======
-    let plain2 = { foo() } // expected-error {{call to method 'foo' in closure requires explicit 'self.' to make capture semantics explicit}} {{20-20=self.}}
-    _ = plain2
-
-    func multi() -> Int { foo(); return 0 }
-    let mulit2: () -> Int = { foo(); return 0 } // expected-error {{call to method 'foo' in closure requires explicit 'self.' to make capture semantics explicit}} {{31-31=self.}}
-    _ = mulit2
->>>>>>> af1fa9c1
+    _ = multi2
 
     doesEscape { foo() } // expected-error {{call to method 'foo' in closure requires explicit use of 'self' to make capture semantics explicit}}  expected-note{{capture 'self' explicitly to enable implicit 'self' in this closure}} {{17-17= [self] in}} expected-note{{reference 'self.' explicitly}} {{18-18=self.}}
     takesNoEscapeClosure { foo() } // okay
@@ -86,12 +79,8 @@
 
     func outer() {
       func inner() { foo() }
-<<<<<<< HEAD
       let inner2 = { foo() } // expected-error {{call to method 'foo' in closure requires explicit use of 'self' to make capture semantics explicit}} expected-note{{capture 'self' explicitly to enable implicit 'self' in this closure}} {{21-21= [self] in}} expected-note{{reference 'self.' explicitly}} {{22-22=self.}}
-=======
-      let inner2 = { foo() } // expected-error {{call to method 'foo' in closure requires explicit 'self.' to make capture semantics explicit}} {{22-22=self.}}
       _ = inner2
->>>>>>> af1fa9c1
       func multi() -> Int { foo(); return 0 }
       let _: () -> Int = { foo(); return 0 } // expected-error {{call to method 'foo' in closure requires explicit use of 'self' to make capture semantics explicit}} expected-note{{capture 'self' explicitly to enable implicit 'self' in this closure}} {{27-27= [self] in}} expected-note{{reference 'self.' explicitly}} {{28-28=self.}}
       doesEscape { foo() } // expected-error {{call to method 'foo' in closure requires explicit use of 'self' to make capture semantics explicit}} expected-note{{capture 'self' explicitly to enable implicit 'self' in this closure}} {{19-19= [self] in}} expected-note{{reference 'self.' explicitly}} {{20-20=self.}}
@@ -100,12 +89,13 @@
       takesNoEscapeClosure { foo(); return 0 }
     }
 
-<<<<<<< HEAD
-    let outer2: () -> Void = {  // expected-note{{capture 'self' explicitly to enable implicit 'self' in this closure}} {{31-31= [self] in}} expected-note{{capture 'self' explicitly to enable implicit 'self' in this closure}} {{31-31= [self] in}} expected-note{{capture 'self' explicitly to enable implicit 'self' in this closure}} {{31-31= [self] in}} expected-note{{capture 'self' explicitly to enable implicit 'self' in this closure}} {{31-31= [self] in}}
+    let _: () -> Void = {  // expected-note{{capture 'self' explicitly to enable implicit 'self' in this closure}} {{31-31= [self] in}} expected-note{{capture 'self' explicitly to enable implicit 'self' in this closure}} {{31-31= [self] in}} expected-note{{capture 'self' explicitly to enable implicit 'self' in this closure}} {{31-31= [self] in}} expected-note{{capture 'self' explicitly to enable implicit 'self' in this closure}} {{31-31= [self] in}}
       func inner() { foo() } // expected-error {{call to method 'foo' in closure requires explicit use of 'self' to make capture semantics explicit}} expected-note{{reference 'self.' explicitly}} {{22-22=self.}}
       let inner2 = { foo() } // expected-error {{call to method 'foo' in closure requires explicit use of 'self' to make capture semantics explicit}} expected-note{{capture 'self' explicitly to enable implicit 'self' in this closure}} {{21-21= [self] in}} expected-note{{reference 'self.' explicitly}} {{22-22=self.}}
+      let _ = inner2
       func multi() -> Int { foo(); return 0 } // expected-error {{call to method 'foo' in closure requires explicit use of 'self' to make capture semantics explicit}} expected-note{{reference 'self.' explicitly}} {{29-29=self.}}
       let mulit2: () -> Int = { foo(); return 0 } // expected-error {{call to method 'foo' in closure requires explicit use of 'self' to make capture semantics explicit}} expected-note{{capture 'self' explicitly to enable implicit 'self' in this closure}} {{32-32= [self] in}} expected-note{{reference 'self.' explicitly}} {{33-33=self.}}
+      let _ = multi2
       doesEscape { foo() }  // expected-error {{call to method 'foo' in closure requires explicit use of 'self' to make capture semantics explicit}} expected-note{{capture 'self' explicitly to enable implicit 'self' in this closure}} {{19-19= [self] in}} expected-note{{reference 'self.' explicitly}} {{20-20=self.}}
       takesNoEscapeClosure { foo() }  // expected-error {{call to method 'foo' in closure requires explicit use of 'self' to make capture semantics explicit}} expected-note{{reference 'self.' explicitly}} {{30-30=self.}}
       doesEscape { foo(); return 0 }  // expected-error {{call to method 'foo' in closure requires explicit use of 'self' to make capture semantics explicit}} expected-note{{capture 'self' explicitly to enable implicit 'self' in this closure}} {{19-19= [self] in}} expected-note{{reference 'self.' explicitly}} {{20-20=self.}}
@@ -115,55 +105,24 @@
     doesEscape {  //expected-note{{capture 'self' explicitly to enable implicit 'self' in this closure}} {{17-17= [self] in}} expected-note{{capture 'self' explicitly to enable implicit 'self' in this closure}} {{17-17= [self] in}} expected-note{{capture 'self' explicitly to enable implicit 'self' in this closure}} {{17-17= [self] in}} expected-note{{capture 'self' explicitly to enable implicit 'self' in this closure}} {{17-17= [self] in}}
       func inner() { foo() }  // expected-error {{call to method 'foo' in closure requires explicit use of 'self' to make capture semantics explicit}} expected-note{{reference 'self.' explicitly}} {{22-22=self.}}
       let inner2 = { foo() }  // expected-error {{call to method 'foo' in closure requires explicit use of 'self' to make capture semantics explicit}} expected-note{{capture 'self' explicitly to enable implicit 'self' in this closure}} {{21-21= [self] in}} expected-note{{reference 'self.' explicitly}} {{22-22=self.}}
+      _ = inner2
       func multi() -> Int { foo(); return 0 }  // expected-error {{call to method 'foo' in closure requires explicit use of 'self' to make capture semantics explicit}} expected-note{{reference 'self.' explicitly}} {{29-29=self.}}
       let mulit2: () -> Int = { foo(); return 0 }  // expected-error {{call to method 'foo' in closure requires explicit use of 'self' to make capture semantics explicit}} expected-note{{capture 'self' explicitly to enable implicit 'self' in this closure}} {{32-32= [self] in}} expected-note{{reference 'self.' explicitly}} {{33-33=self.}}
+      _ = multi2
       doesEscape { foo() }  // expected-error {{call to method 'foo' in closure requires explicit use of 'self' to make capture semantics explicit}} expected-note{{capture 'self' explicitly to enable implicit 'self' in this closure}} {{19-19= [self] in}} expected-note{{reference 'self.' explicitly}} {{20-20=self.}}
       takesNoEscapeClosure { foo() }  // expected-error {{call to method 'foo' in closure requires explicit use of 'self' to make capture semantics explicit}} expected-note{{reference 'self.' explicitly}} {{30-30=self.}}
       doesEscape { foo(); return 0 }  // expected-error {{call to method 'foo' in closure requires explicit use of 'self' to make capture semantics explicit}} expected-note{{capture 'self' explicitly to enable implicit 'self' in this closure}} {{19-19= [self] in}} expected-note{{reference 'self.' explicitly}} {{20-20=self.}}
       takesNoEscapeClosure { foo(); return 0 }  // expected-error {{call to method 'foo' in closure requires explicit use of 'self' to make capture semantics explicit}} expected-note{{reference 'self.' explicitly}} {{30-30=self.}}
-=======
-    let _: () -> Void = {
-      func inner() { foo() } // expected-error {{call to method 'foo' in closure requires explicit 'self.' to make capture semantics explicit}} {{22-22=self.}}
-      let inner2 = { foo() } // expected-error {{call to method 'foo' in closure requires explicit 'self.' to make capture semantics explicit}} {{22-22=self.}}
-      _ = inner2
-      func multi() -> Int { foo(); return 0 } // expected-error {{call to method 'foo' in closure requires explicit 'self.' to make capture semantics explicit}} {{29-29=self.}}
-      let mulit2: () -> Int = { foo(); return 0 } // expected-error {{call to method 'foo' in closure requires explicit 'self.' to make capture semantics explicit}} {{33-33=self.}}
-      _ = mulit2
-      doesEscape { foo() }  // expected-error {{call to method 'foo' in closure requires explicit 'self.' to make capture semantics explicit}} {{20-20=self.}}
-      takesNoEscapeClosure { foo() }  // expected-error {{call to method 'foo' in closure requires explicit 'self.' to make capture semantics explicit}} {{30-30=self.}}
-      doesEscape { foo(); return 0 }  // expected-error {{call to method 'foo' in closure requires explicit 'self.' to make capture semantics explicit}} {{20-20=self.}}
-      takesNoEscapeClosure { foo(); return 0 }  // expected-error {{call to method 'foo' in closure requires explicit 'self.' to make capture semantics explicit}} {{30-30=self.}}
-    }
-
-    doesEscape {
-      func inner() { foo() }  // expected-error {{call to method 'foo' in closure requires explicit 'self.' to make capture semantics explicit}} {{22-22=self.}}
-      let inner2 = { foo() }  // expected-error {{call to method 'foo' in closure requires explicit 'self.' to make capture semantics explicit}} {{22-22=self.}}
-      _ = inner2
-      func multi() -> Int { foo(); return 0 }  // expected-error {{call to method 'foo' in closure requires explicit 'self.' to make capture semantics explicit}} {{29-29=self.}}
-      let mulit2: () -> Int = { foo(); return 0 }  // expected-error {{call to method 'foo' in closure requires explicit 'self.' to make capture semantics explicit}} {{33-33=self.}}
-      _ = mulit2
-      doesEscape { foo() }  // expected-error {{call to method 'foo' in closure requires explicit 'self.' to make capture semantics explicit}} {{20-20=self.}}
-      takesNoEscapeClosure { foo() }  // expected-error {{call to method 'foo' in closure requires explicit 'self.' to make capture semantics explicit}} {{30-30=self.}}
-      doesEscape { foo(); return 0 }  // expected-error {{call to method 'foo' in closure requires explicit 'self.' to make capture semantics explicit}} {{20-20=self.}}
-      takesNoEscapeClosure { foo(); return 0 }  // expected-error {{call to method 'foo' in closure requires explicit 'self.' to make capture semantics explicit}} {{30-30=self.}}
->>>>>>> af1fa9c1
       return 0
     }
     takesNoEscapeClosure {
       func inner() { foo() }
-<<<<<<< HEAD
       let inner2 = { foo() }  // expected-error {{call to method 'foo' in closure requires explicit use of 'self' to make capture semantics explicit}} expected-note{{capture 'self' explicitly to enable implicit 'self' in this closure}} {{21-21= [self] in}} expected-note{{reference 'self.' explicitly}} {{22-22=self.}}
+      _ = inner2
       func multi() -> Int { foo(); return 0 }
       let mulit2: () -> Int = { foo(); return 0 }  // expected-error {{call to method 'foo' in closure requires explicit use of 'self' to make capture semantics explicit}} expected-note{{capture 'self' explicitly to enable implicit 'self' in this closure}} {{32-32= [self] in}} expected-note{{reference 'self.' explicitly}} {{33-33=self.}}
+      _ = multi2
       doesEscape { foo() } // expected-error {{call to method 'foo' in closure requires explicit use of 'self' to make capture semantics explicit}} expected-note{{capture 'self' explicitly to enable implicit 'self' in this closure}} {{19-19= [self] in}} expected-note{{reference 'self.' explicitly}} {{20-20=self.}}
-=======
-      let inner2 = { foo() }  // expected-error {{call to method 'foo' in closure requires explicit 'self.' to make capture semantics explicit}} {{22-22=self.}}
-      _ = inner2
-      func multi() -> Int { foo(); return 0 }
-      let mulit2: () -> Int = { foo(); return 0 }  // expected-error {{call to method 'foo' in closure requires explicit 'self.' to make capture semantics explicit}} {{33-33=self.}}
-      _ = mulit2
-      doesEscape { foo() } // expected-error {{call to method 'foo' in closure requires explicit 'self.' to make capture semantics explicit}} {{20-20=self.}}
->>>>>>> af1fa9c1
       takesNoEscapeClosure { foo() } // okay
       doesEscape { foo(); return 0 } // expected-error {{call to method 'foo' in closure requires explicit use of 'self' to make capture semantics explicit}} expected-note{{capture 'self' explicitly to enable implicit 'self' in this closure}} {{19-19= [self] in}} expected-note{{reference 'self.' explicitly}} {{20-20=self.}}
       takesNoEscapeClosure { foo(); return 0 } // okay
@@ -176,12 +135,8 @@
         bar()
 
         func plain() { bar() }
-<<<<<<< HEAD
         let plain2 = { bar() } // expected-error {{call to method 'bar' in closure requires explicit use of 'self' to make capture semantics explicit}} expected-note{{capture 'self' explicitly to enable implicit 'self' in this closure}} {{23-23= [self] in}} expected-note{{reference 'self.' explicitly}} {{24-24=self.}}
-=======
-        let plain2 = { bar() } // expected-error {{call to method 'bar' in closure requires explicit 'self.' to make capture semantics explicit}} {{24-24=self.}}
         _ = plain2
->>>>>>> af1fa9c1
 
         func multi() -> Int { bar(); return 0 }
         let _: () -> Int = { bar(); return 0 } // expected-error {{call to method 'bar' in closure requires explicit use of 'self' to make capture semantics explicit}} expected-note{{capture 'self' explicitly to enable implicit 'self' in this closure}} {{29-29= [self] in}} expected-note{{reference 'self.' explicitly}} {{30-30=self.}}
@@ -203,12 +158,8 @@
           bar() // no-warning
 
           func plain() { bar() }
-<<<<<<< HEAD
           let plain2 = { bar() } // expected-error {{call to method 'bar' in closure requires explicit use of 'self' to make capture semantics explicit}} expected-note{{capture 'self' explicitly to enable implicit 'self' in this closure}} {{25-25= [self] in}} expected-note{{reference 'self.' explicitly}} {{26-26=self.}}
-=======
-          let plain2 = { bar() } // expected-error {{call to method 'bar' in closure requires explicit 'self.' to make capture semantics explicit}} {{26-26=self.}}
           _ = plain2
->>>>>>> af1fa9c1
 
           func multi() -> Int { bar(); return 0 }
           let _: () -> Int = { bar(); return 0 } // expected-error {{call to method 'bar' in closure requires explicit use of 'self' to make capture semantics explicit}} expected-note{{capture 'self' explicitly to enable implicit 'self' in this closure}} {{31-31= [self] in}} expected-note{{reference 'self.' explicitly}} {{32-32=self.}}
