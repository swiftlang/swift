// RUN: %target-swift-ide-test -print-module -module-to-print=NonMemberInline -I %S/Inputs -source-filename=x -enable-cxx-interop | %FileCheck %s

// CHECK:      func + (lhs: IntBox, rhs: IntBox) -> IntBox
// CHECK-NEXT: func - (lhs: IntBox, rhs: IntBox) -> IntBox
// CHECK-NEXT: func * (lhs: IntBox, rhs: IntBox) -> IntBox
// CHECK-NEXT: func / (lhs: IntBox, rhs: IntBox) -> IntBox
<<<<<<< HEAD
// CHECK-NEXT: func << (lhs: IntBox, rhs: IntBox) -> IntBox
// CHECK-NEXT: func >> (lhs: IntBox, rhs: IntBox) -> IntBox
=======

// CHECK:      func && (lhs: BoolBox, rhs: BoolBox) -> BoolBox
// CHECK-NEXT: func || (lhs: BoolBox, rhs: BoolBox) -> BoolBox
>>>>>>> 9d14286c
<|MERGE_RESOLUTION|>--- conflicted
+++ resolved
@@ -4,11 +4,8 @@
 // CHECK-NEXT: func - (lhs: IntBox, rhs: IntBox) -> IntBox
 // CHECK-NEXT: func * (lhs: IntBox, rhs: IntBox) -> IntBox
 // CHECK-NEXT: func / (lhs: IntBox, rhs: IntBox) -> IntBox
-<<<<<<< HEAD
 // CHECK-NEXT: func << (lhs: IntBox, rhs: IntBox) -> IntBox
 // CHECK-NEXT: func >> (lhs: IntBox, rhs: IntBox) -> IntBox
-=======
 
 // CHECK:      func && (lhs: BoolBox, rhs: BoolBox) -> BoolBox
-// CHECK-NEXT: func || (lhs: BoolBox, rhs: BoolBox) -> BoolBox
->>>>>>> 9d14286c
+// CHECK-NEXT: func || (lhs: BoolBox, rhs: BoolBox) -> BoolBox