// RUN: %target-typecheck-verify-swift -I %S/Inputs -enable-cxx-interop

import NonMemberInline

var lhs = IntBox(value: 42)
var rhs = IntBox(value: 23)

let resultPlus = lhs + rhs
let resultMinus = lhs - rhs
let resultStar = lhs * rhs
let resultSlash = lhs / rhs
<<<<<<< HEAD
let resultPercent = lhs % rhs
let resultAmp = lhs & rhs
let resultPipe = lhs | rhs
=======
let resultLessLess = lhs << rhs
let resultGreaterGreater = lhs >> rhs

var lhsBool = BoolBox(value: true)
var rhsBool = BoolBox(value: false)

let resultAmpAmp = lhsBool && rhsBool
let resultPipePipe = lhsBool && rhsBool
>>>>>>> b96e1301
<|MERGE_RESOLUTION|>--- conflicted
+++ resolved
@@ -9,11 +9,9 @@
 let resultMinus = lhs - rhs
 let resultStar = lhs * rhs
 let resultSlash = lhs / rhs
-<<<<<<< HEAD
 let resultPercent = lhs % rhs
 let resultAmp = lhs & rhs
 let resultPipe = lhs | rhs
-=======
 let resultLessLess = lhs << rhs
 let resultGreaterGreater = lhs >> rhs
 
@@ -21,5 +19,4 @@
 var rhsBool = BoolBox(value: false)
 
 let resultAmpAmp = lhsBool && rhsBool
-let resultPipePipe = lhsBool && rhsBool
->>>>>>> b96e1301
+let resultPipePipe = lhsBool && rhsBool