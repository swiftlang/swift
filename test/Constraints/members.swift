// RUN: %target-typecheck-verify-swift -swift-version 5

////
// Members of structs
////

struct X {
  func f0(_ i: Int) -> X { }

  func f1(_ i: Int) { }

  mutating func f1(_ f: Float) { }

  func f2<T>(_ x: T) -> T { }
}

struct Y<T> {
  func f0(_: T) -> T {}
  func f1<U>(_ x: U, y: T) -> (T, U) {}
}

var i : Int
var x : X
var yf : Y<Float>

func g0(_: (inout X) -> (Float) -> ()) {}

_ = x.f0(i)
x.f0(i).f1(i)

g0(X.f1) // expected-error{{partial application of 'mutating' method}}

_ = x.f0(x.f2(1))
_ = x.f0(1).f2(i)
_ = yf.f0(1)
_ = yf.f1(i, y: 1)

// Members referenced from inside the struct
struct Z {
  var i : Int
  func getI() -> Int { return i }
  mutating func incI() {}

  func curried(_ x: Int) -> (Int) -> Int { return { y in x + y } }

  subscript (k : Int) -> Int {
    get {
      return i + k
    }
    mutating
    set {
      i -= k
    }
  }
}

struct GZ<T> {
  var i : T
  func getI() -> T { return i }

  func f1<U>(_ a: T, b: U) -> (T, U) {
    return (a, b)
  }

  func f2() {
    var f : Float
    var t = f1(i, b: f)
    f = t.1

    var zi = Z.i; // expected-error{{instance member 'i' cannot be used on type 'Z'}}
    var zj = Z.asdfasdf  // expected-error {{type 'Z' has no member 'asdfasdf'}}
  }
}

var z = Z(i: 0)
var getI = z.getI
var incI = z.incI // expected-error{{partial application of 'mutating'}}
var zi = z.getI()
var zcurried1 = z.curried
var zcurried2 = z.curried(0)
var zcurriedFull = z.curried(0)(1)

////
// Members of modules
////

// Module
Swift.print(3, terminator: "")

////
// Unqualified references
////

////
// Members of literals
////

// FIXME: Crappy diagnostic
"foo".lower() // expected-error{{value of type 'String' has no member 'lower'}}
var tmp = "foo".debugDescription

////
// Members of enums
////

enum W {
  case Omega

  func foo(_ x: Int) {}
  func curried(_ x: Int) -> (Int) -> () {}
}

var w = W.Omega
var foo = w.foo
var fooFull : () = w.foo(0)
var wcurried1 = w.curried
var wcurried2 = w.curried(0)
var wcurriedFull : () = w.curried(0)(1)

// Member of enum type
func enumMetatypeMember(_ opt: Int?) {
  opt.none // expected-error{{enum case 'none' cannot be used as an instance member}}
}

////
// Nested types
////

// Reference a Type member. <rdar://problem/15034920>
class G<T> {
  class In {
    class func foo() {}
  }
}

func goo() {
  G<Int>.In.foo()
}

////
// Misc ambiguities
////

// <rdar://problem/15537772>
struct DefaultArgs {
  static func f(_ a: Int = 0) -> DefaultArgs {
    return DefaultArgs()
  }
  init() {
    self = .f()
  }
}

class InstanceOrClassMethod {
  func method() -> Bool { return true }
  class func method(_ other: InstanceOrClassMethod) -> Bool { return false }
}

func testPreferClassMethodToCurriedInstanceMethod(_ obj: InstanceOrClassMethod) {
  let result = InstanceOrClassMethod.method(obj)
  let _: Bool = result // no-warning
  let _: () -> Bool = InstanceOrClassMethod.method(obj)
}

protocol Numeric {
  static func +(x: Self, y: Self) -> Self
}

func acceptBinaryFunc<T>(_ x: T, _ fn: (T, T) -> T) { }

func testNumeric<T : Numeric>(_ x: T) {
  acceptBinaryFunc(x, +)
}

/* FIXME: We can't check this directly, but it can happen with
multiple modules.

class PropertyOrMethod {
  func member() -> Int { return 0 }
  let member = false

  class func methodOnClass(_ obj: PropertyOrMethod) -> Int { return 0 }
  let methodOnClass = false
}

func testPreferPropertyToMethod(_ obj: PropertyOrMethod) {
  let result = obj.member
  let resultChecked: Bool = result
  let called = obj.member()
  let calledChecked: Int = called
  let curried = obj.member as () -> Int

  let methodOnClass = PropertyOrMethod.methodOnClass
  let methodOnClassChecked: (PropertyOrMethod) -> Int = methodOnClass
}
*/

struct Foo { var foo: Int }

protocol ExtendedWithMutatingMethods { }
extension ExtendedWithMutatingMethods {
  mutating func mutatingMethod() {}
  var mutableProperty: Foo {
    get { }
    set { }
  }
  var nonmutatingProperty: Foo {
    get { }
    nonmutating set { }
  }
  var mutatingGetProperty: Foo {
    mutating get { }
    set { }
  }
}

class ClassExtendedWithMutatingMethods: ExtendedWithMutatingMethods {}
class SubclassExtendedWithMutatingMethods: ClassExtendedWithMutatingMethods {}

func testClassExtendedWithMutatingMethods(_ c: ClassExtendedWithMutatingMethods, // expected-note* {{}}
                                     sub: SubclassExtendedWithMutatingMethods) { // expected-note* {{}}
  c.mutatingMethod() // expected-error{{cannot use mutating member on immutable value: 'c' is a 'let' constant}}
  c.mutableProperty = Foo(foo: 0) // expected-error{{cannot assign to property}}
  c.mutableProperty.foo = 0 // expected-error{{cannot assign to property}}
  c.nonmutatingProperty = Foo(foo: 0)
  c.nonmutatingProperty.foo = 0
  c.mutatingGetProperty = Foo(foo: 0) // expected-error{{cannot use mutating}}
  c.mutatingGetProperty.foo = 0 // expected-error{{cannot use mutating}}
  _ = c.mutableProperty
  _ = c.mutableProperty.foo
  _ = c.nonmutatingProperty
  _ = c.nonmutatingProperty.foo
  // FIXME: diagnostic nondeterministically says "member" or "getter"
  _ = c.mutatingGetProperty // expected-error{{cannot use mutating}}
  _ = c.mutatingGetProperty.foo // expected-error{{cannot use mutating}}

  sub.mutatingMethod() // expected-error{{cannot use mutating member on immutable value: 'sub' is a 'let' constant}}
  sub.mutableProperty = Foo(foo: 0) // expected-error{{cannot assign to property}}
  sub.mutableProperty.foo = 0 // expected-error{{cannot assign to property}}
  sub.nonmutatingProperty = Foo(foo: 0)
  sub.nonmutatingProperty.foo = 0
  sub.mutatingGetProperty = Foo(foo: 0) // expected-error{{cannot use mutating}}
  sub.mutatingGetProperty.foo = 0 // expected-error{{cannot use mutating}}
  _ = sub.mutableProperty
  _ = sub.mutableProperty.foo
  _ = sub.nonmutatingProperty
  _ = sub.nonmutatingProperty.foo
  _ = sub.mutatingGetProperty // expected-error{{cannot use mutating}}
  _ = sub.mutatingGetProperty.foo // expected-error{{cannot use mutating}}

  var mutableC = c
  mutableC.mutatingMethod()
  mutableC.mutableProperty = Foo(foo: 0)
  mutableC.mutableProperty.foo = 0
  mutableC.nonmutatingProperty = Foo(foo: 0)
  mutableC.nonmutatingProperty.foo = 0
  mutableC.mutatingGetProperty = Foo(foo: 0)
  mutableC.mutatingGetProperty.foo = 0
  _ = mutableC.mutableProperty
  _ = mutableC.mutableProperty.foo
  _ = mutableC.nonmutatingProperty
  _ = mutableC.nonmutatingProperty.foo
  _ = mutableC.mutatingGetProperty
  _ = mutableC.mutatingGetProperty.foo

  var mutableSub = sub
  mutableSub.mutatingMethod()
  mutableSub.mutableProperty = Foo(foo: 0)
  mutableSub.mutableProperty.foo = 0
  mutableSub.nonmutatingProperty = Foo(foo: 0)
  mutableSub.nonmutatingProperty.foo = 0
  _ = mutableSub.mutableProperty
  _ = mutableSub.mutableProperty.foo
  _ = mutableSub.nonmutatingProperty
  _ = mutableSub.nonmutatingProperty.foo
  _ = mutableSub.mutatingGetProperty
  _ = mutableSub.mutatingGetProperty.foo
}

// <rdar://problem/18879585> QoI: error message for attempted access to instance properties in static methods are bad.
enum LedModules: Int {
  case WS2811_1x_5V
}

extension LedModules {
  static var watts: Double {
    return [0.30][self.rawValue] // expected-error {{instance member 'rawValue' cannot be used on type 'LedModules'}}
  }
}


// <rdar://problem/15117741> QoI: calling a static function on an instance produces a non-helpful diagnostic
class r15117741S {
  static func g() {}
}
func test15117741(_ s: r15117741S) {
  s.g() // expected-error {{static member 'g' cannot be used on instance of type 'r15117741S'}}
}


// <rdar://problem/22491394> References to unavailable decls sometimes diagnosed as ambiguous
struct UnavailMember {
  @available(*, unavailable)
  static var XYZ : X { get {} } // expected-note {{'XYZ' has been explicitly marked unavailable here}}
}

let _ : [UnavailMember] = [.XYZ] // expected-error {{'XYZ' is unavailable}}
let _ : [UnavailMember] = [.ABC] // expected-error {{type 'UnavailMember' has no member 'ABC'}}


// <rdar://problem/22490787> QoI: Poor error message iterating over property with non-sequence type that defines an Iterator type alias
struct S22490787 {
  typealias Iterator = AnyIterator<Int>
}

func f22490787() {
  var path: S22490787 = S22490787()

  for p in path {  // expected-error {{type 'S22490787' does not conform to protocol 'Sequence'}}
  }
}

// <rdar://problem/23942743> [QoI] Bad diagnostic when errors inside enum constructor
enum r23942743 {
  case Tomato(cloud: String)
}
let _ = .Tomato(cloud: .none)  // expected-error {{reference to member 'Tomato' cannot be resolved without a contextual type}}



// SR-650: REGRESSION: Assertion failed: (baseTy && "Couldn't find appropriate context"), function getMemberSubstitutions
enum SomeErrorType {
  case StandaloneError
  case UnderlyingError(String)

  static func someErrorFromString(_ str: String) -> SomeErrorType? {
    if str == "standalone" { return .StandaloneError }
    if str == "underlying" { return .UnderlyingError }  // expected-error {{member 'UnderlyingError' expects argument of type 'String'}}
    return nil
  }
}

// SR-2193: QoI: better diagnostic when a decl exists, but is not a type

enum SR_2193_Error: Error {
  case Boom
}

do {
  throw SR_2193_Error.Boom
} catch let e as SR_2193_Error.Boom { // expected-error {{enum case 'Boom' is not a member type of 'SR_2193_Error'}}
}

// rdar://problem/25341015
extension Sequence {
  func r25341015_1() -> Int {
    return max(1, 2) // expected-error {{use of 'max' refers to instance method 'max(by:)' rather than global function 'max' in module 'Swift'}} expected-note {{use 'Swift.' to reference the global function in module 'Swift'}}
  }
}

class C_25341015 {
  static func baz(_ x: Int, _ y: Int) {} // expected-note {{'baz' declared here}}
  func baz() {}
  func qux() {
    baz(1, 2) // expected-error {{use of 'baz' refers to instance method 'baz()' rather than static method 'baz' in class 'C_25341015'}} expected-note {{use 'C_25341015.' to reference the static method}}
  }
}

struct S_25341015 {
  static func foo(_ x: Int, y: Int) {} // expected-note {{'foo(_:y:)' declared here}}

  func foo(z: Int) {}
  func bar() {
    foo(1, y: 2) // expected-error {{use of 'foo' refers to instance method 'foo(z:)' rather than static method 'foo(_:y:)' in struct 'S_25341015'}} expected-note {{use 'S_25341015.' to reference the static method}}
  }
}

func r25341015() {
  func baz(_ x: Int, _ y: Int) {}
  class Bar {
    func baz() {}
    func qux() {
      baz(1, 2) // expected-error {{argument passed to call that takes no arguments}}
    }
  }
}

func r25341015_local(x: Int, y: Int) {}
func r25341015_inner() {
  func r25341015_local() {}
  r25341015_local(x: 1, y: 2) // expected-error {{argument passed to call that takes no arguments}}
}

// rdar://problem/32854314 - Emit shadowing diagnostics even if argument types do not much completely

func foo_32854314() -> Double {
  return 42
}

func bar_32854314() -> Int {
  return 0
}

extension Array where Element == Int {
  func foo() {
    let _ = min(foo_32854314(), bar_32854314()) // expected-note {{use 'Swift.' to reference the global function in module 'Swift'}} {{13-13=Swift.}}
    // expected-error@-1 {{use of 'min' nearly matches global function 'min' in module 'Swift' rather than instance method 'min()'}}
  }

  func foo(_ x: Int, _ y: Double) {
    let _ = min(x, y) // expected-note {{use 'Swift.' to reference the global function in module 'Swift'}} {{13-13=Swift.}}
    // expected-error@-1 {{use of 'min' nearly matches global function 'min' in module 'Swift' rather than instance method 'min()'}}
  }

  func bar() {
    let _ = min(1.0, 2) // expected-note {{use 'Swift.' to reference the global function in module 'Swift'}} {{13-13=Swift.}}
    // expected-error@-1 {{use of 'min' nearly matches global function 'min' in module 'Swift' rather than instance method 'min()'}}
  }
}

// Crash in diagnoseImplicitSelfErrors()

struct Aardvark {
  var snout: Int

  mutating func burrow() {
    dig(&snout, .y) // expected-error {{type 'Int' has no member 'y'}}
  }

  func dig(_: inout Int, _: Int) {}
}

func rdar33914444() {
  struct A {
    enum R<E: Error> {
      case e(E) // expected-note {{'e' declared here}}
    }

    struct S {
      enum E: Error {
        case e1
      }

      let e: R<E>
    }
  }

  _ = A.S(e: .e1)
  // expected-error@-1 {{type 'A.R<A.S.E>' has no member 'e1'; did you mean 'e'?}}
}

// SR-5324: Better diagnostic when instance member of outer type is referenced from nested type

struct Outer {
  var outer: Int

  struct Inner {
    var inner: Int

    func sum() -> Int {
      return inner + outer
      // expected-error@-1 {{instance member 'outer' of type 'Outer' cannot be used on instance of nested type 'Outer.Inner'}}
    }
  }
}

// rdar://problem/39514009 - don't crash when trying to diagnose members with special names
print("hello")[0] // expected-error {{value of tuple type '()' has no member 'subscript'}}


func rdar40537782() {
  class A {}
  class B : A {
    override init() {}
    func foo() -> A { return A() }
  }

  struct S<T> {
    init(_ a: T...) {}
  }

  func bar<T>(_ t: T) {
    _ = S(B(), .foo(), A()) // expected-error {{type 'A' has no member 'foo'}}
  }
}

func rdar36989788() {
  struct A<T> {
    func foo() -> A<T> {
      return self
    }
  }

  func bar<T>(_ x: A<T>) -> (A<T>, A<T>) {
    return (x.foo(), x.undefined()) // expected-error {{value of type 'A<T>' has no member 'undefined'}}
  }
}

func rdar46211109() {
  struct MyIntSequenceStruct: Sequence {
    struct Iterator: IteratorProtocol {
      var current = 0
      mutating func next() -> Int? {
        return current + 1
      }
    }

    func makeIterator() -> Iterator {
      return Iterator()
    }
  }

  func foo<E, S: Sequence>(_ type: E.Type) -> S? where S.Element == E {
    return nil
  }

  let _: MyIntSequenceStruct? = foo(Int.Self)
  // expected-error@-1 {{type 'Int' has no member 'Self'}}
}

<<<<<<< HEAD
class A {}

enum B {
  static func foo() {
    bar(A()) // expected-error {{'A' is not convertible to 'B'}}
  }

  func bar(_: A) {}
}

class C {
  static func foo() {
    bar(0) // expected-error {{instance member 'bar' cannot be used on type 'C'}}
  }

  func bar(_: Int) {}
}

class D {
  static func foo() {}

  func bar() {
    foo() // expected-error {{static member 'foo' cannot be used on instance of type 'D'}}
=======
func rdar_48114578() {
  struct S<T> {
    var value: T

    static func valueOf<T>(_ v: T) -> S<T> {
      return S<T>(value: v)
    }
  }

  typealias A = (a: [String]?, b: Int)

  func foo(_ a: [String], _ b: Int) -> S<A> {
    let v = (a, b)
    return .valueOf(v)
    // expected-error@-1 {{cannot express tuple conversion '([String], Int)' to '(a: [String]?, b: Int)'}}
  }

  func bar(_ a: [String], _ b: Int) -> S<A> {
    return .valueOf((a, b)) // Ok
>>>>>>> 2dbf1ecb
  }
}<|MERGE_RESOLUTION|>--- conflicted
+++ resolved
@@ -518,7 +518,6 @@
   // expected-error@-1 {{type 'Int' has no member 'Self'}}
 }
 
-<<<<<<< HEAD
 class A {}
 
 enum B {
@@ -542,7 +541,9 @@
 
   func bar() {
     foo() // expected-error {{static member 'foo' cannot be used on instance of type 'D'}}
-=======
+  }
+}
+
 func rdar_48114578() {
   struct S<T> {
     var value: T
@@ -562,6 +563,5 @@
 
   func bar(_ a: [String], _ b: Int) -> S<A> {
     return .valueOf((a, b)) // Ok
->>>>>>> 2dbf1ecb
   }
 }