--- conflicted
+++ resolved
@@ -46,10 +46,7 @@
 
 func foo13(a : [AnyHashable : Any]) {}
 func foo14(b : [NSObject : AnyObject]) {
-<<<<<<< HEAD
   foo13(a : b)
-=======
-  foo13(a : b ) // expected-error {{cannot convert value of type '[NSObject : AnyObject]' to expected argument type '[AnyHashable : Any]'}} {{14-14= as [AnyHashable : Any]}}
 }
 
 func foo15(a : AnyHashable) {}
@@ -59,5 +56,4 @@
 
 func foo17() {
   var dict : [AnyHashable: String] = ["": ""] // expected-error {{cannot convert value of type 'String' to expected dictionary key type 'AnyHashable'}} {{39-39=AnyHashable(}} {{41-41=)}}
->>>>>>> 3f10e4de
 }