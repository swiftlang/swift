--- conflicted
+++ resolved
@@ -513,27 +513,15 @@
 }
 
 protocol SomeProtocol {
-<<<<<<< HEAD
 	func someFunction()
 	func anotherFunction()
-=======
- associatedtype SomeType
- func someFunction()
- func anotherFunction()
->>>>>>> 7d769905
 }
 
 extension SomeProtocol {
 	
-<<<<<<< HEAD
 	func someFunction() {
 		let _ = #selector(anotherFunction) // expected-error {{cannot use 'anotherFunction' as a selector because protocol 'SomeProtocol' is not exposed to Objective C}}
 	}
-=======
- func someFunction() {
-  let _ = #selector(anotherFunction) // expected-error {{cannot use 'anotherFunction' as a selector due to associatedtype requirement on 'SomeProtocol'}}
- }
->>>>>>> 7d769905
 	
  func anotherFunction() { 
   print("Hello world!")
