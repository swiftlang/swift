--- conflicted
+++ resolved
@@ -1,12 +1,8 @@
 // XFAIL: OS=windows-msvc
 
 // SR-12893
-<<<<<<< HEAD
-// XFAIL: openbsd
-// XFAIL: freebsd
-=======
 // XFAIL: OS=openbsd
->>>>>>> ab6faa9c
+// XFAIL: OS=freebsd
 
 // RUN: %empty-directory(%t)
 
