# test/Unit/lit.cfg - Configuration for the 'lit' test runner. -*- python -*-
#
# This source file is part of the Swift.org open source project
#
# Copyright (c) 2014 - 2017 Apple Inc. and the Swift project authors
# Licensed under Apache License v2.0 with Runtime Library Exception
#
# See https://swift.org/LICENSE.txt for license information
# See https://swift.org/CONTRIBUTORS.txt for the list of Swift project authors

import json
import os

import lit.formats
import lit.util

###

# Check that the object root is known.
swift_obj_root = getattr(config, 'swift_obj_root', None)
if swift_obj_root is None:
    # Check for 'swift_unit_site_config' user parameter, and use that if available.
    site_cfg = lit_config.params.get('swift_unit_site_config', None)
    if not site_cfg:
        base_site_cfg = lit_config.params.get('swift_site_config', None)
        if base_site_cfg:
            test_dir = os.path.dirname(base_site_cfg)
            site_cfg = os.path.join(test_dir, 'Unit', 'lit.site.cfg')

    if site_cfg and os.path.exists(site_cfg):
        lit_config.load_config(config, site_cfg)
        raise SystemExit

    lit_config.fatal("lit must be pointed at a build folder")

###

# name: The name of this test suite.
config.name = 'Swift-Unit'

# suffixes: A list of file extensions to treat as test files.
config.suffixes = []

# excludes: A path component to ignore when discovering tests.
# The Swift build system does not generate DWARF symbols in the unittests build
# directory. For build systems that do, however, files would be generated with
# the test suffix "Tests". These need to be excluded because otherwise
# `lit.formats.GoogleTest` tries to execute them.
# See http://reviews.llvm.org/D18647 for details.
config.excludes = ['DWARF']

# Exclude LongTests directories when not executing long tests.
swift_test_subset = lit_config.params.get('swift_test_subset', 'validation')
if swift_test_subset in ['primary', 'validation', 'only_validation']:
    config.excludes += ['LongTests']
elif swift_test_subset == 'all':
    pass
elif swift_test_subset == 'only_long':
    # FIXME: this doesn't exclude not-long tests from the only_long subset.
    #   Currently those tests are very fast so it doesn't matter much.
    pass
elif swift_test_subset == 'only_stress':
    # FIXME: this doesn't exclude not-stress tests from the only_stress subset.
    #   Currently those tests are very fast so it doesn't matter much.
    pass
else:
    lit_config.fatal("Unknown test subset %r" % swift_test_subset)

# test_source_root: The root path where tests are located.
# test_exec_root: The root path where tests should be run.
config.test_exec_root = os.path.join(swift_obj_root, 'unittests')
config.test_source_root = config.test_exec_root

# testFormat: The test format to use to interpret tests.
config.test_format = lit.formats.GoogleTest(config.build_mode, 'Tests')

# XDG_CACHE_HOME can be used to influence the position of the clang
# module cache for all those tests that do not set that explicitly
if 'XDG_CACHE_HOME' in os.environ:
  config.environment['XDG_CACHE_HOME'] = os.environ['XDG_CACHE_HOME']

<<<<<<< HEAD
lit_values = {}
with open(os.path.join(config.lit_site_config_folder, "..", "lit_values.json"), 'r') as lit_values_file:
    lit_values = json.load(lit_values_file)
if 'use_os_stdlib' not in lit_config.params and 'target_stdlib_path' in lit_values:
   config.environment['DYLD_LIBRARY_PATH'] = lit_values['target_stdlib_path']
print("DYLD_LIBRARY_PATH " + config.environment.get('DYLD_LIBRARY_PATH', ""))
=======
# Find the resource directory.  Assume it's near the swift compiler if not set.
test_resource_dir = lit_config.params.get('test_resource_dir')
if not test_resource_dir:
    test_resource_dir = config.swiftlib_dir

if 'use_os_stdlib' not in lit_config.params:
    # Ensure we load the libraries from the just built compiler
    # when building on Darwin
    # This is needed in addition to what is done in `add_swift_unittest`
    # to handle dependencies of the dylibs loaded by `SwiftRuntimeTests`
    # (for which we cannot run `swift-rpathize.py`)
    config.environment['DYLD_LIBRARY_PATH'] = os.path.join(test_resource_dir, 'macosx')
>>>>>>> 7ee2a5c0
<|MERGE_RESOLUTION|>--- conflicted
+++ resolved
@@ -79,14 +79,6 @@
 if 'XDG_CACHE_HOME' in os.environ:
   config.environment['XDG_CACHE_HOME'] = os.environ['XDG_CACHE_HOME']
 
-<<<<<<< HEAD
-lit_values = {}
-with open(os.path.join(config.lit_site_config_folder, "..", "lit_values.json"), 'r') as lit_values_file:
-    lit_values = json.load(lit_values_file)
-if 'use_os_stdlib' not in lit_config.params and 'target_stdlib_path' in lit_values:
-   config.environment['DYLD_LIBRARY_PATH'] = lit_values['target_stdlib_path']
-print("DYLD_LIBRARY_PATH " + config.environment.get('DYLD_LIBRARY_PATH', ""))
-=======
 # Find the resource directory.  Assume it's near the swift compiler if not set.
 test_resource_dir = lit_config.params.get('test_resource_dir')
 if not test_resource_dir:
@@ -98,5 +90,4 @@
     # This is needed in addition to what is done in `add_swift_unittest`
     # to handle dependencies of the dylibs loaded by `SwiftRuntimeTests`
     # (for which we cannot run `swift-rpathize.py`)
-    config.environment['DYLD_LIBRARY_PATH'] = os.path.join(test_resource_dir, 'macosx')
->>>>>>> 7ee2a5c0
+    config.environment['DYLD_LIBRARY_PATH'] = os.path.join(test_resource_dir, 'macosx')