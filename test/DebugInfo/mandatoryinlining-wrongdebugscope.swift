// RUN: %target-swift-frontend -emit-sil %s -Onone -Xllvm \
// RUN:   -sil-print-after=mandatory-inlining \
// RUN:   -Xllvm -sil-print-debuginfo -o /dev/null 2>&1 | %FileCheck %s

<<<<<<< HEAD
// CHECK: destroy_value {{.*}} : $@callee_guaranteed () -> (), loc {{.*}}:21:5, scope 10
// CHECK: destroy_value {{.*}} : $@callee_guaranteed () -> (), loc {{.*}}:21:5, scope 10
// CHECK: destroy_value {{.*}} : $@callee_guaranteed () -> (), loc {{.*}}:21:5, scope 10
=======
// CHECK: destroy_value {{.*}} : $@callee_guaranteed () -> (), loc {{.*}}:21:5, scope [[SCOPE:[0-9]+]]
// CHECK: destroy_value {{.*}} : $@callee_guaranteed () -> @out (), loc {{.*}}:21:5, scope [[SCOPE]]
// CHECK: destroy_value {{.*}} : $@callee_guaranteed () -> (), loc {{.*}}:21:5, scope [[SCOPE]]
>>>>>>> f0eb3125

func patatino<d, i>(_ function: @escaping (d) -> i, g: d...) -> () -> i {
    return { typealias h = ([d]) -> i
        let f = unsafeBitCast(function, to: h.self)
        return f(g)
    }
}
func tinky() {
    for b in 1...50{
        let c = {}
        let e = patatino(c)
        e()
        let f = {}
    }
}<|MERGE_RESOLUTION|>--- conflicted
+++ resolved
@@ -2,15 +2,9 @@
 // RUN:   -sil-print-after=mandatory-inlining \
 // RUN:   -Xllvm -sil-print-debuginfo -o /dev/null 2>&1 | %FileCheck %s
 
-<<<<<<< HEAD
-// CHECK: destroy_value {{.*}} : $@callee_guaranteed () -> (), loc {{.*}}:21:5, scope 10
-// CHECK: destroy_value {{.*}} : $@callee_guaranteed () -> (), loc {{.*}}:21:5, scope 10
-// CHECK: destroy_value {{.*}} : $@callee_guaranteed () -> (), loc {{.*}}:21:5, scope 10
-=======
 // CHECK: destroy_value {{.*}} : $@callee_guaranteed () -> (), loc {{.*}}:21:5, scope [[SCOPE:[0-9]+]]
-// CHECK: destroy_value {{.*}} : $@callee_guaranteed () -> @out (), loc {{.*}}:21:5, scope [[SCOPE]]
 // CHECK: destroy_value {{.*}} : $@callee_guaranteed () -> (), loc {{.*}}:21:5, scope [[SCOPE]]
->>>>>>> f0eb3125
+// CHECK: destroy_value {{.*}} : $@callee_guaranteed () -> (), loc {{.*}}:21:5, scope [[SCOPE]]
 
 func patatino<d, i>(_ function: @escaping (d) -> i, g: d...) -> () -> i {
     return { typealias h = ([d]) -> i
