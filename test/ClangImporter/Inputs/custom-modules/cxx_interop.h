--- conflicted
+++ resolved
@@ -3,12 +3,9 @@
 // Ensure c++ features are used.
 namespace ns {
 class T {};
-<<<<<<< HEAD
 class NamespacedType {};
-=======
 
 T *doMakeT();
->>>>>>> 7a9abe4c
 } // namespace ns
 
 struct Basic {
@@ -20,12 +17,9 @@
 
 ns::T* makeT();
 void useT(ns::T* v);
-<<<<<<< HEAD
 
 using namespacedT = ns::T;
 using ns::NamespacedType;
-=======
-using namespacedT = ns::T;
 
 class Methods {
  public:
@@ -37,5 +31,4 @@
   int some_value;
 
   static int SimpleStaticMethod(int);
-};
->>>>>>> 7a9abe4c
+};