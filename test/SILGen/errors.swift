--- conflicted
+++ resolved
@@ -222,11 +222,7 @@
 // CHECK:      [[TEMP:%.*]] = alloc_stack $DoomedClass
 // CHECK:      copy_addr %0 to [initialization] [[TEMP]]#1
 // CHECK:      [[SELF:%.*]] = load [[TEMP]]#1 : $*DoomedClass
-<<<<<<< HEAD
-// CHECK:      [[T0:%.*]] = class_method [[SELF]] : $DoomedClass, #DoomedClass.check!1 : DoomedClass -> () throws -> () , $@convention(method) (@guaranteed DoomedClass) -> @error ErrorProtocol
-=======
-// CHECK:      [[T0:%.*]] = class_method [[SELF]] : $DoomedClass, #DoomedClass.check!1 : (DoomedClass) -> () throws -> () , $@convention(method) (@guaranteed DoomedClass) -> @error ErrorType
->>>>>>> d56b8ba4
+// CHECK:      [[T0:%.*]] = class_method [[SELF]] : $DoomedClass, #DoomedClass.check!1 : (DoomedClass) -> () throws -> () , $@convention(method) (@guaranteed DoomedClass) -> @error ErrorProtocol
 // CHECK-NEXT: try_apply [[T0]]([[SELF]])
 // CHECK:    bb1([[T0:%.*]] : $()):
 // CHECK:      strong_release [[SELF]] : $DoomedClass
