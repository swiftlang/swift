--- conflicted
+++ resolved
@@ -1502,7 +1502,6 @@
   return %20 : $()
 }
 
-<<<<<<< HEAD
 class Foo {
   @_hasStorage @_hasInitialValue var x: Int { get set }
   deinit
@@ -1541,7 +1540,8 @@
 
   %20 = tuple()
   return %20 : $()
-=======
+}
+
 // Check that begin_access, end_access, strong_release, set_deallocating, and dealloc_ref don't prevent optimization.
 // CHECK-LABEL: ignore_read_write
 // CHECK: bb0
@@ -1558,5 +1558,4 @@
   dealloc_ref %1 : $foo
   dealloc_ref [stack] %1 : $foo
   return %3 : $Int
->>>>>>> 7d2f9440
 }