--- conflicted
+++ resolved
@@ -381,7 +381,6 @@
   )
   expected = inputTensor
   expectEqual(expected, pb(inputTensor))
-<<<<<<< HEAD
 }
 
 TensorADTests.testAllBackends("broadcast(like:)") {
@@ -505,7 +504,6 @@
   expectEqual(expected, pb(inputTensor))
 }
 
-// ............................................................................................
 TensorADTests.testAllBackends("broadcast(to:)") {
   func foo(tensor: Tensor<Float>, shape: TensorShape) -> Tensor<Float> {
     tensor.broadcast(to: shape)
@@ -625,18 +623,6 @@
   )
   expected = inputTensor
   expectEqual(expected, pb(inputTensor))
-=======
-
-  // TODO
-  // Test 4: extremely padded shape as tensor we are differentiating at
-  // inputTensor = Tensor([
-  //   [[8, 1, 3]], 
-  //   [[8, 1, 3]], 
-  //   [[8, 1, 3]]]
-  // )
-  // expected = Tensor([1, 2, 3])
-  // expectEqual(expected, pb(inputTensor))
->>>>>>> 2efb6e17
 }
 
 runAllTests()