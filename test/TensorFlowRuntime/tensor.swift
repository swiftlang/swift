// RUN: %target-run-simple-swift %swift-tensorflow-test-run-extra-options
// REQUIRES: executable_test
//
// Tensor API tests.

import TensorFlow
import TensorFlowUnittest
import StdlibUnittest

var TensorTests = TestSuite("Tensor")

TensorTests.testAllBackends("Initializers") {
  let scalar = Tensor<Float>(1)
  let matrix: Tensor<Float> = [[1.0, 2.0, 3.0], [4.0, 5.0, 6.0]]
  let broadcastScalar = Tensor<Float>(broadcasting: 10, rank: 3)
  let some4d = Tensor<Float>(shape: [2, 1, 2, 1],
                             scalars: AnyRandomAccessCollection([2, 3, 4, 5]))
  expectEqual(ShapedArray(shape: [2, 1, 2, 1], scalars: [2, 3, 4, 5]),
              some4d.array)
  expectEqual(ShapedArray(shape: [], scalars: [1]), scalar.array)
  expectEqual(ShapedArray(shape: [2, 3], scalars: [1, 2, 3, 4, 5, 6]),
              matrix.array)
  expectEqual(ShapedArray(shape: [1, 1, 1], scalars: [10]),
              broadcastScalar.array)
}

TensorTests.testAllBackends("FactoryInitializers") {
  let x = Tensor<Float>(ones: [1, 10])
  expectEqual(ShapedArray(repeating: 1, shape: [1, 10]), x.array)
}

TensorTests.testAllBackends("NumericInitializers") {
  let x = Tensor<Float>(oneHotAtIndices: [0, 2, -1, 1], depth: 3)
  expectEqual(ShapedArray(shape: [4, 3], scalars: [1, 0, 0,
                                                   0, 0, 1,
                                                   0, 0, 0,
                                                   0, 1, 0]),
              x.array)
}

TensorTests.testAllBackends("ScalarToTensorConversion") {
  let tensor = Tensor<Float>(broadcasting: 42, rank: 4)
  expectEqual([1, 1, 1, 1], tensor.shape)
  expectEqual([42], tensor.scalars)
}

TensorTests.testAllBackends("ArrayConversion") {
  let array3D = ShapedArray(repeating: 1.0, shape: [2, 3, 4])
  let tensor3D = Tensor(array3D)
  expectEqual(array3D, tensor3D.array)
}

TensorTests.testAllBackends("DataTypeCast_NonTPU") {
  let x = Tensor<Int32>(ones: [5, 5])
  let ints = Tensor<Int64>(x)
  let floats = Tensor<Float>(x)
  let i8s = Tensor<Int8>(floats)
  expectEqual(ShapedArray(repeating: 1, shape: [5, 5]), ints.array)
  expectEqual(ShapedArray(repeating: 1, shape: [5, 5]), floats.array)
  expectEqual(ShapedArray(repeating: 1, shape: [5, 5]), i8s.array)
}

TensorTests.testAllBackends("DataTypeCast_TPU") {
  let x = Tensor<Int32>(ones: [5, 5])
  let ints = Tensor<Int64>(x)
  let floats = Tensor<Float>(x)
  let u32s = Tensor<UInt32>(floats)
  expectEqual(ShapedArray(repeating: 1, shape: [5, 5]), ints.array)
  expectEqual(ShapedArray(repeating: 1, shape: [5, 5]), floats.array)
  expectEqual(ShapedArray(repeating: 1, shape: [5, 5]), u32s.array)
}

TensorTests.testAllBackends("BoolToNumericCast_NonTPU") {
  let bools = Tensor<Bool>(shape: [2, 2], scalars: [true, false, true, false])
  let ints = Tensor<Int64>(bools)
  let floats = Tensor<Float>(bools)
  let i8s = Tensor<Int8>(bools)
  expectEqual(ShapedArray(shape: [2, 2], scalars: [1, 0, 1, 0]), ints.array)
  expectEqual(ShapedArray(shape: [2, 2], scalars: [1, 0, 1, 0]), floats.array)
  expectEqual(ShapedArray(shape: [2, 2], scalars: [1, 0, 1, 0]), i8s.array)
}

TensorTests.testAllBackends("ElementIndexing") {
  // NOTE: cannot test multiple `Tensor.shape` or `Tensor.scalars` directly
  // until send and receive are implemented (without writing a bunch of mini
  // tests). Instead, `Tensor.array` is called to make a ShapedArray host copy
  // and the ShapedArray is tested.
  let tensor3D = Tensor<Float>(shape: [3, 4, 5],
                               scalars: Array(stride(from: 0.0, to: 60, by: 1)))
  let element2D = tensor3D[2]
  let element1D = tensor3D[1][3]
  let element0D = tensor3D[2][0][3]

  let array2D = element2D.array
  let array1D = element1D.array
  let array0D = element0D.array

  /// Test shapes
  expectEqual([4, 5], array2D.shape)
  expectEqual([5], array1D.shape)
  expectEqual([], array0D.shape)

  /// Test scalars
  expectEqual(Array(stride(from: 40.0, to: 60, by: 1)), array2D.scalars)
  expectEqual(Array(stride(from: 35.0, to: 40, by: 1)), array1D.scalars)
  expectEqual([43], array0D.scalars)
}

#if !CUDA
// TODO(https://bugs.swift.org/browse/TF-469): This test fails in GPU mode.
TensorTests.testAllBackends("ElementIndexingAssignment") {
  // NOTE: cannot test multiple `Tensor.shape` or `Tensor.scalars` directly
  // until send and receive are implemented (without writing a bunch of mini
  // tests). Instead, `Tensor.array` is called to make a ShapedArray host copy
  // and the ShapedArray is tested.
  var tensor3D = Tensor<Float>(shape: [3, 4, 5],
                               scalars: Array(stride(from: 0.0, to: 60, by: 1)))
  tensor3D[2] = Tensor<Float>(shape: [4, 5],
                              scalars: Array(stride(from: 20.0, to: 40, by: 1)))
  let element2D = tensor3D[2]
  let element1D = tensor3D[1][3]
  let element0D = tensor3D[2][0][3]

  let array2D = element2D.array
  let array1D = element1D.array
  let array0D = element0D.array

  /// Test shapes
  expectEqual([4, 5], array2D.shape)
  expectEqual([5], array1D.shape)
  expectEqual([], array0D.shape)

  /// Test scalars
  expectEqual(Array(stride(from: 20.0, to: 40, by: 1)), array2D.scalars)
  expectEqual(Array(stride(from: 35.0, to: 40, by: 1)), array1D.scalars)
  expectEqual([23], array0D.scalars)
}
#endif // !CUDA

TensorTests.testAllBackends("NestedElementIndexing") {
  // NOTE: This test could use a clearer name, along with other "indexing"
  // tests. Note to update corresponding test names in other files
  // (shaped_array.test) as well.
  let tensor3D = Tensor<Float>(shape: [3, 4, 5],
                               scalars: Array(stride(from: 0.0, to: 60, by: 1)))
  let element1D = tensor3D[1, 3]
  let element0D = tensor3D[2, 0, 3]

  let array1D = element1D.array
  let array0D = element0D.array

  /// Test shapes
  expectEqual([5], array1D.shape)
  expectEqual([], array0D.shape)

  /// Test scalars
  expectEqual(Array(stride(from: 35.0, to: 40, by: 1)), array1D.scalars)
  expectEqual([43], array0D.scalars)
}

TensorTests.testAllBackends("SliceIndexing") {
  // NOTE: cannot test `Tensor.shape` or `Tensor.scalars` directly until send
  // and receive are implemented (without writing a bunch of mini tests).
  // Instead, `Tensor.array` is called to make a ShapedArray host copy and the
  // ShapedArray is tested instead.
  let tensor3D = Tensor<Float>(shape: [3, 4, 5],
                               scalars: Array(stride(from: 0.0, to: 60, by: 1)))
  let slice3D = tensor3D[2...]
  let slice2D = tensor3D[1][0..<2]
  let slice1D = tensor3D[0][0][3..<5]

  let array3D = slice3D.array
  let array2D = slice2D.array
  let array1D = slice1D.array

  /// Test shapes
  expectEqual([1, 4, 5], array3D.shape)
  expectEqual([2, 5], array2D.shape)
  expectEqual([2], array1D.shape)

  /// Test scalars
  expectEqual(Array(stride(from: 40.0, to: 60, by: 1)), array3D.scalars)
  expectEqual(Array(stride(from: 20.0, to: 30, by: 1)), array2D.scalars)
  expectEqual(Array(stride(from: 3.0, to: 5, by: 1)), array1D.scalars)
}

TensorTests.testAllBackends("SliceUpdate") {
  var t1 = Tensor<Float>([[1, 2, 3], [4, 5, 6]])
  t1[0] = Tensor(zeros: [3])
  expectEqual(ShapedArray(shape:[2, 3], scalars: [0, 0, 0, 4, 5, 6]), t1.array)
  var t2 = t1
  t2[0][2] = Tensor(3)
  expectEqual(ShapedArray(shape:[2, 3], scalars: [0, 0, 3, 4, 5, 6]), t2.array)
  var t3 = Tensor<Bool>([[true, true, true], [false, false, false]])
  t3[0][1] = Tensor(false)
  expectEqual(ShapedArray(shape:[2, 3],
                          scalars: [true, false, true, false, false, false]),
              t3.array)
  var t4 = Tensor<Bool>([[true, true, true], [false, false, false]])
  t4[0] = Tensor(repeating: false, shape: [3])
  expectEqual(ShapedArray(repeating: false, shape: [2, 3]), t4.array)
}


#if !CUDA
// TODO(https://bugs.swift.org/browse/TF-469): This test fails in GPU mode.
TensorTests.testAllBackends("SliceIndexingAssignment") {
  // NOTE: cannot test `Tensor.shape` or `Tensor.scalars` directly until send
  // and receive are implemented (without writing a bunch of mini tests).
  // Instead, `Tensor.array` is called to make a ShapedArray host copy and the
  // ShapedArray is tested instead.
  var tensor3D = Tensor<Float>(
    shape: [3, 4, 5], scalars: Array(stride(from: 0.0, to: 60, by: 1)))
  tensor3D[2, 0..<5, 0..<6] = Tensor<Float>(
    shape: [4, 5], scalars: Array(stride(from: 20.0, to: 40, by: 1)))
  let slice3D = tensor3D[2...]
  let slice2D = tensor3D[1][0..<2]
  let slice1D = tensor3D[0][0][3..<5]

  let array3D = slice3D.array
  let array2D = slice2D.array
  let array1D = slice1D.array

  /// Test shapes
  expectEqual([1, 4, 5], array3D.shape)
  expectEqual([2, 5], array2D.shape)
  expectEqual([2], array1D.shape)

  /// Test scalars
  expectEqual(Array(stride(from: 20.0, to: 40, by: 1)), array3D.scalars)
  expectEqual(Array(stride(from: 20.0, to: 30, by: 1)), array2D.scalars)
  expectEqual(Array(stride(from: 3.0, to: 5, by: 1)), array1D.scalars)
}
#endif // !CUDA

#if !CUDA
// TODO(https://bugs.swift.org/browse/TF-469): This test fails in GPU mode.
TensorTests.testAllBackends("EllipsisIndexing") {
  // NOTE: cannot test `Tensor.shape` or `Tensor.scalars` directly until send
  // and receive are implemented (without writing a bunch of mini tests).
  // Instead, `Tensor.array` is called to make a ShapedArray host copy and the
  // ShapedArray is tested instead.
  var tensor3D = Tensor<Float>(
    shape: [3, 4, 5], scalars: Array(stride(from: 0.0, to: 60, by: 1)))
  tensor3D[2, TensorRange.ellipsis] = Tensor<Float>(
    shape: [4, 5], scalars: Array(stride(from: 20.0, to: 40, by: 1)))
  let slice3D = tensor3D[2..., TensorRange.ellipsis]
  let slice2D = tensor3D[1][0..<2]
  let slice1D = tensor3D[0][0][3..<5]

  let array3D = slice3D.array
  let array2D = slice2D.array
  let array1D = slice1D.array

  /// Test shapes
  expectEqual([1, 4, 5], array3D.shape)
  expectEqual([2, 5], array2D.shape)
  expectEqual([2], array1D.shape)

  /// Test scalars
  expectEqual(Array(stride(from: 20.0, to: 40, by: 1)), array3D.scalars)
  expectEqual(Array(stride(from: 20.0, to: 30, by: 1)), array2D.scalars)
  expectEqual(Array(stride(from: 3.0, to: 5, by: 1)), array1D.scalars)
}
#endif // !CUDA

TensorTests.testAllBackends("NewAxisIndexing") {
  // NOTE: cannot test `Tensor.shape` or `Tensor.scalars` directly until send
  // and receive are implemented (without writing a bunch of mini tests).
  // Instead, `Tensor.array` is called to make a ShapedArray host copy and the
  // ShapedArray is tested instead.
  let tensor3D = Tensor<Float>(
    shape: [3, 4, 5], scalars: Array(stride(from: 0.0, to: 60, by: 1)))
  let newAxis = TensorRange.newAxis
  let ellipsis = TensorRange.ellipsis
  let slice3D = tensor3D[2..., newAxis, ellipsis]
  let slice2D = tensor3D[1, newAxis][0..<1, 0..<2]
  let slice1D = tensor3D[0][newAxis, 0][0..<1, 3..<5, newAxis]

  let array3D = slice3D.array
  let array2D = slice2D.array
  let array1D = slice1D.array

  /// Test shapes
  expectEqual([1, 1, 4, 5], array3D.shape)
  expectEqual([1, 2, 5], array2D.shape)
  expectEqual([1, 2, 1], array1D.shape)

  /// Test scalars
  expectEqual(Array(stride(from: 40.0, to: 60, by: 1)), array3D.scalars)
  expectEqual(Array(stride(from: 20.0, to: 30, by: 1)), array2D.scalars)
  expectEqual(Array(stride(from: 3.0, to: 5, by: 1)), array1D.scalars)
}

TensorTests.testAllBackends("SqueezeAxisIndexing") {
  // NOTE: cannot test `Tensor.shape` or `Tensor.scalars` directly until send
  // and receive are implemented (without writing a bunch of mini tests).
  // Instead, `Tensor.array` is called to make a ShapedArray host copy and the
  // ShapedArray is tested instead.
  let tensor3D = Tensor<Float>(
    shape: [3, 4, 5], scalars: Array(stride(from: 0.0, to: 60, by: 1)))
  let newAxis = TensorRange.newAxis
  let ellipsis = TensorRange.ellipsis
  let squeezeAxis = TensorRange.squeezeAxis
  let slice3D = tensor3D[2..., newAxis, ellipsis][squeezeAxis, squeezeAxis]
  let slice2D = tensor3D[1, newAxis][squeezeAxis, 0..<2]
  let slice1D = tensor3D[0..<1, 0, 3..<5, newAxis][
    squeezeAxis, ellipsis, squeezeAxis]

  let array3D = slice3D.array
  let array2D = slice2D.array
  let array1D = slice1D.array

  /// Test shapes
  expectEqual([4, 5], array3D.shape)
  expectEqual([2, 5], array2D.shape)
  expectEqual([2], array1D.shape)

  /// Test scalars
  expectEqual(Array(stride(from: 40.0, to: 60, by: 1)), array3D.scalars)
  expectEqual(Array(stride(from: 20.0, to: 30, by: 1)), array2D.scalars)
  expectEqual(Array(stride(from: 3.0, to: 5, by: 1)), array1D.scalars)
}

TensorTests.testAllBackends("StridedSliceIndexing") {
  // NOTE: cannot test `Tensor.shape` or `Tensor.scalars` directly until send
  // and receive are implemented (without writing a bunch of mini tests).
  // Instead, `Tensor.array` is called to make a ShapedArray host copy and the
  // ShapedArray is tested instead.
  let tensor3D = Tensor<Float>(
    shape: [3, 4, 5], scalars: Array(stride(from: 0.0, to: 60, by: 1)))
  let slice3D = tensor3D[2...]
  let slice2D = tensor3D[1][0..<3..2]
  let slice1D = tensor3D[0][0][1..<5..2]

  let array3D = slice3D.array
  let array2D = slice2D.array
  let array1D = slice1D.array

  /// Test shapes
  expectEqual([1, 4, 5], array3D.shape)
  expectEqual([2, 5], array2D.shape)
  expectEqual([2], array1D.shape)

  /// Test scalars
  expectEqual(Array(stride(from: 40.0, to: 60, by: 1)), array3D.scalars)
  expectEqual(
    Array(stride(from: 20.0, to: 25, by: 1)) +
    Array(stride(from: 30.0, to: 35, by: 1)), array2D.scalars)
  expectEqual(Array(stride(from: 1.0, to: 5, by: 2)), array1D.scalars)
}

#if !CUDA
// TODO(https://bugs.swift.org/browse/TF-469): This test fails in GPU mode.
TensorTests.testAllBackends("StridedSliceIndexingAssignment") {
  // NOTE: cannot test `Tensor.shape` or `Tensor.scalars` directly until send
  // and receive are implemented (without writing a bunch of mini tests).
  // Instead, `Tensor.array` is called to make a ShapedArray host copy and the
  // ShapedArray is tested instead.
  var tensor3D = Tensor<Float>(
    shape: [3, 4, 5], scalars: Array(stride(from: 0.0, to: 60, by: 1)))
  tensor3D[2, 0..<5..2, 0..<6] = Tensor<Float>(
    shape: [2, 5], scalars: Array(stride(from: 20.0, to: 40, by: 2)))
  let slice3D = tensor3D[2...]
  let slice2D = tensor3D[1][0..<2]
  let slice1D = tensor3D[0][0][3..<5]

  let array3D = slice3D.array
  let array2D = slice2D.array
  let array1D = slice1D.array

  /// Test shapes
  expectEqual([1, 4, 5], array3D.shape)
  expectEqual([2, 5], array2D.shape)
  expectEqual([2], array1D.shape)

  /// Test scalars
  expectEqual(
    Array(stride(from: 20.0, to: 30, by: 2)) +
    Array(stride(from: 45.0, to: 50, by: 1)) +
    Array(stride(from: 30.0, to: 40, by: 2)) +
    Array(stride(from: 55.0, to: 60, by: 1)), array3D.scalars)
  expectEqual(Array(stride(from: 20.0, to: 30, by: 1)), array2D.scalars)
  expectEqual(Array(stride(from: 3.0, to: 5, by: 1)), array1D.scalars)
}
#endif // !CUDA

TensorTests.test("WholeTensorSlicing") {
  let t: Tensor<Int32> = [[[1, 1, 1], [2, 2, 2]],
                          [[3, 3, 3], [4, 4, 4]],
                          [[5, 5, 5], [6, 6, 6]]]
  let slice2 = t.slice(lowerBounds: [1, 0, 0], upperBounds: [2, 1, 3])
  expectEqual(ShapedArray(shape: [1, 1, 3], scalars: [3, 3, 3]),
              slice2.array)
}

TensorTests.testAllBackends("AdvancedIndexing") {
  // NOTE: cannot test multiple `Tensor.shape` or `Tensor.scalars` directly
  // until send and receive are implemented (without writing a bunch of mini
  // tests). Instead, `Tensor.array` is called to make a ShapedArray host copy
  // and the ShapedArray is tested.
  let tensor3D = Tensor<Float>(shape: [3, 4, 5],
                               scalars: Array(stride(from: 0.0, to: 60, by: 1)))
  let element2D = tensor3D[1..<3, 0, 3...]
  let array2D = element2D.array

  // Test shape
  expectEqual([2, 2], array2D.shape)

  // Test scalars
  expectEqual(Array([23.0, 24.0, 43.0, 44.0]), array2D.scalars)
}

TensorTests.testAllBackends("Reduction") {
  // 2 x 5
  let x = Tensor<Float>([[1, 2, 3, 4, 5], [1, 2, 3, 4, 5]])
  expectEqual(Tensor(30), x.sum())
  expectEqual(Tensor(shape: [5], scalars: [2, 4, 6, 8, 10]),
              x.sum(squeezingAxes: 0))
  expectEqual(Tensor(shape: [1, 5], scalars: [2, 4, 6, 8, 10]),
              x.sum(alongAxes: 0))

  expectEqual(Tensor(14400), x.product())
  expectEqual(Tensor(shape: [5], scalars: [1, 4, 9, 16, 25]),
              x.product(squeezingAxes: 0))
  expectEqual(Tensor(shape: [1, 5], scalars: [1, 4, 9, 16, 25]),
              x.product(alongAxes: 0))

  expectEqual(Tensor(3), x.mean())
  expectEqual(Tensor(shape: [5], scalars: [1, 2, 3, 4, 5]),
              x.mean(squeezingAxes: 0))
  expectEqual(Tensor(shape: [5], scalars: [1, 2, 3, 4, 5]),
              x.mean(alongAxes: 0))
  expectEqual(Tensor(shape: [2], scalars: [3, 3]),
              x.mean(squeezingAxes: 1))
  expectEqual(Tensor(shape: [1, 2], scalars: [3, 3]),
              x.mean(alongAxes: 1))

  expectEqual(Tensor(2), x.variance())
  expectEqual(Tensor(shape: [5], scalars: [0, 0, 0, 0, 0]),
              x.variance(squeezingAxes: 0))
  expectEqual(Tensor(shape: [5], scalars: [0, 0, 0, 0, 0]),
              x.variance(alongAxes: 0))
  expectEqual(Tensor(shape: [2], scalars: [2, 2]),
              x.variance(squeezingAxes: 1))
  expectEqual(Tensor(shape: [1, 2], scalars: [2, 2]),
              x.variance(alongAxes: 1))
}

TensorTests.testAllBackends("Concatenation") {
  // 2 x 3
  let t1 = Tensor<Int32>([[0, 1, 2], [3, 4, 5]])
  // 2 x 3
  let t2 = Tensor<Int32>([[6, 7, 8], [9, 10, 11]])
  let concatenated = t1 ++ t2
  let concatenated0 = t1.concatenated(with: t2)
  let concatenated1 = t1.concatenated(with: t2, alongAxis: 1)
  expectEqual(ShapedArray(shape: [4, 3], scalars: Array(0..<12)),
              concatenated.array)
  expectEqual(ShapedArray(shape: [4, 3], scalars: Array(0..<12)),
              concatenated0.array)
  expectEqual(ShapedArray(shape: [2, 6],
                          scalars: [0, 1, 2, 6, 7, 8, 3, 4, 5, 9, 10, 11]),
              concatenated1.array)
}

TensorTests.test("EwiseComparison") {
  let x = Tensor<Float>([0, 1, 2])
  let y = Tensor<Float>([2, 1, 3])
  expectEqual((x .< y).scalars, [true, false, true])
}

TensorTests.test("LexicographicalComparison") {
  let x = Tensor<Float>([0, 1, 2, 3, 4])
  let y = Tensor<Float>([2, 3, 4, 5, 6])
  expectTrue(x < y)
}

TensorTests.testAllBackends("ArgMax") {
  // 2 x 3
  let x = Tensor<Float>([[0, 1, 2], [3, 4, 5]])
  let argmax0 = x.argmax(squeezingAxis: 0)
  let argmax1 = x.argmax(squeezingAxis: 1)
  let scalarsArgmax = x.argmax()
  expectEqual(ShapedArray(shape: [3], scalars: [1, 1, 1]), argmax0.array)
  expectEqual(ShapedArray(shape: [2], scalars: [2, 2]), argmax1.array)
  expectEqual(ShapedArray(shape: [], scalars: [5]), scalarsArgmax.array)
}

TensorTests.testAllBackends("CeilFloor") {
  let x = Tensor<Float>([-1.3, -0.4, 0.5, 1.6])
  let xFloor = floor(x)
  let xCeil = ceil(x)
  expectEqual(ShapedArray(shape: [4], scalars: [-2, -1, 0, 1]), xFloor.array)
  expectEqual(ShapedArray(shape: [4], scalars: [-1, 0, 1, 2]), xCeil.array)
}

TensorTests.testAllBackends("SimpleMath") {
  let x = Tensor<Float>([1.2, 1.2])
  let y = tanh(x)
  let array = y.array
  expectEqual([2], array.shape)
  expectPointwiseNearlyEqual([0.833655, 0.833655], array.scalars,
                             byError: 0.0001)
}

TensorTests.testAllBackends("StandardDeviation") {
  expectEqual(Tensor(0), Tensor<Float>([1]).standardDeviation())
  expectEqual(Tensor(0.5), Tensor<Float>([0, 1]).standardDeviation(alongAxes: 0))
  expectEqual(Tensor(0.5), Tensor<Float>([0, 1]).standardDeviation())
  expectNearlyEqual(
    2.87228132,
    Tensor<Float>(rangeFrom: 0, to: 10, stride: 1).standardDeviation().scalarized(),
    byError: 0.001)
  let matrix = Tensor<Float>(rangeFrom: 0, to: 10, stride: 1).reshaped(to: [2, 5])
  expectNearlyEqual(2.87228132,
                    matrix.standardDeviation().scalarized(),
                    byError: 0.001)
  expectPointwiseNearlyEqual(
    [1.4142, 1.4142],
    matrix.standardDeviation(alongAxes: 1).array.scalars,
    byError: 0.001)
}

TensorTests.testAllBackends("3Adds") {
  let a = Tensor<Float>([1])
  let b = Tensor<Float>([2])
  let c = Tensor<Float>([3])

  let o = a + b + c
  expectEqual([6], o.scalars)
}

TensorTests.testAllBackends("MultiOpMath") {
  let x = Tensor<Float>([1.2, 1.2])
  let y = Tensor<Float>([2.4, 2.4])
  let t1 = x + y
  let t2 = t1 * t1
  let t3 = sqrt(t2)

  let array1 = t1.array
  let array2 = t2.array
  let array3 = t3.array
  expectEqual([2], array1.shape)
  expectEqual([2], array2.shape)
  expectEqual([2], array3.shape)
  expectPointwiseNearlyEqual([3.6, 3.6], array1.scalars)
  expectPointwiseNearlyEqual([12.96, 12.96], array2.scalars)
  expectPointwiseNearlyEqual([3.6, 3.6], array3.scalars)
}

TensorTests.testAllBackends("XWPlusB") {
  // Shape: 1 x 4
  let x = Tensor<Float>([[1.0, 2.0, 2.0, 1.0]])
  // Shape: 4 x 2
  let w = Tensor<Float>([[1.0, 0.0], [3.0, 0.0], [2.0, 3.0], [1.0, 0.0]])
  // Shape: 2
  let b = Tensor<Float>([0.5, 0.5])
  // Shape: 1 x 2 (broadcasted)
  let result = matmul(x, w) + b
  expectEqual([1, 2], result.shape)
  expectEqual([12.5, 6.5], result.scalars)
}

TensorTests.testAllBackends("Transpose") {
  // 3 x 2 -> 2 x 3
  let xT = Tensor<Float>([[1, 2], [3, 4], [5, 6]]).transposed()
  let xTArray = xT.array
  expectEqual(2, xTArray.rank)
  expectEqual([2, 3], xTArray.shape)
  expectEqual([1, 3, 5, 2, 4, 6], xTArray.scalars)
}

TensorTests.testAllBackends("SimpleCond") {
  func selectValue(_ pred: Bool) -> Tensor<Int32> {
    let a = Tensor<Int32>(0)
    let b = Tensor<Int32>(1)
    if pred {
      return a
    }
    return b
  }

  expectEqual(0, selectValue(true).scalar)
}

TensorTests.testAllBackends("TensorShapeDescription") {
  expectEqual("[2, 2]", Tensor<Int32>(ones: [2, 2]).shape.description)
  expectEqual("[]", Tensor(1).shape.description)
}

@inline(never)
func testXORInference() {
  func xor(_ x: Float, _ y: Float) -> Float {
    let x = Tensor<Float>([x, y]).reshaped(to: [1, 2])

    // FIXME: If params are declared outside of `xor`, it would crash.
    // 2 x 4
    let w1 = Tensor<Float>(
      [[-1.83586664, -0.20809225, 0.47667537, 1.90780607],
       [-1.83523219, -0.51167348, 0.15490439, 1.91018065]])
    // 1 x 4
    let b1 = Tensor<Float>(
      [[2.54353216, 0.25132703, -0.16503136, -0.85754058]])
    // 4 x 1
    let w2 = Tensor<Float>(
      [[3.04350065], [0.35590511], [-0.3252157], [3.49349223]])
    // 1 x 1
    let b2 = Tensor<Float>([[-0.74635993]])

    let o1 = tanh(matmul(x, w1) + b1)
    let y = tanh(matmul(o1, w2) + b2)
    return y.array.scalars[0] // TODO: use better scalar getter
  }
  expectNearlyEqual(0.0, xor(0.0, 0.0), byError: 0.1)
  expectNearlyEqual(1.0, xor(0.0, 1.0), byError: 0.1)
  expectNearlyEqual(1.0, xor(1.0, 0.0), byError: 0.1)
  expectNearlyEqual(0.0, xor(1.0, 1.0), byError: 0.1)
}
TensorTests.testAllBackends("XORInference", testXORInference)

TensorTests.testAllBackends("MLPClassifierStruct") {
  struct MLPClassifier {
    // 2 x 4
    var w1 = Tensor<Float>([[1.0, 0.8, 0.4, 0.4],
                            [0.4, 0.3, 0.2, 0.1]])
    // 4 x 1
    var w2 = Tensor<Float>([[0.4], [0.4], [0.3], [0.9]])
    var b1 = Tensor<Float>(zeros: [1, 4])
    var b2 = Tensor<Float>(zeros: [1, 1])

    func prediction(for x: Tensor<Float>) -> Tensor<Float> {
      let o1 = tanh(matmul(x, w1) + b1)
      return tanh(matmul(o1, w2) + b2)
    }
  }
  let input = Tensor<Float>([[1, 0.5]])
  let classifier = MLPClassifier()
  let prediction = classifier.prediction(for: input)
  expectPointwiseNearlyEqual([0.816997], prediction.scalars)
}

TensorTests.testAllBackends("ExpandingShape") {
  // 2 x 3 -> 1 x 2 x 1 x 3 x 1
  let matrix = Tensor<Int32>([[0, 1, 2], [3, 4, 5]])
  let reshaped = matrix.expandingShape(at: 0,2,4)

  expectEqual([1, 2, 1, 3, 1], reshaped.shape)
  expectEqual(Array(0..<6), reshaped.scalars)

  // 1 x 2 x 1 x 3 x 1 -> 2 x 3
  let rereshaped = reshaped.squeezingShape(at: 0,2,4)
  expectEqual([2, 3], rereshaped.shape)
  expectEqual(Array(0..<6), rereshaped.scalars)
}

TensorTests.testAllBackends("Reshape") {
  // 2 x 3 -> 1 x 3 x 1 x 2 x 1
  let matrix = Tensor<Int32>([[0, 1, 2], [3, 4, 5]])
  let reshaped = matrix.reshaped(to: [1, 3, 1, 2, 1])

  expectEqual([1, 3, 1, 2, 1], reshaped.shape)
  expectEqual(Array(0..<6), reshaped.scalars)
}

TensorTests.testAllBackends("Flatten") {
  // 2 x 3 -> 6
  let matrix = Tensor<Int32>([[0, 1, 2], [3, 4, 5]])
  let flattened = matrix.flattened()

  expectEqual([6], flattened.shape)
  expectEqual(Array(0..<6), flattened.scalars)
}

TensorTests.testAllBackends("Flatten0D") {
  let scalar = Tensor<Float>(5)
  let flattened = scalar.flattened()
  expectEqual([1], flattened.shape)
  expectEqual([5], flattened.scalars)
}

TensorTests.testAllBackends("ReshapeToScalar") {
  // 1 x 1 -> scalar
  let z = Tensor<Float>([[10]]).reshaped(to: [])
  expectEqual([], z.shape)
}

TensorTests.testAllBackends("ReshapeTensor") {
  // 2 x 3 -> 1 x 3 x 1 x 2 x 1
  let x = Tensor<Float>(repeating: 0.0, shape: [2, 3])
  let y = Tensor<Float>(repeating: 0.0, shape: [1, 3, 1, 2, 1])
  let result = x.reshaped(like: y)
  expectEqual([1, 3, 1, 2, 1], result.shape)
}

<<<<<<< HEAD
TensorTests.testAllBackends("Unbroadcasted1") {
=======
TensorTests.testAllBackends("BroadcastTensor") {
  // 1 -> 2 x 3 x 4
  let one = Tensor<Float>(1)
  var target = Tensor<Float>(repeating: 0.0, shape: [2, 3, 4])
  let broadcasted = one.broadcast(like: target)
  expectEqual(Tensor(repeating: 1, shape: [2, 3, 4]), broadcasted)
  target .= Tensor(repeating: 1, shape: [1, 3, 1])
  expectEqual(Tensor(repeating: 1, shape: [2, 3, 4]), target)
}

TensorTests.testAllBackends("Unbroadcast1") {
>>>>>>> f7ff3654
  let x = Tensor<Float>(repeating: 1, shape: [2, 3, 4, 5])
  let y = Tensor<Float>(repeating: 1, shape: [4, 5])
  let z = x.unbroadcasted(like: y)
  expectEqual(ShapedArray<Float>(repeating: 6, shape: [4, 5]),
              z.array)
}

TensorTests.testAllBackends("Unbroadcasted2") {
  let x = Tensor<Float>(repeating: 1, shape: [2, 3, 4, 5])
  let y = Tensor<Float>(repeating: 1, shape: [3, 1, 5])
  let z = x.unbroadcasted(like: y)
  expectEqual(ShapedArray<Float>(repeating: 8, shape: [3, 1, 5]),
              z.array)
}

// TODO: Merge all rank/shape getter tests into one when we support code motion
// to avoid sends.

@inline(never)
func testRankGetter() {
  let tensor = Tensor<Int32>(shape: [3, 4, 5], scalars: Array(0..<60))
  expectEqual(3, tensor.rank)
}
TensorTests.testAllBackends("RankGetter", testRankGetter)

@inline(never)
func testRankGetter2() {
  let vector = Tensor<Int32>([1])
  expectEqual(1, vector.rank)
}
TensorTests.testAllBackends("RankGetter2", testRankGetter2)

@inline(never)
func testRankGetter3() {
  let matrix = Tensor<Float>([[1.0, 2.0, 3.0], [4.0, 5.0, 6.0]])
  expectEqual(2, matrix.rank)
}
TensorTests.testAllBackends("RankGetter3", testRankGetter3)

@inline(never)
func testRankGetter4() {
  let ones = Tensor<Int32>(ones: [1, 2, 2, 2, 2, 2, 1])
  expectEqual(7, ones.rank)
}
TensorTests.testAllBackends("RankGetter4", testRankGetter4)

@inline(never)
func testShapeGetter() {
  let tensor = Tensor<Int32>(shape: [3, 4, 5], scalars: Array(0..<60))
  expectEqual([3, 4, 5], tensor.shape)
}
TensorTests.testAllBackends("ShapeGetter", testShapeGetter)

@inline(never)
func testShapeGetter2() {
  let vector = Tensor<Int32>([1])
  expectEqual([1], vector.shape)
}
TensorTests.testAllBackends("ShapeGetter2", testShapeGetter2)

@inline(never)
func testShapeGetter3() {
  let matrix = Tensor<Float>([[1.0, 2.0, 3.0], [4.0, 5.0, 6.0]])
  expectEqual([2, 3], matrix.shape)
}
TensorTests.testAllBackends("ShapeGetter3", testShapeGetter3)

@inline(never)
func testShapeGetter4() {
  let ones = Tensor<Int32>(ones: [1, 2, 2, 2, 2, 2, 1])
  expectEqual([1, 2, 2, 2, 2, 2, 1], ones.shape)
}
TensorTests.testAllBackends("ShapeGetter4", testShapeGetter4)

// For now it is sufficient to run remote tests with test cases in this file
// only. When creating new test files, consider simply calling runAllTests().
#if CUDA
// RemoteSession does not work for GPU because partitioning logic gets confused
// with multiple devices.
runAllTests()
#else
runAllTestsWithRemoteSession()
#endif  // CUDA<|MERGE_RESOLUTION|>--- conflicted
+++ resolved
@@ -693,21 +693,17 @@
   expectEqual([1, 3, 1, 2, 1], result.shape)
 }
 
-<<<<<<< HEAD
-TensorTests.testAllBackends("Unbroadcasted1") {
-=======
-TensorTests.testAllBackends("BroadcastTensor") {
+TensorTests.testAllBackends("BroadcastedTensor") {
   // 1 -> 2 x 3 x 4
   let one = Tensor<Float>(1)
   var target = Tensor<Float>(repeating: 0.0, shape: [2, 3, 4])
-  let broadcasted = one.broadcast(like: target)
+  let broadcasted = one.broadcasted(like: target)
   expectEqual(Tensor(repeating: 1, shape: [2, 3, 4]), broadcasted)
   target .= Tensor(repeating: 1, shape: [1, 3, 1])
   expectEqual(Tensor(repeating: 1, shape: [2, 3, 4]), target)
 }
 
-TensorTests.testAllBackends("Unbroadcast1") {
->>>>>>> f7ff3654
+TensorTests.testAllBackends("Unbroadcasted1") {
   let x = Tensor<Float>(repeating: 1, shape: [2, 3, 4, 5])
   let y = Tensor<Float>(repeating: 1, shape: [4, 5])
   let z = x.unbroadcasted(like: y)
