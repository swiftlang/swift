--- conflicted
+++ resolved
@@ -134,11 +134,7 @@
   return x + y
 }
 
-<<<<<<< HEAD
-@differentiable(wrt: 0,) // expected-error {{expected either 'wrt:' or a function specifier label, e.g. 'jvp:', or 'vjp:'}}
-=======
 @differentiable(wrt: 0,) // expected-error {{unexpected ',' separator}}
->>>>>>> 71ba224a
 func two(x: Float, y: Float) -> Float {
   return x + y
 }
