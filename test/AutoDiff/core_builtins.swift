--- conflicted
+++ resolved
@@ -3,44 +3,32 @@
 
 import Swift
 
-<<<<<<< HEAD
 func evaldiff<T: Differentiable, U: Differentiable>(_ f: @autodiff (T) -> U, _ x: T) -> (U, (T.TangentVector) -> U.TangentVector)
   where T == T.TangentVector {
   return Builtin.autodiffApplyJVP(f, x)
 }
 
 // CHECK-SIL-LABEL: @{{.*}}evaldiff{{.*}}
-// CHECK-SIL: bb0([[DIFFED:%.*]] : @trivial $@autodiff @noescape @callee_guaranteed (@in_guaranteed T) -> @out U, [[X:%.*]] : @trivial $*T):
-// CHECK-SIL:   [[JVP:%.*]] = autodiff_function_extract [jvp] [order 1] [[DIFFED]] : $@autodiff @noescape @callee_guaranteed (@in_guaranteed T) -> @out U
-// CHECK-SIL:   [[VJP:%.*]] = autodiff_function_extract [vjp] [order 1] [[DIFFED]] : $@autodiff @noescape @callee_guaranteed (@in_guaranteed T) -> @out U
-// CHECK-SIL:   apply [[JVP]]({{%.*}}, [[X]]) : $@noescape @callee_guaranteed (@in_guaranteed T) -> (@out U, @owned @callee_guaranteed (@in_guaranteed T.TangentVector) -> @out U.TangentVector)
-// CHECK-SIL:   apply [[VJP]]({{%.*}}, [[X]]) : $@noescape @callee_guaranteed (@in_guaranteed T) -> (@out U, @owned @callee_guaranteed (@in_guaranteed U.CotangentVector) -> @out T.CotangentVector)
+// CHECK-SIL: bb0([[ORIG_RES_BUF:%.*]] : @trivial $*U, [[ORIG_FN:%.*]] : @trivial $@autodiff @noescape @callee_guaranteed (@in_guaranteed T) -> @out U, [[ORIG_FN_ARG:%.*]] : @trivial $*T):
+// CHECK-SIL:   [[ORIG_FN_ARG_COPY:%.*]] = alloc_stack $T
+// CHECK-SIL:   copy_addr [[ORIG_FN_ARG]] to [initialization] [[ORIG_FN_ARG_COPY]] : $*T
+// CHECK-SIL:   [[JVP_FN:%.*]] = autodiff_function_extract [jvp] [order 1] [[ORIG_FN]] : $@autodiff @noescape @callee_guaranteed (@in_guaranteed T) -> @out U
+// CHECK-SIL:   [[JVP_RES_BUF:%.*]] = alloc_stack $(U, @callee_guaranteed (@in_guaranteed T) -> @out U.TangentVector)
+// CHECK-SIL:   [[JVP_RES_BUF_0:%.*]] = tuple_element_addr [[JVP_RES_BUF]] : $*(U, @callee_guaranteed (@in_guaranteed T) -> @out U.TangentVector), 0
+// CHECK-SIL:   [[DIFFERENTIAL:%.*]] = apply [[JVP_FN]]([[JVP_RES_BUF_0]], [[ORIG_FN_ARG_COPY]]) : $@noescape @callee_guaranteed (@in_guaranteed T) -> (@out U, @owned @callee_guaranteed (@in_guaranteed T) -> @out U.TangentVector)
+// CHECK-SIL:   [[JVP_RES_BUF_1:%.*]] = tuple_element_addr [[JVP_RES_BUF]] : $*(U, @callee_guaranteed (@in_guaranteed T) -> @out U.TangentVector), 1
+// CHECK-SIL:   store [[DIFFERENTIAL]] to [init] [[JVP_RES_BUF_1]] : $*@callee_guaranteed (@in_guaranteed T) -> @out U.TangentVector
+// CHECK-SIL:   [[JVP_RES_BUF_0:%.*]] = tuple_element_addr [[JVP_RES_BUF]] : $*(U, @callee_guaranteed (@in_guaranteed T) -> @out U.TangentVector), 0
+// CHECK-SIL:   [[JVP_RES_BUF_1:%.*]] = tuple_element_addr [[JVP_RES_BUF]] : $*(U, @callee_guaranteed (@in_guaranteed T) -> @out U.TangentVector), 1
+// CHECK-SIL:   [[DIFFERENTIAL:%.*]] = load_borrow [[JVP_RES_BUF_1]] : $*@callee_guaranteed (@in_guaranteed T) -> @out U.TangentVector
+// CHECK-SIL:   [[ORIG_RES_BUF_NEW:%.*]] = alloc_stack $U
+// CHECK-SIL:   copy_addr [[JVP_RES_BUF_0]] to [initialization] [[ORIG_RES_BUF_NEW]] : $*U
+// CHECK-SIL:   [[DIFFERENTIAL_COPY:%.*]] = copy_value [[DIFFERENTIAL]] : $@callee_guaranteed (@in_guaranteed T) -> @out U.TangentVector
+// CHECK-SIL:   copy_addr [take] [[ORIG_RES_BUF_NEW]] to [initialization] [[ORIG_RES_BUF]] : $*U
+// CHECK-SIL:   dealloc_stack [[ORIG_RES_BUF_NEW]] : $*U
+// CHECK-SIL:   end_borrow [[DIFFERENTIAL]] : $@callee_guaranteed (@in_guaranteed T) -> @out U.TangentVector
+// CHECK-SIL:   dealloc_stack [[JVP_RES_BUF]] : $*(U, @callee_guaranteed (@in_guaranteed T) -> @out U.TangentVector)
+// CHECK-SIL:   dealloc_stack [[ORIG_FN_ARG_COPY]] : $*T
+// CHECK-SIL:   return [[DIFFERENTIAL_COPY]] : $@callee_guaranteed (@in_guaranteed T) -> @out U.TangentVector
 
-// func valueWithDifferential<T, R>(
-//   at x: T, in f: @autodiff (T) -> R
-// ) -> (value: R, differential: (T.TangentVector) -> R.TangentVector)
-//   where T : Differentiable, R : Differentiable {
-//   return Builtin.autodiffApplyJVP(f, x)
-// }
-// 
-// func valueWithPullback<T, R>(
-//   at x: T, in f: @autodiff (T) -> R
-// ) -> (value: R, pullback: (R.CotangentVector) -> T.CotangentVector)
-//   where T : Differentiable, R : Differentiable {
-//   return Builtin.autodiffApplyVJP(f, x)
-// }
-=======
-func evaldiff<T: Differentiable, U: Differentiable>(_ f: @escaping @autodiff (T) -> U, _ x: T) {
-  let jvp: (T) -> (U, (T.TangentVector) -> U.TangentVector) = Builtin.autodiffGetJVP(f)
-  let vjp: (T) -> (U, (U.CotangentVector) -> T.CotangentVector) = Builtin.autodiffGetVJP(f)
-  _ = jvp(x)
-  _ = vjp(x)
-}
 
-// CHECK-SIL-LABEL: @{{.*}}evaldiff{{.*}}
-// CHECK-SIL: bb0([[DIFFED:%.*]] : @guaranteed $@autodiff @callee_guaranteed (@in_guaranteed T) -> @out U, [[X:%.*]] : @trivial $*T):
-// CHECK-SIL:   [[DIFFED_COPY_1:%.*]] = copy_value [[DIFFED]] : $@autodiff @callee_guaranteed (@in_guaranteed T) -> @out U
-// CHECK-SIL:   [[JVP:%.*]] = autodiff_function_extract [jvp] [order 1] [[DIFFED_COPY_1]] : $@autodiff @callee_guaranteed (@in_guaranteed T) -> @out U
-// CHECK-SIL:   [[DIFFED_COPY_2:%.*]] = copy_value [[DIFFED]] : $@autodiff @callee_guaranteed (@in_guaranteed T) -> @out U
-// CHECK-SIL:   [[VJP:%.*]] = autodiff_function_extract [vjp] [order 1] [[DIFFED_COPY_2]] : $@autodiff @callee_guaranteed (@in_guaranteed T) -> @out U
->>>>>>> 5213198e
