--- conflicted
+++ resolved
@@ -55,16 +55,10 @@
 struct TF8Struct<Scalar> : TF8Proto where Scalar : FloatingPoint & Differentiable {
   @noDerivative let bar: Scalar
 
-<<<<<<< HEAD
-  @differentiable(wrt: (self, input))
-  // expected-note @+2 {{differentiating functions with parameters or result of unknown size is not supported yet}}
-  // expected-error @+1 {{function is not differentiable}}
-=======
   // expected-error @+1 {{function is not differentiable}}
   @differentiable(wrt: (self, input))
   // expected-note @+2 {{differentiating functions with parameters or result of unknown size is not supported yet}}
   // expected-note @+1 {{when differentiating this function definition}}
->>>>>>> a9559c91
   func applied(to input: Float) -> Float {
     return input
   }
@@ -195,7 +189,6 @@
 }
 
 //===----------------------------------------------------------------------===//
-<<<<<<< HEAD
 // Classes and existentials (unsupported yet)
 //===----------------------------------------------------------------------===//
 
@@ -218,7 +211,8 @@
 // expected-error @+2 {{function is not differentiable}}
 // expected-note @+1 {{opaque non-'@differentiable' function is not differentiable}}
 _ = gradient(at: .zero, in: Foo().class_method)
-=======
+
+//===----------------------------------------------------------------------===//
 // Unreachable
 //===----------------------------------------------------------------------===//
 
@@ -227,5 +221,4 @@
   let _ = x + 1
 // expected-note @+2 {{missing return for differentiation}}
 // expected-error @+1 {{missing return in a closure expected to return 'Float'}}
-}
->>>>>>> a9559c91
+}