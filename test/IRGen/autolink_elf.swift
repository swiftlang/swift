--- conflicted
+++ resolved
@@ -9,10 +9,5 @@
 // Check that on ELF targets autolinking information is emitted and marked
 // as used.
 
-<<<<<<< HEAD
-// CHECK-DAG: @_swift1_autolink_entries = private constant [13 x i8] c"-lswiftEmpty\00", section ".swift1_autolink_entries", align 8
-// CHECK-DAG: @llvm.used = appending global [{{.*}} x i8*] [{{.*}}i8* getelementptr inbounds ([13 x i8], [13 x i8]* @_swift1_autolink_entries, i32 0, i32 0){{.*}}], section "llvm.metadata"
-=======
 // CHECK-DAG: @_swift1_autolink_entries = private constant [26 x i8] c"-lswiftEmpty\00-lanotherLib\00", section ".swift1_autolink_entries", align 8
-// CHECK-DAG: @llvm.used = appending global [{{.*}} x i8*] [{{.*}}i8* getelementptr inbounds ([26 x i8], [26 x i8]* @_swift1_autolink_entries, i32 0, i32 0){{.*}}], section "llvm.metadata", align 8
->>>>>>> 24606399
+// CHECK-DAG: @llvm.used = appending global [{{.*}} x i8*] [{{.*}}i8* getelementptr inbounds ([26 x i8], [26 x i8]* @_swift1_autolink_entries, i32 0, i32 0){{.*}}], section "llvm.metadata"
