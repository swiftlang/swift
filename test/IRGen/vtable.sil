// RUN: %target-swift-frontend -assume-parsing-unqualified-ownership-sil -emit-ir %s | %FileCheck %s --check-prefix=CHECK --check-prefix=CHECK-%target-runtime
// REQUIRES: executable_test

// REQUIRES: CPU=x86_64

sil_stage canonical

import Builtin
import Swift

class C {
  required init()
}

// CHECK: [[C:%T6vtable1CC]] = type <{ %swift.refcounted }>

<<<<<<< HEAD
sil @_T06vtable1CCACycACmcfC : $@convention(method) (@thick C.Type) -> @owned C
sil @_T06vtable1CCACycACmcfc : $@convention(method) (@owned C) -> @owned C
sil @_T06vtable1CCfd : $@convention(method) (@owned C) -> @owned Builtin.NativeObject
sil @_T06vtable1CCfD : $@convention(method) (@owned C) -> ()

// CHECK-objc: @_T06vtable1CCMf = internal global [[C_METADATA_T:<{.*\* }>]] <{
// CHECK-objc: void ([[C]]*)* @_T06vtable1CCfD,
// CHECK-objc: i8** @_T0BoWV,
// CHECK-objc: i64 ptrtoint (%objc_class* @_T06vtable1CCMm to i64),
// CHECK-objc: %objc_class* @"OBJC_CLASS_$__TtCs12_SwiftObject",
=======
sil @$S6vtable1CCACycACmcfC : $@convention(method) (@thick C.Type) -> @owned C
sil @$S6vtable1CCACycACmcfc : $@convention(method) (@owned C) -> @owned C
sil @$S6vtable1CCfd : $@convention(method) (@owned C) -> @owned Builtin.NativeObject
sil @$S6vtable1CCfD : $@convention(method) (@owned C) -> ()

// CHECK-objc: @"$S6vtable1CCMf" = internal global [[C_METADATA_T:<{.*\* }>]] <{
// CHECK-objc: void ([[C]]*)* @"$S6vtable1CCfD",
// CHECK-objc: i8** @"$SBoWV",
// CHECK-objc: i64 ptrtoint (%objc_class* @"$S6vtable1CCMm" to i64),
// CHECK-objc: %objc_class* @"OBJC_CLASS_$_SwiftObject",
>>>>>>> 0ef4c438
// CHECK-objc: %swift.opaque* @_objc_empty_cache,
// CHECK-objc: %swift.opaque* null,
// CHECK-objc: i64 add (i64 ptrtoint ({ i32, i32, i32, i32, i8*, i8*, i8*, i8*, i8*, i8*, i8* }* @_DATA__TtC6vtable1C to i64), i64 {{1|2}}),
// CHECK-objc: i32 2, i32 0, i32 16, i16 7, i16 0,
// CHECK-objc: i32 112, i32 16,
// CHECK-objc: @"$S6vtable1CCMn"
// CHECK-objc: [[C]]* (%swift.type*)* @"$S6vtable1CCACycACmcfC",
// CHECK-objc: [[C]]* ([[C]]*)* @"$S6vtable1CCACycACmcfc"
// CHECK-objc: }>

// CHECK-native: @"$S6vtable1CCMf" = internal global [[C_METADATA_T:<{.*\* }>]] <{
// CHECK-native: void ([[C]]*)* @"$S6vtable1CCfD",
// CHECK-native: i8** @"$SBoWV",
// CHECK-native: i64 0,
// CHECK-native: %swift.type* null,
// CHECK-native: %swift.opaque* null,
// CHECK-native: %swift.opaque* null,
// CHECK-native: i64 1,
// CHECK-native: i32 2, i32 0, i32 16, i16 7, i16 0,
// CHECK-native: i32 112, i32 16,
// CHECK-native: @"$S6vtable1CCMn"
// CHECK-native: [[C]]* (%swift.type*)* @"$S6vtable1CCACycACmcfC",
// CHECK-native: [[C]]* ([[C]]*)* @"$S6vtable1CCACycACmcfc"
// CHECK-native: }>

sil_vtable C {
  #C.init!allocator.1: @$S6vtable1CCACycACmcfC
  #C.init!initializer.1: @$S6vtable1CCACycACmcfc
}<|MERGE_RESOLUTION|>--- conflicted
+++ resolved
@@ -14,18 +14,6 @@
 
 // CHECK: [[C:%T6vtable1CC]] = type <{ %swift.refcounted }>
 
-<<<<<<< HEAD
-sil @_T06vtable1CCACycACmcfC : $@convention(method) (@thick C.Type) -> @owned C
-sil @_T06vtable1CCACycACmcfc : $@convention(method) (@owned C) -> @owned C
-sil @_T06vtable1CCfd : $@convention(method) (@owned C) -> @owned Builtin.NativeObject
-sil @_T06vtable1CCfD : $@convention(method) (@owned C) -> ()
-
-// CHECK-objc: @_T06vtable1CCMf = internal global [[C_METADATA_T:<{.*\* }>]] <{
-// CHECK-objc: void ([[C]]*)* @_T06vtable1CCfD,
-// CHECK-objc: i8** @_T0BoWV,
-// CHECK-objc: i64 ptrtoint (%objc_class* @_T06vtable1CCMm to i64),
-// CHECK-objc: %objc_class* @"OBJC_CLASS_$__TtCs12_SwiftObject",
-=======
 sil @$S6vtable1CCACycACmcfC : $@convention(method) (@thick C.Type) -> @owned C
 sil @$S6vtable1CCACycACmcfc : $@convention(method) (@owned C) -> @owned C
 sil @$S6vtable1CCfd : $@convention(method) (@owned C) -> @owned Builtin.NativeObject
@@ -35,8 +23,7 @@
 // CHECK-objc: void ([[C]]*)* @"$S6vtable1CCfD",
 // CHECK-objc: i8** @"$SBoWV",
 // CHECK-objc: i64 ptrtoint (%objc_class* @"$S6vtable1CCMm" to i64),
-// CHECK-objc: %objc_class* @"OBJC_CLASS_$_SwiftObject",
->>>>>>> 0ef4c438
+// CHECK-objc: %objc_class* @"OBJC_CLASS_$__TtCs12_SwiftObject",
 // CHECK-objc: %swift.opaque* @_objc_empty_cache,
 // CHECK-objc: %swift.opaque* null,
 // CHECK-objc: i64 add (i64 ptrtoint ({ i32, i32, i32, i32, i8*, i8*, i8*, i8*, i8*, i8*, i8* }* @_DATA__TtC6vtable1C to i64), i64 {{1|2}}),
