--- conflicted
+++ resolved
@@ -64,15 +64,9 @@
   return %p : $Builtin.FPIEEE128
 }
 
-<<<<<<< HEAD
 // CHECK-LABEL: define{{( dllexport)?}}{{( protected)?}} swiftcc ptr @init_block_header_trivial(ptr captures(none) dereferenceable({{.*}}) %0) {{.*}} {
-// CHECK:         [[HEADER:%.*]] = getelementptr inbounds { %objc_block, ptr }, ptr %0, i32 0, i32 0
-// CHECK:         [[T0:%.*]] = getelementptr inbounds %objc_block, ptr [[HEADER]], i32 0, i32 0
-=======
-// CHECK-LABEL: define{{( dllexport)?}}{{( protected)?}} swiftcc ptr @init_block_header_trivial(ptr nocapture dereferenceable({{.*}}) %0) {{.*}} {
 // CHECK:         [[HEADER:%.*]] = getelementptr inbounds{{.*}} { %objc_block, ptr }, ptr %0, i32 0, i32 0
 // CHECK:         [[T0:%.*]] = getelementptr inbounds{{.*}} %objc_block, ptr [[HEADER]], i32 0, i32 0
->>>>>>> 921d6d8d
 // CHECK:         store ptr [[BLOCK_ISA]], ptr [[T0]]
 // CHECK:         [[T0:%.*]] = getelementptr inbounds{{.*}} %objc_block, ptr [[HEADER]], i32 0, i32 1
 // --                  0x4000_0000 -- HAS_SIGNATURE
