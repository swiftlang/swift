--- conflicted
+++ resolved
@@ -43,15 +43,12 @@
 // RUN: %swiftc_driver -driver-print-jobs -target x86_64-apple-macosx10.9 -g %s | %FileCheck -check-prefix DEBUG %s
 
 // RUN: %empty-directory(%t)
-<<<<<<< HEAD
-=======
 // RUN: touch %t/a.o
 // RUN: touch %t/a.swiftmodule
 // RUN: touch %t/b.o
 // RUN: touch %t/b.swiftmodule
 // RUN: %swiftc_driver -driver-print-jobs -target x86_64-apple-macosx10.9 %s %t/a.o %t/a.swiftmodule %t/b.o %t/b.swiftmodule -o linker | %FileCheck -check-prefix LINK-SWIFTMODULES %s
 
->>>>>>> ce153ea8
 // RUN: %swiftc_driver -driver-print-jobs -target x86_64-apple-macosx10.10   %s > %t.simple-macosx10.10.txt
 // RUN: %FileCheck %s < %t.simple-macosx10.10.txt
 // RUN: %FileCheck -check-prefix SIMPLE %s < %t.simple-macosx10.10.txt
