// RUN: %swiftc_driver %s -### 2>&1 | %FileCheck %s

<<<<<<< HEAD
// UNSUPPORTED: windows
// UNSUPPORTED: freebsd
=======
// UNSUPPORTED: OS=windows-msvc
>>>>>>> ab6faa9c
// CHECK: swift-frontend
<|MERGE_RESOLUTION|>--- conflicted
+++ resolved
@@ -1,9 +1,5 @@
 // RUN: %swiftc_driver %s -### 2>&1 | %FileCheck %s
 
-<<<<<<< HEAD
-// UNSUPPORTED: windows
-// UNSUPPORTED: freebsd
-=======
 // UNSUPPORTED: OS=windows-msvc
->>>>>>> ab6faa9c
+// UNSUPPORTED: OS=freebsd
 // CHECK: swift-frontend
