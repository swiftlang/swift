--- conflicted
+++ resolved
@@ -32,13 +32,7 @@
     virtual bool parseSILGlobal(Parser &P) = 0;
     virtual bool parseSILWitnessTable(Parser &P) = 0;
     virtual bool parseSILDefaultWitnessTable(Parser &P) = 0;
-<<<<<<< HEAD
-    // SWIFT_ENABLE_TENSORFLOW
     virtual bool parseSILDifferentiabilityWitness(Parser &P) = 0;
-    // SWIFT_ENABLE_TENSORFLOW END
-=======
-    virtual bool parseSILDifferentiabilityWitness(Parser &P) = 0;
->>>>>>> b4386f43
     virtual bool parseSILCoverageMap(Parser &P) = 0;
     virtual bool parseSILProperty(Parser &P) = 0;
     virtual bool parseSILScope(Parser &P) = 0;
