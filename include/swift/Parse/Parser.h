//===--- Parser.h - Swift Language Parser -----------------------*- C++ -*-===//
//
// This source file is part of the Swift.org open source project
//
// Copyright (c) 2014 - 2017 Apple Inc. and the Swift project authors
// Licensed under Apache License v2.0 with Runtime Library Exception
//
// See https://swift.org/LICENSE.txt for license information
// See https://swift.org/CONTRIBUTORS.txt for the list of Swift project authors
//
//===----------------------------------------------------------------------===//
//
//  This file defines the Parser interface.
//
//===----------------------------------------------------------------------===//

#ifndef SWIFT_PARSER_H
#define SWIFT_PARSER_H

#include "swift/AST/ASTContext.h"
#include "swift/AST/ASTNode.h"
#include "swift/AST/Expr.h"
#include "swift/AST/DiagnosticsParse.h"
#include "swift/AST/LayoutConstraint.h"
#include "swift/AST/Pattern.h"
#include "swift/AST/Stmt.h"
#include "swift/Basic/OptionSet.h"
#include "swift/Parse/Lexer.h"
#include "swift/Parse/LocalContext.h"
#include "swift/Parse/PersistentParserState.h"
#include "swift/Parse/Token.h"
#include "swift/Parse/ParserPosition.h"
#include "swift/Parse/ParserResult.h"
#include "swift/Parse/SyntaxParserResult.h"
#include "swift/Parse/SyntaxParsingContext.h"
#include "swift/Syntax/References.h"
#include "swift/Config.h"
#include "llvm/ADT/SetVector.h"

namespace llvm {
  template <typename PT1, typename PT2, typename PT3> class PointerUnion3;
}

namespace swift {
  class CodeCompletionCallbacks;
  class DefaultArgumentInitializer;
  class DelayedParsingCallbacks;
  class DiagnosticEngine;
  class Expr;
  class Lexer;
  class ParsedTypeSyntax;
  class PersistentParserState;
  class SILParserTUStateBase;
  class ScopeInfo;
  class SourceManager;
  class TupleType;
  struct TypeLoc;
  
  struct EnumElementInfo;
  
  namespace syntax {
    class AbsolutePosition;
    class RawSyntax;
    enum class SyntaxKind;
  }// end of syntax namespace

  /// Different contexts in which BraceItemList are parsed.
  enum class BraceItemListKind {
    /// A statement list terminated by a closing brace. The default.
    Brace,
    /// A statement list in a case block. The list is terminated
    /// by a closing brace or a 'case' or 'default' label.
    Case,
    /// The top-level of a file, when not in parse-as-library mode (i.e. the
    /// repl or a script).
    TopLevelCode,
    /// The top-level of a file, when in parse-as-library mode.
    TopLevelLibrary,
    /// The body of the inactive clause of an #if/#else/#endif block
    InactiveConditionalBlock,
    /// The body of the active clause of an #if/#else/#endif block
    ActiveConditionalBlock,
  };

/// The receiver will be fed with consumed tokens while parsing. The main purpose
/// is to generate a corrected token stream for tooling support like syntax
/// coloring.
class ConsumeTokenReceiver {
public:
  /// This is called when a token is consumed.
  virtual void receive(Token Tok) {}

  /// This is called to update the kind of a token whose start location is Loc.
  virtual void registerTokenKindChange(SourceLoc Loc, tok NewKind) {};

  /// This is called when a source file is fully parsed.
  virtual void finalize() {};
  virtual ~ConsumeTokenReceiver() = default;
};

/// The main class used for parsing a source file (.swift or .sil).
///
/// Rather than instantiating a Parser yourself, use one of the parsing APIs
/// provided in Subsystems.h.
class Parser {
  Parser(const Parser&) = delete;
  void operator=(const Parser&) = delete;

  bool IsInputIncomplete = false;
  std::vector<Token> SplitTokens;

public:
  SourceManager &SourceMgr;
  DiagnosticEngine &Diags;
  SourceFile &SF;
  Lexer *L;
  SILParserTUStateBase *SIL; // Non-null when parsing a .sil file.
  PersistentParserState *State;
  std::unique_ptr<PersistentParserState> OwnedState;
  DeclContext *CurDeclContext;
  ASTContext &Context;
  CodeCompletionCallbacks *CodeCompletion = nullptr;
  std::vector<std::pair<SourceLoc, std::vector<ParamDecl*>>> AnonClosureVars;

  bool IsParsingInterfaceTokens = false;
  
  /// DisabledVars is a list of variables for whom local name lookup is
  /// disabled.  This is used when parsing a PatternBindingDecl to reject self
  /// uses and to disable uses of the bound variables in a let/else block.  The
  /// diagnostic to emit is stored in DisabledVarReason.
  ArrayRef<VarDecl *> DisabledVars;
  Diag<> DisabledVarReason;
  
  llvm::SmallPtrSet<Decl *, 2> AlreadyHandledDecls;
  enum {
    /// InVarOrLetPattern has this value when not parsing a pattern.
    IVOLP_NotInVarOrLet,
    
    /// InVarOrLetPattern has this value when we're in a matching pattern, but
    /// not within a var/let pattern.  In this phase, identifiers are references
    /// to the enclosing scopes, not a variable binding.
    IVOLP_InMatchingPattern,
    
    /// InVarOrLetPattern has this value when parsing a pattern in which bound
    /// variables are implicitly immutable, but allowed to be marked mutable by
    /// using a 'var' pattern.  This happens in for-each loop patterns.
    IVOLP_ImplicitlyImmutable,
    
    /// When InVarOrLetPattern has this value, bound variables are mutable, and
    /// nested let/var patterns are not permitted. This happens when parsing a
    /// 'var' decl or when parsing inside a 'var' pattern.
    IVOLP_InVar,

    /// When InVarOrLetPattern has this value, bound variables are immutable,and
    /// nested let/var patterns are not permitted. This happens when parsing a
    /// 'let' decl or when parsing inside a 'let' pattern.
    IVOLP_InLet
  } InVarOrLetPattern = IVOLP_NotInVarOrLet;

  bool InPoundLineEnvironment = false;
  bool InPoundIfEnvironment = false;
  bool InSwiftKeyPath = false;

  LocalContext *CurLocalContext = nullptr;

  DelayedParsingCallbacks *DelayedParseCB = nullptr;

  bool isDelayedParsingEnabled() const {
    return DelayBodyParsing || DelayedParseCB != nullptr;
  }

  void setDelayedParsingCallbacks(DelayedParsingCallbacks *DelayedParseCB) {
    this->DelayedParseCB = DelayedParseCB;
  }

  void setCodeCompletionCallbacks(CodeCompletionCallbacks *Callbacks) {
    CodeCompletion = Callbacks;
  }

  bool isCodeCompletionFirstPass() {
    return L->isCodeCompletion() && !CodeCompletion;
  }

  bool allowTopLevelCode() const;

  const std::vector<Token> &getSplitTokens() const { return SplitTokens; }

  void markSplitToken(tok Kind, StringRef Txt);

  /// Returns true if the parser reached EOF with incomplete source input, due
  /// for example, a missing right brace.
  bool isInputIncomplete() const { return IsInputIncomplete; }

  void checkForInputIncomplete() {
    IsInputIncomplete = IsInputIncomplete ||
      // Check whether parser reached EOF but the real EOF, not the end of a
      // string interpolation segment.
      (Tok.is(tok::eof) && Tok.getText() != ")");
  }

  /// This is the current token being considered by the parser.
  Token Tok;

  /// leading trivias for \c Tok.
  /// Always empty if !SF.shouldBuildSyntaxTree().
  ParsedTrivia LeadingTrivia;

  /// trailing trivias for \c Tok.
  /// Always empty if !SF.shouldBuildSyntaxTree().
  ParsedTrivia TrailingTrivia;

  /// Whether we should delay parsing nominal type and extension bodies,
  /// and skip function bodies.
  ///
  /// This is false in primary files, since we want to type check all
  /// declarations and function bodies.
  ///
  /// This is true for non-primary files, where declarations only need to be
  /// lazily parsed and type checked.
  bool DelayBodyParsing;

  /// The receiver to collect all consumed tokens.
  ConsumeTokenReceiver *TokReceiver;

  /// The location of the previous token.
  SourceLoc PreviousLoc;

  /// Stop parsing immediately.
  void cutOffParsing() {
    // Cut off parsing by acting as if we reached the end-of-file.
    Tok.setKind(tok::eof);
  }

  /// Use this to assert that the parser has advanced the lexing location, e.g.
  /// before a specific parser function has returned.
  class AssertParserMadeProgressBeforeLeavingScopeRAII {
    Parser &P;
    SourceLoc InitialLoc;
  public:
    AssertParserMadeProgressBeforeLeavingScopeRAII(Parser &parser) : P(parser) {
      InitialLoc = P.Tok.getLoc();
    }
    ~AssertParserMadeProgressBeforeLeavingScopeRAII() {
      assert(InitialLoc != P.Tok.getLoc() &&
        "parser did not make progress, this can result in infinite loop");
    }
  };

  /// A RAII object for temporarily changing CurDeclContext.
  class ContextChange {
  protected:
    Parser &P;
    DeclContext *OldContext; // null signals that this has been popped
    LocalContext *OldLocal;

    ContextChange(const ContextChange &) = delete;
    ContextChange &operator=(const ContextChange &) = delete;

  public:
    ContextChange(Parser &P, DeclContext *DC,
                  LocalContext *newLocal = nullptr)
      : P(P), OldContext(P.CurDeclContext), OldLocal(P.CurLocalContext) {
      assert(DC && "pushing null context?");
      P.CurDeclContext = DC;
      P.CurLocalContext = newLocal;
    }

    /// Prematurely pop the DeclContext installed by the constructor.
    /// Makes the destructor a no-op.
    void pop() {
      assert(OldContext && "already popped context!");
      popImpl();
      OldContext = nullptr;
    }

    ~ContextChange() {
      if (OldContext) popImpl();
    }

  private:
    void popImpl() {
      P.CurDeclContext = OldContext;
      P.CurLocalContext = OldLocal;
    }
  };

  /// A RAII object for parsing a new local context.
  class ParseFunctionBody : public LocalContext {
  private:
    ContextChange CC;
  public:
    ParseFunctionBody(Parser &P, DeclContext *DC) : CC(P, DC, this) {
      assert(!isa<TopLevelCodeDecl>(DC) &&
             "top-level code should be parsed using TopLevelCodeContext!");
    }

    void pop() {
      CC.pop();
    }
  };

  /// Describes the kind of a lexical structure marker, indicating
  /// what kind of structural element we started parsing at a
  /// particular location.
  enum class StructureMarkerKind : uint8_t {
    /// The start of a declaration.
    Declaration,
    /// The start of a statement.
    Statement,
    /// An open parentheses.
    OpenParen,
    /// An open brace.
    OpenBrace,
    /// An open square bracket.
    OpenSquare,
    /// An #if conditional clause.
    IfConfig,
  };

  /// A structure marker, which identifies the location at which the
  /// parser saw an entity it is parsing.
  struct StructureMarker {
    /// The location at which the marker occurred.
    SourceLoc Loc;

    /// The kind of marker.
    StructureMarkerKind Kind;

    /// The leading whitespace for this marker, if it has already been
    /// computed.
    Optional<StringRef> LeadingWhitespace;
  };

  /// An RAII object that notes when we have seen a structure marker.
  class StructureMarkerRAII {
    Parser *const P;

    /// Max nesting level
    // TODO: customizable.
    enum { MaxDepth = 256 };

    StructureMarkerRAII(Parser *parser) : P(parser) {}

    /// Have the parser start the new Structure or fail if already too deep.
    bool pushStructureMarker(Parser &parser, SourceLoc loc,
                             StructureMarkerKind kind);

  public:
    StructureMarkerRAII(Parser &parser, SourceLoc loc, StructureMarkerKind kind)
        : StructureMarkerRAII(
              pushStructureMarker(parser, loc, kind) ? &parser : nullptr) {}

    StructureMarkerRAII(Parser &parser, const Token &tok);

    /// Did we fail to push the new structure?
    bool isFailed() {
      return P == nullptr;
    }

    ~StructureMarkerRAII() {
      if (P != nullptr) {
        P->StructureMarkers.pop_back();
      }
    }
  };
  friend class StructureMarkerRAII;

  /// The stack of structure markers indicating the locations of
  /// structural elements actively being parsed, including the start
  /// of declarations, statements, and opening operators of various
  /// kinds.
  ///
  /// This vector is managed by \c StructureMarkerRAII objects.
  llvm::SmallVector<StructureMarker, 16> StructureMarkers;

  /// Current syntax parsing context where call backs should be directed to.
  SyntaxParsingContext *SyntaxContext;

public:
  Parser(unsigned BufferID, SourceFile &SF, DiagnosticEngine* LexerDiags,
         SILParserTUStateBase *SIL,
         PersistentParserState *PersistentState,
         std::shared_ptr<SyntaxParseActions> SPActions = nullptr,
         bool DelayBodyParsing = true);
  Parser(unsigned BufferID, SourceFile &SF, SILParserTUStateBase *SIL,
         PersistentParserState *PersistentState = nullptr,
         std::shared_ptr<SyntaxParseActions> SPActions = nullptr,
         bool DelayBodyParsing = true);
  Parser(std::unique_ptr<Lexer> Lex, SourceFile &SF,
         SILParserTUStateBase *SIL = nullptr,
         PersistentParserState *PersistentState = nullptr,
         std::shared_ptr<SyntaxParseActions> SPActions = nullptr,
         bool DelayBodyParsing = true);
  ~Parser();

  bool isInSILMode() const { return SIL != nullptr; }

  /// Calling this function to finalize libSyntax tree creation without destroying
  /// the parser instance.
  ParsedRawSyntaxNode finalizeSyntaxTree() {
    assert(Tok.is(tok::eof) && "not done parsing yet");
    return SyntaxContext->finalizeRoot();
  }

  //===--------------------------------------------------------------------===//
  // Routines to save and restore parser state.

  ParserPosition getParserPosition() {
    return ParserPosition(L->getStateForBeginningOfToken(Tok, LeadingTrivia),
                          PreviousLoc);
  }

  ParserPosition getParserPosition(const PersistentParserState::ParserPos &Pos){
    return ParserPosition(L->getStateForBeginningOfTokenLoc(Pos.Loc),
                          Pos.PrevLoc);
  }

  void restoreParserPosition(ParserPosition PP, bool enableDiagnostics = false) {
    L->restoreState(PP.LS, enableDiagnostics);
    L->lex(Tok, LeadingTrivia, TrailingTrivia);
    PreviousLoc = PP.PreviousLoc;
  }

  void backtrackToPosition(ParserPosition PP) {
    assert(PP.isValid());
    L->backtrackToState(PP.LS);
    L->lex(Tok, LeadingTrivia, TrailingTrivia);
    PreviousLoc = PP.PreviousLoc;
  }

  /// RAII object that, when it is destructed, restores the parser and lexer to
  /// their positions at the time the object was constructed.  Will not jump
  /// forward in the token stream.
  class BacktrackingScope {
    Parser &P;
    ParserPosition PP;
    DiagnosticTransaction DT;
    /// This context immediately deconstructed with transparent accumulation
    /// on cancelBacktrack().
    llvm::Optional<SyntaxParsingContext> SynContext;
    bool Backtrack = true;

    /// A token receiver used by the parser in the back tracking scope. This
    /// receiver will save any consumed tokens during this back tracking scope.
    /// After the scope ends, it either transfers the saved tokens to the old receiver
    /// or discard them.
    struct DelayedTokenReceiver: ConsumeTokenReceiver {
      /// Keep track of the old token receiver in the parser so that we can recover
      /// after the backtracking sope ends.
      llvm::SaveAndRestore<ConsumeTokenReceiver*> savedConsumer;

      // Whether the tokens should be transferred to the original receiver.
      // When the back tracking scope will actually back track, this should be false;
      // otherwise true.
      bool shouldTransfer = false;
      std::vector<Token> delayedTokens;
      DelayedTokenReceiver(ConsumeTokenReceiver *&receiver):
        savedConsumer(receiver, this) {}
      void receive(Token tok) override {
        delayedTokens.push_back(tok);
      }
      ~DelayedTokenReceiver() {
        if (!shouldTransfer)
          return;
        for (auto tok: delayedTokens) {
          savedConsumer.get()->receive(tok);
        }
      }
    } TempReceiver;

  public:
    BacktrackingScope(Parser &P)
        : P(P), PP(P.getParserPosition()), DT(P.Diags),
          TempReceiver(P.TokReceiver) {
      SynContext.emplace(P.SyntaxContext);
      SynContext->setBackTracking();
    }

    ~BacktrackingScope();
    bool willBacktrack() const { return Backtrack; }

    void cancelBacktrack() {
      Backtrack = false;
      SynContext->setTransparent();
      SynContext.reset();
      DT.commit();
      TempReceiver.shouldTransfer = true;
    }
  };

  /// RAII object that, when it is destructed, restores the parser and lexer to
  /// their positions at the time the object was constructed.
  struct ParserPositionRAII {
  private:
    Parser &P;
    ParserPosition PP;

  public:
    ParserPositionRAII(Parser &P) : P(P), PP(P.getParserPosition()) {}

    ~ParserPositionRAII() {
      P.restoreParserPosition(PP);
    }
  };

  //===--------------------------------------------------------------------===//
  // Utilities

  /// Return the next token that will be installed by \c consumeToken.
  const Token &peekToken();

  /// Consume a token that we created on the fly to correct the original token
  /// stream from lexer.
  void consumeExtraToken(Token K);
  SourceLoc consumeTokenWithoutFeedingReceiver();
  SourceLoc consumeToken();
  SourceLoc consumeToken(tok K) {
    assert(Tok.is(K) && "Consuming wrong token kind");
    return consumeToken();
  }

  SourceLoc consumeIdentifier(Identifier *Result = nullptr,
                              bool allowDollarIdentifier = false) {
    assert(Tok.isAny(tok::identifier, tok::kw_self, tok::kw_Self));
    if (Result)
      *Result = Context.getIdentifier(Tok.getText());

    if (Tok.getText()[0] == '$' && !allowDollarIdentifier)
      diagnoseDollarIdentifier(Tok);

    return consumeToken();
  }

  SourceLoc consumeArgumentLabel(Identifier &Result) {
    assert(Tok.canBeArgumentLabel());
    assert(Result.empty());
    if (!Tok.is(tok::kw__)) {
      Tok.setKind(tok::identifier);
      Result = Context.getIdentifier(Tok.getText());

      if (Tok.getText()[0] == '$')
        diagnoseDollarIdentifier(Tok);
    }
    return consumeToken();
  }

  /// When we have a token that is an identifier starting with '$',
  /// diagnose it if not permitted in this mode.
  void diagnoseDollarIdentifier(const Token &tok) {
    assert(tok.getText()[0] == '$');

    if (tok.getText().size() == 1 ||
        Context.LangOpts.EnableDollarIdentifiers ||
        isInSILMode() || L->isSwiftInterface())
      return;

    diagnose(tok.getLoc(), diag::dollar_identifier_decl,
             Context.getIdentifier(tok.getText()));
  }

  /// Retrieve the location just past the end of the previous
  /// source location.
  SourceLoc getEndOfPreviousLoc();

  /// If the current token is the specified kind, consume it and
  /// return true.  Otherwise, return false without consuming it.
  bool consumeIf(tok K) {
    if (Tok.isNot(K)) return false;
    consumeToken(K);
    return true;
  }

  /// If the current token is the specified kind, consume it and
  /// return true.  Otherwise, return false without consuming it.
  bool consumeIf(tok K, SourceLoc &consumedLoc) {
    if (Tok.isNot(K)) return false;
    consumedLoc = consumeToken(K);
    return true;
  }

  bool consumeIfNotAtStartOfLine(tok K) {
    if (Tok.isAtStartOfLine()) return false;
    return consumeIf(K);
  }

  bool isContextualYieldKeyword() {
    return (Tok.isContextualKeyword("yield") &&
            isa<AccessorDecl>(CurDeclContext) &&
            cast<AccessorDecl>(CurDeclContext)->isCoroutine());
  }
  
  /// Read tokens until we get to one of the specified tokens, then
  /// return without consuming it.  Because we cannot guarantee that the token
  /// will ever occur, this skips to some likely good stopping point.
  void skipUntil(tok T1, tok T2 = tok::NUM_TOKENS);
  void skipUntilAnyOperator();

  /// Skip until a token that starts with '>', and consume it if found.
  /// Applies heuristics that are suitable when trying to find the end of a list
  /// of generic parameters, generic arguments, or list of types in a protocol
  /// composition.
  SourceLoc skipUntilGreaterInTypeList(bool protocolComposition = false);

  /// skipUntilDeclStmtRBrace - Skip to the next decl or '}'.
  void skipUntilDeclRBrace();

  void skipUntilDeclStmtRBrace(tok T1);
  void skipUntilDeclStmtRBrace(tok T1, tok T2);

  void skipUntilDeclRBrace(tok T1, tok T2);
  
  void skipListUntilDeclRBrace(SourceLoc startLoc, tok T1, tok T2);
  
  /// Skip a single token, but match parentheses, braces, and square brackets.
  ///
  /// Note: this does \em not match angle brackets ("<" and ">")! These are
  /// matched in the source when they refer to a generic type,
  /// but not when used as comparison operators.
  void skipSingle();

  /// Skip until the next '#else', '#endif' or until eof.
  void skipUntilConditionalBlockClose();

  /// Skip until either finding \c T1 or reaching the end of the line.
  ///
  /// This uses \c skipSingle and so matches parens etc. After calling, one or
  /// more of the following will be true: Tok.is(T1), Tok.isStartOfLine(),
  /// Tok.is(tok::eof). The "or more" case is the first two: if the next line
  /// starts with T1.
  ///
  /// \returns true if there is an instance of \c T1 on the current line (this
  /// avoids the foot-gun of not considering T1 starting the next line for a
  /// plain Tok.is(T1) check).
  bool skipUntilTokenOrEndOfLine(tok T1);

  /// If the parser is generating only a syntax tree, try loading the current
  /// node from a previously generated syntax tree.
  /// Returns \c true if the node has been loaded and inserted into the current
  /// syntax tree. In this case the parser should behave as if the node has
  /// successfully been created.
  bool loadCurrentSyntaxNodeFromCache();

  /// Parse an #endif.
  bool parseEndIfDirective(SourceLoc &Loc);

  /// Given that the current token is a string literal,
  /// - if it is not interpolated, returns the contents;
  /// - otherwise, diagnoses and returns None.
  ///
  /// \param Loc where to diagnose.
  /// \param DiagText name for the string literal in the diagnostic.
  Optional<StringRef>
  getStringLiteralIfNotInterpolated(SourceLoc Loc, StringRef DiagText);

public:
  InFlightDiagnostic diagnose(SourceLoc Loc, Diagnostic Diag) {
    if (Diags.isDiagnosticPointsToFirstBadToken(Diag.getID()) &&
        Loc == Tok.getLoc() && Tok.isAtStartOfLine())
      Loc = getEndOfPreviousLoc();
    return Diags.diagnose(Loc, Diag);
  }

  InFlightDiagnostic diagnose(Token Tok, Diagnostic Diag) {
    return diagnose(Tok.getLoc(), Diag);
  }

  template<typename ...DiagArgTypes, typename ...ArgTypes>
  InFlightDiagnostic diagnose(SourceLoc Loc, Diag<DiagArgTypes...> DiagID,
                              ArgTypes &&...Args) {
    return diagnose(Loc, Diagnostic(DiagID, std::forward<ArgTypes>(Args)...));
  }

  template<typename ...DiagArgTypes, typename ...ArgTypes>
  InFlightDiagnostic diagnose(Token Tok, Diag<DiagArgTypes...> DiagID,
                              ArgTypes &&...Args) {
    return diagnose(Tok.getLoc(),
                    Diagnostic(DiagID, std::forward<ArgTypes>(Args)...));
  }
  
  void diagnoseRedefinition(ValueDecl *Prev, ValueDecl *New);
  
  /// Add a fix-it to remove the space in consecutive identifiers.
  /// Add a camel-cased option if it is different than the first option.
  void diagnoseConsecutiveIDs(StringRef First, SourceLoc FirstLoc,
                              StringRef DeclKindName);

  bool startsWithSymbol(Token Tok, char symbol) {
    return (Tok.isAnyOperator() || Tok.isPunctuation()) &&
           Tok.getText()[0] == symbol;
  }
  /// Check whether the current token starts with '<'.
  bool startsWithLess(Token Tok) { return startsWithSymbol(Tok, '<'); }

  /// Check whether the current token starts with '>'.
  bool startsWithGreater(Token Tok) { return startsWithSymbol(Tok, '>'); }

  /// Consume the starting '<' of the current token, which may either
  /// be a complete '<' token or some kind of operator token starting with '<',
  /// e.g., '<>'.
  SourceLoc consumeStartingLess();

  /// Consume the starting '>' of the current token, which may either
  /// be a complete '>' token or some kind of operator token starting with '>',
  /// e.g., '>>'.
  SourceLoc consumeStartingGreater();

  /// Consume the starting character of the current token, and split the
  /// remainder of the token into a new token (or tokens).
  SourceLoc
  consumeStartingCharacterOfCurrentToken(tok Kind = tok::oper_binary_unspaced,
                                         size_t Len = 1);

  swift::ScopeInfo &getScopeInfo() { return State->getScopeInfo(); }

  /// Add the given Decl to the current scope.
  void addToScope(ValueDecl *D, bool diagnoseRedefinitions = true) {
    if (Context.LangOpts.DisableParserLookup)
      return;

    getScopeInfo().addToScope(D, *this, diagnoseRedefinitions);
  }

  ValueDecl *lookupInScope(DeclName Name) {
    if (Context.LangOpts.DisableParserLookup)
          return nullptr;

    return getScopeInfo().lookupValueName(Name);
  }

  //===--------------------------------------------------------------------===//
  // Primitive Parsing

  /// Consume an identifier (but not an operator) if present and return
  /// its name in \p Result.  Otherwise, emit an error.
  ///
  /// \returns false on success, true on error.
  bool parseIdentifier(Identifier &Result, SourceLoc &Loc, const Diagnostic &D);
  
  /// Consume an identifier with a specific expected name.  This is useful for
  /// contextually sensitive keywords that must always be present.
  bool parseSpecificIdentifier(StringRef expected, SourceLoc &Loc,
                               const Diagnostic &D);

  template<typename ...DiagArgTypes, typename ...ArgTypes>
  bool parseIdentifier(Identifier &Result, Diag<DiagArgTypes...> ID,
                       ArgTypes... Args) {
    SourceLoc L;
    return parseIdentifier(Result, L, Diagnostic(ID, Args...));
  }

  template<typename ...DiagArgTypes, typename ...ArgTypes>
  bool parseIdentifier(Identifier &Result, SourceLoc &L,
                       Diag<DiagArgTypes...> ID, ArgTypes... Args) {
    return parseIdentifier(Result, L, Diagnostic(ID, Args...));
  }
  
  template<typename ...DiagArgTypes, typename ...ArgTypes>
  bool parseSpecificIdentifier(StringRef expected,
                               Diag<DiagArgTypes...> ID, ArgTypes... Args) {
    SourceLoc L;
    return parseSpecificIdentifier(expected, L, Diagnostic(ID, Args...));
  }

  /// Consume an identifier or operator if present and return its name
  /// in \p Result.  Otherwise, emit an error and return true.
  bool parseAnyIdentifier(Identifier &Result, SourceLoc &Loc,
                          const Diagnostic &D);

  template<typename ...DiagArgTypes, typename ...ArgTypes>
  bool parseAnyIdentifier(Identifier &Result, Diag<DiagArgTypes...> ID,
                          ArgTypes... Args) {
    SourceLoc L;
    return parseAnyIdentifier(Result, L, Diagnostic(ID, Args...));
  }

  template<typename ...DiagArgTypes, typename ...ArgTypes>
  bool parseAnyIdentifier(Identifier &Result, SourceLoc &L,
                          Diag<DiagArgTypes...> ID, ArgTypes... Args) {
    return parseAnyIdentifier(Result, L, Diagnostic(ID, Args...));
  }

  /// The parser expects that \p K is next token in the input.  If so,
  /// it is consumed and false is returned.
  ///
  /// If the input is malformed, this emits the specified error diagnostic.
  bool parseToken(tok K, SourceLoc &TokLoc, const Diagnostic &D);
  
  template<typename ...DiagArgTypes, typename ...ArgTypes>
  bool parseToken(tok K, Diag<DiagArgTypes...> ID, ArgTypes... Args) {
    SourceLoc L;
    return parseToken(K, L, Diagnostic(ID, Args...));
  }
  template<typename ...DiagArgTypes, typename ...ArgTypes>
  bool parseToken(tok K, SourceLoc &L,
                  Diag<DiagArgTypes...> ID, ArgTypes... Args) {
    return parseToken(K, L, Diagnostic(ID, Args...));
  }
  
  /// Parse the specified expected token and return its location
  /// on success.  On failure, emit the specified error diagnostic, and
  /// a note at the specified note location.
  bool parseMatchingToken(tok K, SourceLoc &TokLoc, Diag<> ErrorDiag,
                          SourceLoc OtherLoc);

  /// SWIFT_ENABLE_TENSORFLOW
  /// \brief Parse an unsigned integer and returns it in \p Result. On failure
  /// emit the specified error diagnostic, and a note at the specified note
  /// location.
  bool parseUnsignedInteger(unsigned &Result, SourceLoc &Loc,
                            const Diagnostic &D);

  /// Parse a comma separated list of some elements.
  ParserStatus parseList(tok RightK, SourceLoc LeftLoc, SourceLoc &RightLoc,
                         bool AllowSepAfterLast, Diag<> ErrorDiag,
                         syntax::SyntaxKind Kind,
                         llvm::function_ref<ParserStatus()> callback);

  void consumeTopLevelDecl(ParserPosition BeginParserPosition,
                           TopLevelCodeDecl *TLCD);

  ParserStatus parseBraceItems(SmallVectorImpl<ASTNode> &Decls,
                               BraceItemListKind Kind =
                                   BraceItemListKind::Brace,
                               BraceItemListKind ConditionalBlockKind =
                                   BraceItemListKind::Brace);
  ParserResult<BraceStmt> parseBraceItemList(Diag<> ID);
  
  void parseTopLevelCodeDeclDelayed();

  //===--------------------------------------------------------------------===//
  // Decl Parsing

  /// Return true if parser is at the start of a decl or decl-import.
  bool isStartOfDecl();

  bool parseTopLevel();

  /// Flags that control the parsing of declarations.
  enum ParseDeclFlags {
    PD_Default              = 0,
    PD_AllowTopLevel        = 1 << 1,
    PD_HasContainerType     = 1 << 2,
    PD_DisallowInit         = 1 << 3,
    PD_AllowDestructor      = 1 << 4,
    PD_AllowEnumElement     = 1 << 5,
    PD_InProtocol           = 1 << 6,
    PD_InClass              = 1 << 7,
    PD_InExtension          = 1 << 8,
    PD_InStruct             = 1 << 9,
    PD_InEnum               = 1 << 10,
  };

  /// Options that control the parsing of declarations.
  using ParseDeclOptions = OptionSet<ParseDeclFlags>;

  void delayParseFromBeginningToHere(ParserPosition BeginParserPosition,
                                     ParseDeclOptions Flags);
  void consumeDecl(ParserPosition BeginParserPosition, ParseDeclOptions Flags,
                   bool IsTopLevel);

  // When compiling for the Debugger, some Decl's need to be moved from the
  // current scope.  In which case although the Decl will be returned in the
  // ParserResult, it should not be inserted into the Decl list for the current
  // context.  markWasHandled asserts that the Decl is already where it
  // belongs, and declWasHandledAlready is used to check this assertion.
  // To keep the handled decl array small, we remove the Decl when it is
  // checked, so you can only call declWasAlreadyHandled once for a given
  // decl.

  void markWasHandled(Decl *D) {
    AlreadyHandledDecls.insert(D);
  }

  bool declWasHandledAlready(Decl *D) {
    return AlreadyHandledDecls.erase(D);
  }

  ParserResult<Decl> parseDecl(ParseDeclOptions Flags,
                               llvm::function_ref<void(Decl*)> Handler);

  void parseDeclDelayed();

  void parseDeclListDelayed(IterableDeclContext *IDC);

  bool canDelayMemberDeclParsing();

  bool delayParsingDeclList(SourceLoc LBLoc, SourceLoc &RBLoc,
                            SourceLoc PosBeforeLB,
                            ParseDeclOptions Options,
                            IterableDeclContext *IDC);

  ParserResult<TypeDecl> parseDeclTypeAlias(ParseDeclOptions Flags,
                                            DeclAttributes &Attributes);

  ParserResult<TypeDecl> parseDeclAssociatedType(ParseDeclOptions Flags,
                                                 DeclAttributes &Attributes);
  
  /// Parse a #if ... #endif directive.
  /// Delegate callback function to parse elements in the blocks.
  ParserResult<IfConfigDecl> parseIfConfig(
    llvm::function_ref<void(SmallVectorImpl<ASTNode> &, bool)> parseElements);

  /// Parse a #error or #warning diagnostic.
  ParserResult<PoundDiagnosticDecl> parseDeclPoundDiagnostic();

  /// Parse a #line/#sourceLocation directive.
  /// 'isLine = true' indicates parsing #line instead of #sourcelocation
  ParserStatus parseLineDirective(bool isLine = false);

  void setLocalDiscriminator(ValueDecl *D);
  void setLocalDiscriminatorToParamList(ParameterList *PL);

  /// Parse the optional attributes before a declaration.
  ParserStatus parseDeclAttributeList(DeclAttributes &Attributes);

  /// Parse the optional modifiers before a declaration.
  bool parseDeclModifierList(DeclAttributes &Attributes, SourceLoc &StaticLoc,
                             StaticSpellingKind &StaticSpelling);

  /// Parse an availability attribute of the form
  /// @available(*, introduced: 1.0, deprecated: 3.1).
  /// \return \p nullptr if the platform name is invalid
  ParserResult<AvailableAttr>
  parseExtendedAvailabilitySpecList(SourceLoc AtLoc, SourceLoc AttrLoc,
                                    StringRef AttrName);

  /// Parse the Objective-C selector inside @objc
  void parseObjCSelector(SmallVector<Identifier, 4> &Names,
                         SmallVector<SourceLoc, 4> &NameLocs,
                         bool &IsNullarySelector);

  /// Parse the @_specialize attribute.
  /// \p closingBrace is the expected closing brace, which can be either ) or ]
  /// \p Attr is where to store the parsed attribute
  bool parseSpecializeAttribute(swift::tok ClosingBrace, SourceLoc AtLoc,
                                SourceLoc Loc, SpecializeAttr *&Attr);

  /// Parse the arguments inside the @_specialize attribute
  bool parseSpecializeAttributeArguments(
      swift::tok ClosingBrace, bool &DiscardAttribute, Optional<bool> &Exported,
      Optional<SpecializeAttr::SpecializationKind> &Kind,
      TrailingWhereClause *&TrailingWhereClause);

  /// Parse the @_implements attribute.
  /// \p Attr is where to store the parsed attribute
  ParserResult<ImplementsAttr> parseImplementsAttribute(SourceLoc AtLoc,
                                                        SourceLoc Loc);

  /// SWIFT_ENABLE_TENSORFLOW
  /// Parse the @differentiable attribute.
  ParserResult<DifferentiableAttr> parseDifferentiableAttribute(SourceLoc AtLoc,
                                                                SourceLoc Loc);

  /// Parse the arguments inside the @differentiable attribute.
  bool parseDifferentiableAttributeArguments(
      bool &linear, SmallVectorImpl<ParsedAutoDiffParameter> &params,
      Optional<DeclNameWithLoc> &jvpSpec, Optional<DeclNameWithLoc> &vjpSpec,
      TrailingWhereClause *&whereClause);

  /// Parse a differentiation parameters clause.
  bool parseDifferentiationParametersClause(
      SmallVectorImpl<ParsedAutoDiffParameter> &params, StringRef attrName);
  
  /// Parse a transposing parameters clause.
  bool parseTransposingParametersClause(
      SmallVectorImpl<ParsedAutoDiffParameter> &params, StringRef attrName);

<<<<<<< HEAD
  // SWIFT_ENABLE_TENSORFLOW
=======
>>>>>>> 5904a686
  /// Parse the @differentiating attribute.
  ParserResult<DifferentiatingAttr>
  parseDifferentiatingAttribute(SourceLoc AtLoc, SourceLoc Loc);
  
  ParserResult<TransposingAttr>
  parseTransposingAttribute(SourceLoc AtLoc, SourceLoc Loc);

  /// Parse a specific attribute.
  ParserStatus parseDeclAttribute(DeclAttributes &Attributes, SourceLoc AtLoc);

  bool parseNewDeclAttribute(DeclAttributes &Attributes, SourceLoc AtLoc,
                             DeclAttrKind DK);

  /// Parse a version tuple of the form x[.y[.z]]. Returns true if there was
  /// an error parsing.
  bool parseVersionTuple(llvm::VersionTuple &Version, SourceRange &Range,
                         const Diagnostic &D);

  bool parseTypeAttributeList(VarDecl::Specifier &Specifier,
                              SourceLoc &SpecifierLoc,
                              TypeAttributes &Attributes) {
    if (Tok.isAny(tok::at_sign, tok::kw_inout) ||
        (Tok.is(tok::identifier) &&
         (Tok.getRawText().equals("__shared") ||
          Tok.getRawText().equals("__owned"))))
      return parseTypeAttributeListPresent(Specifier, SpecifierLoc, Attributes);
    return false;
  }
  bool parseTypeAttributeListPresent(VarDecl::Specifier &Specifier,
                                     SourceLoc &SpecifierLoc,
                                     TypeAttributes &Attributes);
  bool parseTypeAttribute(TypeAttributes &Attributes,
                          bool justChecking = false);
  
  
  ParserResult<ImportDecl> parseDeclImport(ParseDeclOptions Flags,
                                           DeclAttributes &Attributes);
  ParserStatus parseInheritance(SmallVectorImpl<TypeLoc> &Inherited,
                                bool allowClassRequirement,
                                bool allowAnyObject);
  ParserStatus parseDeclItem(bool &PreviousHadSemi,
                             Parser::ParseDeclOptions Options,
                             llvm::function_ref<void(Decl*)> handler);
  bool parseDeclList(SourceLoc LBLoc, SourceLoc &RBLoc,
                     Diag<> ErrorDiag, ParseDeclOptions Options,
                     IterableDeclContext *IDC);
  ParserResult<ExtensionDecl> parseDeclExtension(ParseDeclOptions Flags,
                                                 DeclAttributes &Attributes);
  ParserResult<EnumDecl> parseDeclEnum(ParseDeclOptions Flags,
                                       DeclAttributes &Attributes);
  ParserResult<EnumCaseDecl>
  parseDeclEnumCase(ParseDeclOptions Flags, DeclAttributes &Attributes,
                    SmallVectorImpl<Decl *> &decls);
  ParserResult<StructDecl>
  parseDeclStruct(ParseDeclOptions Flags, DeclAttributes &Attributes);
  ParserResult<ClassDecl>
  parseDeclClass(ParseDeclOptions Flags, DeclAttributes &Attributes);
  ParserResult<PatternBindingDecl>
  parseDeclVar(ParseDeclOptions Flags, DeclAttributes &Attributes,
               SmallVectorImpl<Decl *> &Decls,
               SourceLoc StaticLoc,
               StaticSpellingKind StaticSpelling,
               SourceLoc TryLoc);

  void consumeGetSetBody(AbstractFunctionDecl *AFD, SourceLoc LBLoc);

  struct ParsedAccessors;
  ParserStatus parseGetSet(ParseDeclOptions Flags,
                           GenericParamList *GenericParams,
                           ParameterList *Indices,
                           TypeLoc ElementTy,
                           ParsedAccessors &accessors,
                           AbstractStorageDecl *storage,
                           SourceLoc StaticLoc);
  void recordAccessors(AbstractStorageDecl *storage, ParseDeclOptions flags,
                       TypeLoc elementTy, const DeclAttributes &attrs,
                       SourceLoc staticLoc, ParsedAccessors &accessors);
  ParserResult<VarDecl> parseDeclVarGetSet(Pattern *pattern,
                                           ParseDeclOptions Flags,
                                           SourceLoc StaticLoc,
                                           SourceLoc VarLoc,
                                           bool hasInitializer,
                                           const DeclAttributes &Attributes,
                                           SmallVectorImpl<Decl *> &Decls);
  
  void consumeAbstractFunctionBody(AbstractFunctionDecl *AFD,
                                   const DeclAttributes &Attrs);
  ParserResult<FuncDecl> parseDeclFunc(SourceLoc StaticLoc,
                                       StaticSpellingKind StaticSpelling,
                                       ParseDeclOptions Flags,
                                       DeclAttributes &Attributes);
  void parseAbstractFunctionBody(AbstractFunctionDecl *AFD);
  bool parseAbstractFunctionBodyDelayed(AbstractFunctionDecl *AFD);
  ParserResult<ProtocolDecl> parseDeclProtocol(ParseDeclOptions Flags,
                                               DeclAttributes &Attributes);

  ParserResult<SubscriptDecl>
  parseDeclSubscript(SourceLoc StaticLoc, StaticSpellingKind StaticSpelling,
                     ParseDeclOptions Flags, DeclAttributes &Attributes,
                     SmallVectorImpl<Decl *> &Decls);

  ParserResult<ConstructorDecl>
  parseDeclInit(ParseDeclOptions Flags, DeclAttributes &Attributes);
  ParserResult<DestructorDecl>
  parseDeclDeinit(ParseDeclOptions Flags, DeclAttributes &Attributes);

  void addPatternVariablesToScope(ArrayRef<Pattern *> Patterns);
  void addParametersToScope(ParameterList *PL);

  ParserResult<OperatorDecl> parseDeclOperator(ParseDeclOptions Flags,
                                               DeclAttributes &Attributes);
  ParserResult<OperatorDecl> parseDeclOperatorImpl(SourceLoc OperatorLoc,
                                                   Identifier Name,
                                                   SourceLoc NameLoc,
                                                   DeclAttributes &Attrs);

  ParserResult<PrecedenceGroupDecl>
  parseDeclPrecedenceGroup(ParseDeclOptions flags, DeclAttributes &attributes);

  ParserResult<TypeRepr> parseDeclResultType(Diag<> MessageID);

  //===--------------------------------------------------------------------===//
  // Type Parsing
  
  ParserResult<TypeRepr> parseType();
  ParserResult<TypeRepr> parseType(Diag<> MessageID,
                                   bool HandleCodeCompletion = true,
                                   bool IsSILFuncDecl = false);

  ParserResult<TypeRepr>
    parseTypeSimpleOrComposition(Diag<> MessageID,
                                 bool HandleCodeCompletion = true);

  ParserResult<TypeRepr> parseTypeSimple(Diag<> MessageID,
                                         bool HandleCodeCompletion = true);

  /// Parse layout constraint.
  LayoutConstraint parseLayoutConstraint(Identifier LayoutConstraintID);

  ParserStatus parseGenericArguments(SmallVectorImpl<TypeRepr *> &Args,
                                     SourceLoc &LAngleLoc,
                                     SourceLoc &RAngleLoc);

  // SWIFT_ENABLE_TENSORFLOW: Added `isParsingQualifiedDeclName` flag.
  /// The `isParsingQualifiedDeclName` flag controls whether parsing is done as
  /// if this type identifier is the prefix to a qualified declaration name. If
  /// true, backtrack parsing the last identifier.
  ParserResult<TypeRepr>
    parseTypeIdentifier(bool isParsingQualifiedDeclName = false);
  ParserResult<TypeRepr> parseOldStyleProtocolComposition();
  ParserResult<CompositionTypeRepr> parseAnyType();
  ParserResult<TypeRepr> parseSILBoxType(GenericParamList *generics,
                                         const TypeAttributes &attrs,
                                         Optional<Scope> &GenericsScope);
  
  ParserResult<TupleTypeRepr> parseTypeTupleBody();
  ParserResult<TypeRepr> parseTypeArray(TypeRepr *Base);

  /// Parse a collection type.
  ///   type-simple:
  ///     '[' type ']'
  ///     '[' type ':' type ']'
  SyntaxParserResult<ParsedTypeSyntax, TypeRepr> parseTypeCollection();

  SyntaxParserResult<ParsedTypeSyntax, OptionalTypeRepr>
  parseTypeOptional(TypeRepr *Base);

  SyntaxParserResult<ParsedTypeSyntax, ImplicitlyUnwrappedOptionalTypeRepr>
  parseTypeImplicitlyUnwrappedOptional(TypeRepr *Base);

  bool isOptionalToken(const Token &T) const;
  SourceLoc consumeOptionalToken();
  
  bool isImplicitlyUnwrappedOptionalToken(const Token &T) const;
  SourceLoc consumeImplicitlyUnwrappedOptionalToken();

  TypeRepr *applyAttributeToType(TypeRepr *Ty, const TypeAttributes &Attr,
                                 VarDecl::Specifier Specifier,
                                 SourceLoc SpecifierLoc);

  //===--------------------------------------------------------------------===//
  // Pattern Parsing

  /// A structure for collecting information about the default
  /// arguments of a context.
  struct DefaultArgumentInfo {
    llvm::SmallVector<DefaultArgumentInitializer *, 4> ParsedContexts;
    unsigned NextIndex : 31;
    
    /// Track whether or not one of the parameters in a signature's argument
    /// list accepts a default argument.
    unsigned HasDefaultArgument : 1;

    /// Claim the next argument index.  It's important to do this for
    /// all the arguments, not just those that have default arguments.
    unsigned claimNextIndex() { return NextIndex++; }

    /// Set the parsed context of all default argument initializers to
    /// the given function, enum case or subscript.
    void setFunctionContext(DeclContext *DC, ParameterList *paramList);
    
    DefaultArgumentInfo() {
      NextIndex = 0;
      HasDefaultArgument = false;
    }
  };

  /// Describes a parsed parameter.
  struct ParsedParameter {
    /// Any declaration attributes attached to the parameter.
    DeclAttributes Attrs;

    /// The location of the 'inout' keyword, if present.
    SourceLoc SpecifierLoc;
    
    /// The parsed specifier kind, if present.
    VarDecl::Specifier SpecifierKind = VarDecl::Specifier::Default;

    /// The location of the first name.
    ///
    /// \c FirstName is the name.
    SourceLoc FirstNameLoc;

    /// The location of the second name, if present.
    ///
    /// \p SecondName is the name.
    SourceLoc SecondNameLoc;

    /// The location of the '...', if present.
    SourceLoc EllipsisLoc;

    /// The first name.
    Identifier FirstName;

    /// The second name, the presence of which is indicated by \c SecondNameLoc.
    Identifier SecondName;

    /// The type following the ':'.
    TypeRepr *Type = nullptr;

    /// The default argument for this parameter.
    Expr *DefaultArg = nullptr;

    /// True if this parameter inherits a default argument via '= super'
    bool hasInheritedDefaultArg = false;
    
    /// True if we emitted a parse error about this parameter.
    bool isInvalid = false;
  };

  /// Describes the context in which the given parameter is being parsed.
  enum class ParameterContextKind {
    /// An operator.
    Operator,
    /// A function.
    Function,
    /// An initializer.
    Initializer,
    /// A closure.
    Closure,
    /// A subscript.
    Subscript,
    /// A curried argument clause.
    Curried,
    /// An enum element.
    EnumElement,
  };

  /// Parse a parameter-clause.
  ///
  /// \verbatim
  ///   parameter-clause:
  ///     '(' ')'
  ///     '(' parameter (',' parameter)* '...'? )'
  ///
  ///   parameter:
  ///     'inout'? ('let' | 'var')? '`'? identifier-or-none identifier-or-none?
  ///         (':' type)? ('...' | '=' expr)?
  ///
  ///   identifier-or-none:
  ///     identifier
  ///     '_'
  /// \endverbatim
  ParserStatus parseParameterClause(SourceLoc &leftParenLoc,
                                    SmallVectorImpl<ParsedParameter> &params,
                                    SourceLoc &rightParenLoc,
                                    DefaultArgumentInfo *defaultArgs,
                                    ParameterContextKind paramContext);

  ParserResult<ParameterList> parseSingleParameterClause(
                          ParameterContextKind paramContext,
                          SmallVectorImpl<Identifier> *namePieces = nullptr,
                          DefaultArgumentInfo *defaultArgs = nullptr);

  ParserStatus parseFunctionArguments(SmallVectorImpl<Identifier> &NamePieces,
                                      ParameterList *&BodyParams,
                                      ParameterContextKind paramContext,
                                      DefaultArgumentInfo &defaultArgs);
  ParserStatus parseFunctionSignature(Identifier functionName,
                                      DeclName &fullName,
                                      ParameterList *&bodyParams,
                                      DefaultArgumentInfo &defaultArgs,
                                      SourceLoc &throws,
                                      bool &rethrows,
                                      TypeRepr *&retType);

  //===--------------------------------------------------------------------===//
  // Pattern Parsing

  ParserResult<Pattern> parseTypedPattern();
  ParserResult<Pattern> parsePattern();
  
  /// Parse a tuple pattern element.
  ///
  /// \code
  ///   pattern-tuple-element:
  ///     pattern ('=' expr)?
  /// \endcode
  ///
  /// \returns The tuple pattern element, if successful.
  std::pair<ParserStatus, Optional<TuplePatternElt>>
  parsePatternTupleElement();
  ParserResult<Pattern> parsePatternTuple();
  
  ParserResult<Pattern>
  parseOptionalPatternTypeAnnotation(ParserResult<Pattern> P,
                                     bool isOptional);
  ParserResult<Pattern> parseMatchingPattern(bool isExprBasic);
  ParserResult<Pattern> parseMatchingPatternAsLetOrVar(bool isLet,
                                                       SourceLoc VarLoc,
                                                       bool isExprBasic);
  

  Pattern *createBindingFromPattern(SourceLoc loc, Identifier name,
                                    VarDecl::Specifier specifier);
  

  /// Determine whether this token can only start a matching pattern
  /// production and not an expression.
  bool isOnlyStartOfMatchingPattern();

  //===--------------------------------------------------------------------===//
  // Speculative type list parsing
  //===--------------------------------------------------------------------===//
  
  /// Returns true if we can parse a generic argument list at the current
  /// location in expression context. This parses types without generating
  /// AST nodes from the '<' at the current location up to a matching '>'. If
  /// the type list parse succeeds, and the closing '>' is followed by one
  /// of the following tokens:
  ///   lparen_following rparen lsquare_following rsquare lbrace rbrace
  ///   period_following comma semicolon
  /// then this function returns true, and the expression will parse as a
  /// generic parameter list. If the parse fails, or the closing '>' is not
  /// followed by one of the above tokens, then this function returns false,
  /// and the expression will parse with the '<' as an operator.
  bool canParseAsGenericArgumentList();

  bool canParseType();
  bool canParseTypeIdentifier();
  bool canParseTypeIdentifierOrTypeComposition();
  bool canParseOldStyleProtocolComposition();
  bool canParseTypeTupleBody();
  bool canParseTypeAttribute();
  bool canParseGenericArguments();

  bool canParseTypedPattern();

  //===--------------------------------------------------------------------===//
  // Expression Parsing
  ParserResult<Expr> parseExpr(Diag<> ID) {
    return parseExprImpl(ID, /*isExprBasic=*/false);
  }
  ParserResult<Expr> parseExprBasic(Diag<> ID) {
    return parseExprImpl(ID, /*isExprBasic=*/true);
  }
  ParserResult<Expr> parseExprImpl(Diag<> ID, bool isExprBasic);
  ParserResult<Expr> parseExprIs();
  ParserResult<Expr> parseExprAs();
  ParserResult<Expr> parseExprArrow();
  ParserResult<Expr> parseExprSequence(Diag<> ID,
                                       bool isExprBasic,
                                       bool isForConditionalDirective = false);
  ParserResult<Expr> parseExprSequenceElement(Diag<> ID,
                                              bool isExprBasic);
  ParserResult<Expr> parseExprPostfixSuffix(ParserResult<Expr> inner,
                                            bool isExprBasic,
                                            bool periodHasKeyPathBehavior,
                                            bool &hasBindOptional);
  ParserResult<Expr> parseExprPostfix(Diag<> ID, bool isExprBasic);
  ParserResult<Expr> parseExprPrimary(Diag<> ID, bool isExprBasic);
  ParserResult<Expr> parseExprUnary(Diag<> ID, bool isExprBasic);
  ParserResult<Expr> parseExprKeyPathObjC();
  ParserResult<Expr> parseExprKeyPath();
  ParserResult<Expr> parseExprSelector();
  ParserResult<Expr> parseExprSuper(bool isExprBasic);
  ParserResult<Expr> parseExprConfiguration();
  ParserResult<Expr> parseExprStringLiteral();
  ParserResult<Expr> parseExprTypeOf();

  StringRef copyAndStripUnderscores(StringRef text);

  ParserStatus parseStringSegments(SmallVectorImpl<Lexer::StringSegment> &Segments,
                                   Token EntireTok,
                                   VarDecl *InterpolationVar,
                                   SmallVectorImpl<ASTNode> &Stmts,
                                   unsigned &LiteralCapacity,
                                   unsigned &InterpolationCount);

  /// Parse an argument label `identifier ':'`, if it exists.
  ///
  /// \param name The parsed name of the label (empty if it doesn't exist, or is
  /// _)
  /// \param loc The location of the label (empty if it doesn't exist)
  void parseOptionalArgumentLabel(Identifier &name, SourceLoc &loc);

  /// Parse an unqualified-decl-name.
  ///
  ///   unqualified-decl-name:
  ///     identifier
  ///     identifier '(' ((identifier | '_') ':') + ')'
  ///
  /// \param afterDot Whether this identifier is coming after a period, which
  /// enables '.init' and '.default' like expressions.
  /// \param loc Will be populated with the location of the name.
  /// \param diag The diagnostic to emit if this is not a name.
  /// \param allowOperators Whether to allow operator basenames too.
  /// \param allowZeroArgCompoundNames Whether to allow empty argument lists.
  DeclName parseUnqualifiedDeclName(bool afterDot, DeclNameLoc &loc,
                                    const Diagnostic &diag,
                                    bool allowOperators=false,
                                    bool allowZeroArgCompoundNames=false,
                                    bool allowDeinitAndSubscript=false);

  Expr *parseExprIdentifier();
  Expr *parseExprEditorPlaceholder(Token PlaceholderTok,
                                   Identifier PlaceholderId);

  /// Parse a closure expression after the opening brace.
  ///
  /// \verbatim
  ///   expr-closure:
  ///     '{' closure-signature? brace-item-list* '}'
  ///
  ///   closure-signature:
  ///     '|' closure-signature-arguments? '|' closure-signature-result?
  ///
  ///   closure-signature-arguments:
  ///     pattern-tuple-element (',' pattern-tuple-element)*
  ///
  ///   closure-signature-result:
  ///     '->' type
  /// \endverbatim
  ParserResult<Expr> parseExprClosure();

  /// Parse the closure signature, if present.
  ///
  /// \verbatim
  ///   closure-signature:
  ///     parameter-clause func-signature-result? 'in'
  ///     identifier (',' identifier)* func-signature-result? 'in'
  /// \endverbatim
  ///
  /// \param captureList The entries in the capture list.
  /// \param params The parsed parameter list, or null if none was provided.
  /// \param arrowLoc The location of the arrow, if present.
  /// \param explicitResultType The explicit result type, if specified.
  /// \param inLoc The location of the 'in' keyword, if present.
  ///
  /// \returns true if an error occurred, false otherwise.
  bool parseClosureSignatureIfPresent(
                                SmallVectorImpl<CaptureListEntry> &captureList,
                                      ParameterList *&params,
                                      SourceLoc &throwsLoc,
                                      SourceLoc &arrowLoc,
                                      TypeRepr *&explicitResultType,
                                      SourceLoc &inLoc);

  Expr *parseExprAnonClosureArg();
  ParserResult<Expr> parseExprList(tok LeftTok, tok RightTok,
                                   syntax::SyntaxKind Kind);

  /// Parse an expression list, keeping all of the pieces separated.
  ParserStatus parseExprList(tok leftTok, tok rightTok,
                             bool isPostfix,
                             bool isExprBasic,
                             SourceLoc &leftLoc,
                             SmallVectorImpl<Expr *> &exprs,
                             SmallVectorImpl<Identifier> &exprLabels,
                             SmallVectorImpl<SourceLoc> &exprLabelLocs,
                             SourceLoc &rightLoc,
                             Expr *&trailingClosure,
                             syntax::SyntaxKind Kind);

  ParserResult<Expr> parseTrailingClosure(SourceRange calleeRange);

  // NOTE: used only for legacy support for old object literal syntax.
  // Will be removed in the future.
  bool isCollectionLiteralStartingWithLSquareLit();

  /// Parse an object literal.
  ///
  /// \param LK The literal kind as determined by the first token.
  ParserResult<Expr> parseExprObjectLiteral(ObjectLiteralExpr::LiteralKind LK,
                                            bool isExprBasic);
  ParserResult<Expr> parseExprCallSuffix(ParserResult<Expr> fn,
                                         bool isExprBasic);
  ParserResult<Expr> parseExprCollection();
  ParserResult<Expr> parseExprCollectionElement(Optional<bool> &isDictionary);
  ParserResult<Expr> parseExprPoundAssert();
  ParserResult<Expr> parseExprArray(SourceLoc LSquareLoc);
  ParserResult<Expr> parseExprDictionary(SourceLoc LSquareLoc);
  ParserResult<Expr> parseExprPoundUnknown(SourceLoc LSquareLoc);
  ParserResult<Expr>
  parseExprPoundCodeCompletion(Optional<StmtKind> ParentKind);

  UnresolvedDeclRefExpr *parseExprOperator();

  //===--------------------------------------------------------------------===//
  // Statement Parsing

  bool isStartOfStmt();
  bool isTerminatorForBraceItemListKind(BraceItemListKind Kind,
                                        ArrayRef<ASTNode> ParsedDecls);
  ParserResult<Stmt> parseStmt();
  ParserStatus parseExprOrStmt(ASTNode &Result);
  ParserResult<Stmt> parseStmtBreak();
  ParserResult<Stmt> parseStmtContinue();
  ParserResult<Stmt> parseStmtReturn(SourceLoc tryLoc);
  ParserResult<Stmt> parseStmtYield(SourceLoc tryLoc);
  ParserResult<Stmt> parseStmtThrow(SourceLoc tryLoc);
  ParserResult<Stmt> parseStmtDefer();
  ParserStatus
  parseStmtConditionElement(SmallVectorImpl<StmtConditionElement> &result,
                            Diag<> DefaultID, StmtKind ParentKind,
                            StringRef &BindingKindStr);
  ParserStatus parseStmtCondition(StmtCondition &Result, Diag<> ID,
                                  StmtKind ParentKind);
  ParserResult<PoundAvailableInfo> parseStmtConditionPoundAvailable();
  ParserResult<Stmt> parseStmtIf(LabeledStmtInfo LabelInfo,
                                 bool IfWasImplicitlyInserted = false);
  ParserResult<Stmt> parseStmtGuard();
  ParserResult<Stmt> parseStmtWhile(LabeledStmtInfo LabelInfo);
  ParserResult<Stmt> parseStmtRepeat(LabeledStmtInfo LabelInfo);
  ParserResult<Stmt> parseStmtDo(LabeledStmtInfo LabelInfo);
  ParserResult<CatchStmt> parseStmtCatch();
  ParserResult<Stmt> parseStmtForEach(LabeledStmtInfo LabelInfo);
  ParserResult<Stmt> parseStmtSwitch(LabeledStmtInfo LabelInfo);
  ParserStatus parseStmtCases(SmallVectorImpl<ASTNode> &cases, bool IsActive);
  ParserResult<CaseStmt> parseStmtCase(bool IsActive);
  ParserResult<Stmt> parseStmtPoundAssert();

  //===--------------------------------------------------------------------===//
  // Generics Parsing

  ParserResult<GenericParamList> parseGenericParameters();
  ParserResult<GenericParamList> parseGenericParameters(SourceLoc LAngleLoc);
  ParserStatus parseGenericParametersBeforeWhere(SourceLoc LAngleLoc,
                        SmallVectorImpl<GenericTypeParamDecl *> &GenericParams);
  ParserResult<GenericParamList> maybeParseGenericParams();
  void
  diagnoseWhereClauseInGenericParamList(const GenericParamList *GenericParams);

  enum class WhereClauseKind : unsigned {
    Declaration,
    Protocol,
    AssociatedType
  };
  ParserStatus
  parseFreestandingGenericWhereClause(GenericParamList *&GPList,
                             WhereClauseKind kind=WhereClauseKind::Declaration);

  ParserStatus parseGenericWhereClause(
      SourceLoc &WhereLoc, SmallVectorImpl<RequirementRepr> &Requirements,
      bool &FirstTypeInComplete, bool AllowLayoutConstraints = false);

  ParserStatus
  parseProtocolOrAssociatedTypeWhereClause(TrailingWhereClause *&trailingWhere,
                                           bool isProtocol);

  //===--------------------------------------------------------------------===//
  // Availability Specification Parsing

  /// Parse a comma-separated list of availability specifications.
  ParserStatus
  parseAvailabilitySpecList(SmallVectorImpl<AvailabilitySpec *> &Specs);

  ParserResult<AvailabilitySpec> parseAvailabilitySpec();
  ParserResult<PlatformVersionConstraintAvailabilitySpec>
  parsePlatformVersionConstraintSpec();
  ParserResult<PlatformAgnosticVersionConstraintAvailabilitySpec>
  parsePlatformAgnosticVersionConstraintSpec();
};

/// Describes a parsed declaration name.
struct ParsedDeclName {
  /// The name of the context of which the corresponding entity should
  /// become a member.
  StringRef ContextName;

  /// The base name of the declaration.
  StringRef BaseName;

  /// The argument labels for a function declaration.
  SmallVector<StringRef, 4> ArgumentLabels;

  /// Whether this is a function name (vs. a value name).
  bool IsFunctionName = false;

  /// Whether this is a getter for the named property.
  bool IsGetter = false;

  /// Whether this is a setter for the named property.
  bool IsSetter = false;

  /// For a declaration name that makes the declaration into an
  /// instance member, the index of the "Self" parameter.
  Optional<unsigned> SelfIndex;

  /// Determine whether this is a valid name.
  explicit operator bool() const { return !BaseName.empty(); }

  /// Whether this declaration name turns the declaration into a
  /// member of some named context.
  bool isMember() const { return !ContextName.empty(); }

  /// Whether the result is translated into an instance member.
  bool isInstanceMember() const {
    return isMember() && static_cast<bool>(SelfIndex);
  }

  /// Whether the result is translated into a static/class member.
  bool isClassMember() const {
    return isMember() && !static_cast<bool>(SelfIndex);
  }

  /// Whether this is a property accessor.
  bool isPropertyAccessor() const { return IsGetter || IsSetter; }

  /// Whether this is an operator.
  bool isOperator() const {
    return Lexer::isOperator(BaseName);
  }

  /// Form a declaration name from this parsed declaration name.
  DeclName formDeclName(ASTContext &ctx) const;
};

/// Parse a stringified Swift declaration name,
/// e.g. "Foo.translateBy(self:x:y:)".
ParsedDeclName parseDeclName(StringRef name) LLVM_READONLY;

/// Form a Swift declaration name from its constituent parts.
DeclName formDeclName(ASTContext &ctx,
                      StringRef baseName,
                      ArrayRef<StringRef> argumentLabels,
                      bool isFunctionName,
                      bool isInitializer);

/// Parse a stringified Swift declaration name, e.g. "init(frame:)".
DeclName parseDeclName(ASTContext &ctx, StringRef name);

/// Whether a given token can be the start of a decl.
bool isKeywordPossibleDeclStart(const Token &Tok);

/// Lex and return a vector of `TokenSyntax` tokens, which include
/// leading and trailing trivia.
std::vector<std::pair<RC<syntax::RawSyntax>,
                                 syntax::AbsolutePosition>>
tokenizeWithTrivia(const LangOptions &LangOpts,
                   const SourceManager &SM,
                   unsigned BufferID,
                   unsigned Offset = 0,
                   unsigned EndOffset = 0,
                   DiagnosticEngine *Diags = nullptr);
} // end namespace swift

#endif<|MERGE_RESOLUTION|>--- conflicted
+++ resolved
@@ -965,10 +965,6 @@
   bool parseTransposingParametersClause(
       SmallVectorImpl<ParsedAutoDiffParameter> &params, StringRef attrName);
 
-<<<<<<< HEAD
-  // SWIFT_ENABLE_TENSORFLOW
-=======
->>>>>>> 5904a686
   /// Parse the @differentiating attribute.
   ParserResult<DifferentiatingAttr>
   parseDifferentiatingAttribute(SourceLoc AtLoc, SourceLoc Loc);
