--- conflicted
+++ resolved
@@ -793,12 +793,8 @@
     ParamFlagsMask    = 0x02000000U,
     EscapingMask      = 0x04000000U,
     // SWIFT_ENABLE_TENSORFLOW
-<<<<<<< HEAD
     DifferentiabilityShift = 27U,
-    DifferentiabilityMask  = 0x38000000U,
-=======
-    DifferentiabilityMask = 0x38000000U,
->>>>>>> dfaddb49
+    DifferentiabilityMask  = 0x38000000U
   };
   int_type Data;
   
