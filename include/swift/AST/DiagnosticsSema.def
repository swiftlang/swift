--- conflicted
+++ resolved
@@ -2821,13 +2821,8 @@
       "'self' parameter must come first in the parameter list", ())
 ERROR(diff_params_clause_params_not_original_order,none,
       "parameters must be specified in original order", ())
-<<<<<<< HEAD
-ERROR(diff_params_clause_param_order_out_of_range,none,
-      "parameter order is larger than total number of parameters", ())
-=======
 ERROR(diff_params_clause_param_index_out_of_range,none,
       "parameter index is larger than total number of parameters", ())
->>>>>>> 5904a686
 ERROR(diff_params_clause_no_inferred_parameters,PointsToFirstBadToken,
       "no differentiation parameters could be inferred; must differentiate "
       "with respect to at least one parameter conforming to 'Differentiable'",
