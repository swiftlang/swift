//===--- DiagnosticsParse.def - Diagnostics Text ----------------*- C++ -*-===//
//
// This source file is part of the Swift.org open source project
//
// Copyright (c) 2014 - 2018 Apple Inc. and the Swift project authors
// Licensed under Apache License v2.0 with Runtime Library Exception
//
// See https://swift.org/LICENSE.txt for license information
// See https://swift.org/CONTRIBUTORS.txt for the list of Swift project authors
//
//===----------------------------------------------------------------------===//
//
//  This file defines diagnostics emitted during lexing and parsing.
//  Each diagnostic is described using one of three kinds (error, warning, or
//  note) along with a unique identifier, category, options, and text, and is
//  followed by a signature describing the diagnostic argument kinds.
//
//===----------------------------------------------------------------------===//

#if !(defined(DIAG) || (defined(ERROR) && defined(WARNING) && defined(NOTE)))
#  error Must define either DIAG or the set {ERROR,WARNING,NOTE}
#endif

#ifndef ERROR
#  define ERROR(ID,Options,Text,Signature)   \
  DIAG(ERROR,ID,Options,Text,Signature)
#endif

#ifndef WARNING
#  define WARNING(ID,Options,Text,Signature) \
  DIAG(WARNING,ID,Options,Text,Signature)
#endif

#ifndef NOTE
#  define NOTE(ID,Options,Text,Signature) \
  DIAG(NOTE,ID,Options,Text,Signature)
#endif

#ifndef FIXIT
#  define FIXIT(ID, Text, Signature)
#endif

//==============================================================================
// MARK: Lexing and Parsing diagnostics
//==============================================================================

NOTE(opening_brace,none,
     "to match this opening '{'", ())
NOTE(opening_bracket,none,
     "to match this opening '['", ())
NOTE(opening_paren,none,
     "to match this opening '('", ())
NOTE(opening_angle,none,
     "to match this opening '<'", ())

ERROR(extra_rbrace,none,
      "extraneous '}' at top level", ())

ERROR(structure_overflow,Fatal,
      "structure nesting level exceeded maximum of %0", (unsigned))

ERROR(expected_close_to_if_directive,none,
      "expected #else or #endif at end of conditional compilation block", ())
ERROR(expected_close_after_else_directive,none,
      "further conditions after #else are unreachable", ())
ERROR(unexpected_conditional_compilation_block_terminator,none,
      "unexpected conditional compilation block terminator", ())
ERROR(incomplete_conditional_compilation_directive,none,
      "incomplete condition in conditional compilation directive", ())
ERROR(extra_tokens_conditional_compilation_directive,none,
      "extra tokens following conditional compilation directive", ())
ERROR(unexpected_rbrace_in_conditional_compilation_block,none,
      "unexpected '}' in conditional compilation block", ())
ERROR(unexpected_if_following_else_compilation_directive,none,
      "unexpected 'if' keyword following '#else' conditional compilation "
      "directive; did you mean '#elseif'?",
      ())

ERROR(pound_diagnostic_expected_string,none,
      "expected string literal in %select{#warning|#error}0 directive",(bool))
ERROR(pound_diagnostic_expected,none,
      "expected '%0' in %select{#warning|#error}1 directive",(StringRef,bool))
ERROR(pound_diagnostic_expected_parens,none,
      "%select{#warning|#error}0 directive requires parentheses",(bool))
ERROR(pound_diagnostic_interpolation,none,
      "string interpolation is not allowed in %select{#warning|#error}0 directives",(bool))
ERROR(extra_tokens_pound_diagnostic_directive,none,
      "extra tokens following %select{#warning|#error}0 directive", (bool))

ERROR(sourceLocation_expected,none,
      "expected '%0' in #sourceLocation directive", (StringRef))

ERROR(unexpected_line_directive,none,
      "parameterless closing #sourceLocation() directive "
      "without prior opening #sourceLocation(file:,line:) directive", ())
ERROR(expected_line_directive_number,none,
      "expected starting line number for #sourceLocation directive", ())
ERROR(expected_line_directive_name,none,
      "expected filename string literal for #sourceLocation directive", ())
ERROR(extra_tokens_line_directive,none,
      "extra tokens at the end of #sourceLocation directive", ())
ERROR(line_directive_line_zero,none,
      "the line number needs to be greater than zero", ())

WARNING(escaped_parameter_name,none,
        "keyword '%0' does not need to be escaped in argument list",
        (StringRef))

ERROR(forbidden_interpolated_string,none,
      "%0 cannot be an interpolated string literal", (StringRef))
ERROR(forbidden_extended_escaping_string,none,
      "%0 cannot be an extended escaping string literal", (StringRef))

//------------------------------------------------------------------------------
// MARK: Lexer diagnostics
//------------------------------------------------------------------------------

WARNING(lex_nul_character,none,
        "nul character embedded in middle of file", ())
ERROR(lex_utf16_bom_marker,none,
      "input files must be encoded as UTF-8 instead of UTF-16", ())

ERROR(lex_hashbang_not_allowed,none,
      "hashbang line is allowed only in the main file", ())

ERROR(lex_unprintable_ascii_character,none,
      "unprintable ASCII character found in source file", ())
ERROR(lex_invalid_utf8,none,
      "invalid UTF-8 found in source file", ())
ERROR(lex_single_quote_string,none,
      "single-quoted string literal found, use '\"'", ())
ERROR(lex_invalid_curly_quote,none,
      "unicode curly quote found, replace with '\"'", ())
NOTE(lex_confusable_character,none,
      "unicode character '%0' looks similar to '%1'; did you mean to use '%1'?",
      (StringRef, StringRef))
WARNING(lex_nonbreaking_space,none,
        "non-breaking space (U+00A0) used instead of regular space", ())

ERROR(lex_unterminated_block_comment,none,
      "unterminated '/*' comment", ())
NOTE(lex_comment_start,none,
     "comment started here", ())


ERROR(lex_unterminated_string,none,
      "unterminated string literal", ())
ERROR(lex_invalid_escape,none,
       "invalid escape sequence in literal", ())
ERROR(lex_invalid_u_escape,none,
      "\\u{...} escape sequence expects between 1 and 8 hex digits", ())
ERROR(lex_invalid_u_escape_rbrace,none,
      "expected '}' in \\u{...} escape sequence", ())
ERROR(lex_invalid_escape_delimiter,none,
      "too many '#' characters in delimited escape", ())
ERROR(lex_invalid_closing_delimiter,none,
      "too many '#' characters in closing delimiter", ())

ERROR(lex_invalid_unicode_scalar,none,
      "invalid unicode scalar", ())
ERROR(lex_unicode_escape_braces,none,
      "expected hexadecimal code in braces after unicode escape", ())
ERROR(lex_illegal_multiline_string_start,none,
      "multi-line string literal content must begin on a new line", ())
ERROR(lex_illegal_multiline_string_end,none,
      "multi-line string literal closing delimiter must begin on a new line", ())
ERROR(lex_multiline_string_indent_inconsistent,none,
      "%select{unexpected space in|unexpected tab in|insufficient}2 indentation of "
      "%select{line|next %1 lines}0 in multi-line string literal",
      (bool, unsigned, unsigned))
NOTE(lex_multiline_string_indent_should_match_here,none,
      "should match %select{space|tab}0 here", (unsigned))
NOTE(lex_multiline_string_indent_change_line,none,
      "change indentation of %select{this line|these lines}0 to match closing delimiter", (bool))
ERROR(lex_escaped_newline_at_lastline,none,
      "escaped newline at the last line is not allowed", ())

ERROR(lex_invalid_character,none,
       "invalid character in source file", ())
ERROR(lex_invalid_identifier_start_character,none,
       "an identifier cannot begin with this character", ())
ERROR(lex_expected_digit_in_fp_exponent,none,
       "expected a digit in floating point exponent", ())
ERROR(lex_invalid_digit_in_fp_exponent,none,
      "'%0' is not a valid %select{digit|first character}1 in floating point exponent",
      (StringRef, bool))
ERROR(lex_invalid_digit_in_int_literal,none,
      "'%0' is not a valid %select{binary digit (0 or 1)|octal digit (0-7)|"
      "digit|hexadecimal digit (0-9, A-F)}1 in integer literal",
      (StringRef, unsigned))
ERROR(lex_expected_binary_exponent_in_hex_float_literal,none,
      "hexadecimal floating point literal must end with an exponent", ())
ERROR(lex_unexpected_block_comment_end,none,
      "unexpected end of block comment", ())
ERROR(lex_unary_equal,none,
      "'=' must have consistent whitespace on both sides", ())
ERROR(extra_whitespace_period,none,
      "extraneous whitespace after '.' is not permitted", ())
ERROR(lex_editor_placeholder,none,
      "editor placeholder in source file", ())
WARNING(lex_editor_placeholder_in_playground,none,
        "editor placeholder in source file", ())
ERROR(lex_conflict_marker_in_file,none,
      "source control conflict marker in source file", ())
//------------------------------------------------------------------------------
// MARK: Declaration parsing diagnostics
//------------------------------------------------------------------------------

NOTE(note_in_decl_extension,none,
     "in %select{declaration|extension}0 of %1", (bool, DeclNameRef))
ERROR(line_directive_style_deprecated,none,
        "#line directive was renamed to #sourceLocation",
        ())

ERROR(declaration_same_line_without_semi,none,
      "consecutive declarations on a line must be separated by ';'", ())

ERROR(expected_decl,none,
      "expected declaration", ())
ERROR(expected_identifier_in_decl,none,
      "expected identifier in %0 declaration", (StringRef))
ERROR(expected_keyword_in_decl,none,
      "expected '%0' keyword in %1 declaration", (StringRef, DescriptiveDeclKind))
ERROR(number_cant_start_decl_name,none,
      "%0 name can only start with a letter or underscore, not a number",
      (StringRef))
ERROR(expected_identifier_after_case_comma, PointsToFirstBadToken,
      "expected identifier after comma in enum 'case' declaration", ())
ERROR(decl_redefinition,none,
      "definition conflicts with previous value", ())
ERROR(let_cannot_be_computed_property,none,
      "'let' declarations cannot be computed properties", ())
ERROR(let_cannot_be_observing_property,none,
      "'let' declarations cannot be observing properties", ())
ERROR(let_cannot_be_addressed_property,none,
      "'let' declarations cannot have addressors", ())
ERROR(disallowed_var_multiple_getset,none,
      "'var' declarations with multiple variables cannot have explicit"
      " getters/setters", ())

ERROR(disallowed_init,none,
      "initial value is not allowed here", ())
ERROR(var_init_self_referential,none,
      "variable used within its own initial value", ())

ERROR(disallowed_enum_element,none,
      "enum 'case' is not allowed outside of an enum", ())
ERROR(decl_inner_scope,none,
      "declaration is only valid at file scope", ())

ERROR(decl_not_static,none,
      "declaration cannot be marked %0", (StaticSpellingKind))

ERROR(cskeyword_not_attribute,none,
      "'%0' is a declaration modifier, not an attribute", (StringRef))

ERROR(decl_already_static,none,
      "%0 cannot appear after another 'static' or 'class' keyword", (StaticSpellingKind))

ERROR(enum_case_dot_prefix,none,
      "extraneous '.' in enum 'case' declaration", ())

// Variable getters/setters
ERROR(static_var_decl_global_scope,none,
      "%select{%error|static properties|class properties}0 may only be declared on a type",
      (StaticSpellingKind))
ERROR(computed_property_no_accessors, none,
      "%select{computed property|subscript}0 must have accessors specified", (bool))
ERROR(expected_getset_in_protocol,none,
      "expected get or set in a protocol property", ())
ERROR(computed_property_missing_type,none,
      "computed property must have an explicit type", ())
ERROR(getset_nontrivial_pattern,none,
      "getter/setter can only be defined for a single variable", ())
ERROR(expected_rbrace_in_getset,none,
      "expected '}' at end of variable get/set clause", ())
ERROR(duplicate_accessor,none,
      "%select{variable|subscript}0 already has %1", (unsigned, StringRef))
ERROR(conflicting_accessor,none,
      "%select{variable|subscript}0 cannot provide both %1 and %2",
      (unsigned, StringRef, StringRef))
NOTE(previous_accessor,none,
     "%select{|previous definition of }1%0 %select{defined |}1here", (StringRef, bool))
ERROR(expected_accessor_parameter_name,none,
      "expected %select{setter|willSet|didSet}0 parameter name",
      (unsigned))
ERROR(expected_rparen_set_name,none,
      "expected ')' after setter parameter name",())
ERROR(expected_rparen_willSet_name,none,
      "expected ')' after willSet parameter name",())
ERROR(expected_rparen_didSet_name,none,
      "expected ')' after didSet parameter name",())
ERROR(expected_lbrace_accessor,PointsToFirstBadToken,
      "expected '{' to start %0 definition", (StringRef))
ERROR(expected_accessor_kw,none,
      "expected 'get', 'set', 'willSet', or 'didSet' keyword to "
      "start an accessor definition",())
ERROR(missing_getter,none,
      "%select{variable|subscript}0 with %1 must also have a getter",
      (unsigned, StringRef))
ERROR(missing_reading_accessor,none,
      "%select{variable|subscript}0 with %1 must also have "
      "a getter, addressor, or 'read' accessor",
      (unsigned, StringRef))
ERROR(observing_accessor_conflicts_with_accessor,none,
      "%select{'willSet'|'didSet'}0 cannot be provided together with %1",
      (unsigned, StringRef))
ERROR(observing_accessor_in_subscript,none,
      "%select{'willSet'|'didSet'}0 is not allowed in subscripts", (unsigned))
ERROR(getset_cannot_be_implied,none,
      "variable with implied type cannot have implied getter/setter", ())

// Import
ERROR(decl_expected_module_name,none,
      "expected module name in import declaration", ())

// Extension
ERROR(expected_lbrace_extension,PointsToFirstBadToken,
      "expected '{' in extension", ())
ERROR(expected_rbrace_extension,none,
      "expected '}' at end of extension", ())
ERROR(extension_type_expected,none,
      "expected type name in extension declaration", ())

// TypeAlias
ERROR(expected_equal_in_typealias,PointsToFirstBadToken,
      "expected '=' in type alias declaration", ())
ERROR(expected_type_in_typealias,PointsToFirstBadToken,
      "expected type in type alias declaration", ())
ERROR(expected_type_in_associatedtype,PointsToFirstBadToken,
      "expected type in associated type declaration", ())
ERROR(associated_type_generic_parameter_list,PointsToFirstBadToken,
      "associated types must not have a generic parameter list", ())


// Func
ERROR(func_decl_without_paren,PointsToFirstBadToken,
      "expected '(' in argument list of function declaration", ())
ERROR(static_func_decl_global_scope,none,
      "%select{%error|static methods|class methods}0 may only be declared on a type",
      (StaticSpellingKind))
ERROR(func_decl_expected_arrow,none,
      "expected '->' after function parameter tuple", ())
ERROR(operator_static_in_protocol,none,
      "operator '%0' declared in protocol must be 'static'",
      (StringRef))

// Enum
ERROR(expected_lbrace_enum,PointsToFirstBadToken,
      "expected '{' in enum", ())
ERROR(expected_rbrace_enum,none,
      "expected '}' at end of enum", ())

// Struct
ERROR(expected_lbrace_struct,PointsToFirstBadToken,
      "expected '{' in struct", ())
ERROR(expected_rbrace_struct,none,
      "expected '}' in struct", ())

// Class
ERROR(expected_lbrace_class,PointsToFirstBadToken,
      "expected '{' in class", ())
ERROR(expected_rbrace_class,none,
      "expected '}' in class", ())
ERROR(expected_colon_class, PointsToFirstBadToken,
      "expected ':' to begin inheritance clause",())

// Protocol
ERROR(generic_arguments_protocol,PointsToFirstBadToken,
      "protocols do not allow generic parameters; use associated types instead",
      ())
ERROR(expected_lbrace_protocol,PointsToFirstBadToken,
      "expected '{' in protocol type", ())
ERROR(expected_rbrace_protocol,none,
      "expected '}' in protocol", ())
ERROR(protocol_setter_name,none,
      "setter in a protocol cannot have a name", ())
ERROR(protocol_method_with_body,none,
      "protocol methods must not have bodies", ())
ERROR(protocol_init_with_body,none,
      "protocol initializers must not have bodies", ())

// Subscripting
ERROR(subscript_decl_wrong_scope,none,
      "'subscript' functions may only be declared within a type", ())
ERROR(expected_lparen_subscript,PointsToFirstBadToken,
      "expected '(' for subscript parameters", ())
ERROR(subscript_has_name,PointsToFirstBadToken,
      "subscripts cannot have a name", ())
ERROR(expected_arrow_subscript,PointsToFirstBadToken,
      "expected '->' for subscript element type", ())
ERROR(expected_type_subscript,PointsToFirstBadToken,
      "expected subscripting element type", ())
ERROR(expected_lbrace_subscript,PointsToFirstBadToken,
      "expected '{' in subscript to specify getter and setter implementation",
      ())
ERROR(expected_lbrace_subscript_protocol,PointsToFirstBadToken,
      "subscript in protocol must have explicit { get } or "
      "{ get set } specifier", ())
ERROR(subscript_without_get,none,
      "subscript declarations must have a getter", ())

// initializer
ERROR(invalid_nested_init,none,
      "missing '%select{super.|self.}0' at initializer invocation", (bool))
ERROR(initializer_decl_wrong_scope,none,
      "initializers may only be declared within a type", ())
ERROR(expected_lparen_initializer,PointsToFirstBadToken,
      "expected '(' for initializer parameters", ())
ERROR(initializer_has_name,PointsToFirstBadToken,
      "initializers cannot have a name", ())

// Destructor
ERROR(destructor_decl_outside_class,none,
      "deinitializers may only be declared within a class", ())
ERROR(expected_lbrace_destructor,PointsToFirstBadToken,
      "expected '{' for deinitializer", ())
ERROR(destructor_has_name,PointsToFirstBadToken,
      "deinitializers cannot have a name", ())

ERROR(opened_destructor_expected_rparen,none,
      "expected ')' to close parameter list", ())
ERROR(destructor_params,none,
      "no parameter clause allowed on deinitializer", ())

// Operator
ERROR(operator_decl_inner_scope,none,
      "'operator' may only be declared at file scope", ())
ERROR(expected_operator_name_after_operator,PointsToFirstBadToken,
      "expected operator name in operator declaration", ())
ERROR(identifier_within_operator_name,PointsToFirstBadToken,
      "'%0' is considered an identifier and must not "
      "appear within an operator name", (StringRef))
ERROR(operator_name_invalid_char,PointsToFirstBadToken,
      "'%0' is not allowed in operator names", (StringRef))
ERROR(postfix_operator_name_cannot_start_with_unwrap,PointsToFirstBadToken,
      "postfix operator names starting with '?' or '!' are disallowed "
      "to avoid collisions with built-in unwrapping operators", ())

ERROR(deprecated_operator_body,PointsToFirstBadToken,
      "operator should no longer be declared with body", ())
ERROR(deprecated_operator_body_use_group,PointsToFirstBadToken,
      "operator should no longer be declared with body; "
      "use a precedence group instead", ())
ERROR(operator_decl_no_fixity,none,
      "operator must be declared as 'prefix', 'postfix', or 'infix'", ())

ERROR(operator_decl_expected_type,none,
      "expected designated type in operator declaration", ())
ERROR(operator_decl_trailing_comma,none,
      "trailing comma in operator declaration", ())

// PrecedenceGroup
ERROR(precedencegroup_not_infix,none,
      "only infix operators may declare a precedence", ())
ERROR(expected_precedencegroup_name,none,
      "expected identifier after 'precedencegroup'", ())
ERROR(expected_precedencegroup_lbrace,none,
      "expected '{' after name of precedence group", ())

ERROR(expected_precedencegroup_attribute,none,
      "expected operator attribute identifier in precedence group body", ())
ERROR(unknown_precedencegroup_attribute,none,
      "'%0' is not a valid precedence group attribute", (StringRef))
ERROR(expected_precedencegroup_attribute_colon,none,
      "expected colon after attribute name in precedence group", (StringRef))
ERROR(precedencegroup_attribute_redeclared,none,
      "'%0' attribute for precedence group declared multiple times",
      (StringRef))
ERROR(expected_precedencegroup_associativity,none,
      "expected 'none', 'left', or 'right' after 'associativity'", ())
ERROR(expected_precedencegroup_assignment,none,
      "expected 'true' or 'false' after 'assignment'", ())
ERROR(expected_precedencegroup_relation,none,
      "expected name of related precedence group after '%0'",
      (StringRef))

// SIL
ERROR(expected_sil_keyword,none,
      "expected SIL keyword", ())
ERROR(inout_not_attribute, none,
      "@inout is no longer an attribute", ())
ERROR(only_allowed_in_sil,none,
      "'%0' only allowed in SIL modules", (StringRef))
ERROR(expected_sil_type,none,
      "expected type in SIL code", ())
ERROR(expected_sil_colon_value_ref,none,
      "expected ':' before type in SIL value reference", ())
ERROR(expected_sil_value_name,none,
      "expected SIL value name", ())
ERROR(expected_sil_type_kind,none,
      "expected SIL type to %0", (StringRef))
ERROR(expected_sil_constant,none,
      "expected constant in SIL code", ())
ERROR(referenced_value_no_accessor,none,
      "referenced declaration has no %select{getter|setter}0", (unsigned))
ERROR(expected_sil_value_ownership_kind,none,
      "expected value ownership kind in SIL code", ())
ERROR(silfunc_and_silarg_have_incompatible_sil_value_ownership,none,
      "SILFunction and SILArgument have mismatching ValueOwnershipKinds. "
      "Function type specifies: '@%0'. SIL argument specifies: '@%1'.",
      (StringRef, StringRef))
ERROR(expected_sil_colon,none,
      "expected ':' before %0", (StringRef))
ERROR(expected_sil_tuple_index,none,
      "expected tuple element index", ())
ERROR(invalid_index_subset,none,
      "invalid index subset; expected '[SU]+' where 'S' represents set indices "
      "and 'U' represents unset indices", ())

// SIL Values
ERROR(sil_value_redefinition,none,
      "redefinition of value '%0'", (StringRef))
ERROR(sil_value_use_type_mismatch,none,
      "value '%0' defined with mismatching type %1 (expected %2)", (StringRef, Type, Type))
ERROR(sil_value_def_type_mismatch,none,
      "value '%0' used with mismatching type %1 (expected %2)", (StringRef, Type, Type))
ERROR(sil_use_of_undefined_value,none,
      "use of undefined value '%0'", (StringRef))
NOTE(sil_prior_reference,none,
     "prior reference was here", ())

// SIL Locations
ERROR(expected_colon_in_sil_location,none,
      "expected ':' in SIL location", ())
ERROR(sil_invalid_line_in_sil_location,none,
      "line number must be a positive integer", ())
ERROR(sil_invalid_column_in_sil_location,none,
      "column number must be a positive integer", ())
ERROR(sil_invalid_scope_slot,none,
      "scope number must be a positive integer ", ())
ERROR(sil_scope_undeclared,none,
      "scope number %0 needs to be declared before first use", (unsigned))
ERROR(sil_scope_redefined,none,
      "scope number %0 is already defined", (unsigned))

// SIL Instructions
ERROR(expected_sil_instr_start_of_line,none,
      "SIL instructions must be at the start of a line", ())
ERROR(expected_equal_in_sil_instr,none,
      "expected '=' in SIL instruction", ())
ERROR(wrong_result_count_in_sil_instr,none,
      "wrong number of results for SIL instruction, expected %0", (unsigned))
ERROR(expected_sil_instr_opcode,none,
      "expected SIL instruction opcode", ())
ERROR(expected_tok_in_sil_instr,none,
      "expected '%0' in SIL instruction", (StringRef))
ERROR(sil_property_generic_signature_mismatch,none,
      "sil_property generic signature must match original declaration", ())
ERROR(sil_string_no_encoding,none,
      "string_literal instruction requires an encoding", ())
ERROR(sil_string_invalid_encoding,none,
      "unknown string literal encoding '%0'", (StringRef))
ERROR(expected_tuple_type_in_tuple,none,
      "tuple instruction requires a tuple type", ())
ERROR(sil_tuple_inst_wrong_value_count,none,
      "tuple instruction requires %0 values", (unsigned))
ERROR(sil_tuple_inst_wrong_field,none,
      "tuple instruction requires a field number", ())
ERROR(sil_struct_inst_wrong_field,none,
      "struct instruction requires a field name", ())
ERROR(sil_ref_inst_wrong_field,none,
      "ref_element_addr instruction requires a field name", ())
ERROR(sil_invalid_instr_operands,none,
      "invalid instruction operands", ())
ERROR(sil_operand_not_address,none,
      "%0 operand of '%1' must have address type", (StringRef, StringRef))
ERROR(sil_operand_not_ref_storage_address,none,
      "%0 operand of '%1' must have address of %2 type",
      (StringRef, StringRef, ReferenceOwnership))
ERROR(sil_integer_literal_not_integer_type,none,
      "integer_literal instruction requires a 'Builtin.Int<n>' type", ())
ERROR(sil_integer_literal_not_well_formed,none,
      "integer_literal value not well-formed for type %0", (Type))
ERROR(sil_float_literal_not_float_type,none,
      "float_literal instruction requires a 'Builtin.FP<n>' type", ())
ERROR(sil_substitutions_on_non_polymorphic_type,none,
      "apply of non-polymorphic function cannot have substitutions", ())
ERROR(sil_witness_method_not_protocol,none,
      "witness_method is not a protocol method", ())
ERROR(sil_witness_method_type_does_not_conform,none,
      "witness_method type does not conform to protocol", ())
ERROR(sil_member_decl_not_found,none, "member not found", ())
ERROR(sil_named_member_decl_not_found,none,
      "member %0 not found in type %1", (DeclName, Type))
ERROR(sil_member_lookup_bad_type,none,
      "cannot lookup member %0 in non-nominal, non-module type %1",
      (DeclName, Type))
ERROR(sil_member_decl_type_mismatch,none,
      "member defined with mismatching type %0 (expected %1)", (Type, Type))
ERROR(sil_substitution_mismatch,none,
      "substitution replacement type %0 does not conform to protocol %1",
      (Type, Type))
ERROR(sil_not_class,none,
      "substitution replacement type %0 is not a class type",
      (Type))
ERROR(sil_missing_substitutions,none,
      "missing substitutions", ())
ERROR(sil_too_many_substitutions,none,
      "too many substitutions", ())
ERROR(sil_dbg_unknown_key,none,
      "unknown key '%0' in debug variable declaration", (StringRef))
ERROR(sil_objc_with_tail_elements,none,
      "alloc_ref [objc] cannot have tail allocated elements", ())
ERROR(sil_expected_access_kind,none,
      "%0 instruction must have explicit access kind", (StringRef))
ERROR(sil_expected_access_enforcement,none,
      "%0 instruction must have explicit access enforcement", (StringRef))

ERROR(sil_keypath_expected_component_kind,none,
      "expected keypath component kind", ())
ERROR(sil_keypath_unknown_component_kind,none,
      "unknown keypath component kind %0", (Identifier))
ERROR(sil_keypath_computed_property_missing_part,none,
      "keypath %select{gettable|settable}0_property component needs an "
      "%select{id and getter|id, getter, and setter}0", (bool))
ERROR(sil_keypath_no_root,none,
      "keypath must have a root component declared",())
ERROR(sil_keypath_index_not_hashable,none,
      "key path index type %0 does not conform to Hashable", (Type))
ERROR(sil_keypath_index_operand_type_conflict,none,
      "conflicting types for key path operand %0: %1 vs. %2",
      (unsigned, Type, Type))
ERROR(sil_keypath_no_use_of_operand_in_pattern,none,
      "operand %0 is not referenced by any component in the pattern",
      (unsigned))

// SIL Basic Blocks
ERROR(expected_sil_block_name,none,
      "expected basic block name or '}'", ())
ERROR(expected_sil_block_colon,none,
      "expected ':' after basic block name", ())
ERROR(sil_undefined_basicblock_use,none,
      "use of undefined basic block %0", (Identifier))
ERROR(sil_basicblock_redefinition,none,
      "redefinition of basic block %0", (Identifier))
ERROR(sil_basicblock_arg_rparen,none,
      "expected ')' in basic block argument list", ())

// SIL Functions
ERROR(expected_sil_function_name,none,
      "expected SIL function name", ())
ERROR(expected_sil_rbrace,none,
      "expected '}' at the end of a sil body", ())
ERROR(expected_sil_function_type, none,
      "sil function expected to have SIL function type", ())
ERROR(sil_dynamically_replaced_func_not_found,none,
      "dynamically replaced function not found %0", (Identifier))
ERROR(sil_availability_expected_version,none,
      "expected version number in 'available' attribute", ())

// SIL Stage
ERROR(expected_sil_stage_name, none,
      "expected 'raw' or 'canonical' after 'sil_stage'", ())
ERROR(multiple_sil_stage_decls, none,
      "sil_stage declared multiple times", ())

// SIL VTable
ERROR(expected_sil_vtable_colon,none,
      "expected ':' in a vtable entry", ())
ERROR(sil_vtable_func_not_found,none,
      "sil function not found %0", (Identifier))
ERROR(sil_vtable_class_not_found,none,
      "sil class not found %0", (Identifier))
ERROR(sil_vtable_bad_entry_kind,none,
      "expected 'inherited' or 'override'", ())
ERROR(sil_vtable_expect_rsquare,none,
      "expected ']' after vtable entry kind", ())

// SIL Global
ERROR(sil_global_variable_not_found,none,
      "sil global not found %0", (Identifier))

// SIL Witness Table
ERROR(expected_sil_witness_colon,none,
      "expected ':' in a witness table", ())
ERROR(expected_sil_witness_lparen,none,
      "expected '(' in a witness table", ())
ERROR(expected_sil_witness_rparen,none,
      "expected ')' in a witness table", ())
ERROR(sil_witness_func_not_found,none,
      "sil function not found %0", (Identifier))
ERROR(sil_witness_protocol_not_found,none,
      "sil protocol not found %0", (Identifier))
ERROR(sil_witness_assoc_not_found,none,
      "sil associated type decl not found %0", (Identifier))
ERROR(sil_witness_assoc_conf_not_found,none,
      "sil associated type path for conformance not found %0", (StringRef))
ERROR(sil_witness_protocol_conformance_not_found,none,
      "sil protocol conformance not found", ())

// SIL differentiability witnesses
ERROR(sil_diff_witness_expected_token,PointsToFirstBadToken,
      "expected '%0' in differentiability witness", (StringRef))
ERROR(sil_diff_witness_serialized_declaration,none,
      "differentiability witness declaration should not be serialized", ())
ERROR(sil_diff_witness_undefined,PointsToFirstBadToken,
      "reference to undefined differentiability witness", ())
ERROR(sil_diff_witness_invalid_generic_signature,PointsToFirstBadToken,
      "expected witness generic signature '%0' does not have same generic "
      "parameters as original function generic signature '%1'",
      (StringRef, StringRef))

// SIL Coverage Map
ERROR(sil_coverage_invalid_hash, none,
      "expected coverage hash", ())
ERROR(sil_coverage_expected_lbrace, none,
      "expected '{' in coverage map", ())
ERROR(sil_coverage_expected_loc, none,
      "expected line:column pair", ())
ERROR(sil_coverage_expected_arrow, none,
      "expected '->' after start location", ())
ERROR(sil_coverage_expected_colon, none,
      "expected ':' after source range", ())
ERROR(sil_coverage_invalid_counter, none,
      "expected counter expression, id, or 'zero'", ())
ERROR(sil_coverage_expected_rparen, none,
      "expected ')' to end counter expression", ())
ERROR(sil_coverage_expected_quote, none,
      "expected quotes surrounding PGO function name", ())
ERROR(sil_coverage_invalid_operator, none,
      "expected '+' or '-'", ())

//------------------------------------------------------------------------------
// MARK: Type parsing diagnostics
//------------------------------------------------------------------------------

ERROR(expected_type,PointsToFirstBadToken,
      "expected type", ())
ERROR(expected_init_value,PointsToFirstBadToken,
      "expected initial value after '='", ())

// Named types
ERROR(expected_identifier_in_dotted_type,PointsToFirstBadToken,
      "expected identifier in dotted type", ())
ERROR(expected_identifier_for_type,PointsToFirstBadToken,
      "expected identifier for type name", ())
ERROR(expected_rangle_generic_arg_list,PointsToFirstBadToken,
      "expected '>' to complete generic argument list", ())


// Function types
ERROR(expected_type_function_result,PointsToFirstBadToken,
      "expected type for function result", ())
ERROR(generic_non_function,PointsToFirstBadToken,
      "only syntactic function types can be generic", ())
ERROR(rethrowing_function_type,none,
      "only function declarations may be marked 'rethrows'; "
      "did you mean 'throws'?", ())
ERROR(throws_in_wrong_position,none,
      "'throws' may only occur before '->'", ())
ERROR(rethrows_in_wrong_position,none,
      "'rethrows' may only occur before '->'", ())
ERROR(throw_in_function_type,none,
      "expected throwing specifier; did you mean 'throws'?", ())
ERROR(expected_type_before_arrow,none,
      "expected type before '->'", ())
ERROR(expected_type_after_arrow,none,
      "expected type after '->'", ())
ERROR(function_type_argument_label,none,
      "function types cannot have argument labels; use '_' before %0",
      (Identifier))
ERROR(expected_dynamic_func_attr,none,
      "expected a dynamically_replaceable function", ())

// Enum Types
ERROR(expected_expr_enum_case_raw_value,PointsToFirstBadToken,
      "expected expression after '=' in 'case'", ())
ERROR(nonliteral_enum_case_raw_value,PointsToFirstBadToken,
      "raw value for enum case must be a literal", ())

// Collection Types
ERROR(new_array_syntax,none,
      "array types are now written with the brackets around the element type",
      ())
ERROR(expected_rbracket_array_type,PointsToFirstBadToken,
      "expected ']' in array type", ())
ERROR(expected_element_type,PointsToFirstBadToken,
      "expected element type", ())
ERROR(expected_dictionary_value_type,PointsToFirstBadToken,
      "expected dictionary value type", ())
ERROR(expected_rbracket_dictionary_type,PointsToFirstBadToken,
      "expected ']' in dictionary type", ())
ERROR(extra_rbracket,PointsToFirstBadToken,
      "unexpected ']' in type; did you mean to write an array type?", ())
ERROR(extra_colon,PointsToFirstBadToken,
      "unexpected ':' in type; did you mean to write a dictionary type?", ())
WARNING(subscript_array_element, none,
        "unexpected subscript in array literal; did you mean to write two "
        "separate elements instead?", ())
NOTE(subscript_array_element_fix_it_add_comma, none, "add a separator between "
     "the elements", ())
NOTE(subscript_array_element_fix_it_remove_space, none,
     "remove the space between the elements to silence this warning", ())

// Tuple Types
ERROR(expected_rparen_tuple_type_list,none,
      "expected ')' at end of tuple list", ())
ERROR(multiple_ellipsis_in_tuple,none,
      "only a single element can be variadic", ())
ERROR(tuple_type_init,none,
      "default argument not permitted in a tuple type", ())
ERROR(protocol_method_argument_init,none,
      "default argument not permitted in a protocol method", ())
ERROR(protocol_init_argument_init,none,
      "default argument not permitted in a protocol initializer", ())
ERROR(tuple_type_multiple_labels,none,
      "tuple element cannot have two labels", ())

// Protocol Types
ERROR(expected_rangle_protocol,PointsToFirstBadToken,
      "expected '>' to complete protocol-constrained type", ())

ERROR(deprecated_protocol_composition,none,
      "'protocol<...>' composition syntax has been removed; join the protocols using '&'", ())
ERROR(deprecated_protocol_composition_single,none,
      "'protocol<...>' composition syntax has been removed and is not needed here", ())
ERROR(deprecated_any_composition,none,
      "'protocol<>' syntax has been removed; use 'Any' instead", ())

// SIL box Types
ERROR(sil_box_expected_var_or_let,none,
      "expected 'var' or 'let' to introduce SIL box field type", ())
ERROR(sil_box_expected_r_brace,none,
      "expected '}' to complete SIL box field type list", ())
ERROR(sil_box_expected_r_angle,none,
      "expected '>' to complete SIL box generic argument list", ())

// SIL function types
ERROR(sil_function_subst_expected_l_angle,none,
      "expected '<' to begin SIL function type substitution list after 'for'", ())
ERROR(sil_function_subst_expected_r_angle,none,
      "expected '>' to end SIL function type substitution list after 'for <...'", ())
ERROR(sil_function_subst_expected_generics,none,
      "expected '<' to begin substituted parameter list after '@substituted'", ())
ERROR(sil_function_subst_expected_function,none,
      "expected function type after '@substituted'", ())
ERROR(sil_function_subst_expected_subs,none,
      "expected 'for' to begin substitutions after '@substituted' function type", ())
ERROR(sil_function_subs_without_generics,none,
      "unexpected 'for' to begin substitutions after non-generic function type", ())

// Opaque types
ERROR(opaque_mid_composition,none,
      "'some' should appear at the beginning of a composition", ())

//------------------------------------------------------------------------------
// MARK: Layout constraint diagnostics
//------------------------------------------------------------------------------

ERROR(layout_size_should_be_positive,none,
      "expected non-negative size to be specified in layout constraint", ())
ERROR(layout_alignment_should_be_positive,none,
      "expected non-negative alignment to be specified in layout constraint", ())
ERROR(expected_rparen_layout_constraint,none,
      "expected ')' to complete layout constraint", ())
ERROR(layout_constraints_only_inside_specialize_attr,none,
      "layout constraints are only allowed inside '_specialize' attributes", ())

//------------------------------------------------------------------------------
// MARK: Pattern parsing diagnostics
//------------------------------------------------------------------------------

ERROR(expected_pattern,PointsToFirstBadToken,
      "expected pattern", ())
ERROR(keyword_cant_be_identifier,none,
      "keyword '%0' cannot be used as an identifier here", (StringRef))
ERROR(repeated_identifier,none,
      "found an unexpected second identifier in %0 declaration; is there an accidental break?", (StringRef))
NOTE(join_identifiers,none,
     "join the identifiers together", ())
NOTE(join_identifiers_camel_case,none,
     "join the identifiers together with camel-case", ())
NOTE(backticks_to_escape,none,
     "if this name is unavoidable, use backticks to escape it", ())
ERROR(expected_rparen_tuple_pattern_list,none,
      "expected ')' at end of tuple pattern", ())
ERROR(untyped_pattern_ellipsis,none,
      "'...' cannot be applied to a subpattern which is not explicitly typed", ())
ERROR(no_default_arg_closure,none,
      "default arguments are not allowed in closures", ())
ERROR(no_default_arg_curried,none,
      "default arguments are not allowed in curried parameter lists", ())
ERROR(var_pattern_in_var,none,
      "'%select{var|let}0' cannot appear nested inside another 'var' or "
      "'let' pattern", (unsigned))
ERROR(extra_var_in_multiple_pattern_list,none,
      "%0 must be bound in every pattern", (Identifier))
ERROR(let_pattern_in_immutable_context,none,
      "'let' pattern cannot appear nested in an already immutable context", ())
ERROR(specifier_must_have_type,none,
      "%0 arguments must have a type specified", (StringRef))
ERROR(expected_rparen_parameter,PointsToFirstBadToken,
      "expected ')' in parameter", ())
ERROR(expected_parameter_type,PointsToFirstBadToken,
      "expected parameter type following ':'", ())
ERROR(expected_parameter_name,PointsToFirstBadToken,
      "expected parameter name followed by ':'", ())
ERROR(expected_parameter_colon,PointsToFirstBadToken,
      "expected ':' following argument label and parameter name", ())
ERROR(expected_assignment_instead_of_comparison_operator,none,
      "expected '=' instead of '==' to assign default value for parameter", ())
ERROR(multiple_parameter_ellipsis,none,
      "only a single variadic parameter '...' is permitted", ())
ERROR(parameter_vararg_default,none,
      "variadic parameter cannot have a default value", ())
ERROR(parameter_specifier_as_attr_disallowed,none,
      "'%0' before a parameter name is not allowed, place it before the parameter type instead",
      (StringRef))
ERROR(parameter_specifier_repeated,none,
      "parameter must not have multiple '__owned', 'inout', or '__shared' specifiers", ())
WARNING(parameter_let_var_as_attr,none,
      "'%0' in this position is interpreted as an argument label",
      (StringRef))


WARNING(parameter_extraneous_double_up,none,
        "extraneous duplicate parameter name; %0 already has an argument "
        "label", (Identifier))
ERROR(parameter_operator_keyword_argument,none,
      "%select{operator|closure|enum case}0 cannot have keyword arguments",
      (unsigned))

ERROR(parameter_unnamed,none,
      "unnamed parameters must be written with the empty name '_'", ())
WARNING(parameter_unnamed_warn,none,
        "unnamed parameters must be written with the empty name '_'", ())

ERROR(parameter_curry_syntax_removed,none,
      "cannot have more than one parameter list", ())

ERROR(initializer_as_typed_pattern,none,
      "unexpected initializer in pattern; did you mean to use '='?", ())

ERROR(unlabeled_parameter_following_variadic_parameter,none,
      "a parameter following a variadic parameter requires a label", ())

ERROR(enum_element_empty_arglist,none,
      "enum element with associated values must have at least one "
      "associated value", ())
WARNING(enum_element_empty_arglist_swift4,none,
        "enum element with associated values must have at least one "
        "associated value; this will be an error in the future "
        "version of Swift", ())
NOTE(enum_element_empty_arglist_delete,none,
     "did you mean to remove the empty associated value list?", ())
NOTE(enum_element_empty_arglist_add_void,none,
     "did you mean to explicitly add a 'Void' associated value?", ())

//------------------------------------------------------------------------------
// Statement parsing diagnostics
//------------------------------------------------------------------------------
ERROR(expected_stmt,none,
      "expected statement", ())
ERROR(illegal_top_level_stmt,none,
      "statements are not allowed at the top level", ())
ERROR(illegal_top_level_expr,none,
      "expressions are not allowed at the top level", ())
ERROR(illegal_semi_stmt,none,
      "';' statements are not allowed", ())
ERROR(statement_begins_with_closure,none,
      "top-level statement cannot begin with a closure expression", ())
ERROR(statement_same_line_without_semi,none,
      "consecutive statements on a line must be separated by ';'", ())
ERROR(invalid_label_on_stmt,none,
      "labels are only valid on loops, if, and switch statements", ())
ERROR(labeled_block_needs_do,none,
      "labeled block needs 'do'", ())

ERROR(snake_case_deprecated,none,
      "%0 has been replaced with %1 in Swift 3",
      (StringRef, StringRef))


// Assignment statement
ERROR(expected_expr_assignment,none,
      "expected expression in assignment", ())

// Brace Statement
ERROR(expected_rbrace_in_brace_stmt,none,
      "expected '}' at end of brace statement", ())

/// Associatedtype Statement
ERROR(typealias_inside_protocol_without_type,none,
      "type alias is missing an assigned type; use 'associatedtype' to define an associated type requirement", ())
ERROR(associatedtype_outside_protocol,none,
      "associated types can only be defined in a protocol; define a type or introduce a 'typealias' to satisfy an associated type requirement", ())

// Return Statement
ERROR(expected_expr_return,PointsToFirstBadToken,
      "expected expression in 'return' statement", ())
WARNING(unindented_code_after_return,none,
        "expression following 'return' is treated as an argument of "
        "the 'return'", ())
NOTE(indent_expression_to_silence,none,
     "indent the expression to silence this warning", ())

// Throw Statement
ERROR(expected_expr_throw,PointsToFirstBadToken,
      "expected expression in 'throw' statement", ())

// Yield Statment
ERROR(expected_expr_yield,PointsToFirstBadToken,
      "expected expression in 'yield' statement", ())

// Defer Statement
ERROR(expected_lbrace_after_defer,PointsToFirstBadToken,
      "expected '{' after 'defer'", ())

// If/While/Guard Conditions
ERROR(expected_comma_stmtcondition,none,
      "expected ',' joining parts of a multi-clause condition", ())

ERROR(expected_expr_conditional,PointsToFirstBadToken,
      "expected expression in conditional", ())

ERROR(expected_binding_keyword,none,
      "expected '%0' in conditional", (StringRef))

ERROR(expected_expr_conditional_var,PointsToFirstBadToken,
      "expected expression after '=' in conditional binding", ())
ERROR(conditional_var_initializer_required,none,
      "variable binding in a condition requires an initializer", ())
ERROR(wrong_condition_case_location,none,
      "pattern matching binding is spelled with 'case %0', not '%0 case'",
      (StringRef))

// If Statement
ERROR(expected_condition_if,PointsToFirstBadToken,
      "expected expression, var, or let in 'if' condition", ())
ERROR(missing_condition_after_if,none,
      "missing condition in an 'if' statement", ())
ERROR(expected_lbrace_after_if,PointsToFirstBadToken,
      "expected '{' after 'if' condition", ())
ERROR(expected_lbrace_or_if_after_else,PointsToFirstBadToken,
      "expected '{' or 'if' after 'else'", ())
ERROR(expected_lbrace_or_if_after_else_fixit,PointsToFirstBadToken,
      "expected '{' or 'if' after 'else'; did you mean to write 'if'?", ())
ERROR(unexpected_else_after_if,none,
      "unexpected 'else' immediately following 'if' condition", ())
NOTE(suggest_removing_else,none,
     "remove 'else' to execute the braced block of statements when the condition is true", ())

// Guard Statement
ERROR(expected_condition_guard,PointsToFirstBadToken,
      "expected expression, var, let or case in 'guard' condition", ())
ERROR(missing_condition_after_guard,none,
      "missing condition in an 'guard' statement", ())
ERROR(expected_else_after_guard,PointsToFirstBadToken,
      "expected 'else' after 'guard' condition", ())
ERROR(expected_lbrace_after_guard,PointsToFirstBadToken,
      "expected '{' after 'guard' else", ())
ERROR(bound_var_guard_body,none,
      "variable declared in 'guard' condition is not usable in its body", ())

// While Statement
ERROR(expected_condition_while,PointsToFirstBadToken,
      "expected expression, var, or let in 'while' condition", ())
ERROR(missing_condition_after_while,none,
      "missing condition in a 'while' statement", ())
ERROR(expected_lbrace_after_while,PointsToFirstBadToken,
      "expected '{' after 'while' condition", ())

// Repeat/While Statement
ERROR(expected_lbrace_after_repeat,PointsToFirstBadToken,
      "expected '{' after 'repeat'", ())
ERROR(expected_while_after_repeat_body,PointsToFirstBadToken,
      "expected 'while' after body of 'repeat' statement", ())
ERROR(expected_expr_repeat_while,PointsToFirstBadToken,
      "expected expression in 'repeat-while' condition", ())

ERROR(do_while_now_repeat_while,none,
      "'do-while' statement is not allowed", ())
NOTE(do_while_expected_repeat_while, none,
      "did you mean 'repeat-while' statement?", ())
NOTE(do_while_expected_separate_stmt, none,
      "did you mean separate 'do' and 'while' statements?", ())

// Do/Catch Statement
ERROR(expected_lbrace_after_do,PointsToFirstBadToken,
      "expected '{' after 'do'", ())
ERROR(expected_lbrace_after_catch,PointsToFirstBadToken,
      "expected '{' after 'catch' pattern", ())
ERROR(expected_catch_where_expr,PointsToFirstBadToken,
      "expected expression for 'where' guard of 'catch'", ())
ERROR(docatch_not_trycatch,PointsToFirstBadToken,
      "the 'do' keyword is used to specify a 'catch' region",
      ())

// C-Style For Stmt
ERROR(c_style_for_stmt_removed,none,
      "C-style for statement has been removed in Swift 3", ())

// For-each Stmt
ERROR(expected_foreach_in,PointsToFirstBadToken,
      "expected 'in' after for-each pattern", ())
ERROR(expected_foreach_container,PointsToFirstBadToken,
      "expected Sequence expression for for-each loop", ())
ERROR(expected_foreach_lbrace,PointsToFirstBadToken,
      "expected '{' to start the body of for-each loop", ())
ERROR(expected_foreach_where_expr,PointsToFirstBadToken,
      "expected expression in 'where' guard of 'for/in'", ())

// Switch Stmt
ERROR(expected_switch_expr,PointsToFirstBadToken,
      "expected expression in 'switch' statement", ())
ERROR(expected_lbrace_after_switch,PointsToFirstBadToken,
      "expected '{' after 'switch' subject expression", ())
ERROR(expected_rbrace_switch,none,
      "expected '}' at end of 'switch' statement", ())
ERROR(case_outside_of_switch,none,
      "'%0' label can only appear inside a 'switch' statement", (StringRef))
ERROR(stmt_in_switch_not_covered_by_case,none,
      "all statements inside a switch must be covered by a 'case' or 'default'",
      ())
ERROR(case_after_default,none,
      "additional 'case' blocks cannot appear after the 'default' block of a 'switch'",
      ())

// Case Stmt
ERROR(expected_case_where_expr,PointsToFirstBadToken,
      "expected expression for 'where' guard of 'case'", ())
ERROR(expected_case_colon,PointsToFirstBadToken,
      "expected ':' after '%0'", (StringRef))
ERROR(default_with_where,none,
      "'default' cannot be used with a 'where' guard expression",
      ())
ERROR(case_stmt_without_body,none,
      "%select{'case'|'default'}0 label in a 'switch' should have at least one "
      "executable statement", (bool))

// 'try' on statements
ERROR(try_on_stmt,none,
      "'try' cannot be used with '%0'", (StringRef))
ERROR(try_on_return_throw_yield,none,
      "'try' must be placed on the %select{returned|thrown|yielded}0 expression",
      (unsigned))
ERROR(try_on_var_let,none,
      "'try' must be placed on the initial value expression", ())

//------------------------------------------------------------------------------
// MARK: Expression parsing diagnostics
//------------------------------------------------------------------------------

ERROR(expected_expr,none,
      "expected expression", ())
ERROR(expected_separator,PointsToFirstBadToken,
      "expected '%0' separator", (StringRef))
ERROR(unexpected_separator,none,
      "unexpected '%0' separator", (StringRef))

ERROR(expected_expr_after_operator,none,
      "expected expression after operator", ())
ERROR(expected_expr_after_unary_operator,none,
      "expected expression after unary operator", ())
ERROR(expected_prefix_operator,none,
      "unary operator cannot be separated from its operand", ())
ERROR(expected_operator_ref,none,
      "expected operator name in operator reference", ())
ERROR(invalid_postfix_operator,none,
      "operator with postfix spacing cannot start a subexpression", ())

ERROR(expected_member_name,PointsToFirstBadToken,
      "expected member name following '.'", ())
ERROR(dollar_numeric_too_large,none,
      "numeric value following '$' is too large", ())
ERROR(numeric_literal_numeric_member,none,
      "expected named member of numeric literal", ())
ERROR(standalone_dollar_identifier,none,
     "'$' is not an identifier; use backticks to escape it", ())
ERROR(dollar_identifier_decl,none,
     "cannot declare entity named %0; the '$' prefix is reserved for "
     "implicitly-synthesized declarations", (Identifier))

ERROR(anon_closure_arg_not_in_closure,none,
      "anonymous closure argument not contained in a closure", ())
ERROR(anon_closure_arg_in_closure_with_args,none,
      "anonymous closure arguments cannot be used inside a closure that has "
      "explicit arguments", ())
ERROR(anon_closure_arg_in_closure_with_args_typo,none,
      "anonymous closure arguments cannot be used inside a closure that has "
      "explicit arguments; did you mean '%0'?", (StringRef))
ERROR(anon_closure_tuple_param_destructuring,none,
      "closure tuple parameter does not support destructuring", ())
ERROR(expected_closure_parameter_name,none,
      "expected the name of a closure parameter", ())
ERROR(expected_capture_specifier,none,
      "expected 'weak', 'unowned', or no specifier in capture list", ())
ERROR(expected_capture_specifier_name,none,
      "expected name of in closure capture list", ())
ERROR(expected_init_capture_specifier,none,
      "expected initializer for closure capture specifier", ())
ERROR(expected_capture_list_end_rsquare,none,
      "expected ']' at end of capture list", ())
ERROR(cannot_capture_fields,none,
      "fields may only be captured by assigning to a specific name", ())

ERROR(expected_closure_result_type,none,
      "expected closure result type after '->'", ())
ERROR(expected_closure_in,none,
   "expected 'in' after the closure signature", ())
ERROR(unexpected_tokens_before_closure_in,none,
   "unexpected tokens prior to 'in'", ())
ERROR(expected_closure_rbrace,none,
      "expected '}' at end of closure", ())

WARNING(trailing_closure_after_newlines,none,
        "braces here form a trailing closure separated from its callee by multiple newlines", ())
NOTE(trailing_closure_callee_here,none,
     "callee is here", ())

ERROR(string_literal_no_atsign,none,
      "string literals in Swift are not preceded by an '@' sign", ())

ERROR(invalid_float_literal_missing_leading_zero,none,
      "'.%0' is not a valid floating point literal; it must be written '0.%0'",
      (StringRef))
ERROR(availability_query_outside_if_stmt_guard, none,
      "#available may only be used as condition of an 'if', 'guard'"
      " or 'while' statement", ())

ERROR(empty_arg_label_underscore, none,
      "an empty argument label is spelled with '_'", ())

ERROR(expected_identifier_after_dot_expr,none,
      "expected identifier after '.' expression", ())

ERROR(expected_identifier_after_super_dot_expr,
      PointsToFirstBadToken,
      "expected identifier or 'init' after super '.' expression", ())
ERROR(expected_dot_or_subscript_after_super,PointsToFirstBadToken,
      "expected '.' or '[' after 'super'", ())
ERROR(super_in_closure_with_capture,none,
      "using 'super' in a closure where 'self' is explicitly captured is "
      "not yet supported", ())
NOTE(super_in_closure_with_capture_here,none,
     "'self' explicitly captured here", ())

// Tuples and parenthesized expressions
ERROR(expected_expr_in_expr_list,none,
      "expected expression in list of expressions", ())
ERROR(expected_expr_in_collection_literal,none,
      "expected expression in container literal", ())
ERROR(expected_key_in_dictionary_literal,none,
      "expected key expression in dictionary literal", ())
ERROR(expected_value_in_dictionary_literal,none,
      "expected value in dictionary literal", ())
ERROR(expected_colon_in_dictionary_literal,none,
      "expected ':' in dictionary literal", ())
ERROR(expected_rparen_expr_list,none,
      "expected ')' in expression list", ())
ERROR(expected_rsquare_expr_list,none,
      "expected ']' in expression list", ())

// Array literal expressions
ERROR(expected_rsquare_array_expr,PointsToFirstBadToken,
      "expected ']' in container literal expression", ())

// Object literal expressions
ERROR(expected_arg_list_in_object_literal,PointsToFirstBadToken,
      "expected argument list in object literal", ())
ERROR(legacy_object_literal,none,
      "'%select{|[}0#%1(...)%select{|#]}0' has been renamed to '#%2(...)'",
      (bool, StringRef, StringRef))

// Unknown pound expression.
ERROR(unknown_pound_expr,none,
      "use of unknown directive '#%0'", (StringRef))

// If expressions
ERROR(expected_expr_after_if_question,none,
      "expected expression after '?' in ternary expression", ())
ERROR(expected_colon_after_if_question,none,
      "expected ':' after '? ...' in ternary expression", ())
ERROR(expected_expr_after_if_colon,none,
      "expected expression after '? ... :' in ternary expression", ())

// Cast expressions
ERROR(expected_type_after_is,none,
      "expected type after 'is'", ())
ERROR(expected_type_after_as,none,
      "expected type after 'as'", ())

// Extra tokens in string interpolation like in " >> \( $0 } ) << "
ERROR(string_interpolation_extra,none,
      "extra tokens after interpolated string expression", ())

// Interpolations with parameter labels or multiple values
WARNING(string_interpolation_list_changing,none,
      "interpolating multiple values will not form a tuple in Swift 5", ())
NOTE(string_interpolation_list_insert_parens,none,
      "insert parentheses to keep current behavior", ())
WARNING(string_interpolation_label_changing,none,
      "labeled interpolations will not be ignored in Swift 5", ())
NOTE(string_interpolation_remove_label,none,
      "remove %0 label to keep current behavior", (Identifier))

// Keypath expressions.
ERROR(expr_keypath_expected_lparen,PointsToFirstBadToken,
      "expected '(' following '#keyPath'", ())
ERROR(expr_keypath_expected_property_or_type,PointsToFirstBadToken,
      "expected property or type name within '#keyPath(...)'", ())
ERROR(expr_keypath_expected_rparen,PointsToFirstBadToken,
      "expected ')' to complete '#keyPath' expression", ())
ERROR(expr_keypath_expected_expr,none,
      "expected expression path in Swift key path",())

// Selector expressions.
ERROR(expr_selector_expected_lparen,PointsToFirstBadToken,
      "expected '(' following '#selector'", ())
ERROR(expr_selector_expected_method_expr,PointsToFirstBadToken,
      "expected expression naming a method within '#selector(...)'", ())
ERROR(expr_selector_expected_property_expr,PointsToFirstBadToken,
      "expected expression naming a property within '#selector(...)'", ())
ERROR(expr_selector_expected_rparen,PointsToFirstBadToken,
      "expected ')' to complete '#selector' expression", ())

// Type-of expressions.
ERROR(expr_dynamictype_deprecated,PointsToFirstBadToken,
      "'.dynamicType' is deprecated. Use 'type(of: ...)' instead", ())

ERROR(pound_assert_disabled,PointsToFirstBadToken,
      "#assert is an experimental feature that is currently disabled", ())
ERROR(pound_assert_expected_lparen,PointsToFirstBadToken,
      "expected '(' in #assert directive", ())
ERROR(pound_assert_expected_rparen,PointsToFirstBadToken,
      "expected ')' in #assert directive", ())
ERROR(pound_assert_expected_expression,PointsToFirstBadToken,
      "expected a condition expression", ())
ERROR(pound_assert_expected_string_literal,PointsToFirstBadToken,
      "expected a string literal", ())

//------------------------------------------------------------------------------
// MARK: Attribute-parsing diagnostics
//------------------------------------------------------------------------------

ERROR(replace_equal_with_colon_for_value,none,
      "'=' has been replaced with ':' in attribute arguments", ())
ERROR(expected_attribute_name,none,
      "expected an attribute name", ())
ERROR(unknown_attribute,none,
      "unknown attribute '%0'", (StringRef))
ERROR(unexpected_lparen_in_attribute,none,
      "unexpected '(' in attribute '%0'", (StringRef))
ERROR(duplicate_attribute,none,
      "duplicate %select{attribute|modifier}0", (bool))
NOTE(previous_attribute,none,
     "%select{attribute|modifier}0 already specified here", (bool))
ERROR(mutually_exclusive_attrs,none,
      "'%0' contradicts previous %select{attribute|modifier}2 '%1'", (StringRef, StringRef, bool))

ERROR(invalid_infix_on_func,none,
      "'infix' modifier is not required or allowed on func declarations", ())

ERROR(expected_in_attribute_list,none,
      "expected ']' or ',' in attribute list", ())

ERROR(type_attribute_applied_to_decl,none,
      "attribute can only be applied to types, not declarations", ())
ERROR(decl_attribute_applied_to_type,none,
      "attribute can only be applied to declarations, not types", ())

ERROR(attr_expected_lparen,none,
"expected '(' in '%0' %select{attribute|modifier}1", (StringRef, bool))

ERROR(attr_expected_rparen,none,
"expected ')' in '%0' %select{attribute|modifier}1", (StringRef, bool))

ERROR(attr_expected_comma,none,
"expected ',' in '%0' %select{attribute|modifier}1", (StringRef, bool))

ERROR(attr_expected_string_literal,none,
"expected string literal in '%0' attribute", (StringRef))

ERROR(attr_missing_label,PointsToFirstBadToken,
      "missing label '%0:' in '@%1' attribute", (StringRef, StringRef))
ERROR(attr_expected_label,none,
      "expected label '%0:' in '@%1' attribute", (StringRef, StringRef))

ERROR(alignment_must_be_positive_integer,none,
      "alignment value must be a positive integer literal", ())

ERROR(swift_native_objc_runtime_base_must_be_identifier,none,
      "@_swift_native_objc_runtime_base class name must be an identifier", ())

ERROR(objc_runtime_name_must_be_identifier,none,
      "@_objcRuntimeName name must be an identifier", ())

ERROR(attr_only_at_non_local_scope, none,
      "attribute '%0' can only be used in a non-local scope", (StringRef))

ERROR(projection_value_property_not_identifier,none,
      "@_projectedValueProperty name must be an identifier", ())

// Access control
ERROR(attr_access_expected_set,none,
      "expected 'set' as subject of '%0' modifier", (StringRef))
ERROR(attr_access_expected_spi_name,none,
      "expected an SPI identifier as subject of the '@_spi' attribute", ())

// Attributes
ERROR(attr_renamed, none,
      "'@%0' has been renamed to '@%1'", (StringRef, StringRef))
WARNING(attr_renamed_warning, none,
        "'@%0' has been renamed to '@%1'", (StringRef, StringRef))
ERROR(attr_name_close_match, none,
      "no attribute named '@%0'; did you mean '@%1'?", (StringRef, StringRef))
ERROR(attr_unsupported_on_target, none,
      "attribute '%0' is unsupported on target '%1'", (StringRef, StringRef))

// availability
ERROR(attr_availability_platform,none,
      "expected platform name or '*' for '%0' attribute", (StringRef))
ERROR(attr_availability_unavailable_deprecated,none,
      "'%0' attribute cannot be both unconditionally 'unavailable' and "
      "'deprecated'", (StringRef))

WARNING(attr_availability_invalid_duplicate,none,
        "'%0' argument has already been specified", (StringRef))
WARNING(attr_availability_unknown_platform,none,
      "unknown platform '%0' for attribute '%1'", (StringRef, StringRef))
ERROR(attr_availability_invalid_renamed,none,
      "'renamed' argument of '%0' attribute must be an operator, identifier, "
      "or full function name, optionally prefixed by a type name", (StringRef))

ERROR(attr_availability_expected_option,none,
      "expected '%0' option such as 'unavailable', 'introduced', 'deprecated', "
      "'obsoleted', 'message', or 'renamed'", (StringRef))

ERROR(attr_availability_expected_equal,none,
      "expected ':' after '%1' in '%0' attribute", (StringRef, StringRef))

ERROR(attr_availability_expected_version,none,
      "expected version number in '%0' attribute", (StringRef))

WARNING(attr_availability_platform_agnostic_expected_option,none,
      "expected 'introduced', 'deprecated', or 'obsoleted' in '%0' attribute "
      "for platform '%1'", (StringRef, StringRef))
WARNING(attr_availability_platform_agnostic_expected_deprecated_version,none,
      "expected version number with 'deprecated' in '%0' attribute for "
      "platform '%1'", (StringRef, StringRef))
WARNING(attr_availability_platform_agnostic_infeasible_option,none,
      "'%0' cannot be used in '%1' attribute for platform '%2'",
      (StringRef, StringRef, StringRef))

WARNING(attr_availability_nonspecific_platform_unexpected_version,none,
      "unexpected version number in '%0' attribute for non-specific platform "
      "'*'", (StringRef))

// originallyDefinedIn
ERROR(originally_defined_in_missing_rparen,none,
      "expected ')' in @_originallyDefinedIn argument list", ())

ERROR(originally_defined_in_unrecognized_platform,none,
      "unrecognized platform name in @_originallyDefinedIn argument list", ())

ERROR(originally_defined_in_unrecognized_property,none,
      "unrecognized property in @_originallyDefinedIn argument list", ())

ERROR(originally_defined_in_need_original_module_name,none,
      "expected 'module: \"original\"' in the first argument to "
      "@_originallyDefinedIn", ())

ERROR(originally_defined_in_need_nonempty_module_name,none,
      "original module name cannot be empty in @_originallyDefinedIn", ())

ERROR(originally_defined_in_need_platform_version,none,
     "expected at least one platform version in @_originallyDefinedIn", ())

WARNING(originally_defined_in_major_minor_only,none,
        "@_originallyDefinedIn only uses major and minor version number", ())

WARNING(originally_defined_in_missing_platform_name,none,
        "* as platform name has no effect", ())

// convention
ERROR(convention_attribute_expected_lparen,none,
      "expected '(' after 'convention' attribute", ())
ERROR(convention_attribute_expected_name,none,
      "expected convention name identifier in 'convention' attribute", ())
ERROR(convention_attribute_expected_rparen,none,
      "expected ')' after convention name for 'convention' attribute", ())
ERROR(convention_attribute_ctype_expected_label,none,
      "expected 'cType' label in 'convention' attribute", ())
ERROR(convention_attribute_ctype_expected_colon,none,
      "expected ':' after 'cType' for 'convention' attribute", ())
ERROR(convention_attribute_ctype_expected_string,none,
      "expected string literal containing clang type for 'cType' in "
      "'convention' attribute", ())
ERROR(convention_attribute_witness_method_expected_colon,none,
      "expected ':' after 'witness_method' for 'convention' attribute", ())
ERROR(convention_attribute_witness_method_expected_protocol,none,
      "expected protocol name in 'witness_method' 'convention' attribute", ())

// objc
ERROR(attr_objc_missing_colon,none,
      "missing ':' after selector piece in @objc attribute", ())
ERROR(attr_objc_expected_rparen,none,
      "expected ')' after name for @objc", ())
ERROR(attr_objc_empty_name,none,
      "expected name within parentheses of @objc attribute", ())

ERROR(attr_dynamic_replacement_expected_rparen,none,
      "expected ')' after function name for @_dynamicReplacement", ())
ERROR(attr_dynamic_replacement_expected_function,none,
      "expected a function name in @_dynamicReplacement(for:)", ())
ERROR(attr_dynamic_replacement_expected_for,none,
      "expected 'for' in '_dynamicReplacement' attribute", ())
ERROR(attr_dynamic_replacement_expected_colon,none,
      "expected ':' after @_dynamicReplacement(for", ())

ERROR(attr_type_eraser_expected_type_name,none,
      "expected a type name in @_typeEraser()", ())
ERROR(attr_type_eraser_expected_rparen,none,
      "expected ')' after type name for @_typeEraser", ())

ERROR(attr_private_import_expected_rparen,none,
      "expected ')' after function name for @_private", ())
ERROR(attr_private_import_expected_sourcefile, none,
      "expected 'sourceFile' in '_private' attribute", ())
ERROR(attr_private_import_expected_sourcefile_name,none,
      "expected a source file name in @_private(sourceFile:)", ())
ERROR(attr_private_import_expected_colon,none,
      "expected ':' after @_private(sourceFile", ())

// opened
ERROR(opened_attribute_expected_lparen,none,
      "expected '(' after 'opened' attribute", ())
ERROR(opened_attribute_id_value,none,
      "known id for 'opened' attribute must be a UUID string", ())
ERROR(opened_attribute_expected_rparen,none,
      "expected ')' after id value for 'opened' attribute", ())

// inline, optimize
ERROR(optimization_attribute_expect_option,none,
      "expected '%0' option such as '%1'", (StringRef, StringRef))
ERROR(optimization_attribute_unknown_option,none,
      "unknown option '%0' for attribute '%1'", (StringRef, StringRef))

// effects
ERROR(effects_attribute_expect_option,none,
      "expected '%0' option (readnone, readonly, readwrite)", (StringRef))
ERROR(effects_attribute_unknown_option,none,
      "unknown option '%0' for attribute '%1'", (StringRef, StringRef))

// unowned
ERROR(attr_unowned_invalid_specifier,none,
      "expected 'safe' or 'unsafe'", ())
ERROR(attr_unowned_expected_rparen,none,
      "expected ')' after specifier for 'unowned'", ())

// warn_unused_result
WARNING(attr_warn_unused_result_removed,none,
        "'warn_unused_result' attribute behavior is now the default", ())
ERROR(attr_warn_unused_result_expected_rparen,none,
      "expected ')' after 'warn_unused_result' attribute", ())

// _specialize
ERROR(attr_specialize_missing_colon,none,
      "missing ':' after %0 in '_specialize' attribute", (StringRef))

ERROR(attr_specialize_missing_comma,none,
      "missing ',' in '_specialize' attribute", ())

ERROR(attr_specialize_unknown_parameter_name,none,
      "unknown parameter %0 in '_specialize attribute'", (StringRef))

ERROR(attr_specialize_expected_bool_value,none,
      "expected a boolean true or false value in '_specialize' attribute", ())

ERROR(attr_specialize_missing_parameter_label_or_where_clause,none,
      "expected a parameter label or a where clause in '_specialize' attribute", ())

ERROR(attr_specialize_parameter_already_defined,none,
      "parameter '%0' was already defined in '_specialize' attribute", (StringRef))

ERROR(attr_specialize_expected_partial_or_full,none,
      "expected 'partial' or 'full' as values of the 'kind' parameter in '_specialize' attribute", ())

// _implements
ERROR(attr_implements_expected_member_name,PointsToFirstBadToken,
      "expected a member name as second parameter in '_implements' attribute", ())

// differentiable
ERROR(attr_differentiable_expected_parameter_list,PointsToFirstBadToken,
      "expected a list of parameters to differentiate with respect to", ())
ERROR(attr_differentiable_use_wrt_not_withrespectto,none,
      "use 'wrt:' to specify parameters to differentiate with respect to", ())
ERROR(attr_differentiable_expected_label,none,
      "expected 'wrt:' or 'where' in '@differentiable' attribute", ())
ERROR(attr_differentiable_unexpected_argument,none,
      "unexpected argument '%0' in '@differentiable' attribute", (StringRef))

// differentiation `wrt` parameters clause
ERROR(expected_colon_after_label,PointsToFirstBadToken,
      "expected a colon ':' after '%0'", (StringRef))
ERROR(diff_params_clause_expected_parameter,PointsToFirstBadToken,
      "expected a parameter, which can be a function parameter name, "
      "parameter index, or 'self'", ())
ERROR(diff_params_clause_expected_parameter_unnamed,PointsToFirstBadToken,
      "expected a parameter, which can be a function parameter index or 'self'",
      ())

// Automatic differentiation attributes
ERROR(autodiff_attr_expected_original_decl_name,PointsToFirstBadToken,
      "expected an original function name", ())

// SIL autodiff
ERROR(sil_autodiff_expected_lsquare,PointsToFirstBadToken,
      "expected '[' to start the %0", (StringRef))
ERROR(sil_autodiff_expected_rsquare,PointsToFirstBadToken,
      "expected ']' to complete the %0", (StringRef))
ERROR(sil_autodiff_expected_index_list,PointsToFirstBadToken,
      "expected a space-separated list of indices, e.g. '0 1'", ())
ERROR(sil_autodiff_expected_index_list_label,PointsToFirstBadToken,
      "expected label '%0' in index list", (StringRef))
ERROR(sil_autodiff_expected_parameter_index,PointsToFirstBadToken,
      "expected the index of a parameter to differentiate with respect to", ())
ERROR(sil_autodiff_expected_result_index,PointsToFirstBadToken,
      "expected the index of a result to differentiate from", ())
ERROR(sil_inst_autodiff_operand_list_expected_lbrace,PointsToFirstBadToken,
      "expected '{' to start a derivative function list", ())
ERROR(sil_inst_autodiff_operand_list_expected_comma,PointsToFirstBadToken,
      "expected ',' between operands in a derivative function list", ())
ERROR(sil_inst_autodiff_operand_list_expected_rbrace,PointsToFirstBadToken,
      "expected '}' to start a derivative function list", ())
ERROR(sil_inst_autodiff_expected_differentiable_extractee_kind,PointsToFirstBadToken,
      "expected an extractee kind attribute, which can be one of '[original]', "
      "'[jvp]', and '[vjp]'", ())
<<<<<<< HEAD
// SWIFT_ENABLE_TENSORFLOW
ERROR(sil_inst_autodiff_expected_linear_extractee_kind,PointsToFirstBadToken,
      "expected an extractee kind attribute, which can be one of '[original]' "
      "and '[transpose]'", ())
// SWIFT_ENABLE_TENSORFLOW END
=======
ERROR(sil_inst_autodiff_expected_linear_extractee_kind,PointsToFirstBadToken,
      "expected an extractee kind attribute, which can be one of '[original]' "
      "and '[transpose]'", ())
>>>>>>> 209deeab
ERROR(sil_inst_autodiff_expected_function_type_operand,PointsToFirstBadToken,
      "expected an operand of a function type", ())
ERROR(sil_inst_autodiff_expected_differentiability_witness_kind,PointsToFirstBadToken,
      "expected a differentiability witness kind, which can be one of '[jvp]', "
      "'[vjp]', or '[transpose]'", ())
ERROR(sil_inst_autodiff_invalid_witness_generic_signature,PointsToFirstBadToken,
      "expected witness_generic signature '%0' does not have same generic "
      "parameters as original function generic signature '%1'",
      (StringRef, StringRef))

//------------------------------------------------------------------------------
// MARK: Generics parsing diagnostics
//------------------------------------------------------------------------------
ERROR(expected_rangle_generics_param,PointsToFirstBadToken,
      "expected '>' to complete generic parameter list", ())
ERROR(expected_generics_parameter_name,PointsToFirstBadToken,
      "expected an identifier to name generic parameter", ())
ERROR(unexpected_class_constraint,none,
       "'class' constraint can only appear on protocol declarations", ())
NOTE(suggest_anyobject,none,
     "did you mean to write an 'AnyObject' constraint?", ())
ERROR(expected_generics_type_restriction,none,
      "expected a class type or protocol-constrained type restricting %0",
      (Identifier))
ERROR(requires_single_equal,none,
      "use '==' for same-type requirements rather than '='", ())
ERROR(requires_comma,none,
      "expected ',' to separate the requirements of this 'where' clause", ())
ERROR(expected_requirement_delim,none,
      "expected ':' or '==' to indicate a conformance or same-type requirement",
      ())
ERROR(redundant_class_requirement,none,
      "redundant 'class' requirement", ())
ERROR(late_class_requirement,none,
      "'class' must come first in the requirement list", ())
ERROR(where_inside_brackets,none,
        "'where' clause next to generic parameters is obsolete, "
        "must be written following the declaration's type", ())

//------------------------------------------------------------------------------
// MARK: Conditional compilation parsing diagnostics
//------------------------------------------------------------------------------
ERROR(unsupported_conditional_compilation_binary_expression,none,
      "expected '&&' or '||' expression", ())
ERROR(unsupported_conditional_compilation_unary_expression,none,
      "expected unary '!' expression", ())
ERROR(unsupported_platform_condition_expression,none,
      "unexpected platform condition "
      "(expected 'os', 'arch', or 'swift')",
      ())
ERROR(platform_condition_expected_one_argument,none,
      "expected only one argument to platform condition",
      ())
ERROR(unsupported_platform_runtime_condition_argument,none,
      "unexpected argument for the '_runtime' condition; "
      "expected '_Native' or '_ObjC'", ())
ERROR(unsupported_platform_condition_argument,none,
      "unexpected platform condition argument: expected %0",
      (StringRef))
ERROR(unsupported_conditional_compilation_expression_type,none,
      "invalid conditional compilation expression", ())
ERROR(unsupported_conditional_compilation_integer,none,
      "'%0' is not a valid conditional compilation expression, use '%1'",
      (StringRef, StringRef))
ERROR(version_component_not_number,none,
      "version component contains non-numeric characters", ())
ERROR(compiler_version_too_many_components,none,
      "compiler version must not have more than five components", ())
WARNING(unused_compiler_version_component,none,
      "the second version component is not used for comparison", ())
ERROR(empty_version_component,none,
      "found empty version component", ())
ERROR(compiler_version_component_out_of_range,none,
      "compiler version component out of range: must be in [0, %0]",
      (unsigned))
ERROR(empty_version_string,none,
      "version requirement is empty", ())
WARNING(unknown_platform_condition_argument,none,
      "unknown %0 for build configuration '%1'",
      (StringRef, StringRef))
WARNING(renamed_platform_condition_argument,none,
      "'%0' has been renamed to '%1'", (StringRef, StringRef))
WARNING(likely_simulator_platform_condition,none,
      "platform condition appears to be testing for simulator environment; "
      "use 'targetEnvironment(simulator)' instead",
      ())

//------------------------------------------------------------------------------
// MARK: Availability query parsing diagnostics
//------------------------------------------------------------------------------
ERROR(avail_query_expected_condition,PointsToFirstBadToken,
      "expected availability condition", ())
ERROR(avail_query_expected_platform_name,PointsToFirstBadToken,
      "expected platform name", ())

ERROR(avail_query_expected_version_number,PointsToFirstBadToken,
      "expected version number", ())
ERROR(avail_query_expected_rparen,PointsToFirstBadToken,
      "expected ')' in availability query", ())

WARNING(avail_query_unrecognized_platform_name,
        PointsToFirstBadToken, "unrecognized platform name %0", (Identifier))

ERROR(avail_query_disallowed_operator, PointsToFirstBadToken,
      "'%0' cannot be used in an availability condition", (StringRef))

ERROR(avail_query_argument_and_shorthand_mix_not_allowed, PointsToFirstBadToken,
      "'%0' can't be combined with shorthand specification '%1'",
      (StringRef, StringRef))

NOTE(avail_query_meant_introduced,PointsToFirstBadToken,
     "did you mean to specify an introduction version?", ())

ERROR(avail_query_version_comparison_not_needed,
      none,"version comparison not needed", ())

ERROR(availability_query_wildcard_required, none,
      "must handle potential future platforms with '*'", ())

ERROR(availability_must_occur_alone, none,
      "'%0' version-availability must be specified alone", (StringRef))

ERROR(pound_available_swift_not_allowed, none,
      "Swift language version checks not allowed in #available(...)", ())

ERROR(pound_available_package_description_not_allowed, none,
      "PackageDescription version checks not allowed in #available(...)", ())

ERROR(availability_query_repeated_platform, none,
      "version for '%0' already specified", (StringRef))

//------------------------------------------------------------------------------
// MARK: syntax parsing diagnostics
//------------------------------------------------------------------------------
ERROR(unknown_syntax_entity, PointsToFirstBadToken,
      "unknown %0 syntax exists in the source", (StringRef))

// SWIFT_ENABLE_TENSORFLOW
ERROR(sil_const_expected_int_datatype,PointsToFirstBadToken,
      "expected integer datatype ('i[0-9]+', e.g. 'i32')", ())
ERROR(sil_const_expected_int_value,PointsToFirstBadToken,
      "expected integer value in SIL constant value", ())
ERROR(sil_const_expected_fp_datatype,PointsToFirstBadToken,
      "expected floating point datatype ('f32' or 'f64')", ())
ERROR(sil_const_expected_fp_value,PointsToFirstBadToken,
      "expected floating point value in SIL constant value", ())
ERROR(sil_const_array_expected_rsquare,PointsToFirstBadToken,
      "expected ']' at end of array 'SymbolicValue'", ())
ERROR(sil_const_aggregate_expected_rparen,PointsToFirstBadToken,
      "expected ')' at end of aggregate 'SymbolicValue'", ())
ERROR(sil_const_expected_fn_sub_conv,PointsToFirstBadToken,
      "expected '(N)' or '(W)' function substitution convention", ())

#ifndef DIAG_NO_UNDEF
# if defined(DIAG)
#  undef DIAG
# endif
# undef NOTE
# undef WARNING
# undef ERROR
# undef FIXIT
#endif<|MERGE_RESOLUTION|>--- conflicted
+++ resolved
@@ -1627,17 +1627,9 @@
 ERROR(sil_inst_autodiff_expected_differentiable_extractee_kind,PointsToFirstBadToken,
       "expected an extractee kind attribute, which can be one of '[original]', "
       "'[jvp]', and '[vjp]'", ())
-<<<<<<< HEAD
-// SWIFT_ENABLE_TENSORFLOW
 ERROR(sil_inst_autodiff_expected_linear_extractee_kind,PointsToFirstBadToken,
       "expected an extractee kind attribute, which can be one of '[original]' "
       "and '[transpose]'", ())
-// SWIFT_ENABLE_TENSORFLOW END
-=======
-ERROR(sil_inst_autodiff_expected_linear_extractee_kind,PointsToFirstBadToken,
-      "expected an extractee kind attribute, which can be one of '[original]' "
-      "and '[transpose]'", ())
->>>>>>> 209deeab
 ERROR(sil_inst_autodiff_expected_function_type_operand,PointsToFirstBadToken,
       "expected an operand of a function type", ())
 ERROR(sil_inst_autodiff_expected_differentiability_witness_kind,PointsToFirstBadToken,
