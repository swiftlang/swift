//===--- Attr.def - Swift Attributes Metaprogramming ------------*- C++ -*-===//
//
// This source file is part of the Swift.org open source project
//
// Copyright (c) 2014 - 2017 Apple Inc. and the Swift project authors
// Licensed under Apache License v2.0 with Runtime Library Exception
//
// See https://swift.org/LICENSE.txt for license information
// See https://swift.org/CONTRIBUTORS.txt for the list of Swift project authors
//
//===----------------------------------------------------------------------===//
//
// This file defines macros used for macro-metaprogramming with attributes.
//
//===----------------------------------------------------------------------===//

#ifndef DECL_ATTR
#define DECL_ATTR(SPELLING, CLASS, OPTIONS, CODE)
#endif

#ifndef CONTEXTUAL_DECL_ATTR
#define CONTEXTUAL_DECL_ATTR(SPELLING, CLASS, OPTIONS, CODE) \
                   DECL_ATTR(SPELLING, CLASS, OPTIONS, CODE)
#endif

#ifndef SIMPLE_DECL_ATTR
#define SIMPLE_DECL_ATTR(X, CLASS, OPTIONS, CODE) \
               DECL_ATTR(X, CLASS, OPTIONS, CODE)
#endif

#ifndef CONTEXTUAL_SIMPLE_DECL_ATTR
#define CONTEXTUAL_SIMPLE_DECL_ATTR(X, CLASS, OPTIONS, CODE) \
                   SIMPLE_DECL_ATTR(X, CLASS, OPTIONS, CODE)
#endif

#ifndef DECL_ATTR_ALIAS
#define DECL_ATTR_ALIAS(SPELLING, CLASS)
#endif

#ifndef CONTEXTUAL_DECL_ATTR_ALIAS
#define CONTEXTUAL_DECL_ATTR_ALIAS(SPELLING, CLASS) \
                   DECL_ATTR_ALIAS(SPELLING, CLASS)
#endif

#ifndef TYPE_ATTR
#define TYPE_ATTR(X)
#endif

// Type attributes
TYPE_ATTR(autoclosure)
TYPE_ATTR(convention)
TYPE_ATTR(noescape)
TYPE_ATTR(escaping)
// SWIFT_ENABLE_TENSORFLOW
TYPE_ATTR(differentiable)
TYPE_ATTR(autodiff)
TYPE_ATTR(nondiff)

// SIL-specific attributes
TYPE_ATTR(block_storage)
TYPE_ATTR(box)
TYPE_ATTR(dynamic_self)
#define REF_STORAGE(Name, name, ...) TYPE_ATTR(sil_##name)
#include "swift/AST/ReferenceStorage.def"
TYPE_ATTR(error)
TYPE_ATTR(out)
TYPE_ATTR(in)
TYPE_ATTR(inout)
TYPE_ATTR(inout_aliasable)
TYPE_ATTR(in_guaranteed)
TYPE_ATTR(in_constant)
TYPE_ATTR(owned)
TYPE_ATTR(unowned_inner_pointer)
TYPE_ATTR(guaranteed)
TYPE_ATTR(autoreleased)
TYPE_ATTR(callee_owned)
TYPE_ATTR(callee_guaranteed)
TYPE_ATTR(objc_metatype)
TYPE_ATTR(opened)
TYPE_ATTR(pseudogeneric)
TYPE_ATTR(yields)
TYPE_ATTR(yield_once)
TYPE_ATTR(yield_many)

// SIL metatype attributes.
TYPE_ATTR(thin)
TYPE_ATTR(thick)

// Generated interface attributes
TYPE_ATTR(_opaqueReturnTypeOf)

// Schema for DECL_ATTR:
//
// - Attribute name.
// - Class name without the 'Attr' suffix (ignored for
// - Options for the attribute, including:
//    * the declarations the attribute can appear on
//    * whether duplicates are allowed
//    * whether the attribute is considered a decl modifier or not (no '@')
// - Unique attribute identifier used for serialization.  This
//   can never be changed.
//
// SIMPLE_DECL_ATTR is the same, but the class becomes
// SimpleDeclAttr<DAK_##NAME>.
//
// Please help ease code review/audits:
// - Please indent once, not to the opening '('.
// - Please place the "OnXYZ" flags together on the next line.
// - Please place the non-OnXYZ flags together on the next to last line.
// - Please place the unique number on the last line. If the attribute is NOT
//   serialized, then please place that flag on the last line too. For example:
//     123)
//     NotSerialized, 321)
// - Please sort attributes by serialization number.
// - Please create a "NOTE" comment if a unique number is skipped.

DECL_ATTR(_silgen_name, SILGenName,
  OnAbstractFunction |
  LongAttribute | UserInaccessible,
  0)
DECL_ATTR(available, Available,
  OnAbstractFunction | OnGenericType | OnVar | OnSubscript | OnEnumElement |
  OnExtension | OnGenericTypeParam |
  AllowMultipleAttributes | LongAttribute,
  1)
CONTEXTUAL_SIMPLE_DECL_ATTR(final, Final,
  OnClass | OnFunc | OnAccessor | OnVar | OnSubscript |
  DeclModifier,
  2)
DECL_ATTR(objc, ObjC,
  OnAbstractFunction | OnClass | OnProtocol | OnExtension | OnVar |
  OnSubscript | OnEnum | OnEnumElement,
  3)
CONTEXTUAL_SIMPLE_DECL_ATTR(required, Required,
  OnConstructor |
  DeclModifier,
  4)
CONTEXTUAL_SIMPLE_DECL_ATTR(optional, Optional,
  OnConstructor | OnFunc | OnAccessor | OnVar | OnSubscript |
  DeclModifier,
  5)
SIMPLE_DECL_ATTR(dynamicCallable, DynamicCallable,
  OnNominalType,
  6)
// NOTE: 7 is unused
SIMPLE_DECL_ATTR(_exported, Exported,
  OnImport |
  UserInaccessible,
  8)
SIMPLE_DECL_ATTR(dynamicMemberLookup, DynamicMemberLookup,
  OnNominalType,
  9)
SIMPLE_DECL_ATTR(NSCopying, NSCopying,
  OnVar,
  10)
SIMPLE_DECL_ATTR(IBAction, IBAction,
  OnFunc,
  11)
SIMPLE_DECL_ATTR(IBDesignable, IBDesignable,
  OnClass | OnExtension,
  12)
SIMPLE_DECL_ATTR(IBInspectable, IBInspectable,
  OnVar,
  13)
SIMPLE_DECL_ATTR(IBOutlet, IBOutlet,
  OnVar,
  14)
SIMPLE_DECL_ATTR(NSManaged, NSManaged,
  OnVar | OnFunc | OnAccessor,
  15)
CONTEXTUAL_SIMPLE_DECL_ATTR(lazy, Lazy, DeclModifier |
  OnVar,
  16)
SIMPLE_DECL_ATTR(LLDBDebuggerFunction, LLDBDebuggerFunction,
  OnFunc |
  UserInaccessible,
  17)
SIMPLE_DECL_ATTR(UIApplicationMain, UIApplicationMain,
  OnClass,
  18)
SIMPLE_DECL_ATTR(unsafe_no_objc_tagged_pointer, UnsafeNoObjCTaggedPointer,
  OnProtocol |
  UserInaccessible,
  19)
DECL_ATTR(inline, Inline,
  OnVar | OnSubscript | OnAbstractFunction,
  20)
DECL_ATTR(_semantics, Semantics,
  OnAbstractFunction | OnSubscript |
  AllowMultipleAttributes | UserInaccessible,
  21)
CONTEXTUAL_SIMPLE_DECL_ATTR(dynamic, Dynamic,
  OnFunc | OnAccessor | OnVar | OnSubscript | OnConstructor |
  DeclModifier,
  22)
CONTEXTUAL_SIMPLE_DECL_ATTR(infix, Infix,
  OnFunc | OnOperator |
  DeclModifier,
  23)
CONTEXTUAL_SIMPLE_DECL_ATTR(prefix, Prefix,
  OnFunc | OnOperator |
  DeclModifier,
  24)
CONTEXTUAL_SIMPLE_DECL_ATTR(postfix, Postfix,
  OnFunc | OnOperator |
  DeclModifier,
  25)
SIMPLE_DECL_ATTR(_transparent, Transparent,
  OnFunc | OnAccessor | OnConstructor | OnVar | UserInaccessible,
  26)
SIMPLE_DECL_ATTR(requires_stored_property_inits, RequiresStoredPropertyInits,
  OnClass,
  27)
SIMPLE_DECL_ATTR(nonobjc, NonObjC,
  OnExtension | OnFunc | OnAccessor | OnVar | OnSubscript | OnConstructor,
  30)
SIMPLE_DECL_ATTR(_fixed_layout, FixedLayout,
  OnVar | OnClass | OnStruct |
  UserInaccessible,
  31)
SIMPLE_DECL_ATTR(inlinable, Inlinable,
  OnVar | OnSubscript | OnAbstractFunction,
  32)
DECL_ATTR(_specialize, Specialize,
  OnConstructor | OnFunc | OnAccessor |
  AllowMultipleAttributes | LongAttribute | UserInaccessible,
  33)
SIMPLE_DECL_ATTR(objcMembers, ObjCMembers,
  OnClass,
  34)
CONTEXTUAL_SIMPLE_DECL_ATTR(__consuming, Consuming,
  OnFunc | OnAccessor |
  DeclModifier |
  UserInaccessible |
  NotSerialized, 40)
CONTEXTUAL_SIMPLE_DECL_ATTR(mutating, Mutating,
  OnFunc | OnAccessor |
  DeclModifier |
  NotSerialized, 41)
CONTEXTUAL_SIMPLE_DECL_ATTR(nonmutating, NonMutating,
  OnFunc | OnAccessor |
  DeclModifier |
  NotSerialized, 42)
CONTEXTUAL_SIMPLE_DECL_ATTR(convenience, Convenience,
  OnConstructor |
  DeclModifier |
  NotSerialized, 43)
CONTEXTUAL_SIMPLE_DECL_ATTR(override, Override,
  OnFunc | OnAccessor | OnVar | OnSubscript | OnConstructor | OnAssociatedType |
  DeclModifier |
  NotSerialized, 44)
SIMPLE_DECL_ATTR(_hasStorage, HasStorage,
  OnVar |
  UserInaccessible |
  NotSerialized, 45)
DECL_ATTR(private, AccessControl,
  OnFunc | OnAccessor | OnExtension | OnGenericType | OnVar | OnSubscript |
  OnConstructor |
  DeclModifier |
  NotSerialized, 46)
DECL_ATTR_ALIAS(fileprivate, AccessControl)
DECL_ATTR_ALIAS(internal, AccessControl)
DECL_ATTR_ALIAS(public, AccessControl)
CONTEXTUAL_DECL_ATTR_ALIAS(open, AccessControl)
DECL_ATTR(__setter_access, SetterAccess,
  OnVar | OnSubscript |
  DeclModifier | RejectByParser |
  NotSerialized, 47)
DECL_ATTR(__raw_doc_comment, RawDocComment,
  OnAnyDecl |
  RejectByParser |
  NotSerialized, 48)
CONTEXTUAL_DECL_ATTR(weak, ReferenceOwnership,
  OnVar |
  DeclModifier |
  NotSerialized, 49)
CONTEXTUAL_DECL_ATTR_ALIAS(unowned, ReferenceOwnership)
DECL_ATTR(_effects, Effects,
  OnAbstractFunction |
  UserInaccessible,
  50)
DECL_ATTR(__objc_bridged, ObjCBridged,
  OnClass |
  RejectByParser |
  NotSerialized, 51)
SIMPLE_DECL_ATTR(NSApplicationMain, NSApplicationMain,
  OnClass,
  52)
SIMPLE_DECL_ATTR(_objc_non_lazy_realization, ObjCNonLazyRealization,
  OnClass |
  UserInaccessible,
  53)
DECL_ATTR(__synthesized_protocol, SynthesizedProtocol,
  OnConcreteNominalType |
  RejectByParser |
  NotSerialized, 54)
SIMPLE_DECL_ATTR(testable, Testable,
  OnImport |
  UserInaccessible |
  NotSerialized, 55)
DECL_ATTR(_alignment, Alignment,
  OnStruct | OnEnum |
  UserInaccessible,
  56)
SIMPLE_DECL_ATTR(rethrows, Rethrows,
  OnFunc | OnAccessor | OnConstructor |
  RejectByParser,
  57)
DECL_ATTR(_swift_native_objc_runtime_base, SwiftNativeObjCRuntimeBase,
  OnClass |
  UserInaccessible,
  59)
CONTEXTUAL_SIMPLE_DECL_ATTR(indirect, Indirect, DeclModifier |
  OnEnum | OnEnumElement,
  60)
SIMPLE_DECL_ATTR(warn_unqualified_access, WarnUnqualifiedAccess,
  OnFunc | OnAccessor /*| OnVar*/ |
  LongAttribute,
  61)
SIMPLE_DECL_ATTR(_show_in_interface, ShowInInterface,
  OnProtocol |
  UserInaccessible,
  62)
DECL_ATTR(_cdecl, CDecl,
  OnFunc | OnAccessor |
  LongAttribute | UserInaccessible,
  63)
SIMPLE_DECL_ATTR(usableFromInline, UsableFromInline,
  OnAbstractFunction | OnVar | OnSubscript | OnNominalType | OnTypeAlias |
  LongAttribute,
  64)
SIMPLE_DECL_ATTR(discardableResult, DiscardableResult,
  OnFunc | OnAccessor | OnConstructor |
  LongAttribute,
  65)
SIMPLE_DECL_ATTR(GKInspectable, GKInspectable,
  OnVar,
  66)
DECL_ATTR(_implements, Implements,
  OnFunc | OnAccessor | OnVar | OnSubscript | OnTypeAlias |
  UserInaccessible |
  NotSerialized, 67)
DECL_ATTR(_objcRuntimeName, ObjCRuntimeName,
  OnClass |
  UserInaccessible |
  NotSerialized, 68)
SIMPLE_DECL_ATTR(_staticInitializeObjCMetadata, StaticInitializeObjCMetadata,
  OnClass | LongAttribute | RejectByParser |
  NotSerialized, 69)
DECL_ATTR(_restatedObjCConformance, RestatedObjCConformance,
  OnProtocol |
  LongAttribute | RejectByParser |
  NotSerialized, 70)
// NOTE: 71 is unused
SIMPLE_DECL_ATTR(_implicitly_unwrapped_optional, ImplicitlyUnwrappedOptional,
  OnFunc | OnAccessor | OnVar | OnParam | OnSubscript | OnConstructor |
  RejectByParser,
  72)
DECL_ATTR(_optimize, Optimize,
  OnAbstractFunction | OnSubscript | OnVar |
  UserInaccessible,
  73)
DECL_ATTR(_clangImporterSynthesizedType, ClangImporterSynthesizedType,
  OnGenericType |
  LongAttribute | RejectByParser | UserInaccessible |
  NotSerialized, 74)
SIMPLE_DECL_ATTR(_weakLinked, WeakLinked,
  OnNominalType | OnAssociatedType | OnFunc | OnAccessor | OnVar |
  OnSubscript | OnConstructor | OnEnumElement | OnExtension | UserInaccessible,
  75)
SIMPLE_DECL_ATTR(frozen, Frozen,
  OnEnum | OnStruct |
  UserInaccessible,
  76)
DECL_ATTR_ALIAS(_frozen, Frozen)
SIMPLE_DECL_ATTR(_forbidSerializingReference, ForbidSerializingReference,
  OnAnyDecl |
  LongAttribute | RejectByParser | UserInaccessible | NotSerialized,
  77)
SIMPLE_DECL_ATTR(_hasInitialValue, HasInitialValue,
  OnVar |
  UserInaccessible,
  78)
SIMPLE_DECL_ATTR(_nonoverride, NonOverride,
  OnFunc | OnAccessor | OnVar | OnSubscript | OnConstructor | OnAssociatedType |
  UserInaccessible | NotSerialized,
  79)
DECL_ATTR(_dynamicReplacement, DynamicReplacement,
  OnAbstractFunction | OnVar | OnSubscript | UserInaccessible,
  80)
SIMPLE_DECL_ATTR(_borrowed, Borrowed,
  OnVar | OnSubscript | UserInaccessible |
  NotSerialized, 81)
DECL_ATTR(_private, PrivateImport,
  OnImport |
  UserInaccessible |
  NotSerialized, 82)
SIMPLE_DECL_ATTR(_alwaysEmitIntoClient, AlwaysEmitIntoClient,
  OnVar | OnSubscript | OnAbstractFunction | UserInaccessible,
  83)

SIMPLE_DECL_ATTR(_implementationOnly, ImplementationOnly,
  OnImport | UserInaccessible,
  84)
DECL_ATTR(_custom, Custom,
  OnAnyDecl | UserInaccessible,
  85)
SIMPLE_DECL_ATTR(propertyWrapper, PropertyWrapper,
  OnStruct | OnClass | OnEnum,
  86)
SIMPLE_DECL_ATTR(_disfavoredOverload, DisfavoredOverload,
  OnAbstractFunction | OnVar | OnSubscript | UserInaccessible,
  87)
SIMPLE_DECL_ATTR(_functionBuilder, FunctionBuilder,
  OnNominalType,
  88)

SIMPLE_DECL_ATTR(IBSegueAction, IBSegueAction,
  OnFunc,
  95)

// SWIFT_ENABLE_TENSORFLOW
DECL_ATTR(differentiable, Differentiable,
  OnAccessor | OnConstructor | OnFunc | OnVar | OnSubscript | LongAttribute |
  AllowMultipleAttributes,
  89)
DECL_ATTR(differentiating, Differentiating,
<<<<<<< HEAD
  OnFunc | LongAttribute | AllowMultipleAttributes | NotSerialized,
  89)
// If the attribute is NOT serialized, then please place that flag on the last line too.
SIMPLE_DECL_ATTR(compilerEvaluable, CompilerEvaluable,
  OnAccessor | OnFunc | OnConstructor | OnSubscript,
  /* Not serialized */ 90)
SIMPLE_DECL_ATTR(noDerivative, NoDerivative,
  OnVar,
  91)
DECL_ATTR(transposing, Transposing,
  OnFunc | LongAttribute | AllowMultipleAttributes | NotSerialized,
  92)
=======
  OnFunc | LongAttribute | AllowMultipleAttributes |
  NotSerialized, 90)
SIMPLE_DECL_ATTR(compilerEvaluable, CompilerEvaluable,
                 OnAccessor | OnFunc | OnConstructor | OnSubscript,
                 /* Not serialized */ 91)
SIMPLE_DECL_ATTR(noDerivative, NoDerivative,
                 OnVar, 92)
>>>>>>> 4eb86ab6

#undef TYPE_ATTR
#undef DECL_ATTR_ALIAS
#undef CONTEXTUAL_DECL_ATTR_ALIAS
#undef SIMPLE_DECL_ATTR
#undef CONTEXTUAL_SIMPLE_DECL_ATTR
#undef DECL_ATTR
#undef CONTEXTUAL_DECL_ATTR<|MERGE_RESOLUTION|>--- conflicted
+++ resolved
@@ -421,32 +421,20 @@
 
 // SWIFT_ENABLE_TENSORFLOW
 DECL_ATTR(differentiable, Differentiable,
-  OnAccessor | OnConstructor | OnFunc | OnVar | OnSubscript | LongAttribute |
-  AllowMultipleAttributes,
-  89)
+OnAccessor | OnConstructor | OnFunc | OnVar | OnSubscript | LongAttribute |
+AllowMultipleAttributes,
+89)
 DECL_ATTR(differentiating, Differentiating,
-<<<<<<< HEAD
-  OnFunc | LongAttribute | AllowMultipleAttributes | NotSerialized,
-  89)
-// If the attribute is NOT serialized, then please place that flag on the last line too.
+OnFunc | LongAttribute | AllowMultipleAttributes |
+NotSerialized, 90)
 SIMPLE_DECL_ATTR(compilerEvaluable, CompilerEvaluable,
-  OnAccessor | OnFunc | OnConstructor | OnSubscript,
-  /* Not serialized */ 90)
+OnAccessor | OnFunc | OnConstructor | OnSubscript,
+/* Not serialized */ 91)
 SIMPLE_DECL_ATTR(noDerivative, NoDerivative,
-  OnVar,
-  91)
+OnVar, 92)
 DECL_ATTR(transposing, Transposing,
-  OnFunc | LongAttribute | AllowMultipleAttributes | NotSerialized,
-  92)
-=======
   OnFunc | LongAttribute | AllowMultipleAttributes |
-  NotSerialized, 90)
-SIMPLE_DECL_ATTR(compilerEvaluable, CompilerEvaluable,
-                 OnAccessor | OnFunc | OnConstructor | OnSubscript,
-                 /* Not serialized */ 91)
-SIMPLE_DECL_ATTR(noDerivative, NoDerivative,
-                 OnVar, 92)
->>>>>>> 4eb86ab6
+  NotSerialized, 93)
 
 #undef TYPE_ATTR
 #undef DECL_ATTR_ALIAS
