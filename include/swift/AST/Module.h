--- conflicted
+++ resolved
@@ -1055,15 +1055,10 @@
   void cacheVisibleDecls(SmallVectorImpl<ValueDecl *> &&globals) const;
   const SmallVectorImpl<ValueDecl *> &getCachedVisibleDecls() const;
 
-<<<<<<< HEAD
   // SWIFT_ENABLE_TENSORFLOW
   void addVisibleDecl(ValueDecl *decl);
 
-  virtual void lookupValue(ModuleDecl::AccessPathTy accessPath, DeclName name,
-                           NLKind lookupKind,
-=======
   virtual void lookupValue(DeclName name, NLKind lookupKind,
->>>>>>> f302da0f
                            SmallVectorImpl<ValueDecl*> &result) const override;
 
   virtual void lookupVisibleDecls(ModuleDecl::AccessPathTy accessPath,
