--- conflicted
+++ resolved
@@ -4018,11 +4018,8 @@
   Decodable,
   AdditiveArithmetic,
   Differentiable,
-<<<<<<< HEAD
+  Actor,
   DistributedActor,
-=======
-  Actor,
->>>>>>> 3f893dd5
 };
 
 /// ProtocolDecl - A declaration of a protocol, for example:
