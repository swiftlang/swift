//===--- DiagnosticsClangImporter.def - Diagnostics Text --------*- C++ -*-===//
//
// This source file is part of the Swift.org open source project
//
// Copyright (c) 2014 - 2017 Apple Inc. and the Swift project authors
// Licensed under Apache License v2.0 with Runtime Library Exception
//
// See https://swift.org/LICENSE.txt for license information
// See https://swift.org/CONTRIBUTORS.txt for the list of Swift project authors
//
//===----------------------------------------------------------------------===//
//
//  This file defines diagnostics for the Clang importer.
//  Each diagnostic is described using one of three kinds (error, warning, or
//  note) along with a unique identifier, category, options, and text, and is
//  followed by a signature describing the diagnostic argument kinds.
//
//===----------------------------------------------------------------------===//

#define DEFINE_DIAGNOSTIC_MACROS
#include "DefineDiagnosticMacros.h"

WARNING(warning_from_clang,none,
  "%0", (StringRef))
ERROR(error_from_clang,none,
  "%0", (StringRef))
NOTE(note_from_clang,none,
  "%0", (StringRef))
REMARK(remark_from_clang,none,
  "%0", (StringRef))

ERROR(clang_cannot_build_module,Fatal,
  "could not build %select{C|Objective-C}0 module '%1'", (bool, StringRef))

ERROR(bridging_header_missing,Fatal,
  "bridging header '%0' does not exist", (StringRef))
ERROR(bridging_header_error,Fatal,
  "failed to import bridging header '%0'", (StringRef))
WARNING(could_not_rewrite_bridging_header,none,
  "failed to serialize bridging header; "
  "target may not be debuggable outside of its original project", ())
ERROR(bridging_header_pch_error,Fatal,
   "failed to emit precompiled header '%0' for bridging header '%1'",
   (StringRef, StringRef))
ERROR(err_rewrite_bridging_header,none,
  "failed to serialize bridging header: '%0'", (StringRef))

ERROR(emit_pcm_error,Fatal,
   "failed to emit precompiled module '%0' for module map '%1'",
   (StringRef, StringRef))
ERROR(dump_pcm_error,Fatal,
   "failed to dump precompiled module '%0'", (StringRef))

GROUPED_WARNING(invalid_swift_name_method, ClangDeclarationImport, none,
  "too %select{few|many}0 parameters in swift_name attribute (expected %1; "
  "got %2)", (bool, unsigned, unsigned))
GROUPED_WARNING(invalid_swift_name_for_decl, ClangDeclarationImport, none,
  "custom Swift name '%0' ignored because it is not valid for %kindonly1; "
  "imported as %1 instead",
  (StringRef, ValueDecl *))

NOTE(note_while_importing, none, "while importing '%0'", (StringRef))
ERROR(swift_name_protocol_static, none, "swift_name cannot be used to define "
                                         "%select{static member|init}0 on "
                                         "protocol",
      (bool))
ERROR(swift_name_no_prototype, none,
      "swift_name cannot be used on a non-prototyped function declaration", ())

GROUPED_WARNING(inconsistent_swift_name, ClangDeclarationImport, none,
        "inconsistent Swift name for Objective-C %select{method|property}0 "
        "'%1' in '%2' (%3 in '%4' vs. %5 in '%6')",
        (bool, StringRef, StringRef, DeclName, StringRef, DeclName,
         StringRef))

GROUPED_WARNING(swift_name_circular_context_import, ClangDeclarationImport, none,
        "cycle detected while resolving '%0' in swift_name attribute for '%1'",
        (StringRef, StringRef))
NOTE(swift_name_circular_context_import_other,none,
     "while resolving '%0' in swift_name attribute for '%1'",
     (StringRef, StringRef))

GROUPED_WARNING(unresolvable_clang_decl, ClangDeclarationImport, none,
        "imported declaration '%0' could not be mapped to '%1'",
        (StringRef, StringRef))

NOTE(unresolvable_clang_decl_is_a_framework_bug,none,
     "please report this issue to the owners of '%0'",
     (StringRef))

GROUPED_WARNING(clang_swift_attr_unhandled, ClangDeclarationImport, none,
        "ignoring unknown Swift attribute or modifier '%0'", (StringRef))

GROUPED_WARNING(clang_error_code_must_be_sendable, ClangDeclarationImport, none,
        "cannot make error code type '%0' non-sendable because Swift errors "
        "are always sendable", (StringRef))

GROUPED_WARNING(clang_ignored_sendable_attr, ClangDeclarationImport, none,
        "cannot make type %0 sendable because '@Sendable' and '& Sendable' "
        "cannot be added to it",
        (Type))
NOTE(clang_param_should_be_implicitly_sendable,none,
     "parameter should be implicitly 'Sendable' because it is a completion "
     "handler", ())

WARNING(implicit_bridging_header_imported_from_module,none,
        "implicit import of bridging header '%0' via module %1 "
        "is deprecated and will be removed in a later version of Swift",
        (StringRef, Identifier))

GROUPED_WARNING(import_multiple_mainactor_attr, ClangDeclarationImport, none,
      "this attribute for global actor '%0' is invalid; the declaration already has attribute for global actor '%1'",
      (StringRef, StringRef))

GROUPED_WARNING(contradicting_mutation_attrs, ClangDeclarationImport, none,
        "attribute '%0' is ignored when combined with attribute '%1'",
        (StringRef, StringRef))

GROUPED_WARNING(nonmutating_without_const, ClangDeclarationImport, none,
        "attribute 'nonmutating' has no effect on non-const method", ())

GROUPED_WARNING(nonmutating_without_mutable_fields, ClangDeclarationImport, none,
        "attribute 'nonmutating' has no effect without any mutable fields", ())

ERROR(module_map_not_found, none, "module map file '%0' not found", (StringRef))
WARNING(module_map_ignored, none, "module map file '%0' will be ignored", (StringRef))

WARNING(libc_not_found, none,
        "libc not found for '%0'; C stdlib may be unavailable",
        (StringRef))
WARNING(libstdcxx_not_found, none,
        "libstdc++ not found for '%0'; C++ stdlib may be unavailable",
        (StringRef))
WARNING(libstdcxx_modulemap_not_found, none,
        "module map for libstdc++ not found for '%0'; C++ stdlib may be unavailable",
        (StringRef))

GROUPED_WARNING(api_pattern_attr_ignored, ClangDeclarationImport, none,
        "'%0' Swift attribute ignored on type '%1': type is not copyable or destructible",
        (StringRef, StringRef))

ERROR(objc_implementation_two_impls, none,
      "duplicate implementation of imported %kind0",
      (Decl *))
NOTE(previous_objc_implementation, none,
     "previously implemented here", ())

NOTE(macro_not_imported_unsupported_operator, none, "operator not supported in macro arithmetic", ())
NOTE(macro_not_imported_unsupported_named_operator, none, "operator '%0' not supported in macro arithmetic", (StringRef))
NOTE(macro_not_imported_invalid_string_literal, none, "invalid string literal", ())
NOTE(macro_not_imported_invalid_numeric_literal, none, "invalid numeric literal", ())
NOTE(macro_not_imported_unsupported_literal, none, "only numeric and string macro literals supported", ())

NOTE(macro_not_imported_function_like, none, "macro '%0' unavailable: function like macros not supported", (StringRef))
NOTE(macro_not_imported_unsupported_structure, none, "macro '%0' unavailable: structure not supported", (StringRef))
NOTE(macro_not_imported, none, "macro '%0' unavailable (cannot import)", (StringRef))

NOTE(return_type_not_imported, none, "return type unavailable (cannot import)", ())
NOTE(parameter_type_not_imported, none, "parameter %0 unavailable (cannot import)", (const clang::NamedDecl*))
NOTE(rvalue_ref_params_not_imported, none, "C++ functions with rvalue reference parameters are unavailable in Swift", ())
NOTE(incomplete_interface, none, "interface %0 is incomplete", (const clang::NamedDecl*))
NOTE(incomplete_protocol, none, "protocol %0 is incomplete", (const clang::NamedDecl*))
NOTE(incomplete_record, none, "record '%0' is not defined (incomplete)", (StringRef))
NOTE(record_over_aligned, none, "record '%0' is over aligned", (StringRef))
NOTE(record_non_trivial_copy_destroy, none, "record '%0' is not trivial to copy or destroy", (StringRef))
NOTE(record_is_dependent, none, "record '%0' is dependent", (StringRef))
NOTE(record_parent_unimportable, none, "record %0's parent is not importable", (StringRef))
NOTE(reference_passed_by_value, none, "function uses foreign reference type "
                                      "'%0' as a value in %1 types which breaks "
                                      "'swift_shared_reference' contract",
     (StringRef, StringRef))
NOTE(record_not_automatically_importable, none, "record '%0' is not "
                                                "automatically available: %1; "
                                                "does this type have reference "
                                                "semantics?",
     (StringRef, StringRef))
NOTE(record_unsupported_default_args, none,
     "copy constructors and move constructors with more than one parameter are "
     "unavailable in Swift",
     ())

NOTE(projection_value_not_imported, none, "C++ method '%0' that returns a value "
                                          "of type '%1' is unavailable",
     (StringRef, StringRef))
NOTE(projection_ptr_not_imported, none, "C++ method '%0' that returns a pointer "
                                          "of type '%1' is unavailable",
     (StringRef, StringRef))
NOTE(projection_reference_not_imported, none, "C++ method '%0' that returns a reference "
                                          "of type '%1' is unavailable",
     (StringRef, StringRef))
NOTE(projection_may_return_interior_ptr, none, "C++ method '%0' may return an "
                                    "interior pointer",
     (StringRef))
NOTE(mark_self_contained, none, "annotate type '%0' with 'SWIFT_SELF_CONTAINED' in C++ to "
                                 "make methods that return it available in Swift",
     (StringRef))
NOTE(mark_safe_to_import, none, "annotate method '%0' with 'SWIFT_RETURNS_INDEPENDENT_VALUE' in C++ to "
                                "make it available in Swift",
     (StringRef))

NOTE(at_to_subscript, none, "do you want to replace it with a call "
                            "to the subscript operator?",
     ())
NOTE(use_collection_apis, none, "do you want to use a for-in loop instead?",
     ())
NOTE(replace_with_nil, none, "do you want to compare against 'nil' instead?",
     ())
NOTE(get_first_element, none, "do you want to get the first element instead?",
     ())
NOTE(get_last_element, none, "do you want to get the last element instead?",
     ())

NOTE(iterator_method_unavailable, none, "C++ method '%0' that returns an "
                                  "iterator is unavailable",
     (StringRef))
NOTE(iterator_potentially_unsafe, none, "C++ methods that return iterators "
                                        "are potentially unsafe; try using Swift collection APIs instead", ())

ERROR(private_fileid_attr_repeated, none,
     "multiple SWIFT_PRIVATE_FILEID annotations were found on '%0'",
     (StringRef))

 ERROR(private_fileid_attr_on_incomplete_type, none,
     "SWIFT_PRIVATE_FILEID cannot be applied to incomplete type, '%0'",
     (StringRef))
 NOTE(private_fileid_attr_here, none,
     "SWIFT_PRIVATE_FILEID annotation found here", ())

 GROUPED_WARNING(private_fileid_attr_format_invalid, ClangDeclarationImport, none,
     "SWIFT_PRIVATE_FILEID annotation on '%0' does not have a valid file ID",
     (StringRef))
 REMARK(private_fileid_attr_format_specification, none,
     "file IDs have the following format: 'ModuleName/FileName.swift'", ())
 NOTE(private_fileid_attr_format_suggestion, none,
     "did you mean '%0'?", (StringRef))

ERROR(reference_type_must_have_retain_release_attr, none,
      "reference type '%1' must have %select{'retain:'|'release:'}0 Swift "
      "attribute",
      (bool, StringRef))
ERROR(too_many_reference_type_retain_release_attr, none,
      "reference type '%1' must have only one %select{'retain:'|'release:'}0 "
      "Swift "
      "attribute",
      (bool, StringRef))
ERROR(foreign_reference_types_cannot_find_retain_release, none,
      "cannot find %select{retain|release}0 function '%1' for reference type "
      "'%2'",
      (bool, StringRef, StringRef))
ERROR(too_many_reference_type_retain_release_operations, none,
      "multiple functions '%1' found; there must be exactly one "
      "%select{retain|release}0 function for reference type '%2'",
      (bool, StringRef, StringRef))
ERROR(foreign_reference_types_invalid_retain_release, none,
      "specified %select{retain|release}0 function '%1' is invalid; "
      "%select{retain|release}0 function must have exactly one argument of "
      "type '%2'",
      (bool, StringRef, StringRef))

ERROR(foreign_reference_types_retain_non_void_or_self_return_type, none,
      "specified retain function '%0' is invalid; "
      "retain function must have 'void' or parameter return type",
      (StringRef))
ERROR(foreign_reference_types_release_non_void_return_type, none,
      "specified release function '%0' is invalid; "
      "release function must have 'void' return type",
      (StringRef))
ERROR(foreign_reference_types_retain_release_not_a_function_decl, none,
      "specified %select{retain|release}0 function '%1' is not a function",
      (bool, StringRef))
ERROR(conforms_to_missing_dot, none,
      "expected module name and protocol name separated by '.' in protocol "
      "conformance; '%0' is invalid",
      (StringRef))
ERROR(cannot_find_conforms_to_module,none,
      "module '%1' in specified protocol conformance '%0' is not found; did you mean to import it first?", (StringRef, StringRef))

ERROR(cannot_find_conforms_to,none,
      "protocol '%0' in specified protocol conformance is not found in module '%1'", (StringRef, StringRef))

ERROR(conforms_to_ambiguous,none,
      "ambiguous reference to protocol '%0' in specified protocol conformance; module '%1' contains multiple protocols named '%0'", (StringRef, StringRef))

ERROR(conforms_to_not_protocol,none,
      "%kind0 referenced in protocol conformance '%1' is not a protocol",
      (const ValueDecl *, StringRef))

ERROR(failed_base_method_call_synthesis,none,
      "failed to synthesize call to the base method %0 of type %0",
      (ValueDecl *, ValueDecl *))

ERROR(both_returns_retained_returns_unretained, none,
      "%0 cannot be annotated with both SWIFT_RETURNS_RETAINED and "
      "SWIFT_RETURNS_UNRETAINED",
      (const clang::NamedDecl *))

ERROR(redundant_conformance_protocol,none,
     "redundant conformance of %0 to protocol '%1'", (Type, StringRef))

ERROR(returns_retained_or_returns_unretained_for_non_cxx_frt_values, none,
      "%0 cannot be annotated with either SWIFT_RETURNS_RETAINED or "
      "SWIFT_RETURNS_UNRETAINED because it is not returning "
      "a SWIFT_SHARED_REFERENCE type",
      (const clang::NamedDecl *))

// TODO: In the next C++ interop version, convert this warning into an error and
// stop importing unannotated C++ APIs that return SWIFT_SHARED_REFERENCE.
// rdar://138806722
<<<<<<< HEAD
ERROR(no_returns_retained_returns_unretained, none,
=======
GROUPED_WARNING(no_returns_retained_returns_unretained, ClangDeclarationImport, none,
>>>>>>> aee6a52b
        "%0 should be annotated with either SWIFT_RETURNS_RETAINED or "
        "SWIFT_RETURNS_UNRETAINED as it is returning a SWIFT_SHARED_REFERENCE",
        (const clang::NamedDecl *))

GROUPED_WARNING(returns_retained_returns_unretained_on_overloaded_operator,  ClangDeclarationImport, none,
        "SWIFT_RETURNS_RETAINED and SWIFT_RETURNS_UNRETAINED is not supported "
        "yet for overloaded C++ %0. Overloaded C++ operators always "
        "return "
        "SWIFT_SHARED_REFERENCE types as owned ",
        (const clang::NamedDecl *))

// TODO: In the next C++ interop version, convert this warning into an error and
// stop importing C++ types that inherit from SWIFT_SHARED_REFERENCE if the
// Swift compiler cannot find unique retain/release functions.
// rdar://145194375
GROUPED_WARNING(cant_infer_frt_in_cxx_inheritance, ClangDeclarationImport, none,
        "unable to infer SWIFT_SHARED_REFERENCE for %0, although one of its "
        "transitive base types is marked as SWIFT_SHARED_REFERENCE",
        (const clang::NamedDecl *))

NOTE(unsupported_builtin_type, none, "built-in type '%0' not supported", (StringRef))
NOTE(record_field_not_imported, none, "field %0 unavailable (cannot import)", (const clang::NamedDecl*))
NOTE(invoked_func_not_imported, none, "function %0 unavailable (cannot import)", (const clang::NamedDecl*))
NOTE(record_method_not_imported, none, "method %0 unavailable (cannot import)", (const clang::NamedDecl*))
NOTE(objc_property_not_imported, none, "property %0 unavailable (cannot import)", (const clang::NamedDecl*))

NOTE(placeholder_for_forward_declared_interface_member_access_failure, none,
     "class '%0' will be imported as an opaque placeholder class and may be "
     "missing members; import the definition to access the complete "
     "interface", (StringRef))
NOTE(placeholder_for_forward_declared_protocol_member_access_failure, none,
     "protocol '%0' will be imported as an opaque placeholder protocol "
     "and may be missing members; import the definition to access the "
     "complete protocol", (StringRef))
NOTE(forward_declared_interface_label, none,
     "interface %0 forward declared here", (const clang::NamedDecl*))
NOTE(forward_declared_protocol_label, none,
     "protocol %0 forward declared here", (const clang::NamedDecl*))

NOTE(forward_declared_interface_clashes_with_imported_objc_Swift_interface, none,
     "interface %0 is incomplete and cannot be imported as a stub; "
     "its name conflicts with a %1 in module %2",
     (const clang::NamedDecl*, StringRef, StringRef))
NOTE(forward_declared_protocol_clashes_with_imported_objc_Swift_protocol, none,
     "protocol %0 is incomplete and cannot be imported as a stub; "
     "its name conflicts with a %1 in module %2",
     (const clang::NamedDecl*, StringRef, StringRef))

GROUPED_WARNING(return_escapable_with_lifetimebound,  ClangDeclarationImport, none,
     "the returned type '%0' is annotated as escapable; it cannot have lifetime dependencies",
     (StringRef))
GROUPED_WARNING(return_nonescapable_without_lifetimebound, ClangDeclarationImport, none,
     "the returned type '%0' is annotated as non-escapable; its lifetime dependencies must be annotated",
     (StringRef))

ERROR(unknown_template_parameter,none,
  "template parameter '%0' does not exist", (StringRef))
ERROR(type_template_parameter_expected,none,
  "template parameter '%0' expected to be a type parameter", (StringRef))

NOTE(bridged_type_not_found_in_module,none,
     "could not find type '%0' for bridging; module '%1' may be broken",
     (StringRef, StringRef))

NOTE(bridged_pointer_type_not_found,none,
     "could not find type '%select{UnsafeMutableRawPointer|UnsafeRawPointer|"
     "UnsafeMutablePointer|UnsafePointer|AutoreleasingUnsafeMutablePointer}0' "
     "for bridging; module 'Swift' may be broken",
     (unsigned))

NOTE(ptr_to_nonescapable,none,
     "pointer to non-escapable type %0 cannot be imported",
     (const clang::Type*))

NOTE(nonescapable_field_of_escapable, none,
     "escapable record %0 cannot have non-escapable field '%1'",
     (const clang::NamedDecl *, StringRef))

#define UNDEFINE_DIAGNOSTIC_MACROS
#include "DefineDiagnosticMacros.h"<|MERGE_RESOLUTION|>--- conflicted
+++ resolved
@@ -306,11 +306,8 @@
 // TODO: In the next C++ interop version, convert this warning into an error and
 // stop importing unannotated C++ APIs that return SWIFT_SHARED_REFERENCE.
 // rdar://138806722
-<<<<<<< HEAD
-ERROR(no_returns_retained_returns_unretained, none,
-=======
-GROUPED_WARNING(no_returns_retained_returns_unretained, ClangDeclarationImport, none,
->>>>>>> aee6a52b
+
+GROUPED_ERROR(no_returns_retained_returns_unretained, ClangDeclarationImport, none,
         "%0 should be annotated with either SWIFT_RETURNS_RETAINED or "
         "SWIFT_RETURNS_UNRETAINED as it is returning a SWIFT_SHARED_REFERENCE",
         (const clang::NamedDecl *))
