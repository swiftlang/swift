--- conflicted
+++ resolved
@@ -352,11 +352,7 @@
                                         AnyFunctionType *type);
 
 /// Retrieve config from the function name of a variant of
-<<<<<<< HEAD
 /// `Builtin.applyDerivative`, e.g. `Builtin.applyDerivative_jvp_arity2`.
-=======
-/// `Builtin.autodiffApply`, e.g. `Builtin.autodiffApply_jvp_arity2`.
->>>>>>> e90816b1
 /// Returns true if the function name is parsed successfully.
 bool getBuiltinApplyDerivativeConfig(
     StringRef operationName, AutoDiffDerivativeFunctionKind &kind,
