//===--- SearchPathOptions.h ------------------------------------*- C++ -*-===//
//
// This source file is part of the Swift.org open source project
//
// Copyright (c) 2014 - 2017 Apple Inc. and the Swift project authors
// Licensed under Apache License v2.0 with Runtime Library Exception
//
// See https://swift.org/LICENSE.txt for license information
// See https://swift.org/CONTRIBUTORS.txt for the list of Swift project authors
//
//===----------------------------------------------------------------------===//

#ifndef SWIFT_AST_SEARCHPATHOPTIONS_H
#define SWIFT_AST_SEARCHPATHOPTIONS_H

#include "swift/Basic/ArrayRefView.h"
#include "swift/Basic/ExternalUnion.h"
#include "swift/Basic/PathRemapper.h"
#include "llvm/ADT/Hashing.h"
#include "llvm/ADT/IntrusiveRefCntPtr.h"
#include "llvm/ADT/StringMap.h"
#include "llvm/Support/Error.h"
#include "llvm/Support/VersionTuple.h"
#include "llvm/Support/VirtualFileSystem.h"
#include <optional>

#include <string>
#include <vector>

namespace swift {

/// The kind of a module search path. The order of this enum is important
/// because import search paths should be considered before framework search
/// paths etc.
enum class ModuleSearchPathKind {
  Import,
  Framework,
  DarwinImplicitFramework,
  RuntimeLibrary,
};

/// Specifies how to load modules when both a module interface and serialized
/// AST are present, or whether to disallow one format or the other altogether.
enum class ModuleLoadingMode {
  PreferInterface,
  PreferSerialized,
  OnlyInterface,
  OnlySerialized
};

/// A single module search path that can come from different sources, e.g.
/// framework search paths, import search path etc.
class ModuleSearchPath : public llvm::RefCountedBase<ModuleSearchPath> {
  /// The actual path of the module search path.
  std::string Path;

  /// The kind of the search path.
  ModuleSearchPathKind Kind;

  bool IsSystem;

  /// An index that describes the order this search path should be considered
  /// in within its \c ModuleSearchPathKind. This allows us to reconstruct the
  /// user-defined search path order when merging search paths containing
  /// different file names in \c searchPathsContainingFile.
  unsigned Index;

public:
  ModuleSearchPath(StringRef Path, ModuleSearchPathKind Kind, bool IsSystem,
                   unsigned Index)
      : Path(Path), Kind(Kind), IsSystem(IsSystem), Index(Index) {}

  StringRef getPath() const { return Path; }
  ModuleSearchPathKind getKind() const { return Kind; }

  bool isSystem() const { return IsSystem; }

  unsigned getIndex() const { return Index; }

  bool operator<(const ModuleSearchPath &Other) const {
    if (this->Kind == Other.Kind) {
      return this->Index < Other.Index;
    } else {
      return this->Kind < Other.Kind;
    }
  }
};

using ModuleSearchPathPtr = llvm::IntrusiveRefCntPtr<ModuleSearchPath>;

class SearchPathOptions;

/// Maintains a mapping of filenames to search paths that contain a file with
/// this name (non-recursively). E.g. if we have a directory structure as
/// follows.
///
/// \code
/// searchPath1/
///   Module1.framework
///
/// searchPath2/
///   Module1.framework
///   Module2.swiftmodule
/// \endcode
///
/// We have the following lookup table
///
/// \code
/// Module1.framework -> [searchPath1, searchPath2]
/// Module2.swiftmodule -> [searchPath2]
/// \endcode
///
/// When searching for a module this allows an efficient search of only those
/// search paths that are relevant. In a naive implementation, we would need
/// to scan all search paths for every module we import.
class ModuleSearchPathLookup {
  /// Parameters for which the \c LookupTable has been built. If one if these
  /// changes, the lookup table needs to be rebuilt. It is not expected that any
  /// of these change frequently.
  struct {
    llvm::vfs::FileSystem *FileSystem;
    bool IsOSDarwin;
    bool IsPopulated;
    const SearchPathOptions *Opts;
  } State;

  llvm::StringMap<SmallVector<ModuleSearchPathPtr, 4>> LookupTable;

  /// Scan the directory at \p SearchPath for files and add those files to the
  /// lookup table. \p Kind specifies the search path kind and \p Index the
  /// index of \p SearchPath within that search path kind. Search paths with
  /// lower indices are considered first.
  /// The \p SearchPath is stored by as a \c StringRef, so the string backing it
  /// must be alive as long as this lookup table is alive and not cleared.
  void addFilesInPathToLookupTable(llvm::vfs::FileSystem *FS,
                                   StringRef SearchPath,
                                   ModuleSearchPathKind Kind, bool IsSystem,
                                   unsigned Index);

  /// Discard the current lookup table and rebuild a new one.
  void rebuildLookupTable(const SearchPathOptions *Opts,
                          llvm::vfs::FileSystem *FS, bool IsOsDarwin);

  /// Discard the current lookup table.
  void clearLookupTable() {
    LookupTable.clear();
    State.IsPopulated = false;
    State.FileSystem = nullptr;
    State.IsOSDarwin = false;
    State.Opts = nullptr;
  }

public:
  /// Called by \p SearchPathOptions when search paths indexed by this \c
  /// SearchPathLookup have changed in an unknown way. Causes the lookup table
  /// to be rebuilt at the next request.
  void searchPathsDidChange() { clearLookupTable(); }

  /// Called by \p SearchPathOptions when an import or framework search path has
  /// been added.
  /// \p Index is the index of the search path within its kind and is used to
  /// make sure this search path is considered last (within its kind).
  void searchPathAdded(llvm::vfs::FileSystem *FS, StringRef SearchPath,
                       ModuleSearchPathKind Kind, bool IsSystem,
                       unsigned Index) {
    if (!State.IsPopulated) {
      // If the lookup table hasn't been built yet, we will scan the search path
      // once the lookup table is requested. Nothing to do yet.
      return;
    }
    if (State.FileSystem != FS) {
      // We would be using a different file system to augment the lookup table
      // than we initially used to build it. Discard everything to be safe.
      clearLookupTable();
      return;
    }
    addFilesInPathToLookupTable(FS, SearchPath, Kind, IsSystem, Index);
  }

  /// Returns all search paths that non-recursively contain a file whose name
  /// is in \p Filenames.
  SmallVector<const ModuleSearchPath *, 4>
  searchPathsContainingFile(const SearchPathOptions *Opts,
                            llvm::ArrayRef<std::string> Filenames,
                            llvm::vfs::FileSystem *FS, bool IsOSDarwin);
};

/// Pair of a plugin path and the module name that the plugin provides.
struct PluginExecutablePathAndModuleNames {
  std::string ExecutablePath;
  std::vector<std::string> ModuleNames;
};

/// Pair of a plugin search path and the corresponding plugin server executable
/// path.
struct ExternalPluginSearchPathAndServerPath {
  std::string SearchPath;
  std::string ServerPath;
};

class PluginSearchOption {
public:
  struct LoadPluginLibrary {
    std::string LibraryPath;
  };
  struct LoadPluginExecutable {
    std::string ExecutablePath;
    std::vector<std::string> ModuleNames;
  };
  struct PluginPath {
    std::string SearchPath;
  };
  struct ExternalPluginPath {
    std::string SearchPath;
    std::string ServerPath;
  };
<<<<<<< HEAD
  struct LoadPlugin {
    std::string LibraryPath;
    std::string ServerPath;
=======
  struct ResolvedPluginConfig {
    std::string LibraryPath;
    std::string ExecutablePath;
>>>>>>> 22741dba
    std::vector<std::string> ModuleNames;
  };

  enum class Kind : uint8_t {
    LoadPluginLibrary,
    LoadPluginExecutable,
    PluginPath,
    ExternalPluginPath,
<<<<<<< HEAD
    LoadPlugin,
  };

private:
  using Members = ExternalUnionMembers<LoadPluginLibrary, LoadPluginExecutable,
                                       PluginPath, ExternalPluginPath, LoadPlugin>;
=======
    ResolvedPluginConfig,
  };

private:
  using Members =
      ExternalUnionMembers<LoadPluginLibrary, LoadPluginExecutable, PluginPath,
                           ExternalPluginPath, ResolvedPluginConfig>;
>>>>>>> 22741dba
  static Members::Index getIndexForKind(Kind kind) {
    switch (kind) {
    case Kind::LoadPluginLibrary:
      return Members::indexOf<LoadPluginLibrary>();
    case Kind::LoadPluginExecutable:
      return Members::indexOf<LoadPluginExecutable>();
    case Kind::PluginPath:
      return Members::indexOf<PluginPath>();
    case Kind::ExternalPluginPath:
      return Members::indexOf<ExternalPluginPath>();
<<<<<<< HEAD
    case Kind::LoadPlugin:
      return Members::indexOf<LoadPlugin>();
=======
    case Kind::ResolvedPluginConfig:
      return Members::indexOf<ResolvedPluginConfig>();
>>>>>>> 22741dba
    }
  };
  using Storage = ExternalUnion<Kind, Members, getIndexForKind>;

  Kind kind;
  Storage storage;

public:
  PluginSearchOption(const LoadPluginLibrary &v)
      : kind(Kind::LoadPluginLibrary) {
    storage.emplace<LoadPluginLibrary>(kind, v);
  }
  PluginSearchOption(const LoadPluginExecutable &v)
      : kind(Kind::LoadPluginExecutable) {
    storage.emplace<LoadPluginExecutable>(kind, v);
  }
  PluginSearchOption(const PluginPath &v) : kind(Kind::PluginPath) {
    storage.emplace<PluginPath>(kind, v);
  }
  PluginSearchOption(const ExternalPluginPath &v)
      : kind(Kind::ExternalPluginPath) {
    storage.emplace<ExternalPluginPath>(kind, v);
  }
<<<<<<< HEAD
  PluginSearchOption(const LoadPlugin &v) : kind(Kind::LoadPlugin) {
    storage.emplace<LoadPlugin>(kind, v);
=======
  PluginSearchOption(const ResolvedPluginConfig &v)
      : kind(Kind::ResolvedPluginConfig) {
    storage.emplace<ResolvedPluginConfig>(kind, v);
>>>>>>> 22741dba
  }
  PluginSearchOption(const PluginSearchOption &o) : kind(o.kind) {
    storage.copyConstruct(o.kind, o.storage);
  }
  PluginSearchOption(PluginSearchOption &&o) : kind(o.kind) {
    storage.moveConstruct(o.kind, std::move(o.storage));
  }
  ~PluginSearchOption() { storage.destruct(kind); }
  PluginSearchOption &operator=(const PluginSearchOption &o) {
    storage.copyAssign(kind, o.kind, o.storage);
    kind = o.kind;
    return *this;
  }
  PluginSearchOption &operator=(PluginSearchOption &&o) {
    storage.moveAssign(kind, o.kind, std::move(o.storage));
    kind = o.kind;
    return *this;
  }

  Kind getKind() const { return kind; }

  template <typename T>
  const T *dyn_cast() const {
    if (Members::indexOf<T>() != getIndexForKind(kind))
      return nullptr;
    return &storage.get<T>(kind);
  }

  template <typename T>
  const T &get() const {
    return storage.get<T>(kind);
  }
};

/// Options for controlling search path behavior.
class SearchPathOptions {
  /// To call \c addImportSearchPath and \c addFrameworkSearchPath from
  /// \c ASTContext::addSearchPath.
  friend class ASTContext;

public:
  struct FrameworkSearchPath {
    std::string Path;
    bool IsSystem = false;
    FrameworkSearchPath(StringRef path, bool isSystem)
    : Path(path), IsSystem(isSystem) {}

    friend bool operator ==(const FrameworkSearchPath &LHS,
                            const FrameworkSearchPath &RHS) {
      return LHS.Path == RHS.Path && LHS.IsSystem == RHS.IsSystem;
    }
    friend bool operator !=(const FrameworkSearchPath &LHS,
                            const FrameworkSearchPath &RHS) {
      return !(LHS == RHS);
    }
  };

private:
  ModuleSearchPathLookup Lookup;

  /// Path to the SDK which is being built against.
  ///
  /// Must me modified through setter to keep \c SearchPathLookup in sync.
  std::string SDKPath;

  /// Path(s) which should be searched for modules.
  ///
  /// Must me modified through setter to keep \c SearchPathLookup in sync.
  std::vector<std::string> ImportSearchPaths;

  /// Path(s) which should be searched for frameworks.
  ///
  /// Must me modified through setter to keep \c SearchPathLookup in sync.
  std::vector<FrameworkSearchPath> FrameworkSearchPaths;

  /// Paths to search for stdlib modules. One of these will be
  /// compiler-relative.
  ///
  /// Must me modified through setter to keep \c SearchPathLookup in sync.
  std::vector<std::string> RuntimeLibraryImportPaths;

  /// When on Darwin the framework paths that are implicitly imported.
  /// $SDKROOT/System/Library/Frameworks/ and $SDKROOT/Library/Frameworks/.
  ///
  /// On non-Darwin platforms these are populated, but ignored.
  ///
  /// Computed when the SDK path is set and cached so we can reference the
  /// Darwin implicit framework search paths as \c StringRef from
  /// \c ModuleSearchPath.
  std::vector<std::string> DarwinImplicitFrameworkSearchPaths;

  /// Compiler plugin library search paths.
  std::vector<std::string> CompilerPluginLibraryPaths;

  /// Compiler plugin executable paths and providing module names.
  std::vector<PluginExecutablePathAndModuleNames> CompilerPluginExecutablePaths;

  /// Add a single import search path. Must only be called from
  /// \c ASTContext::addSearchPath.
  void addImportSearchPath(StringRef Path, llvm::vfs::FileSystem *FS) {
    ImportSearchPaths.push_back(Path.str());
    Lookup.searchPathAdded(FS, ImportSearchPaths.back(),
                           ModuleSearchPathKind::Import, /*isSystem=*/false,
                           ImportSearchPaths.size() - 1);
  }

  /// Add a single framework search path. Must only be called from
  /// \c ASTContext::addSearchPath.
  void addFrameworkSearchPath(FrameworkSearchPath NewPath,
                              llvm::vfs::FileSystem *FS) {
    FrameworkSearchPaths.push_back(NewPath);
    Lookup.searchPathAdded(FS, FrameworkSearchPaths.back().Path,
                           ModuleSearchPathKind::Framework, NewPath.IsSystem,
                           FrameworkSearchPaths.size() - 1);
  }

  std::optional<std::string> WinSDKRoot = std::nullopt;
  std::optional<std::string> WinSDKVersion = std::nullopt;
  std::optional<std::string> VCToolsRoot = std::nullopt;
  std::optional<std::string> VCToolsVersion = std::nullopt;

  std::optional<StringRef> SysRoot = std::nullopt;

  mutable std::optional<std::string> SDKPlatformPath = std::nullopt;

public:
  StringRef getSDKPath() const { return SDKPath; }

  void setSDKPath(std::string NewSDKPath) {
    SDKPath = NewSDKPath;

    // Compute Darwin implicit framework search paths.
    SmallString<128> systemFrameworksScratch(NewSDKPath);
    llvm::sys::path::append(systemFrameworksScratch, "System", "Library",
                            "Frameworks");
    SmallString<128> frameworksScratch(NewSDKPath);
    llvm::sys::path::append(frameworksScratch, "Library", "Frameworks");
    DarwinImplicitFrameworkSearchPaths = {systemFrameworksScratch.str().str(),
                                          frameworksScratch.str().str()};

    Lookup.searchPathsDidChange();
  }

  /// Retrieves the corresponding parent platform path for the SDK, or
  /// \c nullopt if there isn't one.
  /// NOTE: This computes and caches the result, and as such will not respect
  /// a different FileSystem being passed later.
  std::optional<StringRef> getSDKPlatformPath(llvm::vfs::FileSystem *FS) const;

  std::optional<StringRef> getWinSDKRoot() const { return WinSDKRoot; }
  void setWinSDKRoot(StringRef root) {
    WinSDKRoot = root;
  }

  std::optional<StringRef> getWinSDKVersion() const { return WinSDKVersion; }
  void setWinSDKVersion(StringRef version) {
    WinSDKVersion = version;
  }

  std::optional<StringRef> getVCToolsRoot() const { return VCToolsRoot; }
  void setVCToolsRoot(StringRef root) {
    VCToolsRoot = root;
  }

  std::optional<StringRef> getVCToolsVersion() const { return VCToolsVersion; }
  void setVCToolsVersion(StringRef version) {
    VCToolsVersion = version;
  }

  std::optional<StringRef> getSysRoot() const { return SysRoot; }
  void setSysRoot(StringRef sysroot) {
    SysRoot = sysroot;
  }

  ArrayRef<std::string> getImportSearchPaths() const {
    return ImportSearchPaths;
  }

  void setImportSearchPaths(std::vector<std::string> NewImportSearchPaths) {
    ImportSearchPaths = NewImportSearchPaths;
    Lookup.searchPathsDidChange();
  }

  ArrayRef<FrameworkSearchPath> getFrameworkSearchPaths() const {
    return FrameworkSearchPaths;
  }

  void setFrameworkSearchPaths(
      std::vector<FrameworkSearchPath> NewFrameworkSearchPaths) {
    FrameworkSearchPaths = NewFrameworkSearchPaths;
    Lookup.searchPathsDidChange();
  }

  /// The extra implicit framework search paths on Apple platforms:
  /// $SDKROOT/System/Library/Frameworks/ and $SDKROOT/Library/Frameworks/.
  ArrayRef<std::string> getDarwinImplicitFrameworkSearchPaths() const {
    return DarwinImplicitFrameworkSearchPaths;
  }

  ArrayRef<std::string> getRuntimeLibraryImportPaths() const {
    return RuntimeLibraryImportPaths;
  }

  void setRuntimeLibraryImportPaths(
      std::vector<std::string> NewRuntimeLibraryImportPaths) {
    RuntimeLibraryImportPaths = NewRuntimeLibraryImportPaths;
    Lookup.searchPathsDidChange();
  }

  /// Path(s) to virtual filesystem overlay YAML files.
  std::vector<std::string> VFSOverlayFiles;

  /// Path(s) which should be searched for libraries.
  ///
  /// This is used in immediate modes. It is safe to add paths to this directly.
  std::vector<std::string> LibrarySearchPaths;

  /// Path to search for compiler-relative header files.
  std::string RuntimeResourcePath;

  /// Paths to search for compiler-relative stdlib dylibs, in order of
  /// preference.
  std::vector<std::string> RuntimeLibraryPaths;

  /// Plugin search path options.
  std::vector<PluginSearchOption> PluginSearchOpts;

  /// Path to in-process plugin server shared library.
  std::string InProcessPluginServerPath;

  /// Don't look in for compiler-provided modules.
  bool SkipRuntimeLibraryImportPaths = false;

  /// Scanner Prefix Mapper.
  std::vector<std::string> ScannerPrefixMapper;

  /// When set, don't validate module system dependencies.
  ///
  /// If a system header is modified and this is not set, the compiler will
  /// rebuild PCMs and compiled swiftmodules that depend on them, just like it
  /// would for a non-system header.
  bool DisableModulesValidateSystemDependencies = false;

  /// A set of compiled modules that may be ready to use.
  std::vector<std::string> CandidateCompiledModules;

  /// A map of explicit Swift module information.
  std::string ExplicitSwiftModuleMapPath;

  /// Module inputs specified with -swift-module-input,
  /// <ModuleName, Path to .swiftmodule file>
  std::vector<std::pair<std::string, std::string>> ExplicitSwiftModuleInputs;

  /// A map of placeholder Swift module dependency information.
  std::string PlaceholderDependencyModuleMap;

  /// A file containing modules we should perform batch scanning.
  std::string BatchScanInputFilePath;

  /// A file containing a list of protocols whose conformances require const value extraction.
  std::string ConstGatherProtocolListFilePath;

  /// Path to the file that defines platform mapping for availability
  /// version inheritance.
  std::optional<std::string> PlatformAvailabilityInheritanceMapPath;

  /// Cross import module information. Map from module name to the list of cross
  /// import overlay files that associate with that module.
  using CrossImportMap = llvm::StringMap<std::vector<std::string>>;
  CrossImportMap CrossImportInfo;

  /// CanImport information passed from scanning.
  struct CanImportInfo {
    std::string ModuleName;
    llvm::VersionTuple Version;
    llvm::VersionTuple UnderlyingVersion;
  };
  std::vector<CanImportInfo> CanImportModuleInfo;

  /// Whether to search for cross import overlay on file system.
  bool DisableCrossImportOverlaySearch = false;

  /// Debug path mappings to apply to serialized search paths. These are
  /// specified in LLDB from the target.source-map entries.
  PathRemapper SearchPathRemapper;

  /// Recover the search paths deserialized from .swiftmodule files to their
  /// original form.
  PathObfuscator DeserializedPathRecoverer;

  /// Specify the module loading behavior of the compilation.
  ModuleLoadingMode ModuleLoadMode = ModuleLoadingMode::PreferSerialized;

  /// New scanner search behavior. Validate up-to-date existing Swift module
  /// dependencies in the scanner itself.
  bool ScannerModuleValidation = false;

  /// Whether this compilation should attempt to resolve in-package
  /// imports of its module dependencies.
  ///
  /// Source compilation and 'package' textual interface compilation both
  /// require that package-only imports of module dependencies be resolved.
  /// Otherwise, compilation of non-package textual interfaces, even if
  /// "in-package", must not require package-only module dependencies.
  bool ResolveInPackageModuleDependencies = false;

  /// Return all module search paths that (non-recursively) contain a file whose
  /// name is in \p Filenames.
  SmallVector<const ModuleSearchPath *, 4>
  moduleSearchPathsContainingFile(llvm::ArrayRef<std::string> Filenames,
                                  llvm::vfs::FileSystem *FS, bool IsOSDarwin) {
    return Lookup.searchPathsContainingFile(this, Filenames, FS, IsOSDarwin);
  }

  /// Creates a filesystem taking into account any overlays specified in
  /// \c VFSOverlayFiles. Returns \p BaseFS if there were no overlays and
  /// \c FileError(s) if any error occurred while attempting to parse the
  /// overlay files.
  llvm::Expected<llvm::IntrusiveRefCntPtr<llvm::vfs::FileSystem>>
  makeOverlayFileSystem(
      llvm::IntrusiveRefCntPtr<llvm::vfs::FileSystem> BaseFS) const;

private:
  static StringRef
  pathStringFromFrameworkSearchPath(const FrameworkSearchPath &next) {
    return next.Path;
  };

public:
  /// Return a hash code of any components from these options that should
  /// contribute to a Swift Bridging PCH hash.
  llvm::hash_code getPCHHashComponents() const {
    using llvm::hash_combine;
    using llvm::hash_combine_range;

    using FrameworkPathView = ArrayRefView<FrameworkSearchPath, StringRef,
                                           pathStringFromFrameworkSearchPath>;
    FrameworkPathView frameworkPathsOnly{FrameworkSearchPaths};

    return hash_combine(SDKPath,
                        hash_combine_range(ImportSearchPaths.begin(),
                                           ImportSearchPaths.end()),
                        hash_combine_range(VFSOverlayFiles.begin(),
                                           VFSOverlayFiles.end()),
                        // FIXME: Should we include the system-ness of framework
                        // search paths too?
                        hash_combine_range(frameworkPathsOnly.begin(),
                                           frameworkPathsOnly.end()),
                        hash_combine_range(LibrarySearchPaths.begin(),
                                           LibrarySearchPaths.end()),
                        RuntimeResourcePath,
                        hash_combine_range(RuntimeLibraryImportPaths.begin(),
                                           RuntimeLibraryImportPaths.end()),
                        DisableModulesValidateSystemDependencies,
                        ScannerModuleValidation,
                        ModuleLoadMode);
  }

  /// Return a hash code of any components from these options that should
  /// contribute to a Swift Dependency Scanning hash.
  llvm::hash_code getModuleScanningHashComponents() const {
    return getPCHHashComponents();
  }

  void dump(bool isDarwin) const;
};
}

#endif<|MERGE_RESOLUTION|>--- conflicted
+++ resolved
@@ -214,15 +214,9 @@
     std::string SearchPath;
     std::string ServerPath;
   };
-<<<<<<< HEAD
-  struct LoadPlugin {
-    std::string LibraryPath;
-    std::string ServerPath;
-=======
   struct ResolvedPluginConfig {
     std::string LibraryPath;
     std::string ExecutablePath;
->>>>>>> 22741dba
     std::vector<std::string> ModuleNames;
   };
 
@@ -231,14 +225,6 @@
     LoadPluginExecutable,
     PluginPath,
     ExternalPluginPath,
-<<<<<<< HEAD
-    LoadPlugin,
-  };
-
-private:
-  using Members = ExternalUnionMembers<LoadPluginLibrary, LoadPluginExecutable,
-                                       PluginPath, ExternalPluginPath, LoadPlugin>;
-=======
     ResolvedPluginConfig,
   };
 
@@ -246,7 +232,6 @@
   using Members =
       ExternalUnionMembers<LoadPluginLibrary, LoadPluginExecutable, PluginPath,
                            ExternalPluginPath, ResolvedPluginConfig>;
->>>>>>> 22741dba
   static Members::Index getIndexForKind(Kind kind) {
     switch (kind) {
     case Kind::LoadPluginLibrary:
@@ -257,13 +242,8 @@
       return Members::indexOf<PluginPath>();
     case Kind::ExternalPluginPath:
       return Members::indexOf<ExternalPluginPath>();
-<<<<<<< HEAD
-    case Kind::LoadPlugin:
-      return Members::indexOf<LoadPlugin>();
-=======
     case Kind::ResolvedPluginConfig:
       return Members::indexOf<ResolvedPluginConfig>();
->>>>>>> 22741dba
     }
   };
   using Storage = ExternalUnion<Kind, Members, getIndexForKind>;
@@ -287,14 +267,9 @@
       : kind(Kind::ExternalPluginPath) {
     storage.emplace<ExternalPluginPath>(kind, v);
   }
-<<<<<<< HEAD
-  PluginSearchOption(const LoadPlugin &v) : kind(Kind::LoadPlugin) {
-    storage.emplace<LoadPlugin>(kind, v);
-=======
   PluginSearchOption(const ResolvedPluginConfig &v)
       : kind(Kind::ResolvedPluginConfig) {
     storage.emplace<ResolvedPluginConfig>(kind, v);
->>>>>>> 22741dba
   }
   PluginSearchOption(const PluginSearchOption &o) : kind(o.kind) {
     storage.copyConstruct(o.kind, o.storage);
