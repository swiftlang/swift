--- conflicted
+++ resolved
@@ -3752,7 +3752,6 @@
   bool isCached() const { return true; }
 };
 
-<<<<<<< HEAD
 /// Determine if the given declaration conforms to 'Reflectable'.
 class IsReflectableRequest :
     public SimpleRequest<IsReflectableRequest,
@@ -3788,17 +3787,10 @@
   bool isCached() const { return true; }
 };
 
-/// Lookup all macros with the given name that are visible from the given
-/// module.
-class MacroLookupRequest
-    : public SimpleRequest<MacroLookupRequest,
-                           ArrayRef<MacroDecl *>(Identifier, ModuleDecl *),
-=======
 /// Find the definition of a given macro.
 class MacroDefinitionRequest
     : public SimpleRequest<MacroDefinitionRequest,
                            MacroDefinition(MacroDecl *),
->>>>>>> d553d046
                            RequestFlags::Cached> {
 public:
   using SimpleRequest::SimpleRequest;
