--- conflicted
+++ resolved
@@ -254,13 +254,53 @@
 
 class ModuleDependencyScanner {
 public:
-<<<<<<< HEAD
   static llvm::ErrorOr<std::unique_ptr<ModuleDependencyScanner>>
   create(SwiftDependencyScanningService &service, CompilerInstance *instance,
          ModuleDependenciesCache &cache);
 
   ~ModuleDependencyScanner();
-=======
+
+  /// Identify the scanner invocation's main module's dependencies
+  llvm::ErrorOr<ModuleDependencyInfo>
+  getMainModuleDependencyInfo(ModuleDecl *mainModule);
+
+  /// Resolve module dependencies of the given module, computing a full
+  /// transitive closure dependency graph.
+  std::vector<ModuleDependencyID>
+  performDependencyScan(ModuleDependencyID rootModuleID);
+
+  /// How many filesystem lookups were performed by the scanner
+  unsigned getNumLookups() { return NumLookups; }
+
+  /// CAS Dependency Tracker.
+  std::optional<SwiftDependencyTracker>
+  createSwiftDependencyTracker(const CompilerInvocation &CI) {
+    if (!CAS)
+      return std::nullopt;
+
+    return SwiftDependencyTracker(CAS, PrefixMapper.get(), CI);
+  }
+
+  /// PrefixMapper for scanner.
+  bool hasPathMapping() const {
+    return PrefixMapper && !PrefixMapper->getMappings().empty();
+  }
+  llvm::PrefixMapper *getPrefixMapper() const { return PrefixMapper.get(); }
+  std::string remapPath(StringRef Path) const;
+
+  /// CAS options.
+  llvm::cas::ObjectStore &getCAS() const {
+    assert(CAS && "Expect CAS available");
+    return *CAS;
+  }
+
+  llvm::cas::CASBackedFileSystem &getSharedCachingFS() const {
+    assert(CacheFS && "Expect CacheFS available");
+    return *CacheFS;
+  }
+
+private:
+  // Private methods that create, initialize and finalize the scanner.
   ModuleDependencyScanner(SwiftDependencyScanningService &ScanningService,
                           ModuleDependenciesCache &Cache,
                           const CompilerInvocation &ScanCompilerInvocation,
@@ -271,58 +311,6 @@
                           std::shared_ptr<llvm::cas::ActionCache> ActionCache,
                           DiagnosticEngine &Diagnostics, bool ParallelScan,
                           bool EmitScanRemarks);
->>>>>>> 6b3e5613
-
-  /// Identify the scanner invocation's main module's dependencies
-  llvm::ErrorOr<ModuleDependencyInfo>
-  getMainModuleDependencyInfo(ModuleDecl *mainModule);
-
-  /// Resolve module dependencies of the given module, computing a full
-  /// transitive closure dependency graph.
-  std::vector<ModuleDependencyID>
-  performDependencyScan(ModuleDependencyID rootModuleID);
-
-  /// How many filesystem lookups were performed by the scanner
-  unsigned getNumLookups() { return NumLookups; }
-
-  /// CAS Dependency Tracker.
-  std::optional<SwiftDependencyTracker>
-  createSwiftDependencyTracker(const CompilerInvocation &CI) {
-    if (!CAS)
-      return std::nullopt;
-
-    return SwiftDependencyTracker(CAS, PrefixMapper.get(), CI);
-  }
-
-  /// PrefixMapper for scanner.
-  bool hasPathMapping() const {
-    return PrefixMapper && !PrefixMapper->getMappings().empty();
-  }
-  llvm::PrefixMapper *getPrefixMapper() const { return PrefixMapper.get(); }
-  std::string remapPath(StringRef Path) const;
-
-  /// CAS options.
-  llvm::cas::ObjectStore &getCAS() const {
-    assert(CAS && "Expect CAS available");
-    return *CAS;
-  }
-
-  llvm::cas::CASBackedFileSystem &getSharedCachingFS() const {
-    assert(CacheFS && "Expect CacheFS available");
-    return *CacheFS;
-  }
-
-private:
-  // Private methods that create, initialize and finalize the scanner.
-  ModuleDependencyScanner(SwiftDependencyScanningService &ScanningService,
-                          ModuleDependenciesCache &Cache,
-                          const CompilerInvocation &ScanCompilerInvocation,
-                          const SILOptions &SILOptions,
-                          ASTContext &ScanASTContext,
-                          DependencyTracker &DependencyTracker,
-                          std::shared_ptr<llvm::cas::ObjectStore> CAS,
-                          std::shared_ptr<llvm::cas::ActionCache> ActionCache,
-                          DiagnosticEngine &Diagnostics, bool ParallelScan);
   llvm::Error initializeWorkerClangScanningTool();
   llvm::Error finalizeWorkerClangScanningTool();
 
