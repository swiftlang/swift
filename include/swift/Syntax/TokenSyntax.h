--- conflicted
+++ resolved
@@ -91,11 +91,7 @@
   }
 
   static bool classof(const Syntax *S) {
-<<<<<<< HEAD
-    return S->getKind() == SyntaxKind::Token;
-=======
     return S->isToken();
->>>>>>> ce351d42
   }
 };
 
