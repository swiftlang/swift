//===--- Options.td - Options for swift driver ----------------------------===//
//
// This source file is part of the Swift.org open source project
//
// Copyright (c) 2014 - 2018 Apple Inc. and the Swift project authors
// Licensed under Apache License v2.0 with Runtime Library Exception
//
// See https://swift.org/LICENSE.txt for license information
// See https://swift.org/CONTRIBUTORS.txt for the list of Swift project authors
//
//===----------------------------------------------------------------------===//
//
//  This file defines the options accepted by the swift driver.
//
//===----------------------------------------------------------------------===//

// Include the common option parsing interfaces.
include "llvm/Option/OptParser.td"

/////////
// Flags

// The option should be accepted by swift -frontend.
def FrontendOption : OptionFlag;

// The option should be accepted by swift-autolink-extract
def AutolinkExtractOption : OptionFlag;

// The option should be accepted by swift -modulewrap
def ModuleWrapOption : OptionFlag;

// The option should be accepted by swift-indent
def SwiftIndentOption : OptionFlag;

// The option should not be accepted by the driver.
def NoDriverOption : OptionFlag;

// Some options should not be available depending on whether this is the
// interactive driver 'swift', or the batch compiler 'swiftc'.
def NoInteractiveOption : OptionFlag;
def NoBatchOption : OptionFlag;

// The option should not force a full rebuild if added, changed, or removed.
def DoesNotAffectIncrementalBuild : OptionFlag;

// The option's argument is a file-system path that may be affected by the
// current working directory.
def ArgumentIsPath : OptionFlag;

// The option should be written into a .swiftinterface module interface file,
// and read/parsed from there when reconstituting a .swiftmodule from it.
def ModuleInterfaceOption : OptionFlag;

// The option causes the output of a supplementary output, or is the path option
// for a supplementary output. E.g., `-emit-module` and `-emit-module-path`.
def SupplementaryOutput : OptionFlag;

/////////
// Options

// The internal option ID must be a valid C++ identifier and results in a
// swift::driver::options::OPT_XX enum constant for XX.
//
// We want to unambiguously be able to refer to options from the driver source
// code, for this reason the option name is mangled into an ID. This mangling
// isn't guaranteed to have an inverse, but for practical purposes it does.
//
// The mangling scheme is to ignore the leading '-', and perform the following
// substitutions:
//   _ => __
//   - => _
//   / => _SLASH
//   # => _HASH
//   ? => _QUESTION
//   , => _COMMA
//   = => _EQ
//   C++ => CXX
//   . => _

def internal_Group : OptionGroup<"<swift internal options>">;
def internal_debug_Group :
  OptionGroup<"<swift debug/development internal options>">,
  Group<internal_Group>, HelpText<"DEBUG/DEVELOPMENT OPTIONS">;

class InternalDebugOpt : Group<internal_debug_Group>,
  Flags<[HelpHidden, DoesNotAffectIncrementalBuild]>;

def driver_print_actions : Flag<["-"], "driver-print-actions">,
  InternalDebugOpt, HelpText<"Dump list of actions to perform">;
def driver_print_output_file_map : Flag<["-"], "driver-print-output-file-map">,
  InternalDebugOpt, HelpText<"Dump the contents of the output file map">;
def driver_print_derived_output_file_map : Flag<["-"], "driver-print-derived-output-file-map">,
  InternalDebugOpt, HelpText<"Dump the contents of the derived output file map">;
def driver_print_bindings : Flag<["-"], "driver-print-bindings">,
  InternalDebugOpt, HelpText<"Dump list of job inputs and outputs">;
def driver_print_jobs : Flag<["-"], "driver-print-jobs">, InternalDebugOpt,
  HelpText<"Dump list of jobs to execute">;
def _HASH_HASH_HASH : Flag<["-"], "###">, Alias<driver_print_jobs>;
def driver_skip_execution : Flag<["-"], "driver-skip-execution">,
  InternalDebugOpt,
  HelpText<"Skip execution of subtasks when performing compilation">;
def driver_use_frontend_path : Separate<["-"], "driver-use-frontend-path">,
  InternalDebugOpt,
  HelpText<"Use the given executable to perform compilations. Arguments can be passed as a ';' separated list">;
def driver_show_incremental : Flag<["-"], "driver-show-incremental">,
  InternalDebugOpt,
  HelpText<"With -v, dump information about why files are being rebuilt">;
def driver_show_job_lifecycle : Flag<["-"], "driver-show-job-lifecycle">,
  InternalDebugOpt,
  HelpText<"Show every step in the lifecycle of driver jobs">;
def driver_dump_swift_ranges : Flag<["-"], "driver-dump-swift-ranges">,
  InternalDebugOpt,
  HelpText<"Show the unparsed ranges read upon startup">;
def driver_dump_compiled_source_diffs : Flag<["-"], "driver-dump-compiled-source-diffs">,
  InternalDebugOpt,
  HelpText<"Show the compiled source diffs read upon startup">;
def driver_use_filelists : Flag<["-"], "driver-use-filelists">,
  InternalDebugOpt, HelpText<"Pass input files as filelists whenever possible">;
def driver_filelist_threshold : Separate<["-"], "driver-filelist-threshold">,
  InternalDebugOpt, HelpText<"Pass input or output file names as filelists if there are more than <n>">,
  MetaVarName<"<n>">;
def driver_filelist_threshold_EQ : Joined<["-"], "driver-filelist-threshold=">,
  Alias<driver_filelist_threshold>;
def driver_batch_seed : Separate<["-"], "driver-batch-seed">,
  InternalDebugOpt,
  HelpText<"Use the given seed value to randomize batch-mode partitions">;
def driver_batch_count : Separate<["-"], "driver-batch-count">,
  InternalDebugOpt,
  HelpText<"Use the given number of batch-mode partitions, rather than partitioning dynamically">;
def driver_batch_size_limit : Separate<["-"], "driver-batch-size-limit">,
  InternalDebugOpt,
  HelpText<"Use the given number as the upper limit on dynamic batch-mode partition size">;

def driver_force_response_files : Flag<["-"], "driver-force-response-files">,
  InternalDebugOpt,
  HelpText<"Force the use of response files for testing">;

def driver_always_rebuild_dependents :
  Flag<["-"], "driver-always-rebuild-dependents">, InternalDebugOpt,
  HelpText<"Always rebuild dependents of files that have been modified">;

def enable_type_fingerprints :
Flag<["-"], "enable-type-fingerprints">, Flags<[FrontendOption, HelpHidden]>,
HelpText<"Enable per-nominal and extension body fingerprints">;

def disable_type_fingerprints :
Flag<["-"], "disable-type-fingerprints">, Flags<[FrontendOption, HelpHidden]>,
HelpText<"Disable per-nominal and extension body fingerprints">;

def enable_only_one_dependency_file :
Flag<["-"], "enable-only-one-dependency-file">, Flags<[DoesNotAffectIncrementalBuild]>,
 HelpText<"Enables incremental build optimization that only produces one dependencies file">;

def disable_only_one_dependency_file :
Flag<["-"], "disable-only-one-dependency-file">, Flags<[DoesNotAffectIncrementalBuild]>,
 HelpText<"Disables incremental build optimization that only produces one dependencies file">;
 

def enable_source_range_dependencies :
Flag<["-"], "enable-source-range-dependencies">, Flags<[]>,
HelpText<"Try using source range information">;


def driver_compare_incremental_schemes :
Flag<["-"], "driver-compare-incremental-schemes">, Flags<[DoesNotAffectIncrementalBuild]>,
HelpText<"Print a simple message comparing dependencies with source ranges (w/ fallback)">;

def driver_compare_incremental_schemes_path :
Separate<["-"], "driver-compare-incremental-schemes-path">, Flags<[ArgumentIsPath,DoesNotAffectIncrementalBuild]>,
HelpText<"Path to use for machine-readable comparision">,
MetaVarName<"<path>">;

def driver_compare_incremental_schemes_path_EQ :
Joined<["-"], "driver-compare-incremental-schemes-path=">, Flags<[]>,
Alias<driver_compare_incremental_schemes_path>;


def driver_verify_fine_grained_dependency_graph_after_every_import :
Flag<["-"], "driver-verify-fine-grained-dependency-graph-after-every-import">,
InternalDebugOpt,
HelpText<"Debug DriverGraph by verifying it after every import">;

def verify_incremental_dependencies :
  Flag<["-"], "verify-incremental-dependencies">,
  Flags<[FrontendOption, HelpHidden]>,
  HelpText<"Enable the dependency verifier for each frontend job">;

def driver_emit_fine_grained_dependency_dot_file_after_every_import :
Flag<["-"], "driver-emit-fine-grained-dependency-dot-file-after-every-import">,
InternalDebugOpt,
HelpText<"Emit dot files every time driver imports an fine-grained swiftdeps file.">;

def fine_grained_dependency_include_intrafile :
Flag<["-"], "fine-grained-dependency-include-intrafile">,
Flags<[FrontendOption, HelpHidden]>,
HelpText<"Include within-file dependencies.">;

def emit_fine_grained_dependency_sourcefile_dot_files :
Flag<["-"], "emit-fine-grained-dependency-sourcefile-dot-files">,
InternalDebugOpt,
HelpText<"Emit dot files for every source file.">;

def driver_mode : Joined<["--"], "driver-mode=">, Flags<[HelpHidden]>,
  HelpText<"Set the driver mode to either 'swift' or 'swiftc'">;

def help : Flag<["-", "--"], "help">,
  Flags<[FrontendOption, AutolinkExtractOption, ModuleWrapOption, SwiftIndentOption]>,
  HelpText<"Display available options">;
def h : Flag<["-"], "h">, Alias<help>;
def help_hidden : Flag<["-", "--"], "help-hidden">,
  Flags<[HelpHidden, FrontendOption]>,
  HelpText<"Display available options, including hidden options">;

def v : Flag<["-"], "v">, Flags<[DoesNotAffectIncrementalBuild]>,
  HelpText<"Show commands to run and use verbose output">;
def version : Flag<["-", "--"], "version">, Flags<[FrontendOption]>,
  HelpText<"Print version information and exit">;

def parseable_output : Flag<["-"], "parseable-output">,
  Flags<[NoInteractiveOption, DoesNotAffectIncrementalBuild]>,
  HelpText<"Emit textual output in a parseable format">;

// Standard Options
def _DASH_DASH : Option<["--"], "", KIND_REMAINING_ARGS>,
  Flags<[FrontendOption, DoesNotAffectIncrementalBuild]>;

def o : JoinedOrSeparate<["-"], "o">,
  Flags<[FrontendOption, AutolinkExtractOption, ModuleWrapOption,
         NoInteractiveOption, SwiftIndentOption, ArgumentIsPath]>,
  HelpText<"Write output to <file>">, MetaVarName<"<file>">;

def j : JoinedOrSeparate<["-"], "j">, Flags<[DoesNotAffectIncrementalBuild]>,
  HelpText<"Number of commands to execute in parallel">, MetaVarName<"<n>">;

def sdk : Separate<["-"], "sdk">, Flags<[FrontendOption, ArgumentIsPath]>,
  HelpText<"Compile against <sdk>">, MetaVarName<"<sdk>">;

def swift_version : Separate<["-"], "swift-version">, Flags<[FrontendOption, ModuleInterfaceOption]>,
  HelpText<"Interpret input according to a specific Swift language version number">,
  MetaVarName<"<vers>">;

def package_description_version: Separate<["-"], "package-description-version">,
  Flags<[FrontendOption, HelpHidden, ModuleInterfaceOption]>,
  HelpText<"The version number to be applied on the input for the PackageDescription availability kind">,
  MetaVarName<"<vers>">;

def tools_directory : Separate<["-"], "tools-directory">,
  Flags<[FrontendOption, NoInteractiveOption, DoesNotAffectIncrementalBuild,
         ArgumentIsPath]>,
  HelpText<"Look for external executables (ld, clang, binutils) in <directory>">, MetaVarName<"<directory>">;

def D : JoinedOrSeparate<["-"], "D">, Flags<[FrontendOption]>,
  HelpText<"Marks a conditional compilation flag as true">;

def F : JoinedOrSeparate<["-"], "F">, Flags<[FrontendOption, ArgumentIsPath]>,
  HelpText<"Add directory to framework search path">;
def F_EQ : Joined<["-"], "F=">, Flags<[FrontendOption, ArgumentIsPath]>,
  Alias<F>;

def Fsystem : Separate<["-"], "Fsystem">,
  Flags<[FrontendOption, ArgumentIsPath]>,
  HelpText<"Add directory to system framework search path">;

def I : JoinedOrSeparate<["-"], "I">, Flags<[FrontendOption, ArgumentIsPath]>,
  HelpText<"Add directory to the import search path">;
def I_EQ : Joined<["-"], "I=">, Flags<[FrontendOption, ArgumentIsPath]>,
  Alias<I>;

def import_underlying_module : Flag<["-"], "import-underlying-module">,
  Flags<[FrontendOption, NoInteractiveOption]>,
  HelpText<"Implicitly imports the Objective-C half of a module">;

def import_objc_header : Separate<["-"], "import-objc-header">,
  Flags<[FrontendOption, HelpHidden, ArgumentIsPath]>,
  HelpText<"Implicitly imports an Objective-C header file">;

def pch_output_dir: Separate<["-"], "pch-output-dir">,
  Flags<[FrontendOption, HelpHidden, ArgumentIsPath]>,
  HelpText<"Directory to persist automatically created precompiled bridging headers">;

// FIXME: Unhide this once it doesn't depend on an output file map.
def incremental : Flag<["-"], "incremental">,
  Flags<[NoInteractiveOption, HelpHidden, DoesNotAffectIncrementalBuild]>,
  HelpText<"Perform an incremental build if possible">;

def nostdimport : Flag<["-"], "nostdimport">, Flags<[FrontendOption]>,
  HelpText<"Don't search the standard library import path for modules">;

def output_file_map : Separate<["-"], "output-file-map">,
  Flags<[NoInteractiveOption, ArgumentIsPath]>,
  HelpText<"A file which specifies the location of outputs">,
  MetaVarName<"<path>">;
def output_file_map_EQ : Joined<["-"], "output-file-map=">,
  Flags<[NoInteractiveOption, ArgumentIsPath]>,
  Alias<output_file_map>;

def save_temps : Flag<["-"], "save-temps">,
  Flags<[NoInteractiveOption,DoesNotAffectIncrementalBuild]>,
  HelpText<"Save intermediate compilation results">;
def driver_time_compilation : Flag<["-"], "driver-time-compilation">,
  Flags<[NoInteractiveOption,DoesNotAffectIncrementalBuild]>,
  HelpText<"Prints the total time it took to execute all compilation tasks">;
def stats_output_dir: Separate<["-"], "stats-output-dir">,
  Flags<[FrontendOption, HelpHidden, ArgumentIsPath]>,
  HelpText<"Directory to write unified compilation-statistics files to">;
def trace_stats_events: Flag<["-"], "trace-stats-events">,
  Flags<[FrontendOption, HelpHidden]>,
  HelpText<"Trace changes to stats in -stats-output-dir">;
def experimental_skip_non_inlinable_function_bodies:
  Flag<["-"], "experimental-skip-non-inlinable-function-bodies">,
  Flags<[FrontendOption, HelpHidden]>,
  HelpText<"Skip type-checking and SIL generation for non-inlinable function bodies">;
def profile_stats_events: Flag<["-"], "profile-stats-events">,
  Flags<[FrontendOption, HelpHidden]>,
  HelpText<"Profile changes to stats in -stats-output-dir">;
def profile_stats_entities: Flag<["-"], "profile-stats-entities">,
  Flags<[FrontendOption, HelpHidden]>,
  HelpText<"Profile changes to stats in -stats-output-dir, subdivided by source entity">;

def emit_dependencies : Flag<["-"], "emit-dependencies">,
  Flags<[FrontendOption, NoInteractiveOption, DoesNotAffectIncrementalBuild,
         SupplementaryOutput]>,
  HelpText<"Emit basic Make-compatible dependencies files">;
def track_system_dependencies : Flag<["-"], "track-system-dependencies">,
  Flags<[FrontendOption, NoInteractiveOption, DoesNotAffectIncrementalBuild]>,
  HelpText<"Track system dependencies while emitting Make-style dependencies">;

def emit_loaded_module_trace : Flag<["-"], "emit-loaded-module-trace">,
  Flags<[FrontendOption, NoInteractiveOption, SupplementaryOutput]>,
  HelpText<"Emit a JSON file containing information about what modules were loaded">;
def emit_loaded_module_trace_path : Separate<["-"], "emit-loaded-module-trace-path">,
  Flags<[FrontendOption, NoInteractiveOption, ArgumentIsPath,
         SupplementaryOutput]>,
  HelpText<"Emit the loaded module trace JSON to <path>">,
  MetaVarName<"<path>">;
def emit_loaded_module_trace_path_EQ : Joined<["-"], "emit-loaded-module-trace-path=">,
  Flags<[FrontendOption, NoInteractiveOption, ArgumentIsPath,
         SupplementaryOutput]>,
  Alias<emit_loaded_module_trace_path>;
def emit_cross_import_remarks : Flag<["-"], "Rcross-import">,
  Flags<[FrontendOption, DoesNotAffectIncrementalBuild]>,
  HelpText<"Emit a remark if a cross-import of a module is triggered.">;

def emit_tbd : Flag<["-"], "emit-tbd">,
  HelpText<"Emit a TBD file">,
  Flags<[FrontendOption, NoInteractiveOption, SupplementaryOutput]>;
def emit_tbd_path : Separate<["-"], "emit-tbd-path">,
  Flags<[FrontendOption, NoInteractiveOption, ArgumentIsPath,
         SupplementaryOutput]>,
  HelpText<"Emit the TBD file to <path>">,
  MetaVarName<"<path>">;
def emit_tbd_path_EQ : Joined<["-"], "emit-tbd-path=">,
  Flags<[FrontendOption, NoInteractiveOption, ArgumentIsPath,
         SupplementaryOutput]>,
  Alias<emit_tbd_path>;
def embed_tbd_for_module : Separate<["-"], "embed-tbd-for-module">,
  Flags<[FrontendOption]>,
  HelpText<"Embed symbols from the module in the emitted tbd file">;

def serialize_diagnostics : Flag<["-"], "serialize-diagnostics">,
  Flags<[FrontendOption, NoInteractiveOption, DoesNotAffectIncrementalBuild,
         SupplementaryOutput]>,
  HelpText<"Serialize diagnostics in a binary format">;
def serialize_diagnostics_path : Separate<["-"], "serialize-diagnostics-path">,
  Flags<[FrontendOption, NoBatchOption, DoesNotAffectIncrementalBuild,
         ArgumentIsPath, SupplementaryOutput]>,
  HelpText<"Emit a serialized diagnostics file to <path>">,
  MetaVarName<"<path>">;
def serialize_diagnostics_path_EQ: Joined<["-"], "serialize-diagnostics-path=">,
  Flags<[FrontendOption, NoBatchOption, DoesNotAffectIncrementalBuild,
         ArgumentIsPath, SupplementaryOutput]>,
  Alias<serialize_diagnostics_path>;
def color_diagnostics : Flag<["-"], "color-diagnostics">,
  Flags<[FrontendOption, DoesNotAffectIncrementalBuild]>,
  HelpText<"Print diagnostics in color">;
def no_color_diagnostics : Flag<["-"], "no-color-diagnostics">,
  Flags<[FrontendOption, DoesNotAffectIncrementalBuild]>,
  HelpText<"Do not print diagnostics in color">;
def debug_diagnostic_names : Flag<["-"], "debug-diagnostic-names">,
  Flags<[FrontendOption, DoesNotAffectIncrementalBuild, HelpHidden]>,
  HelpText<"Include diagnostic names when printing">;
def print_educational_notes : Flag<["-"], "print-educational-notes">,
  Flags<[FrontendOption, DoesNotAffectIncrementalBuild]>,
  HelpText<"Include educational notes in printed diagnostic output, if available">;
def diagnostic_style : Separate<["-"], "diagnostic-style">,
  Flags<[FrontendOption, DoesNotAffectIncrementalBuild]>,
  MetaVarName<"<style>">,
  HelpText<"The formatting style used when printing diagnostics ('swift' or 'llvm')">;
def diagnostic_style_EQ : Joined<["-"], "diagnostic-style=">,
  Flags<[FrontendOption, DoesNotAffectIncrementalBuild]>,
  MetaVarName<"<style>">, Alias<diagnostic_style>;
def locale : Separate<["-"], "locale">,
  Flags<[FrontendOption, DoesNotAffectIncrementalBuild]>,
  HelpText<"Choose a language for diagnostic messages">,
  MetaVarName<"<locale-code>">;
def localization_path : Separate<["-"], "localization-path">,
  Flags<[FrontendOption, DoesNotAffectIncrementalBuild, ArgumentIsPath]>,
  HelpText<"Path to localized diagnostic messages directory">,
  MetaVarName<"<path>">;

def module_cache_path : Separate<["-"], "module-cache-path">,
  Flags<[FrontendOption, DoesNotAffectIncrementalBuild, ArgumentIsPath]>,
  HelpText<"Specifies the Clang module cache path">;

def enable_library_evolution : Flag<["-"], "enable-library-evolution">,
  Flags<[FrontendOption, ModuleInterfaceOption]>,
  HelpText<"Build the module to allow binary-compatible library evolution">;

def require_explicit_availability : Flag<["-"], "require-explicit-availability">,
  Flags<[FrontendOption, NoInteractiveOption]>,
  HelpText<"Require explicit availability on public declarations">;
def require_explicit_availability_target : Separate<["-"], "require-explicit-availability-target">,
  Flags<[FrontendOption, NoInteractiveOption]>,
  HelpText<"Suggest fix-its adding @available(<target>, *) to public declarations without availability">,
  MetaVarName<"<target>">;

def module_name : Separate<["-"], "module-name">,
  Flags<[FrontendOption, ModuleInterfaceOption]>,
  HelpText<"Name of the module to build">;
def module_name_EQ : Joined<["-"], "module-name=">, Flags<[FrontendOption]>,
  Alias<module_name>;

def module_link_name : Separate<["-"], "module-link-name">,
  Flags<[FrontendOption, ModuleInterfaceOption]>,
  HelpText<"Library to link against when using this module">;
def module_link_name_EQ : Joined<["-"], "module-link-name=">,
  Flags<[FrontendOption]>, Alias<module_link_name>;
def autolink_force_load : Flag<["-"], "autolink-force-load">,
  Flags<[FrontendOption, ModuleInterfaceOption, HelpHidden]>,
  HelpText<"Force ld to link against this module even if no symbols are used">;

def emit_module : Flag<["-"], "emit-module">,
  Flags<[FrontendOption, NoInteractiveOption, DoesNotAffectIncrementalBuild,
         SupplementaryOutput]>,
  HelpText<"Emit an importable module">;
def emit_module_path : Separate<["-"], "emit-module-path">,
  Flags<[FrontendOption, NoInteractiveOption, DoesNotAffectIncrementalBuild,
         ArgumentIsPath, SupplementaryOutput]>,
  HelpText<"Emit an importable module to <path>">,
  MetaVarName<"<path>">;
def emit_module_path_EQ : Joined<["-"], "emit-module-path=">,
  Flags<[FrontendOption, NoInteractiveOption, DoesNotAffectIncrementalBuild,
         ArgumentIsPath, SupplementaryOutput]>,
  Alias<emit_module_path>;

def emit_module_interface :
  Flag<["-"], "emit-module-interface">,
  Flags<[NoInteractiveOption, DoesNotAffectIncrementalBuild,
         SupplementaryOutput]>,
  HelpText<"Output module interface file">;
def emit_module_interface_path :
  Separate<["-"], "emit-module-interface-path">,
  Flags<[FrontendOption, NoInteractiveOption, DoesNotAffectIncrementalBuild,
         ArgumentIsPath, SupplementaryOutput]>,
  MetaVarName<"<path>">, HelpText<"Output module interface file to <path>">;

def emit_private_module_interface_path :
  Separate<["-"], "emit-private-module-interface-path">,
  Flags<[FrontendOption, NoInteractiveOption, HelpHidden,
         DoesNotAffectIncrementalBuild, ArgumentIsPath, SupplementaryOutput]>,
  MetaVarName<"<path>">, HelpText<"Output private module interface file to <path>">;

def avoid_emit_module_source_info :
  Flag<["-"], "avoid-emit-module-source-info">,
  Flags<[NoInteractiveOption, DoesNotAffectIncrementalBuild]>,
  HelpText<"don't emit Swift source info file">;

def emit_module_source_info_path :
  Separate<["-"], "emit-module-source-info-path">,
  Flags<[FrontendOption, NoInteractiveOption, DoesNotAffectIncrementalBuild,
         ArgumentIsPath, SupplementaryOutput]>,
  MetaVarName<"<path>">, HelpText<"Output module source info file to <path>">;

def emit_parseable_module_interface :
  Flag<["-"], "emit-parseable-module-interface">,
  Alias<emit_module_interface>,
  Flags<[NoInteractiveOption, HelpHidden, DoesNotAffectIncrementalBuild,
         SupplementaryOutput]>;
def emit_parseable_module_interface_path :
  Separate<["-"], "emit-parseable-module-interface-path">,
  Alias<emit_module_interface_path>,
  Flags<[FrontendOption, NoInteractiveOption, DoesNotAffectIncrementalBuild,
         HelpHidden, ArgumentIsPath, SupplementaryOutput]>;

def emit_objc_header : Flag<["-"], "emit-objc-header">,
  Flags<[FrontendOption, NoInteractiveOption, DoesNotAffectIncrementalBuild,
         SupplementaryOutput]>,
  HelpText<"Emit an Objective-C header file">;
def emit_objc_header_path : Separate<["-"], "emit-objc-header-path">,
  Flags<[FrontendOption, NoInteractiveOption, DoesNotAffectIncrementalBuild,
         ArgumentIsPath, SupplementaryOutput]>,
  MetaVarName<"<path>">, HelpText<"Emit an Objective-C header file to <path>">;

def static : Flag<["-"], "static">,
  Flags<[FrontendOption, ModuleInterfaceOption, NoInteractiveOption]>,
  HelpText<"Make this module statically linkable and make the output of -emit-library a static library.">;

def import_cf_types : Flag<["-"], "import-cf-types">,
  Flags<[FrontendOption, HelpHidden]>,
  HelpText<"Recognize and import CF types as class types">;

def solver_memory_threshold : Separate<["-"], "solver-memory-threshold">,
  Flags<[FrontendOption, HelpHidden, DoesNotAffectIncrementalBuild]>,
  HelpText<"Set the upper bound for memory consumption, in bytes, by the constraint solver">;

def solver_shrink_unsolved_threshold : Separate<["-"], "solver-shrink-unsolved-threshold">,
Flags<[FrontendOption, HelpHidden, DoesNotAffectIncrementalBuild]>,
HelpText<"Set The upper bound to number of sub-expressions unsolved before termination of the shrink phrase">;

def value_recursion_threshold : Separate<["-"], "value-recursion-threshold">,
  Flags<[FrontendOption, HelpHidden, DoesNotAffectIncrementalBuild]>,
  HelpText<"Set the maximum depth for direct recursion in value types">;

def disable_swift_bridge_attr : Flag<["-"], "disable-swift-bridge-attr">,
  Flags<[FrontendOption, HelpHidden]>,
  HelpText<"Disable using the swift bridge attribute">;

def enable_bridging_pch : Flag<["-"], "enable-bridging-pch">,
  Flags<[HelpHidden]>,
  HelpText<"Enable automatic generation of bridging PCH files">;

def disable_bridging_pch : Flag<["-"], "disable-bridging-pch">,
  Flags<[HelpHidden]>,
  HelpText<"Disable automatic generation of bridging PCH files">;

// Experimental feature options

// Note: this flag will be removed when JVP/differential generation in the
// differentiation transform is robust.
def enable_experimental_forward_mode_differentiation :
  Flag<["-"], "enable-experimental-forward-mode-differentiation">,
  Flags<[FrontendOption]>,
  HelpText<"Enable experimental forward mode differentiation">;

def enable_experimental_additive_arithmetic_derivation :
  Flag<["-"], "enable-experimental-additive-arithmetic-derivation">,
  Flags<[FrontendOption]>,
  HelpText<"Enable experimental 'AdditiveArithmetic' derived conformances">;

def enable_experimental_concise_pound_file : Flag<["-"],
    "enable-experimental-concise-pound-file">,
  Flags<[FrontendOption]>,
  HelpText<"Enable experimental concise '#file' identifier">;

def enable_direct_intramodule_dependencies : Flag<["-"],
    "enable-direct-intramodule-dependencies">,
  Flags<[FrontendOption, HelpHidden]>,
  HelpText<"Enable experimental dependency tracking that never cascades">;

<<<<<<< HEAD
def enable_experimental_cxx_interop :
  Flag<["-"], "enable-experimental-cxx-interop">,
  HelpText<"Allow importing C++ modules into Swift (experimental feature)">;

def experimental_cxx_stdlib :
  Separate<["-"], "experimental-cxx-stdlib">,
  HelpText<"C++ standard library to use; forwarded to Clang's -stdlib flag">;
=======
def disable_direct_intramodule_dependencies : Flag<["-"],
    "disable-direct-intramodule-dependencies">,
  Flags<[FrontendOption, HelpHidden]>,
  HelpText<"Disable experimental dependency tracking that never cascades">;

>>>>>>> 9591cafa

// Diagnostic control options
def suppress_warnings : Flag<["-"], "suppress-warnings">,
  Flags<[FrontendOption]>,
  HelpText<"Suppress all warnings">;

def warnings_as_errors : Flag<["-"], "warnings-as-errors">,
  Flags<[FrontendOption]>,
  HelpText<"Treat warnings as errors">;

def no_warnings_as_errors : Flag<["-"], "no-warnings-as-errors">,
  Flags<[FrontendOption]>,
  HelpText<"Don't treat warnings as errors">;

def continue_building_after_errors : Flag<["-"], "continue-building-after-errors">,
  Flags<[FrontendOption, DoesNotAffectIncrementalBuild]>,
  HelpText<"Continue building, even after errors are encountered">;

def warn_swift3_objc_inference_complete :
  Flag<["-"], "warn-swift3-objc-inference-complete">,
  Flags<[FrontendOption, DoesNotAffectIncrementalBuild]>,
  HelpText<"Warn about deprecated @objc inference in Swift 3 for every declaration that will no longer be inferred as @objc in Swift 4">;

def warn_swift3_objc_inference_minimal :
  Flag<["-"], "warn-swift3-objc-inference-minimal">,
  Flags<[FrontendOption, DoesNotAffectIncrementalBuild]>,
  HelpText<"Warn about deprecated @objc inference in Swift 3 based on direct uses of the Objective-C entrypoint">;

def warn_implicit_overrides :
  Flag<["-"], "warn-implicit-overrides">,
  Flags<[FrontendOption, DoesNotAffectIncrementalBuild]>,
  HelpText<"Warn about implicit overrides of protocol members">;

def typo_correction_limit : Separate<["-"], "typo-correction-limit">,
  Flags<[FrontendOption, HelpHidden]>,
  MetaVarName<"<n>">,
  HelpText<"Limit the number of times the compiler will attempt typo correction to <n>">;

def warn_swift3_objc_inference : Flag<["-"], "warn-swift3-objc-inference">,
  Alias<warn_swift3_objc_inference_complete>,
  Flags<[FrontendOption, DoesNotAffectIncrementalBuild, HelpHidden]>;

def Rpass_EQ : Joined<["-"], "Rpass=">,
  Flags<[FrontendOption]>,
  HelpText<"Report performed transformations by optimization passes whose "
           "name matches the given POSIX regular expression">;

def Rpass_missed_EQ : Joined<["-"], "Rpass-missed=">,
  Flags<[FrontendOption]>,
  HelpText<"Report missed transformations by optimization passes whose "
           "name matches the given POSIX regular expression">;

def save_optimization_record : Flag<["-"], "save-optimization-record">,
  Flags<[FrontendOption]>, HelpText<"Generate a YAML optimization record file">;
def save_optimization_record_EQ : Joined<["-"], "save-optimization-record=">,
  Flags<[FrontendOption]>,
  HelpText<"Generate an optimization record file in a specific format "
           "(default: YAML)">, MetaVarName<"<format>">;
def save_optimization_record_path :
  Separate<["-"], "save-optimization-record-path">,
  Flags<[FrontendOption, ArgumentIsPath]>,
  HelpText<"Specify the file name of any generated optimization record">;
def save_optimization_record_passes :
  Separate<["-"], "save-optimization-record-passes">,
  Flags<[FrontendOption]>,
  HelpText<"Only include passes which match a specified regular expression in"
           "the generated optimization record "
           "(by default, include all passes)">, MetaVarName<"<regex>">;

// Platform options.
def enable_app_extension : Flag<["-"], "application-extension">,
  Flags<[FrontendOption, NoInteractiveOption]>,
  HelpText<"Restrict code to those available for App Extensions">;

def libc : Separate<["-"], "libc">, HelpText<"libc runtime library to use">;

// Linker options

def linker_option_Group : OptionGroup<"<linker-specific options>">;

def l : Joined<["-"], "l">, Group<linker_option_Group>,
    Flags<[FrontendOption, DoesNotAffectIncrementalBuild]>,
    HelpText<"Specifies a library which should be linked against">;
def framework : Separate<["-"], "framework">, Group<linker_option_Group>,
  Flags<[FrontendOption, DoesNotAffectIncrementalBuild]>,
  HelpText<"Specifies a framework which should be linked against">;

def L : JoinedOrSeparate<["-"], "L">, Group<linker_option_Group>,
  Flags<[FrontendOption, DoesNotAffectIncrementalBuild, ArgumentIsPath]>,
  HelpText<"Add directory to library link search path">;
def L_EQ : Joined<["-"], "L=">,
  Flags<[FrontendOption, DoesNotAffectIncrementalBuild, ArgumentIsPath]>,
  Alias<L>;

def link_objc_runtime : Flag<["-"], "link-objc-runtime">,
  Flags<[DoesNotAffectIncrementalBuild]>;
def no_link_objc_runtime : Flag<["-"], "no-link-objc-runtime">,
  Flags<[HelpHidden, DoesNotAffectIncrementalBuild]>,
  HelpText<"Don't link in additions to the Objective-C runtime">;

def static_stdlib: Flag<["-"], "static-stdlib">,
  Flags<[DoesNotAffectIncrementalBuild]>,
  HelpText<"Statically link the Swift standard library">;
def no_static_stdlib: Flag<["-"], "no-static-stdlib">,
  Flags<[HelpHidden,DoesNotAffectIncrementalBuild]>,
  HelpText<"Don't statically link the Swift standard library">;
def toolchain_stdlib_rpath: Flag<["-"], "toolchain-stdlib-rpath">,
  Flags<[HelpHidden,DoesNotAffectIncrementalBuild]>,
  HelpText<"Add an rpath entry for the toolchain's standard library, rather than the OS's">;
def no_toolchain_stdlib_rpath: Flag<["-"], "no-toolchain-stdlib-rpath">,
  Flags<[HelpHidden,DoesNotAffectIncrementalBuild]>,
  HelpText<"Do not add an rpath entry for the toolchain's standard library (default)">;
def no_stdlib_rpath: Flag<["-"], "no-stdlib-rpath">,
  Flags<[HelpHidden,DoesNotAffectIncrementalBuild]>,
  HelpText<"Don't add any rpath entries.">;

def static_executable : Flag<["-"], "static-executable">,
  HelpText<"Statically link the executable">;
def no_static_executable : Flag<["-"], "no-static-executable">,
  Flags<[HelpHidden]>,
  HelpText<"Don't statically link the executable">;

def use_ld : Joined<["-"], "use-ld=">,
  Flags<[DoesNotAffectIncrementalBuild]>,
  HelpText<"Specifies the linker to be used">;

def Xlinker : Separate<["-"], "Xlinker">,
  Flags<[DoesNotAffectIncrementalBuild]>,
  HelpText<"Specifies an option which should be passed to the linker">;

// Optimization levels

def O_Group : OptionGroup<"<optimization level options>">;

def Onone : Flag<["-"], "Onone">, Group<O_Group>,
  Flags<[FrontendOption, ModuleInterfaceOption]>,
  HelpText<"Compile without any optimization">;
def O : Flag<["-"], "O">, Group<O_Group>,
  Flags<[FrontendOption, ModuleInterfaceOption]>,
  HelpText<"Compile with optimizations">;
def Osize : Flag<["-"], "Osize">, Group<O_Group>,
  Flags<[FrontendOption, ModuleInterfaceOption]>,
  HelpText<"Compile with optimizations and target small code size">;
def Ounchecked : Flag<["-"], "Ounchecked">, Group<O_Group>,
  Flags<[FrontendOption, ModuleInterfaceOption]>,
  HelpText<"Compile with optimizations and remove runtime safety checks">;
def Oplayground : Flag<["-"], "Oplayground">, Group<O_Group>,
  Flags<[HelpHidden, FrontendOption, ModuleInterfaceOption]>,
  HelpText<"Compile with optimizations appropriate for a playground">;

def CrossModuleOptimization : Flag<["-"], "cross-module-optimization">,
  Flags<[HelpHidden, FrontendOption]>,
  HelpText<"Perform cross-module optimization">;

def RemoveRuntimeAsserts : Flag<["-"], "remove-runtime-asserts">,
  Flags<[FrontendOption]>,
  HelpText<"Remove runtime safety checks.">;
def AssumeSingleThreaded : Flag<["-"], "assume-single-threaded">,
  Flags<[FrontendOption, HelpHidden]>,
  HelpText<"Assume that code will be executed in a single-threaded "
           "environment">;

// Debug info options

def g_Group : OptionGroup<"<debug info options>">;

def g : Flag<["-"], "g">, Group<g_Group>, Flags<[FrontendOption]>,
  HelpText<"Emit debug info. "
           "This is the preferred setting for debugging with LLDB.">;
def gnone : Flag<["-"], "gnone">, Group<g_Group>, Flags<[FrontendOption]>,
  HelpText<"Don't emit debug info">;
def gline_tables_only : Flag<["-"], "gline-tables-only">,
  Group<g_Group>, Flags<[FrontendOption]>,
  HelpText<"Emit minimal debug info for backtraces only">;
def gdwarf_types : Flag<["-"], "gdwarf-types">,
  Group<g_Group>, Flags<[FrontendOption]>,
  HelpText<"Emit full DWARF type info.">;
def debug_prefix_map : Separate<["-"], "debug-prefix-map">,
    Flags<[FrontendOption]>,
    HelpText<"Remap source paths in debug info">;
def coverage_prefix_map : Separate<["-"], "coverage-prefix-map">,
  Flags<[FrontendOption]>,
  HelpText<"Remap source paths in coverage info">;

def debug_info_format : Joined<["-"], "debug-info-format=">,
  Flags<[FrontendOption]>,
  HelpText<"Specify the debug info format type to either 'dwarf' or 'codeview'">;

// Verify debug info
def verify_debug_info : Flag<["-"], "verify-debug-info">,
  Flags<[NoInteractiveOption, DoesNotAffectIncrementalBuild]>,
  HelpText<"Verify the binary representation of debug output.">;

def debug_info_store_invocation : Flag<["-"], "debug-info-store-invocation">,
  Flags<[FrontendOption]>,
  HelpText<"Emit the compiler invocation in the debug info.">;

// Assert configuration identifiers.
def AssertConfig : Separate<["-"], "assert-config">,
  Flags<[FrontendOption]>,
  HelpText<"Specify the assert_configuration replacement. "
           "Possible values are Debug, Release, Unchecked, DisableReplacement.">;

// Code formatting options

def code_formatting_Group : OptionGroup<"<code formatting options>">;

def use_tabs : Flag<["-"], "use-tabs">, Group<code_formatting_Group>,
  Flags<[NoInteractiveOption, NoBatchOption, SwiftIndentOption]>,
  HelpText<"Use tabs for indentation.">;

def indent_switch_case : Flag<["-"], "indent-switch-case">,
  Group<code_formatting_Group>,
  Flags<[NoInteractiveOption, NoBatchOption, SwiftIndentOption]>,
  HelpText<"Indent cases in switch statements.">;

def in_place : Flag<["-"], "in-place">, Group<code_formatting_Group>,
  Flags<[NoInteractiveOption, NoBatchOption, SwiftIndentOption]>,
  HelpText<"Overwrite input file with formatted file.">;

def tab_width : Separate<["-"], "tab-width">, Group<code_formatting_Group>,
  Flags<[NoInteractiveOption, NoBatchOption, SwiftIndentOption]>,
  HelpText<"Width of tab character.">, MetaVarName<"<n>">;

def indent_width : Separate<["-"], "indent-width">, Group<code_formatting_Group>,
  Flags<[NoInteractiveOption, NoBatchOption, SwiftIndentOption]>,
  HelpText<"Number of characters to indent.">, MetaVarName<"<n>">;

def line_range : Separate<["-"], "line-range">, Group<code_formatting_Group>,
  Flags<[NoInteractiveOption, NoBatchOption, SwiftIndentOption]>,
  HelpText<"<start line>:<end line>. Formats a range of lines (1-based). "
           "Can only be used with one input file.">, MetaVarName<"<n:n>">;

// Migrator Options

def update_code : Flag<["-"], "update-code">,
  HelpText<"Update Swift code">,
  Flags<[FrontendOption, HelpHidden, NoInteractiveOption, DoesNotAffectIncrementalBuild]>;

def migrate_keep_objc_visibility: Flag<["-"], "migrate-keep-objc-visibility">,
  Flags<[FrontendOption, NoInteractiveOption]>,
  HelpText<"When migrating, add '@objc' to declarations that would've been implicitly visible in Swift 3">;

def disable_migrator_fixits: Flag<["-"], "disable-migrator-fixits">,
  Flags<[FrontendOption, NoInteractiveOption]>,
  HelpText<"Disable the Migrator phase which automatically applies fix-its">;

def emit_remap_file_path: Separate<["-"], "emit-remap-file-path">,
  Flags<[FrontendOption, NoDriverOption, NoInteractiveOption, DoesNotAffectIncrementalBuild]>,
  HelpText<"Emit the replacement map describing Swift Migrator changes to <path>">,
  MetaVarName<"<path>">;

def emit_migrated_file_path: Separate<["-"], "emit-migrated-file-path">,
  Flags<[FrontendOption, NoDriverOption, NoInteractiveOption, DoesNotAffectIncrementalBuild]>,
  HelpText<"Emit the migrated source file to <path>">,
  MetaVarName<"<path>">;

def dump_migration_states_dir: Separate<["-"], "dump-migration-states-dir">,
  Flags<[FrontendOption, NoInteractiveOption, DoesNotAffectIncrementalBuild,
         ArgumentIsPath]>,
  HelpText<"Dump the input text, output text, and states for migration to <path>">,
  MetaVarName<"<path>">;

def api_diff_data_file: Separate<["-"], "api-diff-data-file">,
  Flags<[FrontendOption, NoInteractiveOption, DoesNotAffectIncrementalBuild,
         ArgumentIsPath]>,
  HelpText<"API migration data is from <path>">,
  MetaVarName<"<path>">;

def api_diff_data_dir: Separate<["-"], "api-diff-data-dir">,
  Flags<[FrontendOption, NoInteractiveOption, DoesNotAffectIncrementalBuild,
         ArgumentIsPath]>,
  HelpText<"Load platform and version specific API migration data files from <path>. "
      "Ignored if -api-diff-data-file is specified.">,
  MetaVarName<"<path>">;

def dump_usr: Flag<["-"], "dump-usr">,
  Flags<[FrontendOption, NoInteractiveOption]>,
  HelpText<"Dump USR for each declaration reference">;

// FIXME: Remove these once Xcode stops appending these flags.
// rdar://problem/31844718

def migrator_update_sdk: Flag<["-"], "migrator-update-sdk">,
  Flags<[FrontendOption, NoInteractiveOption]>,
  HelpText<"Does nothing. Temporary compatibility flag for Xcode.">;

def migrator_update_swift: Flag<["-"], "migrator-update-swift">,
  Flags<[FrontendOption, NoInteractiveOption]>,
  HelpText<"Does nothing. Temporary compatibility flag for Xcode.">;

// File types

def parse_as_library : Flag<["-"], "parse-as-library">,
  Flags<[FrontendOption, NoInteractiveOption]>,
  HelpText<"Parse the input file(s) as libraries, not scripts">;
def parse_sil : Flag<["-"], "parse-sil">,
  Flags<[FrontendOption, NoInteractiveOption]>,
  HelpText<"Parse the input file as SIL code, not Swift source">;
def parse_stdlib : Flag<["-"], "parse-stdlib">,
  Flags<[FrontendOption, HelpHidden, ModuleInterfaceOption]>,
  HelpText<"Parse the input file(s) as the Swift standard library">;

def modes_Group : OptionGroup<"<mode options>">, HelpText<"MODES">;

class ModeOpt : Group<modes_Group>;

// Output Modes
def emit_executable : Flag<["-"], "emit-executable">,
  HelpText<"Emit a linked executable">, ModeOpt,
  Flags<[NoInteractiveOption, DoesNotAffectIncrementalBuild]>;
def emit_library : Flag<["-"], "emit-library">,
  HelpText<"Emit a linked library">, ModeOpt,
  Flags<[NoInteractiveOption]>;
def emit_object : Flag<["-"], "emit-object">,
  HelpText<"Emit object file(s) (-c)">, ModeOpt,
  Flags<[FrontendOption, NoInteractiveOption, DoesNotAffectIncrementalBuild]>;
def emit_assembly : Flag<["-"], "emit-assembly">,
  HelpText<"Emit assembly file(s) (-S)">, ModeOpt,
  Flags<[FrontendOption, NoInteractiveOption, DoesNotAffectIncrementalBuild]>;
def emit_bc : Flag<["-"], "emit-bc">,
  HelpText<"Emit LLVM BC file(s)">, ModeOpt,
  Flags<[FrontendOption, NoInteractiveOption, DoesNotAffectIncrementalBuild]>;
def emit_ir : Flag<["-"], "emit-ir">,
  HelpText<"Emit LLVM IR file(s)">, ModeOpt,
  Flags<[FrontendOption, NoInteractiveOption, DoesNotAffectIncrementalBuild]>;
def emit_sil : Flag<["-"], "emit-sil">,
  HelpText<"Emit canonical SIL file(s)">, ModeOpt,
  Flags<[FrontendOption, NoInteractiveOption, DoesNotAffectIncrementalBuild]>;
def emit_silgen : Flag<["-"], "emit-silgen">,
  HelpText<"Emit raw SIL file(s)">, ModeOpt,
  Flags<[FrontendOption, NoInteractiveOption, DoesNotAffectIncrementalBuild]>;
def emit_sib : Flag<["-"], "emit-sib">,
  HelpText<"Emit serialized AST + canonical SIL file(s)">, ModeOpt,
  Flags<[FrontendOption, NoInteractiveOption, DoesNotAffectIncrementalBuild]>;
def emit_sibgen : Flag<["-"], "emit-sibgen">,
  HelpText<"Emit serialized AST + raw SIL file(s)">, ModeOpt,
  Flags<[FrontendOption, NoInteractiveOption, DoesNotAffectIncrementalBuild]>;
def emit_imported_modules : Flag<["-"], "emit-imported-modules">,
  HelpText<"Emit a list of the imported modules">, ModeOpt,
  Flags<[FrontendOption, NoInteractiveOption, DoesNotAffectIncrementalBuild]>;
def emit_pcm : Flag<["-"], "emit-pcm">,
  HelpText<"Emit a precompiled Clang module from a module map">, ModeOpt,
  Flags<[FrontendOption, NoInteractiveOption, DoesNotAffectIncrementalBuild]>;

def c : Flag<["-"], "c">, Alias<emit_object>,
  Flags<[FrontendOption, NoInteractiveOption]>, ModeOpt;
def S: Flag<["-"], "S">, Alias<emit_assembly>,
  Flags<[FrontendOption, NoInteractiveOption]>, ModeOpt;

def fixit_all : Flag<["-"], "fixit-all">,
  HelpText<"Apply all fixits from diagnostics without any filtering">,
  Flags<[FrontendOption, NoInteractiveOption, DoesNotAffectIncrementalBuild]>;

// No Output Modes
def parse: Flag<["-"], "parse">,
  HelpText<"Parse input file(s)">, ModeOpt,
  Flags<[FrontendOption, NoInteractiveOption, DoesNotAffectIncrementalBuild]>;
def resolve_imports : Flag<["-"], "resolve-imports">,
  HelpText<"Parse and resolve imports in input file(s)">, ModeOpt,
  Flags<[FrontendOption, NoInteractiveOption, DoesNotAffectIncrementalBuild]>;
def typecheck : Flag<["-"], "typecheck">,
  HelpText<"Parse and type-check input file(s)">, ModeOpt,
  Flags<[FrontendOption, NoInteractiveOption, DoesNotAffectIncrementalBuild]>;
def dump_parse : Flag<["-"], "dump-parse">,
  HelpText<"Parse input file(s) and dump AST(s)">, ModeOpt,
  Flags<[FrontendOption, NoInteractiveOption, DoesNotAffectIncrementalBuild]>;
def dump_ast : Flag<["-"], "dump-ast">,
  HelpText<"Parse and type-check input file(s) and dump AST(s)">, ModeOpt,
  Flags<[FrontendOption, NoInteractiveOption, DoesNotAffectIncrementalBuild]>;
def dump_scope_maps : Separate<["-"], "dump-scope-maps">,
  HelpText<"Parse and type-check input file(s) and dump the scope map(s)">,
  MetaVarName<"<expanded-or-list-of-line:column>">,
  ModeOpt,
  Flags<[FrontendOption, NoInteractiveOption, DoesNotAffectIncrementalBuild]>;
def dump_type_refinement_contexts :
  Flag<["-"], "dump-type-refinement-contexts">,
  HelpText<"Type-check input file(s) and dump type refinement contexts(s)">,
  ModeOpt,
  Flags<[FrontendOption, NoInteractiveOption, DoesNotAffectIncrementalBuild]>;
def dump_type_info : Flag<["-"], "dump-type-info">,
  HelpText<"Output YAML dump of fixed-size types from all imported modules">,
  ModeOpt,
  Flags<[FrontendOption, NoInteractiveOption, DoesNotAffectIncrementalBuild]>;
def print_ast : Flag<["-"], "print-ast">,
  HelpText<"Parse and type-check input file(s) and pretty print AST(s)">,
  ModeOpt,
  Flags<[FrontendOption, NoInteractiveOption, DoesNotAffectIncrementalBuild]>;
def dump_pcm : Flag<["-"], "dump-pcm">,
  HelpText<"Dump debugging information about a precompiled Clang module">,
  ModeOpt,
  Flags<[FrontendOption, NoInteractiveOption, DoesNotAffectIncrementalBuild]>;

// Other Modes
def repl : Flag<["-"], "repl">,
  HelpText<"REPL mode (the default if there is no input file)">,
  Flags<[FrontendOption, NoBatchOption, HelpHidden]>, ModeOpt;
def lldb_repl : Flag<["-"], "lldb-repl">, HelpText<"LLDB-enhanced REPL mode">,
  Flags<[NoBatchOption, HelpHidden]>, ModeOpt;
def deprecated_integrated_repl : Flag<["-"], "deprecated-integrated-repl">,
  Flags<[FrontendOption, NoBatchOption]>, ModeOpt;
def i : Flag<["-"], "i">, ModeOpt; // only used to provide diagnostics.

def whole_module_optimization : Flag<["-"], "whole-module-optimization">,
  HelpText<"Optimize input files together instead of individually">,
  Flags<[FrontendOption, NoInteractiveOption]>;

def no_whole_module_optimization : Flag<["-"], "no-whole-module-optimization">,
  HelpText<"Disable optimizing input files together instead of individually">,
  Flags<[FrontendOption, NoInteractiveOption]>;

def enable_batch_mode : Flag<["-"], "enable-batch-mode">,
  Flags<[FrontendOption, NoInteractiveOption, HelpHidden]>,
  HelpText<"Enable combining frontend jobs into batches">;

def disable_batch_mode : Flag<["-"], "disable-batch-mode">,
  Flags<[FrontendOption, NoInteractiveOption, HelpHidden]>,
  HelpText<"Disable combining frontend jobs into batches">;

def wmo : Flag<["-"], "wmo">, Alias<whole_module_optimization>,
  Flags<[FrontendOption, NoInteractiveOption, HelpHidden]>;

def force_single_frontend_invocation :
  Flag<["-"], "force-single-frontend-invocation">,
  Alias<whole_module_optimization>,
  Flags<[FrontendOption, NoInteractiveOption, HelpHidden]>;

def num_threads : Separate<["-"], "num-threads">,
  Flags<[FrontendOption, DoesNotAffectIncrementalBuild]>,
  HelpText<"Enable multi-threading and specify number of threads">,
  MetaVarName<"<n>">;

def Xfrontend : Separate<["-"], "Xfrontend">, Flags<[HelpHidden]>,
  MetaVarName<"<arg>">, HelpText<"Pass <arg> to the Swift frontend">;

def Xcc : Separate<["-"], "Xcc">, Flags<[FrontendOption]>,
  MetaVarName<"<arg>">,
  HelpText<"Pass <arg> to the C/C++/Objective-C compiler">;

def Xclang_linker : Separate<["-"], "Xclang-linker">, Flags<[HelpHidden]>,
  MetaVarName<"<arg>">, HelpText<"Pass <arg> to Clang when it is use for linking.">;

def Xllvm : Separate<["-"], "Xllvm">,
  Flags<[FrontendOption, HelpHidden]>,
  MetaVarName<"<arg>">, HelpText<"Pass <arg> to LLVM.">;

def resource_dir : Separate<["-"], "resource-dir">,
  Flags<[FrontendOption, HelpHidden, ArgumentIsPath]>,
  MetaVarName<"</usr/lib/swift>">,
  HelpText<"The directory that holds the compiler resource files">;

def target : Separate<["-"], "target">,
  Flags<[FrontendOption, ModuleWrapOption, ModuleInterfaceOption]>,
  HelpText<"Generate code for the given target <triple>, such as x86_64-apple-macos10.9">, MetaVarName<"<triple>">;
def target_legacy_spelling : Joined<["--"], "target=">,
  Flags<[FrontendOption]>, Alias<target>;
def print_target_info : Flag<["-"], "print-target-info">,
    Flags<[FrontendOption]>,
    HelpText<"Print target information for the given target <triple>, such as x86_64-apple-macos10.9">, MetaVarName<"<triple>">;

def target_cpu : Separate<["-"], "target-cpu">, Flags<[FrontendOption, ModuleInterfaceOption]>,
  HelpText<"Generate code for a particular CPU variant">;

def target_variant : Separate<["-"], "target-variant">,
  Flags<[FrontendOption]>,
  HelpText<"Generate 'zippered' code for macCatalyst that can run on the specified"
           " variant target triple in addition to the main -target triple">;

def profile_generate : Flag<["-"], "profile-generate">,
  Flags<[FrontendOption, NoInteractiveOption]>,
  HelpText<"Generate instrumented code to collect execution counts">;

def profile_use : CommaJoined<["-"], "profile-use=">,
  Flags<[FrontendOption, NoInteractiveOption, ArgumentIsPath]>,
  MetaVarName<"<profdata>">,
  HelpText<"Supply a profdata file to enable profile-guided optimization">;

def profile_coverage_mapping : Flag<["-"], "profile-coverage-mapping">,
  Flags<[FrontendOption, NoInteractiveOption]>,
  HelpText<"Generate coverage data for use with profiled execution counts">;

def embed_bitcode : Flag<["-"], "embed-bitcode">,
  Flags<[FrontendOption, NoInteractiveOption]>,
  HelpText<"Embed LLVM IR bitcode as data">;

def embed_bitcode_marker : Flag<["-"], "embed-bitcode-marker">,
  Flags<[FrontendOption, NoInteractiveOption]>,
  HelpText<"Embed placeholder LLVM IR data as a marker">;

def enable_testing : Flag<["-"], "enable-testing">,
  Flags<[FrontendOption, NoInteractiveOption, HelpHidden]>,
  HelpText<"Allows this module's internal API to be accessed for testing">;

def enable_private_imports : Flag<["-"], "enable-private-imports">,
  Flags<[FrontendOption, NoInteractiveOption, HelpHidden]>,
  HelpText<"Allows this module's internal and private API to be accessed">;

def sanitize_EQ : CommaJoined<["-"], "sanitize=">,
  Flags<[FrontendOption, NoInteractiveOption]>, MetaVarName<"<check>">,
  HelpText<"Turn on runtime checks for erroneous behavior.">;

def sanitize_recover_EQ
    : CommaJoined<["-"], "sanitize-recover=">,
      Flags<[FrontendOption, NoInteractiveOption]>,
      MetaVarName<"<check>">,
      HelpText<"Specify which sanitizer runtime checks (see -sanitize=) will "
               "generate instrumentation that allows error recovery. Listed "
               "checks should be comma separated. Default behavior is to not "
               "allow error recovery.">;

def sanitize_coverage_EQ : CommaJoined<["-"], "sanitize-coverage=">,
  Flags<[FrontendOption, NoInteractiveOption]>,
  MetaVarName<"<type>">,
  HelpText<"Specify the type of coverage instrumentation for Sanitizers and"
  " additional options separated by commas">;

def scan_dependencies : Flag<["-"], "scan-dependencies">,
  HelpText<"Scan dependencies of the given Swift sources">, ModeOpt,
  Flags<[FrontendOption, NoInteractiveOption, DoesNotAffectIncrementalBuild]>;

def enable_astscope_lookup : Flag<["-"], "enable-astscope-lookup">,
  Flags<[FrontendOption]>,
  HelpText<"Enable ASTScope-based unqualified name lookup">;

def disable_astscope_lookup : Flag<["-"], "disable-astscope-lookup">,
  Flags<[FrontendOption]>,
  HelpText<"Disable ASTScope-based unqualified name lookup">;

def disable_parser_lookup : Flag<["-"], "disable-parser-lookup">,
  Flags<[FrontendOption]>,
  HelpText<"Disable parser lookup & use ast scope lookup only (experimental)">;

def enable_request_based_incremental_dependencies : Flag<["-"],
  "enable-request-based-incremental-dependencies">,
  Flags<[FrontendOption]>,
  HelpText<"Enable request-based name tracking">;

def disable_request_based_incremental_dependencies : Flag<["-"],
  "disable-request-based-incremental-dependencies">,
  Flags<[FrontendOption]>,
  HelpText<"Disable request-based name tracking">;

def index_file : Flag<["-"], "index-file">,
  HelpText<"Produce index data for a source file">, ModeOpt,
  Flags<[NoInteractiveOption, DoesNotAffectIncrementalBuild]>;
def index_file_path : Separate<["-"], "index-file-path">,
  Flags<[NoInteractiveOption, DoesNotAffectIncrementalBuild, ArgumentIsPath]>,
  HelpText<"Produce index data for file <path>">,
  MetaVarName<"<path>">;

def index_store_path : Separate<["-"], "index-store-path">,
  Flags<[FrontendOption, ArgumentIsPath]>, MetaVarName<"<path>">,
  HelpText<"Store indexing data to <path>">;

def index_ignore_system_modules : Flag<["-"], "index-ignore-system-modules">,
  Flags<[NoInteractiveOption]>,
  HelpText<"Avoid indexing system modules">;

def enforce_exclusivity_EQ : Joined<["-"], "enforce-exclusivity=">,
  Flags<[FrontendOption, ModuleInterfaceOption]>,
  MetaVarName<"<enforcement>">,
  HelpText<"Enforce law of exclusivity">;

def working_directory : Separate<["-"], "working-directory">,
  HelpText<"Resolve file paths relative to the specified directory">,
  MetaVarName<"<path>">;
def working_directory_EQ : Joined<["-"], "working-directory=">,
  Alias<working_directory>;

// VFS

def vfsoverlay : JoinedOrSeparate<["-"], "vfsoverlay">,
  Flags<[FrontendOption, ArgumentIsPath]>,
  HelpText<"Add directory to VFS overlay file">;
def vfsoverlay_EQ : Joined<["-"], "vfsoverlay=">,
  Alias<vfsoverlay>;

// Runtime compatibility version
def runtime_compatibility_version : Separate<["-"], "runtime-compatibility-version">,
  Flags<[FrontendOption]>,
  HelpText<"Link compatibility library for Swift runtime version, or 'none'">;

def disable_autolinking_runtime_compatibility : Flag<["-"], "disable-autolinking-runtime-compatibility">,
  Flags<[FrontendOption]>,
  HelpText<"Do not use autolinking for runtime compatibility libraries">;

def disable_autolinking_runtime_compatibility_dynamic_replacements
    : Flag<[ "-" ], "disable-autolinking-runtime-compatibility-dynamic-replacements">,
      Flags<[ FrontendOption ]>,
      HelpText<"Do not use autolinking for the dynamic replacement runtime "
               "compatibility library">;

include "FrontendOptions.td"<|MERGE_RESOLUTION|>--- conflicted
+++ resolved
@@ -547,21 +547,19 @@
   Flags<[FrontendOption, HelpHidden]>,
   HelpText<"Enable experimental dependency tracking that never cascades">;
 
-<<<<<<< HEAD
-def enable_experimental_cxx_interop :
-  Flag<["-"], "enable-experimental-cxx-interop">,
-  HelpText<"Allow importing C++ modules into Swift (experimental feature)">;
-
-def experimental_cxx_stdlib :
-  Separate<["-"], "experimental-cxx-stdlib">,
-  HelpText<"C++ standard library to use; forwarded to Clang's -stdlib flag">;
-=======
 def disable_direct_intramodule_dependencies : Flag<["-"],
     "disable-direct-intramodule-dependencies">,
   Flags<[FrontendOption, HelpHidden]>,
   HelpText<"Disable experimental dependency tracking that never cascades">;
 
->>>>>>> 9591cafa
+def enable_experimental_cxx_interop :
+  Flag<["-"], "enable-experimental-cxx-interop">,
+  HelpText<"Allow importing C++ modules into Swift (experimental feature)">;
+
+def experimental_cxx_stdlib :
+  Separate<["-"], "experimental-cxx-stdlib">,
+  HelpText<"C++ standard library to use; forwarded to Clang's -stdlib flag">;
+
 
 // Diagnostic control options
 def suppress_warnings : Flag<["-"], "suppress-warnings">,
