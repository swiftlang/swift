//===--- FrontendOptions.td - Options for swift -frontend -----------------===//
//
// This source file is part of the Swift.org open source project
//
// Copyright (c) 2014 - 2018 Apple Inc. and the Swift project authors
// Licensed under Apache License v2.0 with Runtime Library Exception
//
// See https://swift.org/LICENSE.txt for license information
// See https://swift.org/CONTRIBUTORS.txt for the list of Swift project authors
//
//===----------------------------------------------------------------------===//
//
//  This file defines the options accepted by swift -frontend.
//
//===----------------------------------------------------------------------===//

let Flags = [FrontendOption, NoDriverOption] in {

def triple : Separate<["-"], "triple">, Alias<target>;

def primary_file : Separate<["-"], "primary-file">,
  HelpText<"Produce output for this file, not the whole module">;

def filelist : Separate<["-"], "filelist">,
  HelpText<"Specify source inputs in a file rather than on the command line">;
def primary_filelist : Separate<["-"], "primary-filelist">,
  HelpText<"Specify primary inputs in a file rather than on the command line">;
def output_filelist : Separate<["-"], "output-filelist">,
  HelpText<"Specify outputs in a file rather than on the command line">;
def supplementary_output_file_map : Separate<["-"], "supplementary-output-file-map">,
  HelpText<"Specify supplementary outputs in a file rather than on the command line">;


def emit_module_doc : Flag<["-"], "emit-module-doc">,
  HelpText<"Emit a module documentation file based on documentation "
           "comments">;
def emit_module_doc_path
  : Separate<["-"], "emit-module-doc-path">, MetaVarName<"<path>">,
    HelpText<"Output module documentation file <path>">;

def emit_module_source_info : Flag<["-"], "emit-module-source-info">,
  HelpText<"Output module source info file">;

def ignore_module_source_info : Flag<["-"], "ignore-module-source-info">,
  HelpText<"Avoid getting source location from .swiftsourceinfo files">;

def merge_modules
  : Flag<["-"], "merge-modules">, ModeOpt,
    HelpText<"Merge the input modules without otherwise processing them">;

def emit_dependencies_path
  : Separate<["-"], "emit-dependencies-path">, MetaVarName<"<path>">,
    HelpText<"Output basic Make-compatible dependencies file to <path>">;

def emit_reference_dependencies : Flag<["-"], "emit-reference-dependencies">,
  HelpText<"Emit a Swift-style dependencies file">;
def emit_reference_dependencies_path
  : Separate<["-"], "emit-reference-dependencies-path">, MetaVarName<"<path>">,
    HelpText<"Output Swift-style dependencies file to <path>">;


def emit_swift_ranges : Flag<["-"], "emit-swift-ranges">,
  HelpText<"Emit unparsed source ranges">;
def emit_swift_ranges_path
  : Separate<["-"], "emit-swift-ranges-path">, MetaVarName<"<path>">,
    HelpText<"Output unparsed ranges to <path>">;

def emit_compiled_source : Flag<["-"], "emit-compiled-source">,
  HelpText<"Emit compiled source">;
def emit_compiled_source_path
  : Separate<["-"], "emit-compiled-source-path">, MetaVarName<"<path>">,
    HelpText<"Output compiled source to <path>">;

def emit_fixits_path
  : Separate<["-"], "emit-fixits-path">, MetaVarName<"<path>">,
    HelpText<"Output compiler fixits as source edits to <path>">;

def serialize_module_interface_dependency_hashes
  : Flag<["-"], "serialize-module-interface-dependency-hashes">,
    Flags<[HelpHidden]>;

def serialize_parseable_module_interface_dependency_hashes
  : Flag<["-"], "serialize-parseable-module-interface-dependency-hashes">,
    Alias<serialize_module_interface_dependency_hashes>,
    Flags<[HelpHidden]>;

def tbd_install_name
  : Separate<["-"], "tbd-install_name">, MetaVarName<"<path>">,
    HelpText<"The install_name to use in an emitted TBD file">;

def tbd_install_name_EQ : Joined<["-"], "tbd-install_name=">,
  Alias<tbd_install_name>;

def tbd_current_version
  : Separate<["-"], "tbd-current-version">, MetaVarName<"<version>">,
  HelpText<"The current_version to use in an emitted TBD file">;

def tbd_current_version_EQ : Joined<["-"], "tbd-current-version=">,
  Alias<tbd_current_version>;

def tbd_compatibility_version
  : Separate<["-"], "tbd-compatibility-version">, MetaVarName<"<version>">,
  HelpText<"The compatibility_version to use in an emitted TBD file">;

def tbd_compatibility_version_EQ : Joined<["-"], "tbd-compatibility-version=">,
  Alias<tbd_compatibility_version>;

def tbd_is_installapi: Flag<["-"], "tbd-is-installapi">,
  HelpText<"If the TBD file should indicate it's being generated during "
           "InstallAPI">;

def verify : Flag<["-"], "verify">,
  HelpText<"Verify diagnostics against expected-{error|warning|note} "
           "annotations">;
def verify_apply_fixes : Flag<["-"], "verify-apply-fixes">,
  HelpText<"Like -verify, but updates the original source file">;
def verify_ignore_unknown: Flag<["-"], "verify-ignore-unknown">,
  HelpText<"Allow diagnostics for '<unknown>' location in verify mode">;
def verify_generic_signatures : Separate<["-"], "verify-generic-signatures">,
  MetaVarName<"<module-name>">,
  HelpText<"Verify the generic signatures in the given module">;

def verify_syntax_tree : Flag<["-"], "verify-syntax-tree">,
  HelpText<"Verify that no unknown nodes exist in the libSyntax tree">;

def show_diagnostics_after_fatal : Flag<["-"], "show-diagnostics-after-fatal">,
  HelpText<"Keep emitting subsequent diagnostics after a fatal error">;
  
def enable_cross_import_overlays : Flag<["-"], "enable-cross-import-overlays">,
  HelpText<"Automatically import declared cross-import overlays.">;
def disable_cross_import_overlays : Flag<["-"], "disable-cross-import-overlays">,
  HelpText<"Do not automatically import declared cross-import overlays.">;

def enable_educational_notes : Flag<["-"], "enable-educational-notes">,
  HelpText<"Show educational notes, if available.">;
  
def enable_experimental_diagnostic_formatting :
  Flag<["-"], "enable-experimental-diagnostic-formatting">,
  HelpText<"Enable experimental diagnostic formatting features.">;
  
def diagnostic_documentation_path
  : Separate<["-"], "diagnostic-documentation-path">, MetaVarName<"<path>">,
  HelpText<"Path to diagnostic documentation resources">;

def enable_swiftcall : Flag<["-"], "enable-swiftcall">,
  HelpText<"Enable the use of LLVM swiftcall support">;

def enable_testable_attr_requires_testable_module :
  Flag<["-"], "enable-testable-attr-requires-testable-module">,
  HelpText<"Enable checking of @testable">;

def disable_testable_attr_requires_testable_module :
  Flag<["-"], "disable-testable-attr-requires-testable-module">,
  HelpText<"Disable checking of @testable">;

def enable_target_os_checking :
  Flag<["-"], "enable-target-os-checking">,
  HelpText<"Enable checking the target OS of serialized modules">;

def disable_target_os_checking :
  Flag<["-"], "disable-target-os-checking">,
  HelpText<"Disable checking the target OS of serialized modules">;
  
def crosscheck_unqualified_lookup : Flag<["-"], "crosscheck-unqualified-lookup">,
  HelpText<"Compare legacy DeclContext- to ASTScope-based unqualified name lookup (for debugging)">;

def stress_astscope_lookup : Flag<["-"], "stress-astscope-lookup">,
  HelpText<"Stress ASTScope-based unqualified name lookup (for testing)">;
  
def warn_if_astscope_lookup : Flag<["-"], "warn-if-astscope-lookup">,
  HelpText<"Print a warning if ASTScope lookup is used">;
  
def lazy_astscopes : Flag<["-"], "lazy-astscopes">,
  HelpText<"Build ASTScopes lazily">;

def use_clang_function_types : Flag<["-"], "use-clang-function-types">,
  HelpText<"Use stored Clang function types for computing canonical types.">;

def print_clang_stats : Flag<["-"], "print-clang-stats">,
  HelpText<"Print Clang importer statistics">;

def serialize_debugging_options : Flag<["-"], "serialize-debugging-options">,
  HelpText<"Always serialize options for debugging (default: only for apps)">;
def no_serialize_debugging_options :
  Flag<["-"], "no-serialize-debugging-options">,
  HelpText<"Never serialize options for debugging (default: only for apps)">;

def autolink_library : Separate<["-"], "autolink-library">,
  HelpText<"Add dependent library">, Flags<[FrontendOption]>;

def disable_typo_correction : Flag<["-"], "disable-typo-correction">,
  HelpText<"Disable typo correction">;

} // end let Flags = [FrontendOption, NoDriverOption]

def debug_crash_Group : OptionGroup<"<automatic crashing options>">;
class DebugCrashOpt : Group<debug_crash_Group>;


// Flags that are saved into module interfaces
let Flags = [FrontendOption, NoDriverOption, HelpHidden, ModuleInterfaceOption] in {

def enable_objc_interop :
  Flag<["-"], "enable-objc-interop">,
  HelpText<"Enable Objective-C interop code generation and config directives">;

def disable_objc_interop :
  Flag<["-"], "disable-objc-interop">,
  HelpText<"Disable Objective-C interop code generation and config directives">;

def enable_objc_attr_requires_foundation_module :
  Flag<["-"], "enable-objc-attr-requires-foundation-module">,
  HelpText<"Enable requiring uses of @objc to require importing the "
           "Foundation module">;

def disable_objc_attr_requires_foundation_module :
  Flag<["-"], "disable-objc-attr-requires-foundation-module">,
  HelpText<"Disable requiring uses of @objc to require importing the "
           "Foundation module">;

def enable_resilience : Flag<["-"], "enable-resilience">,
   HelpText<"Deprecated, use -enable-library-evolution instead">;

}


// HIDDEN FLAGS
let Flags = [FrontendOption, NoDriverOption, HelpHidden] in {

def debug_constraints : Flag<["-"], "debug-constraints">,
  HelpText<"Debug the constraint-based type checker">;

def debug_constraints_attempt : Separate<["-"], "debug-constraints-attempt">,
  HelpText<"Debug the constraint solver at a given attempt">;

def debug_constraints_on_line : Separate<["-"], "debug-constraints-on-line">,
  HelpText<"Debug the constraint solver for expressions on <line>">,
  MetaVarName<"<line>">;
def debug_constraints_on_line_EQ : Joined<["-"], "debug-constraints-on-line=">,
  Alias<debug_constraints_on_line>;

def disable_named_lazy_member_loading : Flag<["-"], "disable-named-lazy-member-loading">,
  HelpText<"Disable per-name lazy member loading">;

def debug_generic_signatures : Flag<["-"], "debug-generic-signatures">,
  HelpText<"Debug generic signatures">;

def debug_forbid_typecheck_prefix : Separate<["-"], "debug-forbid-typecheck-prefix">,
  HelpText<"Triggers llvm fatal_error if typechecker tries to typecheck a decl "
           "with the provided prefix name">;

def debug_cycles : Flag<["-"], "debug-cycles">,
  HelpText<"Print out debug dumps when cycles are detected in evaluation">;
def build_request_dependency_graph : Flag<["-"], "build-request-dependency-graph">,
  HelpText<"Build request dependency graph">;
def output_request_graphviz : Separate<["-"], "output-request-graphviz">,
  HelpText<"Emit GraphViz output visualizing the request dependency graph">;

def debug_time_compilation : Flag<["-"], "debug-time-compilation">,
  HelpText<"Prints the time taken by each compilation phase">;
def debug_time_function_bodies : Flag<["-"], "debug-time-function-bodies">,
  HelpText<"Dumps the time it takes to type-check each function body">;
def debug_time_expression_type_checking : Flag<["-"], "debug-time-expression-type-checking">,
  HelpText<"Dumps the time it takes to type-check each expression">;

def debug_assert_immediately : Flag<["-"], "debug-assert-immediately">,
  DebugCrashOpt, HelpText<"Force an assertion failure immediately">;
def debug_assert_after_parse : Flag<["-"], "debug-assert-after-parse">,
  DebugCrashOpt, HelpText<"Force an assertion failure after parsing">;
def debug_crash_immediately : Flag<["-"], "debug-crash-immediately">,
  DebugCrashOpt, HelpText<"Force a crash immediately">;
def debug_crash_after_parse : Flag<["-"], "debug-crash-after-parse">,
  DebugCrashOpt, HelpText<"Force a crash after parsing">;

def debugger_support : Flag<["-"], "debugger-support">,
  HelpText<"Process swift code as if running in the debugger">;

def disable_clangimporter_source_import : Flag<["-"],
  "disable-clangimporter-source-import">,
  HelpText<"Disable ClangImporter and forward all requests straight the DWARF importer.">;

def disable_arc_opts : Flag<["-"], "disable-arc-opts">,
  HelpText<"Don't run SIL ARC optimization passes.">;
def disable_ossa_opts : Flag<["-"], "disable-ossa-opts">,
  HelpText<"Don't run SIL OSSA optimization passes.">;

def disable_sil_partial_apply : Flag<["-"], "disable-sil-partial-apply">,
  HelpText<"Disable use of partial_apply in SIL generation">;

def enable_spec_devirt : Flag<["-"], "enable-spec-devirt">,
  HelpText<"Enable speculative devirtualization pass.">;

def enable_ownership_stripping_after_serialization
  : Flag<["-"], "enable-ownership-stripping-after-serialization">,
  HelpText<"Strip ownership after serialization">;

def disable_access_control : Flag<["-"], "disable-access-control">,
  HelpText<"Don't respect access control restrictions">;
def enable_access_control : Flag<["-"], "enable-access-control">,
  HelpText<"Respect access control restrictions">;

def code_complete_inits_in_postfix_expr : Flag<["-"], "code-complete-inits-in-postfix-expr">,
  HelpText<"Include initializers when completing a postfix expression">;
def code_complete_call_pattern_heuristics : Flag<["-"], "code-complete-call-pattern-heuristics">,
  HelpText<"Use heuristics to guess whether we want call pattern completions">;

def disable_autolink_framework : Separate<["-"],"disable-autolink-framework">,
  HelpText<"Disable autolinking against the provided framework">;

def disable_diagnostic_passes : Flag<["-"], "disable-diagnostic-passes">,
  HelpText<"Don't run diagnostic passes">;

def disable_llvm_optzns : Flag<["-"], "disable-llvm-optzns">,
  HelpText<"Don't run LLVM optimization passes">;

def disable_sil_perf_optzns : Flag<["-"], "disable-sil-perf-optzns">,
  HelpText<"Don't run SIL performance optimization passes">;

def disable_swift_specific_llvm_optzns : Flag<["-"], "disable-swift-specific-llvm-optzns">,
  HelpText<"Don't run Swift specific LLVM optimization passes.">;

def disable_llvm_slp_vectorizer : Flag<["-"], "disable-llvm-slp-vectorizer">,
  HelpText<"Don't run LLVM SLP vectorizer">;

def disable_llvm_verify : Flag<["-"], "disable-llvm-verify">,
  HelpText<"Don't run the LLVM IR verifier.">;

def disable_llvm_value_names : Flag<["-"], "disable-llvm-value-names">,
  HelpText<"Don't add names to local values in LLVM IR">;

def enable_llvm_value_names : Flag<["-"], "enable-llvm-value-names">,
  HelpText<"Add names to local values in LLVM IR">;

def enable_anonymous_context_mangled_names :
  Flag<["-"], "enable-anonymous-context-mangled-names">,
  HelpText<"Enable emission of mangled names in anonymous context descriptors">;

def disable_reflection_metadata : Flag<["-"], "disable-reflection-metadata">,
  HelpText<"Disable emission of reflection metadata for nominal types">;

def disable_reflection_names : Flag<["-"], "disable-reflection-names">,
  HelpText<"Disable emission of names of stored properties and enum cases in"
           "reflection metadata">;

def function_sections: Flag<["-"], "function-sections">,
  Flags<[FrontendOption, NoInteractiveOption]>,
  HelpText<"Emit functions to separate sections.">;

def stack_promotion_checks : Flag<["-"], "emit-stack-promotion-checks">,
  HelpText<"Emit runtime checks for correct stack promotion of objects.">;

def stack_promotion_limit : Separate<["-"], "stack-promotion-limit">,
  HelpText<"Limit the size of stack promoted objects to the provided number "
           "of bytes.">;

def dump_clang_diagnostics : Flag<["-"], "dump-clang-diagnostics">,
  HelpText<"Dump Clang diagnostics to stderr">;

def disable_modules_validate_system_headers : Flag<["-"], "disable-modules-validate-system-headers">,
  HelpText<"Disable validating system headers in the Clang importer">;

def emit_verbose_sil : Flag<["-"], "emit-verbose-sil">,
  HelpText<"Emit locations during SIL emission">;

def emit_pch : Flag<["-"], "emit-pch">,
  HelpText<"Emit PCH for imported Objective-C header file">, ModeOpt;

def pch_disable_validation : Flag<["-"], "pch-disable-validation">,
  HelpText<"Disable validating the persistent PCH">;

def disable_sil_ownership_verifier : Flag<["-"], "disable-sil-ownership-verifier">,
  HelpText<"Do not verify ownership invariants during SIL Verification ">;

def suppress_static_exclusivity_swap : Flag<["-"], "suppress-static-exclusivity-swap">,
  HelpText<"Suppress static violations of exclusive access with swap()">;

def enable_sil_opaque_values : Flag<["-"], "enable-sil-opaque-values">,
  HelpText<"Enable SIL Opaque Values">;
  
def enable_large_loadable_types : Flag<["-"], "enable-large-loadable-types">,
  HelpText<"Enable Large Loadable types IRGen pass">;

def enable_experimental_static_assert :
  Flag<["-"], "enable-experimental-static-assert">,
  HelpText<"Enable experimental #assert">;

def enable_subst_sil_function_types_for_function_values :
  Flag<["-"], "enable-subst-sil-function-types-for-function-values">,
  HelpText<"Use substituted function types for SIL type lowering of function values">;
  
def enable_deserialization_recovery :
  Flag<["-"], "enable-deserialization-recovery">,
  HelpText<"Attempt to recover from missing xrefs (etc) in swiftmodules">;
def disable_deserialization_recovery :
  Flag<["-"], "disable-deserialization-recovery">,
  HelpText<"Don't attempt to recover from missing xrefs (etc) in swiftmodules">;

def disable_availability_checking : Flag<["-"],
  "disable-availability-checking">,
  HelpText<"Disable checking for potentially unavailable APIs">;

def report_errors_to_debugger : Flag<["-"], "report-errors-to-debugger">,
  HelpText<"Deprecated, will be removed in future versions.">;

def enable_infer_import_as_member :
  Flag<["-"], "enable-infer-import-as-member">,
  HelpText<"Infer when a global could be imported as a member">;

def enable_swift3_objc_inference : Flag<["-"], "enable-swift3-objc-inference">,
  Flags<[FrontendOption, HelpHidden]>,
HelpText<"Enable Swift 3's @objc inference rules for NSObject-derived classes and 'dynamic' members (emulates Swift 3 behavior)">;

def disable_swift3_objc_inference :
  Flag<["-"], "disable-swift3-objc-inference">,
  Flags<[FrontendOption, HelpHidden]>,
  HelpText<"Disable Swift 3's @objc inference rules for NSObject-derived classes and 'dynamic' members (emulates Swift 4 behavior)">;

def enable_implicit_dynamic : Flag<["-"], "enable-implicit-dynamic">,
  Flags<[FrontendOption, NoInteractiveOption, HelpHidden]>,
  HelpText<"Add 'dynamic' to all declarations">;

def disable_previous_implementation_calls_in_dynamic_replacements :
  Flag<["-"], "disable-previous-implementation-calls-in-dynamic-replacements">,
  Flags<[FrontendOption, NoInteractiveOption, HelpHidden]>,
  HelpText<"Disable calling the previous implementation in dynamic replacements">;

def enable_dynamic_replacement_chaining :
  Flag<["-"], "enable-dynamic-replacement-chaining">,
  Flags<[FrontendOption, NoInteractiveOption, HelpHidden]>,
  HelpText<"Enable chaining of dynamic replacements">;

def enable_nskeyedarchiver_diagnostics :
  Flag<["-"], "enable-nskeyedarchiver-diagnostics">,
  HelpText<"Diagnose classes with unstable mangled names adopting NSCoding">;
def disable_nskeyedarchiver_diagnostics :
  Flag<["-"], "disable-nskeyedarchiver-diagnostics">,
  HelpText<"Allow classes with unstable mangled names to adopt NSCoding">;

def enable_nonfrozen_enum_exhaustivity_diagnostics :
  Flag<["-"], "enable-nonfrozen-enum-exhaustivity-diagnostics">,
  HelpText<"Diagnose switches over non-frozen enums without catch-all cases">;
def disable_nonfrozen_enum_exhaustivity_diagnostics :
  Flag<["-"], "disable-nonfrozen-enum-exhaustivity-diagnostics">,
  HelpText<"Allow switches over non-frozen enums without catch-all cases">;

def warn_long_function_bodies : Separate<["-"], "warn-long-function-bodies">,
  MetaVarName<"<n>">,
  HelpText<"Warns when type-checking a function takes longer than <n> ms">;
def warn_long_function_bodies_EQ : Joined<["-"], "warn-long-function-bodies=">,
  Alias<warn_long_function_bodies>;

def warn_long_expression_type_checking : Separate<["-"], "warn-long-expression-type-checking">,
  MetaVarName<"<n>">,
  HelpText<"Warns when type-checking a function takes longer than <n> ms">;
def warn_long_expression_type_checking_EQ : Joined<["-"], "warn-long-expression-type-checking=">,
  Alias<warn_long_expression_type_checking>;

def Rmodule_interface_rebuild : Flag<["-"], "Rmodule-interface-rebuild">,
  HelpText<"Emits a remark if an imported module needs to be re-compiled from its module interface">;

def solver_expression_time_threshold_EQ : Joined<["-"], "solver-expression-time-threshold=">;

def solver_disable_shrink :
  Flag<["-"], "solver-disable-shrink">,
  HelpText<"Disable the shrink phase of expression type checking">;

def disable_constraint_solver_performance_hacks : Flag<["-"], "disable-constraint-solver-performance-hacks">,
  HelpText<"Disable all the hacks in the constraint solver">;

def enable_operator_designated_types :
  Flag<["-"], "enable-operator-designated-types">,
  HelpText<"Enable operator designated types">;

def solver_enable_operator_designated_types :
  Flag<["-"], "solver-enable-operator-designated-types">,
  HelpText<"Enable operator designated types in constraint solver">;

def enable_invalid_ephemeralness_as_error :
  Flag<["-"], "enable-invalid-ephemeralness-as-error">,
  HelpText<"Diagnose invalid ephemeral to non-ephemeral conversions as errors">;

def disable_invalid_ephemeralness_as_error :
  Flag<["-"], "disable-invalid-ephemeralness-as-error">,
  HelpText<"Diagnose invalid ephemeral to non-ephemeral conversions as warnings">;

def switch_checking_invocation_threshold_EQ : Joined<["-"],
    "switch-checking-invocation-threshold=">;

def enable_source_import : Flag<["-"], "enable-source-import">,
  HelpText<"Enable importing of Swift source files">;

def enable_throw_without_try : Flag<["-"], "enable-throw-without-try">,
  HelpText<"Allow throwing function calls without 'try'">;

def import_module : Separate<["-"], "import-module">,
  HelpText<"Implicitly import the specified module">;

def print_stats : Flag<["-"], "print-stats">,
  HelpText<"Print various statistics">;

def check_onone_completeness : Flag<["-"], "check-onone-completeness">,
  HelpText<"Print errors if the compile OnoneSupport module is missing symbols">;

def debugger_testing_transform : Flag<["-"], "debugger-testing-transform">,
  HelpText<"Instrument the code with calls to an intrinsic that record the expected values of "
           "local variables so they can be compared against the results from the debugger.">;

def disable_debugger_shadow_copies : Flag<["-"], "disable-debugger-shadow-copies">,
  HelpText<"Disable debugger shadow copies of local variables."
           "This option is only useful for testing the compiler.">,
  Flags<[FrontendOption, HelpHidden]>;

def playground : Flag<["-"], "playground">,
  HelpText<"Apply the playground semantics and transformation">;

def playground_high_performance : Flag<["-"], "playground-high-performance">,
  HelpText<"Omit instrumentation that has a high runtime performance impact">;

def disable_playground_transform : Flag<["-"], "disable-playground-transform">,
  HelpText<"Disable playground transformation">;

def pc_macro : Flag<["-"], "pc-macro">,
  HelpText<"Apply the 'program counter simulation' macro">;

def no_clang_module_breadcrumbs : Flag<["-"], "no-clang-module-breadcrumbs">,
  HelpText<"Don't emit DWARF skeleton CUs for imported Clang modules. "
           "Use this when building a redistributable static archive.">;

def use_jit : Flag<["-"], "use-jit">,
  HelpText<"Register Objective-C classes as if the JIT were in use">;

def sil_inline_threshold : Separate<["-"], "sil-inline-threshold">,
  MetaVarName<"<50>">,
  HelpText<"Controls the aggressiveness of performance inlining">;

def sil_inline_caller_benefit_reduction_factor : Separate<["-"], "sil-inline-caller-benefit-reduction-factor">,
  MetaVarName<"<2>">,
  HelpText<"Controls the aggressiveness of performance inlining in -Osize "
          "mode by reducing the base benefits of a caller (lower value "
          "permits more inlining!)">;

def sil_unroll_threshold : Separate<["-"], "sil-unroll-threshold">,
  MetaVarName<"<250>">,
  HelpText<"Controls the aggressiveness of loop unrolling">;

def sil_merge_partial_modules : Flag<["-"], "sil-merge-partial-modules">,
  HelpText<"Merge SIL from all partial swiftmodules into the final module">;

def sil_verify_all : Flag<["-"], "sil-verify-all">,
  HelpText<"Verify SIL after each transform">;

def sil_debug_serialization : Flag<["-"], "sil-debug-serialization">,
  HelpText<"Do not eliminate functions in Mandatory Inlining/SILCombine dead "
           "functions. (for debugging only)">;

def print_inst_counts : Flag<["-"], "print-inst-counts">,
  HelpText<"Before IRGen, count all the various SIL instructions. Must be used "
           "in conjunction with -print-stats.">;

def debug_on_sil : Flag<["-"], "gsil">,
  HelpText<"Write the SIL into a file and generate debug-info to debug on SIL "
           " level.">;

def print_llvm_inline_tree : Flag<["-"], "print-llvm-inline-tree">,
  HelpText<"Print the LLVM inline tree.">;

def disable_incremental_llvm_codegeneration :
  Flag<["-"], "disable-incremental-llvm-codegen">,
       HelpText<"Disable incremental llvm code generation.">;

def emit_sorted_sil : Flag<["-"], "emit-sorted-sil">,
  HelpText<"When printing SIL, print out all sil entities sorted by name to "
           "ease diffing">;

def emit_syntax : Flag<["-"], "emit-syntax">,
  HelpText<"Parse input file(s) and emit the Syntax tree(s) as JSON">, ModeOpt;

def enable_cxx_interop :
  Flag<["-"], "enable-cxx-interop">,
  HelpText<"Enable C++ interop code generation and config directives">,
  Flags<[FrontendOption, HelpHidden]>;

def use_malloc : Flag<["-"], "use-malloc">,
  HelpText<"Allocate internal data structures using malloc "
           "(for memory debugging)">;

def interpret : Flag<["-"], "interpret">, HelpText<"Immediate mode">, ModeOpt;

def verify_type_layout : JoinedOrSeparate<["-"], "verify-type-layout">,
  HelpText<"Verify compile-time and runtime type layout information for type">,
  MetaVarName<"<type>">;

def external_pass_pipeline_filename : Separate<["-"], "external-pass-pipeline-filename">,
    HelpText<"Use the pass pipeline defined by <pass_pipeline_file>">,
    MetaVarName<"<pass_pipeline_file>">;

def index_system_modules : Flag<["-"], "index-system-modules">,
  HelpText<"Emit index data for imported serialized swift system modules">;

def dump_interface_hash : Flag<["-"], "dump-interface-hash">,
   HelpText<"Parse input file(s) and dump interface token hash(es)">,
   ModeOpt;

def compile_module_from_interface :
  Flag<["-"], "compile-module-from-interface">,
  HelpText<"Treat the (single) input as a swiftinterface and produce a module">,
  ModeOpt;

def build_module_from_parseable_interface :
  Flag<["-"], "build-module-from-parseable-interface">,
  Alias<compile_module_from_interface>,
  ModeOpt;

def module_interface_preserve_types_as_written :
  Flag<["-"], "module-interface-preserve-types-as-written">,
  HelpText<"When emitting a module interface, preserve types as they were "
           "written in the source">;

def experimental_print_full_convention :
 Flag<["-"], "experimental-print-full-convention">,
 HelpText<"When emitting a module interface, emit additional @convention "
          "arguments, regardless of whether they were written in the source">;

def prebuilt_module_cache_path :
  Separate<["-"], "prebuilt-module-cache-path">,
  HelpText<"Directory of prebuilt modules for loading module interfaces">;
def prebuilt_module_cache_path_EQ :
  Joined<["-"], "prebuilt-module-cache-path=">,
  Alias<prebuilt_module_cache_path>;

def force_public_linkage : Flag<["-"], "force-public-linkage">,
   HelpText<"Force public linkage for private symbols. Used by LLDB.">;

def dump_api_path : Separate<["-"], "dump-api-path">,
  HelpText<"The path to output swift interface files for the compiled source files">;

def group_info_path : Separate<["-"], "group-info-path">,
  HelpText<"The path to collect the group information of the compiled module">;

def diagnostics_editor_mode : Flag<["-"], "diagnostics-editor-mode">,
HelpText<"Diagnostics will be used in editor">;

def validate_tbd_against_ir_EQ: Joined<["-"], "validate-tbd-against-ir=">,
    HelpText<"Compare the symbols in the IR against the TBD file that would be generated.">,
    MetaVarName<"<level>">;

def bypass_batch_mode_checks: Flag<["-"], "bypass-batch-mode-checks">,
    HelpText<"Bypass checks for batch-mode errors.">;

def enable_verify_exclusivity : Flag<["-"], "enable-verify-exclusivity">,
  HelpText<"Enable verification of access markers used to enforce exclusivity.">;

def disable_verify_exclusivity : Flag<["-"], "disable-verify-exclusivity">,
  HelpText<"Diable verification of access markers used to enforce exclusivity.">;

def disable_legacy_type_info : Flag<["-"], "disable-legacy-type-info">,
  HelpText<"Completely disable legacy type layout">;

def disable_generic_metadata_prespecialization : Flag<["-"], "disable-generic-metadata-prespecialization">,
  HelpText<"Do not statically specialize metadata for generic types at types "
           "that are known to be used in source.">;

def prespecialize_generic_metadata : Flag<["-"], "prespecialize-generic-metadata">,
   HelpText<"Statically specialize metadata for generic types at types that "
            "are known to be used in source.">;

def read_legacy_type_info_path_EQ : Joined<["-"], "read-legacy-type-info-path=">,
  HelpText<"Read legacy type layout from the given path instead of default path">;

def type_info_dump_filter_EQ : Joined<["-"], "type-info-dump-filter=">,
  Flags<[FrontendOption]>,
  HelpText<"One of 'all', 'resilient' or 'fragile'">;

def emit_ldadd_cfile_path
  : Separate<["-"], "emit-ldadd-cfile-path">, MetaVarName<"<path>">,
    HelpText<"Generate .c file defining symbols to add back">;

def previous_module_installname_map_file
  : Separate<["-"], "previous-module-installname-map-file">, MetaVarName<"<path>">,
    HelpText<"Path to a Json file indicating module name to installname map for @_originallyDefinedIn">;

<<<<<<< HEAD
def emit_single_objc_header : Flag<["-"], "emit-single-objc-header">,
  HelpText<"Emit a single objc header including both internal and public"
           "declarations">;

def disable_emit_single_objc_header : Flag<["-"], "disable-emit-single-objc-header">,
  HelpText<"Disable -emit-single-objc-header flag">;
=======
def enable_type_layouts : Flag<["-"], "enable-type-layout">,
  HelpText<"Enable type layout based lowering">;

def disable_type_layouts : Flag<["-"], "disable-type-layout">,
  HelpText<"Disable type layout based lowering">;

def disable_interface_lockfile : Flag<["-"], "disable-interface-lock">,
  HelpText<"Don't lock interface file when building module">;
>>>>>>> 57f54dd1
} // end let Flags = [FrontendOption, NoDriverOption, HelpHidden]<|MERGE_RESOLUTION|>--- conflicted
+++ resolved
@@ -679,14 +679,13 @@
   : Separate<["-"], "previous-module-installname-map-file">, MetaVarName<"<path>">,
     HelpText<"Path to a Json file indicating module name to installname map for @_originallyDefinedIn">;
 
-<<<<<<< HEAD
 def emit_single_objc_header : Flag<["-"], "emit-single-objc-header">,
   HelpText<"Emit a single objc header including both internal and public"
            "declarations">;
 
 def disable_emit_single_objc_header : Flag<["-"], "disable-emit-single-objc-header">,
   HelpText<"Disable -emit-single-objc-header flag">;
-=======
+
 def enable_type_layouts : Flag<["-"], "enable-type-layout">,
   HelpText<"Enable type layout based lowering">;
 
@@ -695,5 +694,4 @@
 
 def disable_interface_lockfile : Flag<["-"], "disable-interface-lock">,
   HelpText<"Don't lock interface file when building module">;
->>>>>>> 57f54dd1
 } // end let Flags = [FrontendOption, NoDriverOption, HelpHidden]