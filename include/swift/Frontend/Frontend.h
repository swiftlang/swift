--- conflicted
+++ resolved
@@ -433,11 +433,7 @@
 
   /// Gets the set of SourceFiles which are the primary inputs for this
   /// CompilerInstance.
-<<<<<<< HEAD
-  const ArrayRef<SourceFile *> getPrimarySourceFiles() {
-=======
   ArrayRef<SourceFile *> getPrimarySourceFiles() {
->>>>>>> 82d43866
     return PrimarySourceFiles;
   }
 
