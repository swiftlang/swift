--- conflicted
+++ resolved
@@ -315,14 +315,10 @@
     IsInvariant : 1
   );
 
-<<<<<<< HEAD
-  UIWTDOB_BITFIELD_EMPTY(ConvertFunctionInst, ConversionInst);
+  UIWTDOB_BITFIELD(ConvertFunctionInst, ConversionInst, 1,
+                   WithoutActuallyEscaping : 1);
   // SWIFT_ENABLE_TENSORFLOW
   UIWTDOB_BITFIELD_EMPTY(GradientInst, SingleValueInstruction);
-=======
-  UIWTDOB_BITFIELD(ConvertFunctionInst, ConversionInst, 1,
-                   WithoutActuallyEscaping : 1);
->>>>>>> 007375ba
   UIWTDOB_BITFIELD_EMPTY(PointerToThinFunctionInst, ConversionInst);
   UIWTDOB_BITFIELD_EMPTY(UnconditionalCheckedCastInst, ConversionInst);
   UIWTDOB_BITFIELD_EMPTY(UpcastInst, ConversionInst);
