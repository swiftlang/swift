--- conflicted
+++ resolved
@@ -164,13 +164,8 @@
                 "swift-nio": "2.65.0",
                 "swift-experimental-string-processing": "swift/main",
                 "swift-sdk-generator": "main",
-<<<<<<< HEAD
-                "wasi-libc": "wasi-sdk-22",
+                "wasi-libc": "wasi-sdk-24",
                 "wasmkit": "0.1.3",
-=======
-                "wasi-libc": "wasi-sdk-24",
-                "wasmkit": "0.1.2",
->>>>>>> 99db0023
                 "curl": "curl-8_9_1",
                 "libxml2": "v2.11.5",
                 "zlib": "v1.3.1"
@@ -376,13 +371,8 @@
                 "swift-nio": "2.65.0",
                 "swift-experimental-string-processing": "swift/main",
                 "swift-sdk-generator": "main",
-<<<<<<< HEAD
-                "wasi-libc": "wasi-sdk-22",
+                "wasi-libc": "wasi-sdk-24",
                 "wasmkit": "0.1.3",
-=======
-                "wasi-libc": "wasi-sdk-24",
-                "wasmkit": "0.1.2",
->>>>>>> 99db0023
                 "curl": "curl-8_9_1",
                 "libxml2": "v2.11.5",
                 "zlib": "v1.3.1"
@@ -429,13 +419,8 @@
                 "swift-installer-scripts": "main",
                 "swift-nio": "2.65.0",
                 "swift-experimental-string-processing": "swift/main",
-<<<<<<< HEAD
-                "wasi-libc": "wasi-sdk-22",
+                "wasi-libc": "wasi-sdk-24",
                 "wasmkit": "0.1.3",
-=======
-                "wasi-libc": "wasi-sdk-24",
-                "wasmkit": "0.1.2",
->>>>>>> 99db0023
                 "curl": "curl-8_9_1",
                 "icu": "maint/maint-69",
                 "libxml2": "v2.11.5",
