{
    "ssh-clone-pattern": "git@github.com:%s.git",
    "https-clone-pattern": "https://github.com/%s.git",
    "repos" : {
       "swift": {
            "remote": { "id": "swiftwasm/swift" } },
       "cmark": {
            "remote": { "id": "apple/swift-cmark" } },
        "llbuild": {
            "remote": { "id": "apple/swift-llbuild" } },
        "swift-argument-parser": {
            "remote": { "id": "apple/swift-argument-parser" } },
        "swift-driver": {
            "remote": { "id": "apple/swift-driver" } },
        "swift-tools-support-core": {
            "remote": { "id": "apple/swift-tools-support-core" } },
        "swiftpm": {
            "remote": { "id": "swiftwasm/swift-package-manager" } },
        "swift-syntax": {
            "remote": { "id": "apple/swift-syntax" } },
        "swift-stress-tester": {
            "remote": { "id": "apple/swift-stress-tester" } },
        "swift-corelibs-xctest": {
            "remote": { "id": "swiftwasm/swift-corelibs-xctest" } },
        "swift-corelibs-foundation": {
            "remote": { "id": "swiftwasm/swift-corelibs-foundation" } },
        "swift-corelibs-libdispatch": {
            "remote": { "id": "apple/swift-corelibs-libdispatch" } },
        "swift-integration-tests": {
            "remote": { "id": "apple/swift-integration-tests" } },
        "swift-xcode-playground-support": {
            "remote": { "id": "apple/swift-xcode-playground-support" } },
        "ninja": {
            "remote": { "id": "ninja-build/ninja" } },
        "icu": {
            "remote": { "id": "unicode-org/icu" }
        },
        "yams": {
            "remote": { "id": "jpsim/Yams" }
        },
        "cmake": {
            "remote": { "id": "KitWare/CMake" },
            "platforms": [ "Linux" ]
        },
       "indexstore-db": {
            "remote": { "id": "apple/indexstore-db" } },
        "sourcekit-lsp": {
            "remote": { "id": "apple/sourcekit-lsp" } },
        "swift-format": {
            "remote": { "id": "apple/swift-format" } },
        "llvm-project": {
            "remote": { "id": "swiftwasm/llvm-project" } }
    },
    "default-branch-scheme": "wasm",
    "branch-schemes": {
<<<<<<< HEAD
        "wasm": {
            "aliases": ["wasm", "swiftwasm"],
            "repos": {
                "llvm-project": "swiftwasm",
                "swift": "swiftwasm",
                "cmark": "master",
                "llbuild": "master",
                "swift-tools-support-core": "master",
                "swiftpm": "swiftwasm",
                "swift-argument-parser": "0.3.0",
                "swift-driver": "master",
                "swift-syntax": "master",
                "swift-stress-tester": "master",
                "swift-corelibs-xctest": "swiftwasm",
                "swift-corelibs-foundation": "swiftwasm",
                "swift-corelibs-libdispatch": "master",
                "swift-integration-tests": "master",
                "swift-xcode-playground-support": "master",
                "ninja": "release",
                "icu": "release-65-1",
                "yams": "3.0.1",
                "cmake": "v3.16.5",               
                "indexstore-db": "master",
                "sourcekit-lsp": "master",
                "swift-format": "master"
            }
        },
        "wasm/5.3": {
            "aliases": ["wasm/5.3", "swiftwasm-release/5.3"],
            "repos": {
                "llvm-project": "swiftwasm-release/5.3",
                "swift": "swiftwasm-release/5.3",
                "cmark": "release/5.3",
                "llbuild": "release/5.3",
                "swift-tools-support-core": "release/5.3",
                "swiftpm": "swiftwasm-release/5.3",
                "swift-syntax": "release/5.3",
                "swift-stress-tester": "release/5.3",
                "swift-corelibs-xctest": "release/5.3",
                "swift-corelibs-foundation": "release/5.3",
                "swift-corelibs-libdispatch": "release/5.3",
                "swift-integration-tests": "release/5.3",
                "swift-xcode-playground-support": "release/5.3",
                "ninja": "release",
                "icu": "release-65-1",
                "cmake": "v3.16.5",               
                "indexstore-db": "release/5.3",
                "sourcekit-lsp": "release/5.3",
                "swift-format": "master"
            }
        },
        "master": {
            "aliases": ["master", "swift/master"],
=======
       "master": {
            "aliases": ["master", "swift/master", "main"],
>>>>>>> 6d600b48
            "repos": {
                "llvm-project": "swift/master",
                "swift": "master",
                "cmark": "main",
                "llbuild": "main",
                "swift-tools-support-core": "main",
                "swiftpm": "main",
                "swift-argument-parser": "0.3.0",
                "swift-driver": "main",
                "swift-syntax": "main",
                "swift-stress-tester": "master",
                "swift-corelibs-xctest": "main",
                "swift-corelibs-foundation": "master",
                "swift-corelibs-libdispatch": "master",
                "swift-integration-tests": "master",
                "swift-xcode-playground-support": "master",
                "ninja": "release",
                "icu": "release-65-1",
                "yams": "3.0.1",
                "cmake": "v3.16.5",
                "indexstore-db": "master",
                "sourcekit-lsp": "master",
                "swift-format": "master"
            }
        },
        "next" : {
            "aliases": ["next", "master-next",
                        "swift/master-next",
                        "stable-next", "upstream",
                        "next-upstream", "upstream-with-swift"],
            "repos": {
                "llvm-project": "swift/master-next",
                "swift": "master-next",
                "cmark": "main",
                "llbuild": "main",
                "swift-tools-support-core": "main",
                "swiftpm": "main",
                "swift-argument-parser": "0.3.0",
                "swift-driver": "main",
                "swift-syntax": "main",
                "swift-stress-tester": "main",
                "swift-corelibs-xctest": "main",
                "swift-corelibs-foundation": "master",
                "swift-corelibs-libdispatch": "master",
                "swift-integration-tests": "master",
                "swift-xcode-playground-support": "master",
                "ninja": "release",
                "icu": "release-65-1",
                "yams": "3.0.1",
                "cmake": "v3.16.5",
                "indexstore-db": "master",
                "sourcekit-lsp": "master",
                "swift-format": "master"
            }
        },
       "swift-3.0-branch" : {
            "aliases": ["swift-3.0-branch"],
            "repos": {
                "llvm-project": "swift/swift-3.0-branch",
                "cmark": "swift-3.0-branch",
                "llbuild": "swift-3.0-branch",
                "swiftpm": "swift-3.0-branch",
                "swift-syntax": "main",
                "swift-stress-tester": "main",
                "swift-corelibs-xctest": "swift-3.0-branch",
                "swift-corelibs-foundation": "swift-3.0-branch",
                "swift-corelibs-libdispatch": "swift-3.0-branch",
                "swift-integration-tests": "swift-3.0-branch",
                "swift-xcode-playground-support": "swift-3.0-branch",
                "ninja": "release",
                "indexstore-db": "master",
                "sourcekit-lsp": "master",
                "swift-format": "master"
            }
        },
        "swift-3.1-branch" : {
            "aliases": ["swift-3.1-branch"],
            "repos": {
                "llvm-project": "swift/swift-3.1-branch",
                "swift": "swift-3.1-branch",
                "cmark": "swift-3.1-branch",
                "llbuild": "swift-3.1-branch",
                "swiftpm": "swift-3.1-branch",
                "swift-syntax": "main",
                "swift-stress-tester": "main",
                "swift-corelibs-xctest": "swift-3.1-branch",
                "swift-corelibs-foundation": "swift-3.1-branch",
                "swift-corelibs-libdispatch": "swift-3.1-branch",
                "swift-integration-tests": "swift-3.1-branch",
                "swift-xcode-playground-support": "swift-3.1-branch",
                "ninja": "release",
                "indexstore-db": "master",
                "sourcekit-lsp": "master",
                "swift-format": "master"
            }
        },
        "swift-4.0-branch" : {
            "aliases": ["swift-4.0-branch"],
            "repos": {
                "llvm-project": "swift/swift-4.0-branch",
                "swift": "swift-4.0-branch",
                "cmark": "swift-4.0-branch",
                "llbuild": "swift-4.0-branch",
                "swiftpm": "swift-4.0-branch",
                "swift-syntax": "main",
                "swift-stress-tester": "main",
                "swift-corelibs-xctest": "swift-4.0-branch",
                "swift-corelibs-foundation": "swift-4.0-branch",
                "swift-corelibs-libdispatch": "swift-4.0-branch",
                "swift-integration-tests": "swift-4.0-branch",
                "swift-xcode-playground-support": "swift-4.0-branch",
                "ninja": "release",
                "indexstore-db": "master",
                "sourcekit-lsp": "master",
                "swift-format": "master"
            }
        },
        "swift-4.1-branch" : {
            "aliases": ["swift-4.1-branch"],
            "repos": {
                "llvm-project": "swift/swift-4.1-branch",
                "swift": "swift-4.1-branch",
                "cmark": "swift-4.1-branch",
                "llbuild": "swift-4.1-branch",
                "swiftpm": "swift-4.1-branch",
                "swift-syntax": "main",
                "swift-stress-tester": "main",
                "swift-corelibs-xctest": "swift-4.1-branch",
                "swift-corelibs-foundation": "swift-4.1-branch",
                "swift-corelibs-libdispatch": "swift-4.1-branch",
                "swift-integration-tests": "swift-4.1-branch",
                "swift-xcode-playground-support": "swift-4.1-branch",
                "ninja": "release",
                "indexstore-db": "master",
                "sourcekit-lsp": "master",
                "swift-format": "master"
            }
        },
        "swift-4.2-branch" : {
            "aliases": ["swift-4.2-branch"],
            "repos": {
                "llvm-project": "swift/swift-4.2-branch",
                "swift": "swift-4.2-branch",
                "cmark": "swift-4.2-branch",
                "llbuild": "swift-4.2-branch",
                "swiftpm": "swift-4.2-branch",
                "swift-syntax": "swift-4.2-branch",
                "swift-stress-tester": "main",
                "swift-corelibs-xctest": "swift-4.2-branch",
                "swift-corelibs-foundation": "swift-4.2-branch",
                "swift-corelibs-libdispatch": "swift-4.2-branch",
                "swift-integration-tests": "swift-4.2-branch",
                "swift-xcode-playground-support": "swift-4.2-branch",
                "ninja": "release",
                "indexstore-db": "master",
                "sourcekit-lsp": "master",
                "swift-format": "master"
            }
        },
        "swift-5.0-branch" : {
            "aliases": ["swift-5.0-branch"],
            "repos": {
                "llvm-project": "swift/swift-5.0-branch",
                "swift": "swift-5.0-branch",
                "cmark": "swift-5.0-branch",
                "llbuild": "swift-5.0-branch",
                "swiftpm": "swift-5.0-branch",
                "swift-syntax": "swift-5.0-branch",
                "swift-stress-tester": "swift-5.0-branch",
                "swift-corelibs-xctest": "swift-5.0-branch",
                "swift-corelibs-foundation": "swift-5.0-branch",
                "swift-corelibs-libdispatch": "swift-5.0-branch",
                "swift-integration-tests": "swift-5.0-branch",
                "swift-xcode-playground-support": "swift-5.0-branch",
                "ninja": "release",
                "icu": "release-61-1",
                "indexstore-db": "master",
                "sourcekit-lsp": "master",
                "swift-format": "master"
            }
        },
       "swift-5.1-branch" : {
            "aliases": ["swift-5.1-branch", "swift/swift-5.1-branch"],
            "repos": {
                "llvm-project": "swift/swift-5.1-branch",
                "swift": "swift-5.1-branch",
                "cmark": "swift-5.1-branch",
                "llbuild": "swift-5.1-branch",
                "swiftpm": "swift-5.1-branch",
                "swift-syntax": "swift-5.1-branch",
                "swift-stress-tester": "swift-5.1-branch",
                "swift-corelibs-xctest": "swift-5.1-branch",
                "swift-corelibs-foundation": "swift-5.1-branch",
                "swift-corelibs-libdispatch": "swift-5.1-branch",
                "swift-integration-tests": "swift-5.1-branch",
                "swift-xcode-playground-support": "swift-5.1-branch",
                "ninja": "release",
                "icu": "release-61-1",
                "indexstore-db": "swift-5.1-branch",
                "sourcekit-lsp": "swift-5.1-branch",
                "swift-format": "master"
            }
        },
       "swift-5.2-branch": {
            "aliases": ["swift-5.2-branch", "swift/swift-5.2-branch"],
            "repos": {
                "llvm-project": "swift/swift-5.2-branch",
                "swift": "swift-5.2-branch",
                "cmark": "swift-5.2-branch",
                "llbuild": "swift-5.2-branch",
                "swift-tools-support-core": "swift-5.2-branch",
                "swiftpm": "swift-5.2-branch",
                "swift-syntax": "swift-5.2-branch",
                "swift-stress-tester": "swift-5.2-branch",
                "swift-corelibs-xctest": "swift-5.2-branch",
                "swift-corelibs-foundation": "swift-5.2-branch",
                "swift-corelibs-libdispatch": "swift-5.2-branch",
                "swift-integration-tests": "swift-5.2-branch",
                "swift-xcode-playground-support": "swift-5.2-branch",
                "ninja": "release",
                "icu": "release-65-1",
                "cmake": "v3.15.1",
                "indexstore-db": "swift-5.2-branch",
                "sourcekit-lsp": "swift-5.2-branch",
                "swift-format": "master"
            }
        },
       "release/5.3": {
            "aliases": ["release/5.3", "swift/release/5.3"],
            "repos": {
                "llvm-project": "swift/release/5.3",
                "swift": "release/5.3",
                "cmark": "release/5.3",
                "llbuild": "release/5.3",
                "swift-tools-support-core": "release/5.3",
                "swiftpm": "release/5.3",
                "swift-syntax": "release/5.3",
                "swift-stress-tester": "release/5.3",
                "swift-corelibs-xctest": "release/5.3",
                "swift-corelibs-foundation": "release/5.3",
                "swift-corelibs-libdispatch": "release/5.3",
                "swift-integration-tests": "release/5.3",
                "swift-xcode-playground-support": "release/5.3",
                "ninja": "release",
                "icu": "release-65-1",
                "cmake": "v3.16.5",
                "indexstore-db": "release/5.3",
                "sourcekit-lsp": "release/5.3",
                "swift-format": "master"
            }
        },
       "master-rebranch": {
            "aliases": ["master-rebranch", "swift/master-rebranch"],
            "repos": {
                "llvm-project": "swift/master-rebranch",
                "swift": "master-rebranch",
                "cmark": "main",
                "llbuild": "main",
                "swift-tools-support-core": "main",
                "swiftpm": "main",
                "swift-argument-parser": "0.3.0",
                "swift-driver": "main",
                "swift-syntax": "main",
                "swift-stress-tester": "main",
                "swift-corelibs-xctest": "main",
                "swift-corelibs-foundation": "master",
                "swift-corelibs-libdispatch": "master",
                "swift-integration-tests": "master",
                "swift-xcode-playground-support": "master",
                "ninja": "release",
                "icu": "release-65-1",
                "yams": "3.0.1",
                "cmake": "v3.16.5",
                "indexstore-db": "master",
                "sourcekit-lsp": "master",
                "swift-format": "master"
            }
        }
    }
}<|MERGE_RESOLUTION|>--- conflicted
+++ resolved
@@ -53,7 +53,6 @@
     },
     "default-branch-scheme": "wasm",
     "branch-schemes": {
-<<<<<<< HEAD
         "wasm": {
             "aliases": ["wasm", "swiftwasm"],
             "repos": {
@@ -105,12 +104,8 @@
                 "swift-format": "master"
             }
         },
-        "master": {
-            "aliases": ["master", "swift/master"],
-=======
        "master": {
             "aliases": ["master", "swift/master", "main"],
->>>>>>> 6d600b48
             "repos": {
                 "llvm-project": "swift/master",
                 "swift": "master",
