--- conflicted
+++ resolved
@@ -350,13 +350,8 @@
                 "icu": "release-61-1",
                 "clang-tools-extra": "swift-DEVELOPMENT-SNAPSHOT-2019-05-15-a",
                 "libcxx": "swift-DEVELOPMENT-SNAPSHOT-2019-05-15-a",
-<<<<<<< HEAD
                 "tensorflow": "ebc41609e27dcf0998d8970e77a2e1f53e13ac86",
-                "tensorflow-swift-bindings": "f217f40dab006c7de57f64cc3e0cbff86794bff9",
-=======
-                "tensorflow": "447e512d332ab86172a3b13119900b4d021d0c65",
                 "tensorflow-swift-bindings": "330ea66bd06ad9df911673bd263a787c63a51597",
->>>>>>> f7ff3654
                 "tensorflow-swift-apis": "5883af609ff29b06bb6b415dd9be0724a70174eb",
                 "indexstore-db": "swift-DEVELOPMENT-SNAPSHOT-2019-05-15-a",
                 "sourcekit-lsp": "swift-DEVELOPMENT-SNAPSHOT-2019-05-15-a"
