--- conflicted
+++ resolved
@@ -284,12 +284,7 @@
     (args, repo_name, repo_info, repo_branch, remote, with_ssh, scheme_name,
      skip_history, skip_tags, skip_repository_list) = pool_args
 
-<<<<<<< HEAD
-    env = {'GIT_TERMINAL_PROMPT': 0}
-=======
-    env = dict(os.environ)
-    env.update({'GIT_TERMINAL_PROMPT': '0'})
->>>>>>> 1e1d4e37
+    env = {'GIT_TERMINAL_PROMPT': '0'}
 
     with shell.pushd(args.source_root, dry_run=False, echo=False):
 
