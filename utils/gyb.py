--- conflicted
+++ resolved
@@ -800,10 +800,7 @@
                 t, line_directive=line_directive, **local_bindings)
         finally:
             os.chdir(d)
-<<<<<<< HEAD
-=======
-
->>>>>>> be399a44
+
 
 def parse_template(filename, text=None):
     r"""Return an AST corresponding to the given template file.
