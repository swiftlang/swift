# Copyright 2020 Saleem Abdulrasool <compnerd@compnerd.org>
# Copyright 2023 Tristan Labelle <tristan@thebrowser.company>

<#
.SYNOPSIS
Builds the Swift toolchain, installers, and optionally runs tests.

.DESCRIPTION
This script performs various steps associated with building the Swift toolchain:

- Builds the redistributable, SDK, devtools and toolchain binaries and files
- Builds the msi's and installer executable
- Creates a mock installation under S:\Program Files and S:\Library for local toolchain use
- Optionally runs tests for supported projects
- Optionally stages build artifacts for CI

.PARAMETER SourceCache
The path to a directory where projects contributing to the Swift.
toolchain have been cloned.

.PARAMETER BinaryCache
The path to a directory where to write build system files and outputs.

.PARAMETER ImageRoot
The path to a directory that mimics a file system image root,
under which "Library" and "Program Files" subdirectories will be created
with the files installed by CMake.

.PARAMETER CDebugFormat
The debug information format for C/C++ code: dwarf or codeview.

.PARAMETER SwiftDebugFormat
The debug information format for Swift code: dwarf or codeview.

.PARAMETER AndroidAPILevel
The API Level to target when building the Android SDKs

.PARAMETER Android
When set, build android SDKs.

.PARAMETER AndroidSDKs
An array of architectures for which the Android Swift SDK should be built.

.PARAMETER WindowsSDKs
An array of architectures for which the Windows Swift SDK should be built.

.PARAMETER ProductVersion
The product version to be used when building the installer.
Supports semantic version strings.

.PARAMETER PinnedBuild
The toolchain snapshot to build the early components with.

.PARAMETER PinnedSHA256
The SHA256 for the pinned toolchain.

.PARAMETER PinnedToolchainVariant
The toolchain variant to use while building the toolchain. Defaults to
`Asserts`.

.PARAMETER AndroidNDKVersion
The version number of the Android NDK to be used.

.PARAMETER WinSDKVersion
The version number of the Windows SDK to be used.
Overrides the value resolved by the Visual Studio command prompt.
If no such Windows SDK is installed, it will be downloaded from nuget.

.PARAMETER IncludeDS2
Include the ds2 remote debug server in the SDK.
This component is currently only supported in Android builds.

.PARAMETER SkipBuild
If set, does not run the build phase.

.PARAMETER SkipPackaging
If set, skips building the msi's and installer

.PARAMETER DebugInfo
If set, debug information will be generated for the builds.

.PARAMETER EnableCaching
If true, use `sccache` to cache the build rules.

.PARAMETER Cache
The path to a directory where the `sccache` stores the cache. By default, it will point to `$BinaryCache\sccache`.

.PARAMETER Clean
If true, clean non-compiler builds while building.

.PARAMETER Test
An array of names of projects to run tests for.
'*' runs all tests

.PARAMETER Stage
The path to a directory where built msi's and the installer executable should be staged (for CI).

.PARAMETER BuildTo
The name of a build step after which the script should terminate.
For example: -BuildTo ToolsSupportCore

.PARAMETER ToBatch
When set, runs the script in a special mode which outputs a listing of command invocations
in batch file format instead of executing them.

.PARAMETER HostArchName
The architecture where the toolchain will execute.

.PARAMETER Variant
The toolchain variant to build. Defaults to `Asserts`.

.EXAMPLE
PS> .\Build.ps1

.EXAMPLE
PS> .\Build.ps1 -WindowsSDKs x64 -ProductVersion 1.2.3 -Test foundation,xctest
#>
[CmdletBinding(PositionalBinding = $false)]
param
(
  [System.IO.FileInfo] $SourceCache = "S:\SourceCache",
  [System.IO.FileInfo] $BinaryCache = "S:\b",
  [System.IO.FileInfo] $ImageRoot = "S:",
  [ValidateSet("codeview", "dwarf")]
  [string] $CDebugFormat = "dwarf",
  [ValidateSet("codeview", "dwarf")]
  [string] $SwiftDebugFormat = "dwarf",
  [ValidateRange(1, 36)]
  [int] $AndroidAPILevel = 28,
  [string[]] $AndroidSDKs = @(),
  [string[]] $WindowsSDKs = @("X64","X86","Arm64"),
  [string] $ProductVersion = "0.0.0",
  [string] $ToolchainIdentifier = $(if ($Env:TOOLCHAIN_VERSION) { $Env:TOOLCHAIN_VERSION } else { "$Env:USERNAME.development" }),
  [string] $PinnedBuild = "",
  [ValidatePattern("^[A-Fa-f0-9]{64}$")]
  [string] $PinnedSHA256 = "",
  [string] $PinnedVersion = "",
  [ValidateSet("Asserts", "NoAsserts")]
  [string] $PinnedToolchainVariant = "Asserts",
  [string] $PythonVersion = "3.9.10",
  [ValidatePattern("^r(?:[1-9]|[1-9][0-9])(?:[a-z])?$")]
  [string] $AndroidNDKVersion = "r26b",
  [ValidatePattern("^\d+\.\d+\.\d+(?:-\w+)?")]
  [string] $WinSDKVersion = "",
  [switch] $Android = $false,
  [switch] $SkipBuild = $false,
  [switch] $SkipPackaging = $false,
  [switch] $IncludeDS2 = $false,
  [string[]] $Test = @(),
  [string] $Stage = "",
  [ValidateSet("ArgumentParser", "ASN1", "BuildTools", "Certificates", "CMark",
    "Collections", "Compilers", "Crypto", "CURL", "Dispatch", "DocC", "Driver",
    "DS2", "ExperimentalRuntime", "Format", "Foundation", "FoundationMacros",
    "IndexStoreDB", "Inspect", "Installer", "LLBuild", "LLVM", "LMDB",
    "Markdown", "mimalloc", "PackageManager", "PlatformInfoPlist", "RegsGen2",
    "Runtime", "Sanitizers", "SDKSettingsPlist", "SourceKitLSP", "SQLite",
    "System", "Testing", "TestingMacros", "ToolsSupportCore", "XCTest", "XML2",
    "ZLib")]
  [string] $BuildTo = "",
  [ValidateSet("AMD64", "ARM64")]
<<<<<<< HEAD
  [string] $HostArchName = $(if ($Env:PROCESSOR_ARCHITEW6432) { $Env:PROCESSOR_ARCHITEW6432 } else { $Env:PROCESSOR_ARCHITECTURE }),
=======
  [string] $HostArchName = $(if ($env:PROCESSOR_ARCHITEW6432 -ne $null) { "$env:PROCESSOR_ARCHITEW6432" } else { "$env:PROCESSOR_ARCHITECTURE" }),
  [ValidateSet("Asserts", "NoAsserts")]
  [string] $Variant = "Asserts",
>>>>>>> b44367e7
  [switch] $Clean,
  [switch] $DebugInfo,
  [switch] $EnableCaching,
  [string] $Cache = "",
  [switch] $Summary,
  [switch] $ToBatch
)

$ErrorActionPreference = "Stop"
Set-StrictMode -Version 3.0

# Avoid being run in a "Developer" shell since this script launches its own sub-shells targeting
# different architectures, and these variables cause confusion.
if ($Env:VSCMD_ARG_HOST_ARCH -or $Env:VSCMD_ARG_TGT_ARCH) {
  throw "At least one of VSCMD_ARG_HOST_ARCH and VSCMD_ARG_TGT_ARCH is set, which is incompatible with this script. Likely need to run outside of a Developer shell."
}

# Prevent elsewhere-installed swift modules from confusing our builds.
$env:SDKROOT = ""

$BuildArchName = if ($Env:PROCESSOR_ARCHITEW6432) { $Env:PROCESSOR_ARCHITEW6432 } else { $Env:PROCESSOR_ARCHITECTURE }

if ($PinnedBuild -eq "") {
  switch ($BuildArchName) {
    "AMD64" {
      $PinnedBuild = "https://download.swift.org/swift-6.0.3-release/windows10/swift-6.0.3-RELEASE/swift-6.0.3-RELEASE-windows10.exe"
      $PinnedSHA256 = "AB205D83A38047882DB80E6A88C7D33B651F3BAC96D4515D7CBA5335F37999D3"
      $PinnedVersion = "6.0.3"
    }
    "ARM64" {
      $PinnedBuild = "https://download.swift.org/swift-6.0.3-release/windows10-arm64/swift-6.0.3-RELEASE/swift-6.0.3-RELEASE-windows10-arm64.exe"
      $PinnedSHA256 = "81474651E59A9955C9E6A389EF53ABD61631FFC62C63A2A02977271019E7C722"
      $PinnedVersion = "6.0.3"
    }
    default { throw "Unsupported processor architecture" }
  }
}

# Store the revision zero variant of the Windows SDK version (no-op if unspecified)
$WindowsSDKMajorMinorBuildMatch = [Regex]::Match($WinSDKVersion, "^\d+\.\d+\.\d+")
$WinSDKVersionRevisionZero = if ($WindowsSDKMajorMinorBuildMatch.Success) { $WindowsSDKMajorMinorBuildMatch.Value + ".0" } else { "" }
$CustomWinSDKRoot = $null # Overwritten if we download a Windows SDK from nuget

$vswhere = "${env:ProgramFiles(x86)}\Microsoft Visual Studio\Installer\vswhere.exe"
$VSInstallRoot = & $vswhere -nologo -latest -products "*" -all -prerelease -property installationPath
$msbuild = "$VSInstallRoot\MSBuild\Current\Bin\$BuildArchName\MSBuild.exe"

# Hoist to global scope as this is used in two sites.
$WiXVersion = "4.0.6"

# Avoid $env:ProgramFiles in case this script is running as x86
$UnixToolsBinDir = "$env:SystemDrive\Program Files\Git\usr\bin"

if ($Android -and ($AndroidSDKs.Length -eq 0)) {
  # Enable all android SDKs by default.
  $AndroidSDKs = @("aarch64","armv7","i686","x86_64")
}
# Work around limitations of cmd passing in array arguments via powershell.exe -File
if ($AndroidSDKs.Length -eq 1) { $AndroidSDKs = $AndroidSDKs[0].Split(",") }
if ($WindowsSDKs.Length -eq 1) { $WindowsSDKs = $WindowsSDKs[0].Split(",") }
if ($Test.Length -eq 1) { $Test = $Test[0].Split(",") }

if ($AndroidSDKs.Length -gt 0) {
  # Always enable android when one of the SDKs is specified.
  $Android = $true
}

if ($Test -contains "*") {
  # Explicitly don't include llbuild yet since tests are known to fail on Windows
  $Test = @("lld", "lldb", "swift", "dispatch", "foundation", "xctest", "swift-format", "sourcekit-lsp")
}

# Architecture definitions
$ArchX64 = @{
  VSName = "amd64";
  ShortName = "x64";
  LLVMName = "x86_64";
  LLVMTarget = "x86_64-unknown-windows-msvc";
  CMakeName = "AMD64";
  BinaryDir = "bin64";
  PlatformInstallRoot = "$BinaryCache\x64\Windows.platform";
  SDKInstallRoot = "$BinaryCache\x64\Windows.platform\Developer\SDKs\Windows.sdk";
  ExperimentalSDKInstallRoot = "$BinaryCache\x64\Windows.platform\Developer\SDKs\WindowsExperimental.sdk";
  XCTestInstallRoot = "$BinaryCache\x64\Windows.platform\Developer\Library\XCTest-development";
  SwiftTestingInstallRoot = "$BinaryCache\x64\Windows.platform\Developer\Library\Testing-development";
  ToolchainInstallRoot = "$BinaryCache\x64\toolchains\$ProductVersion+$Variant";
  Cache = @{};
}

$ArchX86 = @{
  VSName = "x86";
  ShortName = "x86";
  LLVMName = "i686";
  LLVMTarget = "i686-unknown-windows-msvc";
  CMakeName = "i686";
  BinaryDir = "bin32";
  PlatformInstallRoot = "$BinaryCache\x86\Windows.platform";
  SDKInstallRoot = "$BinaryCache\x86\Windows.platform\Developer\SDKs\Windows.sdk";
  ExperimentalSDKInstallRoot = "$BinaryCache\x86\Windows.platform\Developer\SDKs\WindowsExperimental.sdk";
  XCTestInstallRoot = "$BinaryCache\x86\Windows.platform\Developer\Library\XCTest-development";
  SwiftTestingInstallRoot = "$BinaryCache\x86\Windows.platform\Developer\Library\Testing-development";
  Cache = @{};
}

$ArchARM64 = @{
  VSName = "arm64";
  ShortName = "arm64";
  LLVMName = "aarch64";
  LLVMTarget = "aarch64-unknown-windows-msvc";
  CMakeName = "ARM64";
  BinaryDir = "bin64a";
  PlatformInstallRoot = "$BinaryCache\arm64\Windows.platform";
  SDKInstallRoot = "$BinaryCache\arm64\Windows.platform\Developer\SDKs\Windows.sdk";
  ExperimentalSDKInstallRoot = "$BinaryCache\arm64\Windows.platform\Developer\SDKs\WindowsExperimental.sdk";
  XCTestInstallRoot = "$BinaryCache\arm64\Windows.platform\Developer\Library\XCTest-development";
  ToolchainInstallRoot = "$BinaryCache\arm64\toolchains\$ProductVersion+$Variant";
  SwiftTestingInstallRoot = "$BinaryCache\arm64\Windows.platform\Developer\Library\Testing-development";
  Cache = @{};
}

$AndroidARM64 = @{
  AndroidArchABI = "arm64-v8a";
  BinaryDir = "bin64a";
  CMakeName = "aarch64";
  LLVMName = "aarch64";
  LLVMTarget = "aarch64-unknown-linux-android$AndroidAPILevel";
  ShortName = "arm64";
  PlatformInstallRoot = "$BinaryCache\arm64\Android.platform";
  SDKInstallRoot = "$BinaryCache\arm64\Android.platform\Developer\SDKs\Android.sdk";
  ExperimentalSDKInstallRoot = "$BinaryCache\arm64\Android.platform\Developer\SDKs\AndroidExperimental.sdk";
  XCTestInstallRoot = "$BinaryCache\arm64\Android.platform\Developer\Library\XCTest-development";
  SwiftTestingInstallRoot = "$BinaryCache\arm64\Android.platform\Developer\Library\Testing-development";
  Cache = @{};
}

$AndroidARMv7 = @{
  AndroidArchABI = "armeabi-v7a";
  BinaryDir = "bina";
  CMakeName = "armv7-a";
  LLVMName = "armv7";
  LLVMTarget = "armv7-unknown-linux-androideabi$AndroidAPILevel";
  ShortName = "armv7";
  PlatformInstallRoot = "$BinaryCache\armv7\Android.platform";
  SDKInstallRoot = "$BinaryCache\armv7\Android.platform\Developer\SDKs\Android.sdk";
  ExperimentalSDKInstallRoot = "$BinaryCache\arm64\Android.platform\Developer\SDKs\AndroidExperimental.sdk";
  XCTestInstallRoot = "$BinaryCache\armv7\Android.platform\Developer\Library\XCTest-development";
  SwiftTestingInstallRoot = "$BinaryCache\armv7\Android.platform\Developer\Library\Testing-development";
  Cache = @{};
}

$AndroidX86 = @{
  AndroidArchABI = "x86";
  BinaryDir = "bin";
  CMakeName = "i686";
  LLVMName = "i686";
  LLVMTarget = "i686-unknown-linux-android$AndroidAPILevel";
  ShortName = "x86";
  PlatformInstallRoot = "$BinaryCache\x86\Android.platform";
  SDKInstallRoot = "$BinaryCache\x86\Android.platform\Developer\SDKs\Android.sdk";
  ExperimentalSDKInstallRoot = "$BinaryCache\arm64\Android.platform\Developer\SDKs\AndroidExperimental.sdk";
  XCTestInstallRoot = "$BinaryCache\x86\Android.platform\Developer\Library\XCTest-development";
  SwiftTestingInstallRoot = "$BinaryCache\x86\Android.platform\Developer\Library\Testing-development";
  Cache = @{};
}

$AndroidX64 = @{
  AndroidArchABI = "x86_64";
  BinaryDir = "bin64";
  CMakeName = "x86_64";
  LLVMName = "x86_64";
  LLVMTarget = "x86_64-unknown-linux-android$AndroidAPILevel";
  ShortName = "x64";
  PlatformInstallRoot = "$BinaryCache\x64\Android.platform";
  SDKInstallRoot = "$BinaryCache\x64\Android.platform\Developer\SDKs\Android.sdk";
  ExperimentalSDKInstallRoot = "$BinaryCache\arm64\Android.platform\Developer\SDKs\AndroidExperimental.sdk";
  XCTestInstallRoot = "$BinaryCache\x64\Android.platform\Developer\Library\XCTest-development";
  SwiftTestingInstallRoot = "$BinaryCache\x64\Android.platform\Developer\Library\Testing-development";
  Cache = @{};
}

$HostArch = switch ($HostArchName) {
  "AMD64" { $ArchX64 }
  "ARM64" { $ArchARM64 }
  default { throw "Unsupported processor architecture" }
}

$BuildArch = switch ($BuildArchName) {
  "AMD64" { $ArchX64 }
  "ARM64" { $ArchARM64 }
  default { throw "Unsupported processor architecture" }
}

$IsCrossCompiling = $HostArchName -ne $BuildArchName

$TimingData = New-Object System.Collections.Generic.List[System.Object]

function Get-AndroidNDKPath {
  $androidNDKPath = Join-Path -Path $BinaryCache -ChildPath "android-ndk-$AndroidNDKVersion"
  return $androidNDKPath
}

function Get-FlexExecutable {
  return Join-Path -Path $BinaryCache -ChildPath "win_flex_bison\win_flex.exe"
}

function Get-BisonExecutable {
  return Join-Path -Path $BinaryCache -ChildPath "win_flex_bison\win_bison.exe"
}

function Get-PythonExecutable {
  return Join-Path -Path $BinaryCache -ChildPath "Python$($BuildArch.CMakeName)-$PythonVersion\tools\python.exe"
}

function Get-InstallDir($Arch) {
  if ($Arch -eq $HostArch) {
    $ProgramFilesName = "Program Files"
  } elseif ($Arch -eq $ArchX86) {
    $ProgramFilesName = "Program Files (x86)"
  } elseif (($HostArch -eq $ArchArm64) -and ($Arch -eq $ArchX64)) {
    # x64 programs actually install under "Program Files" on arm64,
    # but this would conflict with the native installation.
    $ProgramFilesName = "Program Files (Amd64)"
  } else {
    # arm64 cannot be installed on x64
    return $null
  }
  return "$ImageRoot\$ProgramFilesName\Swift"
}

function Get-HostSwiftSDK() {
  return ([IO.Path]::Combine((Get-InstallDir $HostArch), "Platforms", "Windows.platform", "Developer", "SDKs", "Windows.sdk"))
}

$NugetRoot = "$BinaryCache\nuget"
$PinnedToolchain = [IO.Path]::GetFileNameWithoutExtension($PinnedBuild)

$LibraryRoot = "$ImageRoot\Library"

# For dev productivity, install the host toolchain directly using CMake.
# This allows iterating on the toolchain using ninja builds.
$HostArch.ToolchainInstallRoot = "$(Get-InstallDir $HostArch)\Toolchains\$ProductVersion+$Variant"

# Resolve the architectures received as argument
$AndroidSDKArchs = @($AndroidSDKs | ForEach-Object {
  switch ($_) {
    "aarch64" { $AndroidARM64 }
    "armv7" { $AndroidARMv7 }
    "i686" { $AndroidX86 }
    "x86_64" { $AndroidX64 }
    default { throw "Unknown architecture $_" }
  }
})
if ($Android) {
  if ($HostArch -ne $ArchX64) {
    throw "Unsupported host architecture for building android SDKs"
  }
}
$WindowsSDKArchs = @($WindowsSDKs | ForEach-Object {
  switch ($_) {
    "X64" { $ArchX64 }
    "X86" { $ArchX86 }
    "Arm64" { $ArchArm64 }
    default { throw "Unknown architecture $_" }
  }
})

# Build functions
function Invoke-BuildStep([string]$Name) {
  & $Name @Args
  if ($Name.Replace("Build-", "") -eq $BuildTo) {
    exit 0
  }
}

enum TargetComponent {
  LLVM
  Runtime
  Dispatch
  DynamicFoundation
  XCTest
  Testing
  ClangBuiltins
  ClangRuntime
  SwiftInspect
  ExperimentalRuntime
  StaticFoundation
}

function Get-TargetProjectBinaryCache($Arch, [TargetComponent]$Project) {
  return "$BinaryCache\$($Arch.LLVMTarget)\$Project"
}

enum HostComponent {
  Compilers
  FoundationMacros
  TestingMacros
  ToolsSupportCore
  LLBuild
  ArgumentParser
  Driver
  Crypto
  Collections
  ASN1
  Certificates
  System
  PackageManager
  Markdown
  Format
  LMDB
  IndexStoreDB
  SourceKitLSP
  SymbolKit
  DocC
}

function Get-HostProjectBinaryCache([HostComponent]$Project) {
  if ($Project -eq "Compilers") { return "$BinaryCache\5" }
  return "$BinaryCache\$($HostArch.LLVMTarget)\$Project"
}

function Get-HostProjectCMakeModules([HostComponent]$Project) {
  if ($Project -eq "Compilers") { return "$BinaryCache\5\cmake\modules" }
  return "$BinaryCache\$($HostArch.LLVMTarget)\$Project\cmake\modules"
}

enum BuildComponent {
  BuildTools
  Compilers
  FoundationMacros
  TestingMacros
  RegsGen2
}

function Get-BuildProjectBinaryCache([BuildComponent]$Project) {
  if ($Project -eq "Compilers") { return "$BinaryCache\1" }
  return "$BinaryCache\$($BuildArch.LLVMTarget)\$Project"
}

function Get-BuildProjectCMakeModules([BuildComponent]$Project) {
  if ($Project -eq "Compilers") { return "$BinaryCache\1\cmake\modules" }
  return "$BinaryCache\$($BuildArch.LLVMTarget)\$Project\cmake\modules"
}

function Get-TargetInfo($Arch) {
  # Cache the result of "swift -print-target-info" as $Arch.Cache.TargetInfo
  $CacheKey = "TargetInfo"
  if (-not $Arch.Cache.ContainsKey($CacheKey)) {
    $CompilersBinaryCache = if ($IsCrossCompiling) {
      Get-BuildProjectBinaryCache Compilers
    } else {
      Get-HostProjectBinaryCache Compilers
    }
    $ToolchainBinDir = Join-Path -Path $CompilersBinaryCache -ChildPath "bin"
    $CMarkDir = Join-Path -Path (Get-CMarkBinaryCache $BuildArch) -ChildPath "src"
    $SwiftExe = Join-Path -Path $ToolchainBinDir -ChildPath "swift.exe"
    Isolate-EnvVars {
      $env:Path = "$ToolchainBinDir;$CMarkDir;$(Get-PinnedToolchainRuntime);${env:Path}"
      $TargetInfoJson = & $SwiftExe -target $Arch.LLVMTarget -print-target-info
      if ($LastExitCode -ne 0) {
        throw "Unable to print target info for $($Arch.LLVMTarget) $TargetInfoJson"
      }
      $TargetInfo = $TargetInfoJson | ConvertFrom-Json
      $Arch.Cache[$CacheKey] = $TargetInfo.target
    }
  }
  return $Arch.Cache[$CacheKey]
}

function Get-ModuleTriple($Arch) {
  $targetInfo = Get-TargetInfo -Arch $Arch
  return $targetInfo.moduleTriple
}

function Copy-File($Src, $Dst) {
  # Create the directory tree first so Copy-Item succeeds
  # If $Dst is the target directory, make sure it ends with "\"
  $DstDir = [IO.Path]::GetDirectoryName($Dst)
  if ($ToBatch) {
    Write-Output "md `"$DstDir`""
    Write-Output "copy /Y `"$Src`" `"$Dst`""
  } else {
    New-Item -ItemType Directory -ErrorAction Ignore $DstDir | Out-Null
    Copy-Item -Force $Src $Dst
  }
}

function Copy-Directory($Src, $Dst) {
  if ($Tobatch) {
    Write-Output "md `"$Dst`""
    Write-Output "copy /Y `"$Src`" `"$Dst`""
  } else {
    New-Item -ItemType Directory -ErrorAction Ignore $Dst | Out-Null
    Copy-Item -Force -Recurse $Src $Dst
  }
}

function Invoke-Program() {
  [CmdletBinding(PositionalBinding = $false)]
  param(
    [Parameter(Position = 0, Mandatory = $true)]
    [string] $Executable,
    [switch] $OutNull = $false,
    [string] $OutFile = "",
    [Parameter(Position = 1, ValueFromRemainingArguments)]
    [string[]] $Args
  )

  if ($ToBatch) {
    # Print the invocation in batch file-compatible format
    $OutputLine = "`"$Executable`""
    $ShouldBreakLine = $false
    for ($i = 0; $i -lt $Args.Length; $i++) {
      if ($ShouldBreakLine -or $OutputLine.Length -ge 40) {
        $OutputLine += " ^"
        Write-Output $OutputLine
        $OutputLine = "  "
      }

      $Arg = $Args[$i]
      if ($Arg.Contains(" ")) {
        $OutputLine += " `"$Arg`""
      } else {
        $OutputLine += " $Arg"
      }

      # Break lines after non-switch arguments
      $ShouldBreakLine = -not $Arg.StartsWith("-")
    }

    if ($OutNull) {
      $OutputLine += " > nul"
    } elseif ("" -ne $OutFile) {
      $OutputLine += " > `"$OutFile`""
    }

    Write-Output $OutputLine
  } else {
    if ($OutNull) {
      & $Executable @Args | Out-Null
    } elseif ("" -ne $OutFile) {
      & $Executable @Args | Out-File -Encoding UTF8 $OutFile
    } else {
      & $Executable @Args
    }

    if ($LastExitCode -ne 0) {
      $ErrorMessage = "Error: $([IO.Path]::GetFileName($Executable)) exited with code $($LastExitCode).`n"

      $ErrorMessage += "Invocation:`n"
      $ErrorMessage += "  $Executable $Args`n"

      $ErrorMessage += "Call stack:`n"
      foreach ($Frame in @(Get-PSCallStack)) {
        $ErrorMessage += "  $Frame`n"
      }

      throw $ErrorMessage
    }
  }
}

function Isolate-EnvVars([scriptblock]$Block) {
  if ($ToBatch) {
    Write-Output "setlocal enableextensions enabledelayedexpansion"
  }

  $OldVars = @{}
  foreach ($Var in (Get-ChildItem env:*).GetEnumerator()) {
    $OldVars.Add($Var.Key, $Var.Value)
  }

  & $Block

  Remove-Item env:*
  foreach ($Var in $OldVars.GetEnumerator()) {
    New-Item -Path "env:\$($Var.Key)" -Value $Var.Value -ErrorAction Ignore | Out-Null
  }

  if ($ToBatch) {
    Write-Output "endlocal"
  }
}

function Invoke-VsDevShell($Arch) {
  $DevCmdArguments = "-no_logo -host_arch=$($BuildArch.VSName) -arch=$($Arch.VSName)"
  if ($CustomWinSDKRoot) {
    $DevCmdArguments += " -winsdk=none"
  } elseif ($WinSDKVersion) {
    $DevCmdArguments += " -winsdk=$WinSDKVersionRevisionZero"
  }

  if ($ToBatch) {
    Write-Output "call `"$VSInstallRoot\Common7\Tools\VsDevCmd.bat`" $DevCmdArguments"
  } else {
    # This dll path is valid for VS2019 and VS2022, but it was under a vsdevcmd subfolder in VS2017
    Import-Module "$VSInstallRoot\Common7\Tools\Microsoft.VisualStudio.DevShell.dll"
    Enter-VsDevShell -VsInstallPath $VSInstallRoot -SkipAutomaticLocation -DevCmdArguments $DevCmdArguments

    if ($CustomWinSDKRoot) {
      # Using a non-installed Windows SDK. Setup environment variables manually.
      $WinSDKVerIncludeRoot = "$CustomWinSDKRoot\include\$WinSDKVersionRevisionZero"
      $WinSDKIncludePath = "$WinSDKVerIncludeRoot\ucrt;$WinSDKVerIncludeRoot\um;$WinSDKVerIncludeRoot\shared;$WinSDKVerIncludeRoot\winrt;$WinSDKVerIncludeRoot\cppwinrt"
      $WinSDKVerLibRoot = "$CustomWinSDKRoot\lib\$WinSDKVersionRevisionZero"

      $env:WindowsLibPath = "$CustomWinSDKRoot\UnionMetadata\$WinSDKVersionRevisionZero;$CustomWinSDKRoot\References\$WinSDKVersionRevisionZero"
      $env:WindowsSdkBinPath = "$CustomWinSDKRoot\bin"
      $env:WindowsSDKLibVersion = "$WinSDKVersionRevisionZero\"
      $env:WindowsSdkVerBinPath = "$CustomWinSDKRoot\bin\$WinSDKVersionRevisionZero"
      $env:WindowsSDKVersion = "$WinSDKVersionRevisionZero\"

      $env:EXTERNAL_INCLUDE += ";$WinSDKIncludePath"
      $env:INCLUDE += ";$WinSDKIncludePath"
      $env:LIB += ";$WinSDKVerLibRoot\ucrt\$($Arch.ShortName);$WinSDKVerLibRoot\um\$($Arch.ShortName)"
      $env:LIBPATH += ";$env:WindowsLibPath"
      $env:PATH += ";$env:WindowsSdkVerBinPath\$($Arch.ShortName);$env:WindowsSdkBinPath\$($Arch.ShortName)"
      $env:UCRTVersion = $WinSDKVersionRevisionZero
      $env:UniversalCRTSdkDir = $CustomWinSDKRoot
    }
  }
}

function Fetch-Dependencies {
  $ProgressPreference = "SilentlyContinue"

  $WebClient = New-Object Net.WebClient

  function DownloadAndVerify($URL, $Destination, $Hash) {
    if (Test-Path $Destination) {
      return
    }

    Write-Output "$Destination not found. Downloading ..."
    if ($ToBatch) {
      Write-Output "md `"$(Split-Path -Path $Destination -Parent)`""
      Write-Output "curl.exe -sL $URL -o $Destination"
      Write-Output "(certutil -HashFile $Destination SHA256) == $Hash || (exit /b)"
    } else {
      New-Item -ItemType Directory (Split-Path -Path $Destination -Parent) -ErrorAction Ignore | Out-Null
      $WebClient.DownloadFile($URL, $Destination)
      $SHA256 = Get-FileHash -Path $Destination -Algorithm SHA256
      if ($SHA256.Hash -ne $Hash) {
        throw "SHA256 mismatch ($($SHA256.Hash) vs $Hash)"
      }
    }
  }

  function Extract-ZipFile {
    param
    (
        [string]$ZipFileName,
        [string]$BinaryCache,
        [string]$ExtractPath,
        [bool]$CreateExtractPath = $true
    )

    $source = Join-Path -Path $BinaryCache -ChildPath $ZipFileName
    $destination = Join-Path -Path $BinaryCache -ChildPath $ExtractPath

    # Check if the extracted directory already exists and is up to date.
    if (Test-Path $destination) {
        $zipLastWriteTime = (Get-Item $source).LastWriteTime
        $extractedLastWriteTime = (Get-Item $destination).LastWriteTime
        # Compare the last write times
        if ($zipLastWriteTime -le $extractedLastWriteTime) {
            Write-Output "'$ZipFileName' is already extracted and up to date."
            return
        }
    }

    $destination = if ($CreateExtractPath) { $destination } else { $BinaryCache }

    Write-Output "Extracting '$ZipFileName' ..."
    New-Item -ItemType Directory -ErrorAction Ignore -Path $BinaryCache | Out-Null
    Expand-Archive -Path $source -DestinationPath $destination -Force
  }

  function Extract-Toolchain {
    param
    (
        [string]$InstallerExeName,
        [string]$BinaryCache,
        [string]$ToolchainName
    )

    $source = Join-Path -Path $BinaryCache -ChildPath $InstallerExeName
    $destination = Join-Path -Path $BinaryCache -ChildPath toolchains\$ToolchainName

    # Check if the extracted directory already exists and is up to date.
    if (Test-Path $destination) {
        $installerWriteTime = (Get-Item $source).LastWriteTime
        $extractedWriteTime = (Get-Item $destination).LastWriteTime
        if ($installerWriteTime -le $extractedWriteTime) {
            Write-Output "'$InstallerExeName' is already extracted and up to date."
            return
        }
    }

    Write-Output "Extracting '$InstallerExeName' ..."

    # The new runtime MSI is built to expand files into the immediate directory. So, setup the installation location.
    New-Item -ItemType Directory -ErrorAction Ignore $BinaryCache\toolchains\$PinnedToolchain\LocalApp\Programs\Swift\Runtimes\$(Get-PinnedToolchainVersion)\usr\bin | Out-Null
    Invoke-Program $BinaryCache\WiX-$WiXVersion\tools\net6.0\any\wix.exe -- burn extract $BinaryCache\$InstallerExeName -out $BinaryCache\toolchains\ -outba $BinaryCache\toolchains\
    Get-ChildItem "$BinaryCache\toolchains\WixAttachedContainer" -Filter "*.msi" | ForEach-Object {
      $LogFile = [System.IO.Path]::ChangeExtension($_.Name, "log")
      $TARGETDIR = if ($_.Name -eq "rtl.msi") { "$BinaryCache\toolchains\$ToolchainName\LocalApp\Programs\Swift\Runtimes\$(Get-PinnedToolchainVersion)\usr\bin" } else { "$BinaryCache\toolchains\$ToolchainName" }
      Invoke-Program -OutNull msiexec.exe /lvx! $BinaryCache\toolchains\$LogFile /qn /a $BinaryCache\toolchains\WixAttachedContainer\$($_.Name) ALLUSERS=0 TARGETDIR=$TARGETDIR
    }
  }

  if ($SkipBuild -and $SkipPackaging) { return }

  $Stopwatch = [Diagnostics.Stopwatch]::StartNew()
  if ($ToBatch) {
    Write-Host -ForegroundColor Cyan "[$([DateTime]::Now.ToString("yyyy-MM-dd HH:mm:ss"))] Fetch-Dependencies..."
  }

  $WiXURL = "https://www.nuget.org/api/v2/package/wix/$WiXVersion"
  $WiXHash = "A94DD42AE1FB56B32DA180E2173CEDA4F0D10B4C8871C5EE59ECB502131A1EB6"
  DownloadAndVerify $WixURL "$BinaryCache\WiX-$WiXVersion.zip" $WiXHash
  Extract-ZipFile WiX-$WiXVersion.zip $BinaryCache WiX-$WiXVersion

  if ($SkipBuild) { return }

  DownloadAndVerify $PinnedBuild "$BinaryCache\$PinnedToolchain.exe" $PinnedSHA256

  if ($Test -contains "lldb") {
    # The make tool isn't part of MSYS
    $GnuWin32MakeURL = "https://downloads.sourceforge.net/project/ezwinports/make-4.4.1-without-guile-w32-bin.zip"
    $GnuWin32MakeHash = "fb66a02b530f7466f6222ce53c0b602c5288e601547a034e4156a512dd895ee7"
    DownloadAndVerify $GnuWin32MakeURL "$BinaryCache\GnuWin32Make-4.4.1.zip" $GnuWin32MakeHash
    Extract-ZipFile GnuWin32Make-4.4.1.zip $BinaryCache GnuWin32Make-4.4.1
  }

  # TODO(compnerd) stamp/validate that we need to re-extract
  New-Item -ItemType Directory -ErrorAction Ignore $BinaryCache\toolchains | Out-Null
  Extract-Toolchain "$PinnedToolchain.exe" $BinaryCache $PinnedToolchain

  function Install-Python([string] $ArchName) {
    $Python = @{
      AMD64 = @{
        URL = "https://www.nuget.org/api/v2/package/python/$PythonVersion";
        SHA256 = "ac43b491e9488ac926ed31c5594f0c9409a21ecbaf99dc7a93f8c7b24cf85867";
      };
      ARM64 = @{
        URL = "https://www.nuget.org/api/v2/package/pythonarm64/$PythonVersion";
        SHA256 = "429ada77e7f30e4bd8ff22953a1f35f98b2728e84c9b1d006712561785641f69";
      }
    }

    DownloadAndVerify $Python[$ArchName].URL "$BinaryCache\Python$ArchName-$PythonVersion.zip" $Python[$ArchName].SHA256
    if (-not $ToBatch) {
      Extract-ZipFile Python$ArchName-$PythonVersion.zip "$BinaryCache" Python$ArchName-$PythonVersion
    }
  }

  function Install-PythonWheel([string] $ModuleName, [string] $WheelFile, [string] $WheelURL, [string] $WheelHash) {
    try {
      Invoke-Program "$(Get-PythonExecutable)" -c "import $ModuleName" *> $null
    } catch {
      DownloadAndVerify $WheelURL "$BinaryCache\python\$WheelFile" $WheelHash
      Write-Output "Installing '$WheelFile' ..."
      Invoke-Program -OutNull "$(Get-PythonExecutable)" '-I' -m pip install "$BinaryCache\python\$WheelFile" --disable-pip-version-check
    }
  }

  function Install-PythonModules() {
    # First ensure pip is installed, else bootstrap it
    try {
      Invoke-Program "$(Get-PythonExecutable)" -m pip *> $null
    } catch {
      Write-Output "Installing pip ..."
      Invoke-Program -OutNull "$(Get-PythonExecutable)" '-I' -m ensurepip -U --default-pip
    }

    # 'packaging' is required for building LLVM 18+
    Install-PythonWheel 'packaging' 'packaging-24.1-py3-none-any.whl' `
      'https://files.pythonhosted.org/packages/08/aa/cc0199a5f0ad350994d660967a8efb233fe0416e4639146c089643407ce6/packaging-24.1-py3-none-any.whl' `
      '5b8f2217dbdbd2f7f384c41c628544e6d52f2d0f53c6d0c3ea61aa5d1d7ff124'

    # 'setuptools' provides 'distutils' module for Python 3.12+, required for SWIG support
    Install-PythonWheel 'distutils' 'setuptools-75.1.0-py3-none-any.whl' `
      'https://files.pythonhosted.org/packages/ff/ae/f19306b5a221f6a436d8f2238d5b80925004093fa3edea59835b514d9057/setuptools-75.1.0-py3-none-any.whl' `
      '35ab7fd3bcd95e6b7fd704e4a1539513edad446c097797f2985e0e4b960772f2'

    if ($Test -contains "lldb") {
      # 'psutil' is required for testing LLDB
      Install-PythonWheel 'psutil' 'psutil-6.1.0-cp37-abi3-win_amd64.whl' `
        'https://files.pythonhosted.org/packages/11/91/87fa6f060e649b1e1a7b19a4f5869709fbf750b7c8c262ee776ec32f3028/psutil-6.1.0-cp37-abi3-win_amd64.whl' `
        'a8fb3752b491d246034fa4d279ff076501588ce8cbcdbb62c32fd7a377d996be'

      # 'unittest2' is required for testing LLDB
      Install-PythonWheel 'unittest2' 'unittest2-1.1.0-py2.py3-none-any.whl' `
        'https://files.pythonhosted.org/packages/72/20/7f0f433060a962200b7272b8c12ba90ef5b903e218174301d0abfd523813/unittest2-1.1.0-py2.py3-none-any.whl' `
        '13f77d0875db6d9b435e1d4f41e74ad4cc2eb6e1d5c824996092b3430f088bb8'
    }
  }

  Install-Python $HostArchName
  if ($IsCrossCompiling) {
    Install-Python $BuildArchName
  }
  # Ensure Python modules that are required as host build tools
  Install-PythonModules

  if ($Android) {
    # Only a specific NDK version is supported right now.
    if ($AndroidNDKVersion -ne "r26b") {
      throw "Unsupported Android NDK version"
    }
    $NDKURL = "https://dl.google.com/android/repository/android-ndk-r26b-windows.zip"
    $NDKHash = "A478D43D4A45D0D345CDA6BE50D79642B92FB175868D9DC0DFC86181D80F691E"
    DownloadAndVerify $NDKURL "$BinaryCache\android-ndk-$AndroidNDKVersion-windows.zip" $NDKHash

    Extract-ZipFile -ZipFileName "android-ndk-$AndroidNDKVersion-windows.zip" -BinaryCache $BinaryCache -ExtractPath "android-ndk-$AndroidNDKVersion" -CreateExtractPath $false
  }

  if ($IncludeDS2) {
    $WinFlexBisonVersion = "2.5.25"
    $WinFlexBisonURL = "https://github.com/lexxmark/winflexbison/releases/download/v$WinFlexBisonVersion/win_flex_bison-$WinFlexBisonVersion.zip"
    $WinFlexBisonHash = "8D324B62BE33604B2C45AD1DD34AB93D722534448F55A16CA7292DE32B6AC135"
    DownloadAndVerify $WinFlexBisonURL "$BinaryCache\win_flex_bison-$WinFlexBisonVersion.zip" $WinFlexBisonHash

    Extract-ZipFile -ZipFileName "win_flex_bison-$WinFlexBisonVersion.zip" -BinaryCache $BinaryCache -ExtractPath "win_flex_bison"
  }

  if ($WinSDKVersion) {
    try {
      # Check whether VsDevShell can already resolve the requested Windows SDK Version
      Isolate-EnvVars { Invoke-VsDevShell $HostArch }
    } catch {
      $Package = Microsoft.Windows.SDK.CPP

      Write-Output "Windows SDK $WinSDKVersion not found. Downloading from nuget.org ..."
      Invoke-Program nuget install $Package -Version $WinSDKVersion -OutputDirectory $NugetRoot

      # Set to script scope so Invoke-VsDevShell can read it.
      $script:CustomWinSDKRoot = "$NugetRoot\$Package.$WinSDKVersion\c"

      # Install each required architecture package and move files under the base /lib directory.
      $WinSDKArchs = $WindowsSDKArchs.Clone()
      if (-not ($HostArch -in $WinSDKArchs)) {
        $WinSDKArch += $HostArch
      }

      foreach ($Arch in $WinSDKArchs) {
        Invoke-Program nuget install $Package.$($Arch.ShortName) -Version $WinSDKVersion -OutputDirectory $NugetRoot
        Copy-Directory "$NugetRoot\$Package.$($Arch.ShortName).$WinSDKVersion\c\*" "$CustomWinSDKRoot\lib\$WinSDKVersionRevisionZero"
      }
    }
  }

  if (-not $ToBatch) {
    Write-Host -ForegroundColor Cyan "[$([DateTime]::Now.ToString("yyyy-MM-dd HH:mm:ss"))] Fetch-Dependencies took $($Stopwatch.Elapsed)"
    Write-Host ""
  }
  if ($Summary) {
    $TimingData.Add([PSCustomObject]@{
      Arch = $BuildArch.LLVMName
      Platform = 'Windows'
      Checkout = 'Fetch-Dependencies'
      "Elapsed Time" = $Stopwatch.Elapsed.ToString()
    })
  }
}

function Get-PinnedToolchainToolsDir() {
  $ToolchainsRoot = [IO.Path]::Combine("$BinaryCache\toolchains", "$PinnedToolchain", "LocalApp", "Programs", "Swift", "Toolchains")

  # NOTE: Add a workaround for the main snapshots that inadvertently used the
  # wrong version when they were built. This allows use of the nightly snapshot
  # as a pinned toolchain.
  if ((Get-PinnedToolchainVersion) -eq "0.0.0") {
    if (-not (Test-Path "$ToolchainsRoot\0.0.0+Asserts\usr\bin")) {
      if (Test-Path "$ToolchainsRoot\6.0.0+Asserts\usr\bin") {
        return "$ToolchainsRoot\6.0.0+Asserts\usr\bin"
      }
    }
  }

  $VariantToolchainPath = [IO.Path]::Combine($ToolchainsRoot, "$(Get-PinnedToolchainVersion)+$PinnedToolchainVariant", "usr", "bin")

  if (Test-Path $VariantToolchainPath) {
    return $VariantToolchainPath
  }

  return "$BinaryCache\toolchains\${PinnedToolchain}\Library\Developer\Toolchains\unknown-$PinnedToolchainVariant-development.xctoolchain\usr\bin"
}

function Get-PinnedToolchainSDK() {
  if (Test-Path "$BinaryCache\toolchains\${PinnedToolchain}\LocalApp\Programs\Swift\Platforms\$(Get-PinnedToolchainVersion)\Windows.platform\Developer\SDKs\Windows.sdk") {
    return "$BinaryCache\toolchains\${PinnedToolchain}\LocalApp\Programs\Swift\Platforms\$(Get-PinnedToolchainVersion)\Windows.platform\Developer\SDKs\Windows.sdk"
  }
  return "$BinaryCache\toolchains\${PinnedToolchain}\Library\Developer\Platforms\Windows.platform\Developer\SDKs\Windows.sdk"
}

function Get-PinnedToolchainRuntime() {
  if (Test-Path "$BinaryCache\toolchains\${PinnedToolchain}\LocalApp\Programs\Swift\Runtimes\$(Get-PinnedToolchainVersion)\usr\bin\swiftCore.dll") {
    return "$BinaryCache\toolchains\${PinnedToolchain}\LocalApp\Programs\Swift\Runtimes\$(Get-PinnedToolchainVersion)\usr\bin"
  }
  return "$BinaryCache\toolchains\${PinnedToolchain}\PFiles64\Swift\runtime-development\usr\bin"
}

function Get-PinnedToolchainVersion() {
  if (Test-Path variable:PinnedVersion) {
    return $PinnedVersion
  }
  throw "PinnedVersion must be set"
}

function TryAdd-KeyValue([hashtable]$Hashtable, [string]$Key, [string]$Value) {
  if (-not $Hashtable.Contains($Key)) {
    $Hashtable.Add($Key, $Value)
  }
}

function Append-FlagsDefine([hashtable]$Defines, [string]$Name, [string[]]$Value) {
  if ($Defines.Contains($Name)) {
    $Defines[$name] = @($Defines[$name]) + $Value
  } else {
    $Defines.Add($Name, $Value)
  }
}

function Test-SCCacheAtLeast([int]$Major, [int]$Minor, [int]$Patch = 0) {
  if ($ToBatch) { return $false }

  $SCCacheVersionString = @(& sccache.exe --version)[0]
  if (-not ($SCCacheVersionString -match "sccache (\d+)\.(\d+)(?:\.(\d+))?")) {
    throw "Unexpected SCCache version string format"
  }

  if ([int]$Matches.1 -ne $Major) { return [int]$Matches.1 -gt $Major }
  if ([int]$Matches.2 -ne $Minor) { return [int]$Matches.2 -gt $Minor }
  if ($null -eq $Matches.3) { return 0 -gt $Patch }
  return [int]$Matches.3 -ge $Patch
}

enum Platform {
  Windows
  Android
}

function Build-CMakeProject {
  [CmdletBinding(PositionalBinding = $false)]
  param(
    [string] $Src,
    [string] $Bin,
    [string] $InstallTo = "",
    [Platform] $Platform = "Windows",
    [hashtable] $Arch,
    [string] $Generator = "Ninja",
    [string] $CacheScript = "",
    [string[]] $UseMSVCCompilers = @(), # C,CXX
    [string[]] $UseBuiltCompilers = @(), # ASM,C,CXX,Swift
    [string[]] $UsePinnedCompilers = @(), # ASM,C,CXX,Swift
    [switch] $UseSwiftSwiftDriver = $false,
    [switch] $AddAndroidCMakeEnv = $false,
    [switch] $UseGNUDriver = $false,
    [string] $SwiftSDK = "",
    [hashtable] $Defines = @{}, # Values are either single strings or arrays of flags
    [string[]] $BuildTargets = @()
  )

  if ($ToBatch) {
    Write-Output ""
    Write-Output "echo Building '$Src' to '$Bin' for arch '$($Arch.LLVMName)'..."
  } else {
    Write-Host -ForegroundColor Cyan "[$([DateTime]::Now.ToString("yyyy-MM-dd HH:mm:ss"))] Building '$Src' to '$Bin' for arch '$($Arch.LLVMName)'..."
  }

  $Stopwatch = [Diagnostics.Stopwatch]::StartNew()

  # Enter the developer command shell early so we can resolve cmake.exe
  # for version checks.
  Isolate-EnvVars {
    if ($Platform -eq "Windows") {
      Invoke-VsDevShell $Arch
    }

    $CompilersBinaryCache = if ($IsCrossCompiling) {
      Get-BuildProjectBinaryCache Compilers
    } else {
      Get-HostProjectBinaryCache Compilers
    }
    $DriverBinaryCache = Get-HostProjectBinaryCache Driver

    if ($EnableCaching) {
      $env:SCCACHE_DIRECT = "true"
      if ($Cache -eq "") {
        $env:SCCACHE_DIR = "$BinaryCache\sccache"
      } else {
        $env:SCCACHE_DIR = $Cache
      }
    }
    if ($UseSwiftSwiftDriver) {
      $env:SWIFT_DRIVER_SWIFT_FRONTEND_EXEC = ([IO.Path]::Combine($CompilersBinaryCache, "bin", "swift-frontend.exe"))
    }

    # TODO(compnerd) workaround swiftc.exe symlink not existing.
    if ($UseSwiftSwiftDriver) {
      Copy-Item -Force ([IO.Path]::Combine($DriverBinaryCache, "bin", "swift-driver.exe")) ([IO.Path]::Combine($DriverBinaryCache, "bin", "swiftc.exe"))
    }

    # Add additional defines (unless already present)
    $Defines = $Defines.Clone()

    if (($Platform -ne "Windows") -or ($Arch.CMakeName -ne $BuildArch.CMakeName)) {
      TryAdd-KeyValue $Defines CMAKE_SYSTEM_NAME $Platform
      TryAdd-KeyValue $Defines CMAKE_SYSTEM_PROCESSOR $Arch.CMakeName
    }

    if ($AddAndroidCMakeEnv) {
      # Set generic android options if we need to build an Android runtime component
      # while building the compiler. Use an environment variable to pass it, to
      # ensure that it can be accessed from the cmake cache file.
      $env:NDKPATH = Get-AndroidNDKPath
    }
    if ($Platform -eq "Android") {
      $vswhere = "${env:ProgramFiles(x86)}\Microsoft Visual Studio\Installer\vswhere.exe"
      $VSInstallPath = & $vswhere -nologo -latest -products * -property installationPath
      if (Test-Path "${VSInstallPath}\Common7\IDE\CommonExtensions\Microsoft\CMake\CMake\bin") {
        $env:Path = "${VSInstallPath}\Common7\IDE\CommonExtensions\Microsoft\CMake\CMake\bin;${VSInstallPath}\Common7\IDE\CommonExtensions\Microsoft\CMake\Ninja;${env:Path}"
        TryAdd-KeyValue $Defines CMAKE_MAKE_PROGRAM "${VSInstallPath}\Common7\IDE\CommonExtensions\Microsoft\CMake\Ninja\ninja.exe"
      } else {
        throw "Missing CMake and Ninja in the visual studio installation that are needed to build Android"
      }
      $androidNDKPath = Get-AndroidNDKPath
      TryAdd-KeyValue $Defines CMAKE_C_COMPILER (Join-Path -Path $androidNDKPath -ChildPath "toolchains\llvm\prebuilt\windows-x86_64\bin\clang.exe")
      TryAdd-KeyValue $Defines CMAKE_CXX_COMPILER (Join-Path -Path $androidNDKPath -ChildPath "toolchains\llvm\prebuilt\windows-x86_64\bin\clang++.exe")
      TryAdd-KeyValue $Defines CMAKE_ANDROID_API "$AndroidAPILevel"
      TryAdd-KeyValue $Defines CMAKE_ANDROID_ARCH_ABI $Arch.AndroidArchABI
      TryAdd-KeyValue $Defines CMAKE_ANDROID_NDK "$androidNDKPath"
      TryAdd-KeyValue $Defines SWIFT_ANDROID_NDK_PATH "$androidNDKPath"
      TryAdd-KeyValue $Defines CMAKE_C_COMPILER_WORKS YES
      TryAdd-KeyValue $Defines CMAKE_CXX_COMPILER_WORKS YES
      # The current Android NDK ships with Clang 17,
      # which doesn't provide the _Builtin_float module.
      TryAdd-KeyValue $Defines SWIFT_BUILD_CLANG_OVERLAYS_SKIP_BUILTIN_FLOAT YES
    }

    TryAdd-KeyValue $Defines CMAKE_BUILD_TYPE Release

    $CFlags = @()
    switch ($Platform) {
      Windows {
        $CFlags = if ($UseGNUDriver) {
          @("-fno-stack-protector", "-ffunction-sections", "-fdata-sections", "-fomit-frame-pointer")
        } else {
          @("/GS-", "/Gw", "/Gy", "/Oi", "/Oy", "/Zc:inline")
        }
      }
      Android {
        $CFlags = @("--sysroot=$(Get-AndroidNDKPath)\toolchains\llvm\prebuilt\windows-x86_64\sysroot")
      }
    }

    $CXXFlags = @()
    if ($Platform -eq "Windows" -and -not $UseGNUDriver) {
      $CXXFlags += $CFlags.Clone() + @("/Zc:__cplusplus")
    }

    if ($UseMSVCCompilers.Contains("C") -Or $UseMSVCCompilers.Contains("CXX") -Or
        $UseBuiltCompilers.Contains("C") -Or $UseBuiltCompilers.Contains("CXX") -Or
        $UsePinnedCompilers.Contains("C") -Or $UsePinnedCompilers.Contains("CXX")) {
      if ($DebugInfo -and $Platform -eq "Windows") {
        Append-FlagsDefine $Defines CMAKE_MSVC_DEBUG_INFORMATION_FORMAT Embedded
        Append-FlagsDefine $Defines CMAKE_POLICY_CMP0141 NEW
        # Add additional linker flags for generating the debug info.
        if ($UseGNUDriver) {
          Append-FlagsDefine $Defines CMAKE_SHARED_LINKER_FLAGS @("-Xlinker", "-debug")
          Append-FlagsDefine $Defines CMAKE_EXE_LINKER_FLAGS @("-Xlinker", "-debug")
        } else {
          Append-FlagsDefine $Defines CMAKE_SHARED_LINKER_FLAGS "/debug"
          Append-FlagsDefine $Defines CMAKE_EXE_LINKER_FLAGS "/debug"
        }
      } elseif ($Platform -eq "Android") {
        # Use a built lld linker as the Android's NDK linker might be too
        # old and not support all required relocations needed by the Swift
        # runtime.
        $ldPath = ([IO.Path]::Combine($CompilersBinaryCache, "bin", "ld.lld"))
        Append-FlagsDefine $Defines CMAKE_SHARED_LINKER_FLAGS "--ld-path=$ldPath"
        Append-FlagsDefine $Defines CMAKE_EXE_LINKER_FLAGS "--ld-path=$ldPath"
      }
    }

    if ($UseMSVCCompilers.Contains("C")) {
      TryAdd-KeyValue $Defines CMAKE_C_COMPILER cl
      if ($EnableCaching) {
        TryAdd-KeyValue $Defines CMAKE_C_COMPILER_LAUNCHER sccache
      }
      Append-FlagsDefine $Defines CMAKE_C_FLAGS $CFlags
    }
    if ($UseMSVCCompilers.Contains("CXX")) {
      TryAdd-KeyValue $Defines CMAKE_CXX_COMPILER cl
      if ($EnableCaching) {
        TryAdd-KeyValue $Defines CMAKE_CXX_COMPILER_LAUNCHER sccache
      }
      Append-FlagsDefine $Defines CMAKE_CXX_FLAGS $CXXFlags
    }
    if ($UsePinnedCompilers.Contains("ASM") -Or $UseBuiltCompilers.Contains("ASM")) {
      $Driver = if ($Platform -eq "Windows") { "clang-cl.exe" } else { "clang.exe" }
      if ($UseBuiltCompilers.Contains("ASM")) {
        TryAdd-KeyValue $Defines CMAKE_ASM_COMPILER ([IO.Path]::Combine($CompilersBinaryCache, "bin", $Driver))
      } else {
        TryAdd-KeyValue $Defines CMAKE_ASM_COMPILER (Join-Path -Path (Get-PinnedToolchainToolsDir) -ChildPath $Driver)
      }
      Append-FlagsDefine $Defines CMAKE_ASM_FLAGS "--target=$($Arch.LLVMTarget)"
      if ($Platform -eq "Windows") {
        TryAdd-KeyValue $Defines CMAKE_ASM_COMPILE_OPTIONS_MSVC_RUNTIME_LIBRARY_MultiThreadedDLL "/MD"
      }
    }
    if ($UsePinnedCompilers.Contains("C") -Or $UseBuiltCompilers.Contains("C")) {
      $Driver = if ($Platform -eq "Windows" -and -not $UseGNUDriver) { "clang-cl.exe" } else { "clang.exe" }
      if ($UseBuiltCompilers.Contains("C")) {
        TryAdd-KeyValue $Defines CMAKE_C_COMPILER ([IO.Path]::Combine($CompilersBinaryCache, "bin", $Driver))
      } else {
        TryAdd-KeyValue $Defines CMAKE_C_COMPILER (Join-Path -Path (Get-PinnedToolchainToolsDir) -ChildPath $Driver)
      }
      TryAdd-KeyValue $Defines CMAKE_C_COMPILER_TARGET $Arch.LLVMTarget

      if ($DebugInfo -and $CDebugFormat -eq "dwarf") {
        Append-FlagsDefine $Defines CMAKE_C_FLAGS "-gdwarf"
      }
      Append-FlagsDefine $Defines CMAKE_C_FLAGS $CFlags
    }
    if ($UsePinnedCompilers.Contains("CXX") -Or $UseBuiltCompilers.Contains("CXX")) {
      $Driver = if ($Platform -eq "Windows" -and -not $UseGNUDriver) { "clang-cl.exe" } else { "clang++.exe" }
      if ($UseBuiltCompilers.Contains("CXX")) {
        TryAdd-KeyValue $Defines CMAKE_CXX_COMPILER ([IO.Path]::Combine($CompilersBinaryCache, "bin", $Driver))
      } else {
        TryAdd-KeyValue $Defines CMAKE_CXX_COMPILER (Join-Path -Path (Get-PinnedToolchainToolsDir) -ChildPath $Driver)
      }
      TryAdd-KeyValue $Defines CMAKE_CXX_COMPILER_TARGET $Arch.LLVMTarget

      if ($DebugInfo -and $CDebugFormat -eq "dwarf") {
        Append-FlagsDefine $Defines CMAKE_CXX_FLAGS "-gdwarf"
      }
      Append-FlagsDefine $Defines CMAKE_CXX_FLAGS $CXXFlags
    }
    if ($UsePinnedCompilers.Contains("Swift") -Or $UseBuiltCompilers.Contains("Swift")) {
      $SwiftArgs = @()

      if ($UseSwiftSwiftDriver) {
        TryAdd-KeyValue $Defines CMAKE_Swift_COMPILER ([IO.Path]::Combine($DriverBinaryCache, "bin", "swiftc.exe"))
      } elseif ($UseBuiltCompilers.Contains("Swift")) {
        TryAdd-KeyValue $Defines CMAKE_Swift_COMPILER ([IO.Path]::Combine($CompilersBinaryCache, "bin", "swiftc.exe"))
      } else {
        TryAdd-KeyValue $Defines CMAKE_Swift_COMPILER (Join-Path -Path (Get-PinnedToolchainToolsDir) -ChildPath  "swiftc.exe")
      }
      if (-not ($Platform -eq "Windows")) {
        TryAdd-KeyValue $Defines CMAKE_Swift_COMPILER_WORKS = "YES"
      }
      if ($UseBuiltCompilers.Contains("Swift")) {
        TryAdd-KeyValue $Defines CMAKE_Swift_COMPILER_TARGET (Get-ModuleTriple $Arch)
        $RuntimeBinaryCache = Get-TargetProjectBinaryCache $Arch Runtime
        $SwiftResourceDir = "${RuntimeBinaryCache}\lib\swift"

        switch ($Platform) {
          Windows {
            if ($SwiftSDK -ne "") {
              $SwiftArgs += @("-sdk", $SwiftSDK)
            } else {
              $SwiftArgs += @(
                "-vfsoverlay", "$RuntimeBinaryCache\stdlib\windows-vfs-overlay.yaml",
                "-strict-implicit-module-context",
                "-Xcc", "-Xclang", "-Xcc", "-fbuiltin-headers-in-system-modules"
              )
              $SwiftArgs += @("-resource-dir", "$SwiftResourceDir")
              $SwiftArgs += @("-L", "$SwiftResourceDir\$($Platform.ToString().ToLowerInvariant())")
            }
          }
          Android {
            $androidNDKPath = Get-AndroidNDKPath
            if ($SwiftSDK -ne "") {
              $SwiftArgs += @("-sdk", $SwiftSDK)
              $SwiftArgs += @("-sysroot", "$androidNDKPath\toolchains\llvm\prebuilt\windows-x86_64\sysroot")
            } else {
              $SwiftArgs += @("-sdk", "$androidNDKPath\toolchains\llvm\prebuilt\windows-x86_64\sysroot")
              $SwiftArgs += @("-resource-dir", "$SwiftResourceDir")
              $SwiftArgs += @("-L", "$SwiftResourceDir\$($Platform.ToString().ToLowerInvariant())")
            }
            $SwiftArgs += @(
              "-Xclang-linker", "-target",
              "-Xclang-linker", $Arch.LLVMTarget,
              "-Xclang-linker", "--sysroot",
              "-Xclang-linker", "$androidNDKPath\toolchains\llvm\prebuilt\windows-x86_64\sysroot",
              "-Xclang-linker", "-resource-dir",
              "-Xclang-linker", "$androidNDKPath\toolchains\llvm\prebuilt\windows-x86_64\lib\clang\17"
            )
          }
        }

      } else {
        TryAdd-KeyValue $Defines CMAKE_Swift_COMPILER_TARGET $Arch.LLVMTarget
        $SwiftArgs += @("-sdk", (Get-PinnedToolchainSDK))
      }

      # Debug Information
      if ($DebugInfo) {
        if ($Platform -eq "Windows") {
          if ($SwiftDebugFormat -eq "dwarf") {
            $SwiftArgs += @("-g", "-Xlinker", "/DEBUG:DWARF", "-use-ld=lld-link")
          } else {
            $SwiftArgs += @("-g", "-debug-info-format=codeview", "-Xlinker", "-debug")
          }
        } else {
          $SwiftArgs += @("-g")
        }
      } else {
        $SwiftArgs += "-gnone"
      }

      if ($Platform -eq "Windows") {
        $SwiftArgs += @("-Xlinker", "/INCREMENTAL:NO")
        # Swift requires COMDAT folding and de-duplication
        $SwiftArgs += @("-Xlinker", "/OPT:REF")
        $SwiftArgs += @("-Xlinker", "/OPT:ICF")
      }

      Append-FlagsDefine $Defines CMAKE_Swift_FLAGS $SwiftArgs

      # Workaround CMake 3.26+ enabling `-wmo` by default on release builds
      Append-FlagsDefine $Defines CMAKE_Swift_FLAGS_RELEASE "-O"
      Append-FlagsDefine $Defines CMAKE_Swift_FLAGS_RELWITHDEBINFO "-O"
    }
    if ("" -ne $InstallTo) {
      TryAdd-KeyValue $Defines CMAKE_INSTALL_PREFIX $InstallTo
    }

    # Generate the project
    $cmakeGenerateArgs = @("-B", $Bin, "-S", $Src, "-G", $Generator)
    if ("" -ne $CacheScript) {
      $cmakeGenerateArgs += @("-C", $CacheScript)
    }
    foreach ($Define in ($Defines.GetEnumerator() | Sort-Object Name)) {
      # The quoting gets tricky to support defines containing compiler flags args,
      # some of which can contain spaces, for example `-D` `Flags=-flag "C:/Program Files"`
      # Avoid backslashes since they are going into CMakeCache.txt,
      # where they are interpreted as escapes.
      if ($Define.Value -is [string]) {
        # Single token value, no need to quote spaces, the splat operator does the right thing.
        $Value = $Define.Value.Replace("\", "/")
      } else {
        # Flags array, multiple tokens, quoting needed for tokens containing spaces
        $Value = ""
        foreach ($Arg in $Define.Value) {
          if ($Value.Length -gt 0) {
            $Value += " "
          }

          $ArgWithForwardSlashes = $Arg.Replace("\", "/")
          if ($ArgWithForwardSlashes.Contains(" ")) {
            # Quote and escape the quote so it makes it through
            $Value += "\""$ArgWithForwardSlashes\"""
          } else {
            $Value += $ArgWithForwardSlashes
          }
        }
      }

      $cmakeGenerateArgs += @("-D", "$($Define.Key)=$Value")
    }

    if ($UseBuiltCompilers.Contains("Swift")) {
      $env:Path = "$($BuildArch.SDKInstallRoot)\usr\bin;$(Get-CMarkBinaryCache $BuildArch)\src;$($BuildArch.ToolchainInstallRoot)\usr\bin;$(Get-PinnedToolchainRuntime);${env:Path}"
    } elseif ($UsePinnedCompilers.Contains("Swift")) {
      $env:Path = "$(Get-PinnedToolchainRuntime);${env:Path}"
    }

    if ($ToBatch) {
      Write-Output ""
      Write-Output "echo cmake.exe $cmakeGenerateArgs"
    } else {
      Write-Host "cmake.exe $cmakeGenerateArgs"
    }
    Invoke-Program cmake.exe @cmakeGenerateArgs

    # Build all requested targets
    foreach ($Target in $BuildTargets) {
      if ($Target -eq "default") {
        Invoke-Program cmake.exe --build $Bin
      } else {
        Invoke-Program cmake.exe --build $Bin --target $Target
      }
    }

    if ($BuildTargets.Length -eq 0 -and $InstallTo) {
      Invoke-Program cmake.exe --build $Bin --target install
    }
  }

  if (-not $ToBatch) {
    Write-Host -ForegroundColor Cyan "[$([DateTime]::Now.ToString("yyyy-MM-dd HH:mm:ss"))] Finished building '$Src' to '$Bin' for arch '$($Arch.LLVMName)' in $($Stopwatch.Elapsed)"
    Write-Host ""
  }

  if ($Summary) {
    $TimingData.Add([PSCustomObject]@{
      Arch = $Arch.LLVMName
      Platform = $Platform
      Checkout = $Src.Replace($SourceCache, '')
      "Elapsed Time" = $Stopwatch.Elapsed.ToString()
    })
  }
}

enum SPMBuildAction {
  # 'swift build'
  Build
  # 'swift test'
  Test
  # 'swift test --parallel'
  TestParallel
}

function Build-SPMProject {
  [CmdletBinding(PositionalBinding = $false)]
  param(
    [SPMBuildAction] $Action,
    [string] $Src,
    [string] $Bin,
    [hashtable] $Arch,
    [Parameter(ValueFromRemainingArguments)]
    [string[]] $AdditionalArguments
  )

  $ActionForOutput = switch ($Action) {
    Build { "Building" }
    Test { "Testing" }
    TestParallel { "Testing" }
  }

  if ($ToBatch) {
    Write-Output ""
    Write-Output "echo $ActionForOutput '$Src' to '$Bin' for arch '$($Arch.LLVMName)'..."
  } else {
    Write-Host -ForegroundColor Cyan "[$([DateTime]::Now.ToString("yyyy-MM-dd HH:mm:ss"))] $ActionForOutput '$Src' to '$Bin' for arch '$($Arch.LLVMName)'..."
  }

  $Stopwatch = [Diagnostics.Stopwatch]::StartNew()

  Isolate-EnvVars {
    $SDKInstallRoot = [IO.Path]::Combine((Get-InstallDir $HostArch), "Platforms", "Windows.platform", "Developer", "SDKs", "Windows.sdk")
    $RuntimeInstallRoot = [IO.Path]::Combine((Get-InstallDir $HostArch), "Runtimes", $ProductVersion)

    $env:Path = "$RuntimeInstallRoot\usr\bin;$($HostArch.ToolchainInstallRoot)\usr\bin;${env:Path}"
    $env:SDKROOT = $SDKInstallRoot

    $Arguments = @(
        "--scratch-path", $Bin,
        "--package-path", $Src,
        "-c", "release",
        "-Xbuild-tools-swiftc", "-I$SDKInstallRoot\usr\lib\swift",
        "-Xbuild-tools-swiftc", "-L$SDKInstallRoot\usr\lib\swift\windows",
        "-Xcc", "-I$SDKInstallRoot\usr\lib\swift",
        "-Xlinker", "-L$SDKInstallRoot\usr\lib\swift\windows"
    )
    if ($DebugInfo) {
      if ($SwiftDebugFormat -eq "dwarf") {
        $Arguments += @("-debug-info-format", "dwarf")
      } else {
        $Arguments += @("-debug-info-format", "codeview")
      }
    } else {
      $Arguments += @("-debug-info-format", "none")
    }

    switch ($Action) {
      Build {
        $ActionName = "build"
      }
      Test {
        $ActionName = "test"
      }
      TestParallel {
        $ActionName = "test"
        $Arguments += @("--parallel")
      }
    }

    Invoke-Program "$($HostArch.ToolchainInstallRoot)\usr\bin\swift.exe" $ActionName @Arguments @AdditionalArguments
  }

  if (-not $ToBatch) {
    Write-Host -ForegroundColor Cyan "[$([DateTime]::Now.ToString("yyyy-MM-dd HH:mm:ss"))] Finished building '$Src' to '$Bin' for arch '$($Arch.LLVMName)' in $($Stopwatch.Elapsed)"
    Write-Host ""
  }

  if ($Summary) {
    $TimingData.Add([PSCustomObject]@{
      Arch = $Arch.LLVMName
      Checkout = $Src.Replace($SourceCache, '')
      Platform = "Windows"
      "Elapsed Time" = $Stopwatch.Elapsed.ToString()
    })
  }
}

function Build-WiXProject() {
  [CmdletBinding(PositionalBinding = $false)]
  param
  (
    [Parameter(Position = 0, Mandatory = $true)]
    [string]$FileName,
    [Parameter(Mandatory = $true)]
    [hashtable]$Arch,
    [switch]$Bundle,
    [hashtable]$Properties = @{}
  )

  $ProductVersionArg = $ProductVersion
  if (-not $Bundle) {
    # WiX v4 will accept a semantic version string for Bundles,
    # but Packages still require a purely numerical version number,
    # so trim any semantic versioning suffixes
    $ProductVersionArg = [regex]::Replace($ProductVersion, "[-+].*", "")
  }

  $Properties = $Properties.Clone()
  TryAdd-KeyValue $Properties Configuration Release
  TryAdd-KeyValue $Properties BaseOutputPath "$BinaryCache\$($Arch.LLVMTarget)\installer\"
  TryAdd-KeyValue $Properties ProductArchitecture $Arch.VSName
  TryAdd-KeyValue $Properties ProductVersion $ProductVersionArg

  $MSBuildArgs = @("$SourceCache\swift-installer-scripts\platforms\Windows\$FileName")
  $MSBuildArgs += "-noLogo"
  $MSBuildArgs += "-restore"
  $MSBuildArgs += "-maxCpuCount"
  foreach ($Property in $Properties.GetEnumerator()) {
    if ($Property.Value.Contains(" ")) {
      $MSBuildArgs += "-p:$($Property.Key)=$($Property.Value.Replace('\', '\\'))"
    } else {
      $MSBuildArgs += "-p:$($Property.Key)=$($Property.Value)"
    }
  }
  $MSBuildArgs += "-binaryLogger:$BinaryCache\$($Arch.LLVMTarget)\msi\$($Arch.VSName)-$([System.IO.Path]::GetFileNameWithoutExtension($FileName)).binlog"
  $MSBuildArgs += "-detailedSummary:False"

  Invoke-Program $msbuild @MSBuildArgs
}

# TODO(compnerd): replace this with Get-{Build,Host,Target}ProjectBinaryCache
function Get-CMarkBinaryCache($Arch) {
  return "$BinaryCache\$($Arch.LLVMTarget)\cmark-gfm-0.29.0.gfm.13"
}

function Build-CMark($Arch) {
  $ArchName = $Arch.LLVMName

  Build-CMakeProject `
    -Src $SourceCache\cmark `
    -Bin (Get-CMarkBinaryCache $Arch) `
    -InstallTo "$($Arch.ToolchainInstallRoot)\usr" `
    -Arch $Arch `
    -Defines @{
      BUILD_SHARED_LIBS = "YES";
      BUILD_TESTING = "NO";
      CMAKE_INSTALL_SYSTEM_RUNTIME_LIBS_SKIP = "YES";
    }
}

function Build-BuildTools($Arch) {
  Build-CMakeProject `
    -Src $SourceCache\llvm-project\llvm `
    -Bin (Get-BuildProjectBinaryCache BuildTools) `
    -Arch $Arch `
    -UseMSVCCompilers C,CXX `
    -BuildTargets llvm-tblgen,clang-tblgen,clang-pseudo-gen,clang-tidy-confusable-chars-gen,lldb-tblgen,llvm-config,swift-def-to-strings-converter,swift-serialize-diagnostics,swift-compatibility-symbols `
    -Defines @{
      CMAKE_CROSSCOMPILING = "NO";
      CLANG_ENABLE_LIBXML2 = "NO";
      LLDB_ENABLE_LIBXML2 = "NO";
      LLDB_ENABLE_PYTHON = "NO";
      LLDB_INCLUDE_TESTS = "NO";
      LLDB_ENABLE_SWIFT_SUPPORT = "NO";
      LLVM_ENABLE_ASSERTIONS = "NO";
      LLVM_ENABLE_LIBEDIT = "NO";
      LLVM_ENABLE_LIBXML2 = "NO";
      LLVM_ENABLE_PROJECTS = "clang;clang-tools-extra;lldb";
      LLVM_EXTERNAL_PROJECTS = "swift";
      LLVM_EXTERNAL_SWIFT_SOURCE_DIR = "$SourceCache\swift";
      SWIFT_BUILD_DYNAMIC_SDK_OVERLAY = "NO";
      SWIFT_BUILD_DYNAMIC_STDLIB = "NO";
      SWIFT_BUILD_HOST_DISPATCH = "NO";
      SWIFT_BUILD_LIBEXEC = "NO";
      SWIFT_BUILD_REGEX_PARSER_IN_COMPILER = "NO";
      SWIFT_BUILD_REMOTE_MIRROR = "NO";
      SWIFT_BUILD_SOURCEKIT = "NO";
      SWIFT_BUILD_STATIC_SDK_OVERLAY = "NO";
      SWIFT_BUILD_STATIC_STDLIB = "NO";
      SWIFT_BUILD_SWIFT_SYNTAX = "NO";
      SWIFT_ENABLE_DISPATCH = "NO";
      SWIFT_INCLUDE_APINOTES = "NO";
      SWIFT_INCLUDE_DOCS = "NO";
      SWIFT_INCLUDE_TESTS = "NO";
      "cmark-gfm_DIR" = "$($Arch.ToolchainInstallRoot)\usr\lib\cmake";
    }
}

function Build-Compilers() {
  [CmdletBinding(PositionalBinding = $false)]
  param
  (
    [Parameter(Position = 0, Mandatory = $true)]
    [hashtable]$Arch,
    [switch]$TestClang = $false,
    [switch]$TestLLD = $false,
    [switch]$TestLLDB = $false,
    [switch]$TestLLVM = $false,
    [switch]$TestSwift = $false,
    [switch]$Build = $false
  )

  Isolate-EnvVars {
    $CompilersBinaryCache = if ($Build) {
      Get-BuildProjectBinaryCache Compilers
    } else {
      Get-HostProjectBinaryCache Compilers
    }
    $BuildTools = Join-Path -Path (Get-BuildProjectBinaryCache BuildTools) -ChildPath bin

    if ($TestClang -or $TestLLD -or $TestLLDB -or $TestLLVM -or $TestSwift) {
      $env:Path = "$(Get-CMarkBinaryCache $Arch)\src;$CompilersBinaryCache\tools\swift\libdispatch-windows-$($Arch.LLVMName)-prefix\bin;$CompilersBinaryCache\bin;$env:Path;$VSInstallRoot\DIA SDK\bin\$($HostArch.VSName);$UnixToolsBinDir"
      $Targets = @()
      $TestingDefines = @{
        SWIFT_BUILD_DYNAMIC_SDK_OVERLAY = "YES";
        SWIFT_BUILD_DYNAMIC_STDLIB = "YES";
        SWIFT_BUILD_REMOTE_MIRROR = "YES";
        SWIFT_NATIVE_SWIFT_TOOLS_PATH = "";
      }

      if ($TestLLVM) { $Targets += @("check-llvm") }
      if ($TestClang) { $Targets += @("check-clang") }
      if ($TestLLD) { $Targets += @("check-lld") }
      if ($TestSwift) { $Targets += @("check-swift", "SwiftCompilerPlugin") }
      if ($TestLLDB) {
        $Targets += @("check-lldb")

        function Select-LitTestOverrides {
          param([string] $TestStatus)

          $MatchingLines=(Get-Content $PSScriptRoot/windows-llvm-lit-test-overrides.txt | Select-String -Pattern "`^${TestStatus}.*$")
          $TestNames=$MatchingLines | ForEach-Object { ($_ -replace $TestStatus,"").Trim() }
          return $TestNames
        }

        # Override some test results with llvm-lit.
        $TestsToXFail=Select-LitTestOverrides "xfail"
        $TestsToSkip=Select-LitTestOverrides "skip"
        $env:LIT_XFAIL=$TestsToXFail -join ";"
        $env:LIT_FILTER_OUT="($($TestsToSkip -join '|'))"

        # Transitive dependency of _lldb.pyd
        $RuntimeBinaryCache = Get-TargetProjectBinaryCache $Arch Runtime
        cp $RuntimeBinaryCache\bin\swiftCore.dll "$CompilersBinaryCache\lib\site-packages\lldb"

        # Runtime dependencies of repl_swift.exe
        $SwiftRTSubdir = "lib\swift\windows"
        Write-Host "Copying '$RuntimeBinaryCache\$SwiftRTSubdir\$($Arch.LLVMName)\swiftrt.obj' to '$CompilersBinaryCache\$SwiftRTSubdir'"
        cp "$RuntimeBinaryCache\$SwiftRTSubdir\$($Arch.LLVMName)\swiftrt.obj" "$CompilersBinaryCache\$SwiftRTSubdir"
        Write-Host "Copying '$RuntimeBinaryCache\bin\swiftCore.dll' to '$CompilersBinaryCache\bin'"
        cp "$RuntimeBinaryCache\bin\swiftCore.dll" "$CompilersBinaryCache\bin"

        $TestingDefines += @{
          LLDB_INCLUDE_TESTS = "YES";
          # Check for required Python modules in CMake
          LLDB_ENFORCE_STRICT_TEST_REQUIREMENTS = "YES";
          # No watchpoint support on windows: https://github.com/llvm/llvm-project/issues/24820
          LLDB_TEST_USER_ARGS = "--skip-category=watchpoint";
          # gtest sharding breaks llvm-lit's --xfail and LIT_XFAIL inputs: https://github.com/llvm/llvm-project/issues/102264
          LLVM_LIT_ARGS = "-v --no-gtest-sharding --show-xfail";
          # LLDB Unit tests link against this library
          LLVM_UNITTEST_LINK_FLAGS = "$($Arch.SDKInstallRoot)\usr\lib\swift\windows\$($Arch.LLVMName)\swiftCore.lib";
        }
      }
    } else {
      $Targets = @("distribution", "install-distribution")
      $TestingDefines = @{
        SWIFT_BUILD_DYNAMIC_SDK_OVERLAY = "NO";
        SWIFT_BUILD_DYNAMIC_STDLIB = "NO";
        SWIFT_BUILD_REMOTE_MIRROR = "NO";
        SWIFT_NATIVE_SWIFT_TOOLS_PATH = $BuildTools;
      }
    }

    $PythonRoot = "$BinaryCache\Python$($Arch.CMakeName)-$PythonVersion\tools"
    $PythonLibName = "python{0}{1}" -f ([System.Version]$PythonVersion).Major, ([System.Version]$PythonVersion).Minor

    # The STL in the latest versions of VS typically require a newer version of
    # Clang than released Swift toolchains include. If bootstrapping with an
    # older toolchain, we need to relax this requirement by defining
    # _ALLOW_COMPILER_AND_STL_VERSION_MISMATCH. Developer builds are (currently)
    # up-to-date.
    $SwiftFlags = @();
    if ([System.Version](Get-PinnedToolchainVersion) -ne [System.Version]"0.0.0") {
      $SwiftFlags += @("-Xcc", "-D_ALLOW_COMPILER_AND_STL_VERSION_MISMATCH");
    }

    New-Item -ItemType SymbolicLink -Path "$BinaryCache\$($HostArch.LLVMTarget)\compilers" -Target "$BinaryCache\5" -ErrorAction Ignore
    Build-CMakeProject `
      -Src $SourceCache\llvm-project\llvm `
      -Bin $CompilersBinaryCache `
      -InstallTo "$($Arch.ToolchainInstallRoot)\usr" `
      -Arch $Arch `
      -AddAndroidCMakeEnv:$Android `
      -UseMSVCCompilers C,CXX `
      -UsePinnedCompilers Swift `
      -BuildTargets $Targets `
      -CacheScript $SourceCache\swift\cmake\caches\Windows-$($Arch.LLVMName).cmake `
      -Defines ($TestingDefines + @{
        CLANG_TABLEGEN = (Join-Path -Path $BuildTools -ChildPath "clang-tblgen.exe");
        CLANG_TIDY_CONFUSABLE_CHARS_GEN = (Join-Path -Path $BuildTools -ChildPath "clang-tidy-confusable-chars-gen.exe");
        CMAKE_FIND_PACKAGE_PREFER_CONFIG = "YES";
        CMAKE_Swift_FLAGS = $SwiftFlags;
        LibXml2_DIR = "$LibraryRoot\libxml2-2.11.5\usr\lib\Windows\$($Arch.LLVMName)\cmake\libxml2-2.11.5";
        LLDB_PYTHON_EXE_RELATIVE_PATH = "python.exe";
        LLDB_PYTHON_EXT_SUFFIX = ".pyd";
        LLDB_PYTHON_RELATIVE_PATH = "lib/site-packages";
        LLDB_TABLEGEN = (Join-Path -Path $BuildTools -ChildPath "lldb-tblgen.exe");
        LLDB_TEST_MAKE = "$BinaryCache\GnuWin32Make-4.4.1\bin\make.exe";
        LLVM_CONFIG_PATH = (Join-Path -Path $BuildTools -ChildPath "llvm-config.exe");
        LLVM_ENABLE_ASSERTIONS = $(if ($Variant -eq "Asserts") { "YES" } else { "NO" })
        LLVM_EXTERNAL_SWIFT_SOURCE_DIR = "$SourceCache\swift";
        LLVM_HOST_TRIPLE = $BuildArch.LLVMTarget;
        LLVM_NATIVE_TOOL_DIR = $BuildTools;
        LLVM_TABLEGEN = (Join-Path $BuildTools -ChildPath "llvm-tblgen.exe");
        LLVM_USE_HOST_TOOLS = "NO";
        Python3_EXECUTABLE = (Get-PythonExecutable);
        Python3_INCLUDE_DIR = "$PythonRoot\include";
        Python3_LIBRARY = "$PythonRoot\libs\$PythonLibName.lib";
        Python3_ROOT_DIR = $PythonRoot;
        SWIFT_BUILD_SWIFT_SYNTAX = "YES";
        SWIFT_CLANG_LOCATION = (Get-PinnedToolchainToolsDir);
        SWIFT_ENABLE_EXPERIMENTAL_CONCURRENCY = "YES";
        SWIFT_ENABLE_EXPERIMENTAL_CXX_INTEROP = "YES";
        SWIFT_ENABLE_EXPERIMENTAL_DIFFERENTIABLE_PROGRAMMING = "YES";
        SWIFT_ENABLE_EXPERIMENTAL_DISTRIBUTED = "YES";
        SWIFT_ENABLE_EXPERIMENTAL_OBSERVATION = "YES";
        SWIFT_ENABLE_EXPERIMENTAL_STRING_PROCESSING = "YES";
        SWIFT_ENABLE_SYNCHRONIZATION = "YES";
        SWIFT_ENABLE_VOLATILE = "YES";
        SWIFT_PATH_TO_LIBDISPATCH_SOURCE = "$SourceCache\swift-corelibs-libdispatch";
        SWIFT_PATH_TO_STRING_PROCESSING_SOURCE = "$SourceCache\swift-experimental-string-processing";
        SWIFT_PATH_TO_SWIFT_SDK = (Get-PinnedToolchainSDK);
        SWIFT_PATH_TO_SWIFT_SYNTAX_SOURCE = "$SourceCache\swift-syntax";
        SWIFT_STDLIB_ASSERTIONS = "NO";
        SWIFTSYNTAX_ENABLE_ASSERTIONS = "NO";
        "cmark-gfm_DIR" = "$($Arch.ToolchainInstallRoot)\usr\lib\cmake";
      })
  }

  Invoke-Program "$(Get-PythonExecutable)" -c "import plistlib; print(str(plistlib.dumps({ 'Identifier': '${ToolchainIdentifier}', 'FallbackLibrarySearchPaths': ['usr/bin'], 'Version': '${ProductVersion}' }), encoding='utf-8'))" `
      -OutFile "$($Arch.ToolchainInstallRoot)\ToolchainInfo.plist"
}

# Reference: https://github.com/microsoft/mimalloc/tree/dev/bin#minject
function Build-mimalloc() {
  [CmdletBinding(PositionalBinding = $false)]
  param
  (
    [Parameter(Position = 0, Mandatory = $true)]
    [hashtable]$Arch
  )

  # TODO: migrate to the CMake build
  $MSBuildArgs = @()
  $MSBuildArgs += "-noLogo"
  $MSBuildArgs += "-maxCpuCount"

  $Properties = @{}
  TryAdd-KeyValue $Properties Configuration Release
  TryAdd-KeyValue $Properties OutDir "$BinaryCache\$($Arch.LLVMTarget)\mimalloc\bin\"
  TryAdd-KeyValue $Properties Platform "$($Arch.ShortName)"

  Isolate-EnvVars {
    Invoke-VsDevShell $Arch
    # Avoid hard-coding the VC tools version number
    $VCRedistDir = (Get-ChildItem "${env:VCToolsRedistDir}\$($HostArch.ShortName)" -Filter "Microsoft.VC*.CRT").FullName
    if ($VCRedistDir) {
      TryAdd-KeyValue $Properties VCRedistDir "$VCRedistDir\"
    }
  }

  foreach ($Property in $Properties.GetEnumerator()) {
    if ($Property.Value.Contains(" ")) {
      $MSBuildArgs += "-p:$($Property.Key)=$($Property.Value.Replace('\', '\\'))"
    } else {
      $MSBuildArgs += "-p:$($Property.Key)=$($Property.Value)"
    }
  }

  Invoke-Program $msbuild "$SourceCache\mimalloc\ide\vs2022\mimalloc-lib.vcxproj" @MSBuildArgs "-p:IntDir=$BinaryCache\$($Arch.LLVMTarget)\mimalloc\mimalloc\"
  Invoke-Program $msbuild "$SourceCache\mimalloc\ide\vs2022\mimalloc-override-dll.vcxproj" @MSBuildArgs "-p:IntDir=$BinaryCache\$($Arch.LLVMTarget)\mimalloc\mimalloc-override-dll\"

  $HostSuffix = if ($Arch -eq $ArchX64) { "" } else { "-arm64" }
  $BuildSuffix = if ($BuildArch -eq $ArchX64) { "" } else { "-arm64" }

  foreach ($item in "mimalloc.dll", "mimalloc-redirect$HostSuffix.dll") {
    Copy-Item -Path "$BinaryCache\$($Arch.LLVMTarget)\mimalloc\bin\$item" -Destination "$($Arch.ToolchainInstallRoot)\usr\bin\"
  }

  # When cross-compiling, bundle the second mimalloc redirect dll as a workaround for
  # https://github.com/microsoft/mimalloc/issues/997
  if ($IsCrossCompiling) {
    Copy-Item -Path "$BinaryCache\$($Arch.LLVMTarget)\mimalloc\bin\mimalloc-redirect$HostSuffix.dll" -Destination "$($Arch.ToolchainInstallRoot)\usr\bin\mimalloc-redirect$BuildSuffix.dll"
  }

  # TODO: should we split this out into its own function?
  $Tools = @(
    "swift.exe",
    "swiftc.exe",
    "swift-driver.exe",
    "swift-frontend.exe",
    "clang.exe",
    "clang++.exe",
    "clang-cl.exe",
    "lld.exe",
    "lld-link.exe",
    "ld.lld.exe",
    "ld64.lld.exe"
  )
  foreach ($Tool in $Tools) {
    $Binary = [IO.Path]::Combine($Arch.ToolchainInstallRoot, "usr", "bin", $Tool)
    # Binary-patch in place
    Start-Process -Wait -WindowStyle Hidden -FilePath "$SourceCache\mimalloc\bin\minject$BuildSuffix" -ArgumentList @("-f", "-i", "-v", "$Binary")
    # Log the import table
    Start-Process -Wait -WindowStyle Hidden -FilePath "$SourceCache\mimalloc\bin\minject$BuildSuffix" -ArgumentList @("-l", "$Binary")
  }
}

function Build-LLVM([Platform]$Platform, $Arch) {
  Build-CMakeProject `
    -Src $SourceCache\llvm-project\llvm `
    -Bin (Get-TargetProjectBinaryCache $Arch LLVM) `
    -Arch $Arch `
    -Platform $Platform `
    -UseBuiltCompilers C,CXX `
    -Defines @{
      CMAKE_SYSTEM_NAME = $Platform.ToString();
      LLVM_HOST_TRIPLE = $Arch.LLVMTarget;
    }
}

function Build-Sanitizers([Platform]$Platform, $Arch) {
  $LLVMTargetCache = $(Get-TargetProjectBinaryCache $Arch LLVM)
  $LITVersionStr = $(Invoke-Program $(Get-PythonExecutable) "$LLVMTargetCache\bin\llvm-lit.py" --version)
  if (-not ($LITVersionStr -match "lit (\d+)\.\d+\.\d+.*")) {
    throw "Unexpected version string output from llvm-lit.py"
  }
  $LLVMVersionMajor = $Matches.1
  $InstallTo = "$($HostArch.ToolchainInstallRoot)\usr\lib\clang\$LLVMVersionMajor"
  Write-Host "Sanitizers SDK directory: $InstallTo"

  Build-CMakeProject `
    -Src $SourceCache\llvm-project\compiler-rt\lib\builtins `
    -Bin "$(Get-TargetProjectBinaryCache $Arch ClangBuiltins)" `
    -InstallTo $InstallTo `
    -Arch $Arch `
    -Platform $Platform `
    -UseBuiltCompilers ASM,C,CXX `
    -BuildTargets "install-compiler-rt" `
    -Defines (@{
      CMAKE_SYSTEM_NAME = $Platform.ToString();
      LLVM_DIR = "$LLVMTargetCache\lib\cmake\llvm";
      LLVM_ENABLE_PER_TARGET_RUNTIME_DIR = "YES";
      COMPILER_RT_DEFAULT_TARGET_ONLY = "YES";
    })

  Build-CMakeProject `
    -Src $SourceCache\llvm-project\compiler-rt `
    -Bin "$(Get-TargetProjectBinaryCache $Arch ClangRuntime)" `
    -InstallTo $InstallTo `
    -Arch $Arch `
    -Platform $Platform `
    -UseBuiltCompilers ASM,C,CXX `
    -BuildTargets "install-compiler-rt" `
    -Defines (@{
      CMAKE_SYSTEM_NAME = $Platform.ToString();
      LLVM_DIR = "$LLVMTargetCache\lib\cmake\llvm";
      LLVM_ENABLE_PER_TARGET_RUNTIME_DIR = "YES";
      COMPILER_RT_DEFAULT_TARGET_ONLY = "YES";
      COMPILER_RT_BUILD_BUILTINS = "NO";
      COMPILER_RT_BUILD_CRT = "NO";
      COMPILER_RT_BUILD_LIBFUZZER = "NO";
      COMPILER_RT_BUILD_ORC = "NO";
      COMPILER_RT_BUILD_XRAY = "NO";
      COMPILER_RT_BUILD_PROFILE = "YES";
      COMPILER_RT_BUILD_SANITIZERS = "YES";
    })
}

function Build-ZLib([Platform]$Platform, $Arch) {
  $ArchName = $Arch.LLVMName

  Build-CMakeProject `
    -Src $SourceCache\zlib `
    -Bin "$BinaryCache\$($Arch.LLVMTarget)\zlib-1.3.1" `
    -InstallTo $LibraryRoot\zlib-1.3.1\usr `
    -Arch $Arch `
    -Platform $Platform `
    -UseMSVCCompilers C `
    -Defines @{
      BUILD_SHARED_LIBS = "NO";
      CMAKE_POSITION_INDEPENDENT_CODE = "YES";
      CMAKE_SYSTEM_NAME = $Platform.ToString();
      INSTALL_BIN_DIR = "$LibraryRoot\zlib-1.3.1\usr\bin\$Platform\$ArchName";
      INSTALL_LIB_DIR = "$LibraryRoot\zlib-1.3.1\usr\lib\$Platform\$ArchName";
    }
}

function Build-XML2([Platform]$Platform, $Arch) {
  $ArchName = $Arch.LLVMName

  Build-CMakeProject `
    -Src $SourceCache\libxml2 `
    -Bin "$BinaryCache\$($Arch.LLVMTarget)\libxml2-2.11.5" `
    -InstallTo "$LibraryRoot\libxml2-2.11.5\usr" `
    -Arch $Arch `
    -Platform $Platform `
    -UseMSVCCompilers C,CXX `
    -Defines @{
      BUILD_SHARED_LIBS = "NO";
      CMAKE_INSTALL_BINDIR = "bin/$Platform/$ArchName";
      CMAKE_INSTALL_LIBDIR = "lib/$Platform/$ArchName";
      CMAKE_POSITION_INDEPENDENT_CODE = "YES";
      CMAKE_SYSTEM_NAME = $Platform.ToString();
      LIBXML2_WITH_ICONV = "NO";
      LIBXML2_WITH_ICU = "NO";
      LIBXML2_WITH_LZMA = "NO";
      LIBXML2_WITH_PYTHON = "NO";
      LIBXML2_WITH_TESTS = "NO";
      LIBXML2_WITH_THREADS = "YES";
      LIBXML2_WITH_ZLIB = "NO";
    }
}

function Build-RegsGen2($Arch) {
  $ArchName = $Arch.LLVMName

  Build-CMakeProject `
    -Src $SourceCache\ds2\Tools\RegsGen2 `
    -Bin "$(Get-BuildProjectBinaryCache RegsGen2)" `
    -Arch $Arch `
    -BuildTargets default `
    -UseMSVCCompilers C,CXX `
    -Defines @{
      BISON_EXECUTABLE = "$(Get-BisonExecutable)";
      FLEX_EXECUTABLE = "$(Get-FlexExecutable)";
    }
}

function Build-DS2([Platform]$Platform, $Arch) {
  Build-CMakeProject `
    -Src "$SourceCache\ds2" `
    -Bin "$BinaryCache\$($Arch.LLVMTarget)\ds2" `
    -InstallTo "$($Arch.PlatformInstallRoot)\Developer\Library\$(Get-ModuleTriple $Arch)" `
    -Arch $Arch `
    -Platform $Platform `
    -BuildTargets default `
    -Defines @{
      CMAKE_SYSTEM_NAME = $Platform.ToString();
      DS2_REGSGEN2 = "$(Get-BuildProjectBinaryCache RegsGen2)/regsgen2.exe";
      BISON_EXECUTABLE = "$(Get-BisonExecutable)";
      FLEX_EXECUTABLE = "$(Get-FlexExecutable)";
    }
}

function Build-CURL([Platform]$Platform, $Arch) {
  $ArchName = $Arch.LLVMName

  $PlatformDefines = @{}
  if ($Platform -eq "Android") {
    $PlatformDefines += @{
      HAVE_FSEEKO = "0";
    }
  }

  Build-CMakeProject `
    -Src $SourceCache\curl `
    -Bin "$BinaryCache\$($Arch.LLVMTarget)\curl-8.9.1" `
    -InstallTo "$LibraryRoot\curl-8.9.1\usr" `
    -Arch $Arch `
    -Platform $Platform `
    -UseMSVCCompilers C `
    -Defines ($PlatformDefines + @{
      BUILD_SHARED_LIBS = "NO";
      BUILD_TESTING = "NO";
      CMAKE_INSTALL_LIBDIR = "lib/$Platform/$ArchName";
      CMAKE_POSITION_INDEPENDENT_CODE = "YES";
      CMAKE_SYSTEM_NAME = $Platform.ToString();
      BUILD_CURL_EXE = "NO";
      BUILD_LIBCURL_DOCS = "NO";
      BUILD_MISC_DOCS = "NO";
      CURL_CA_BUNDLE = "none";
      CURL_CA_FALLBACK = "NO";
      CURL_CA_PATH = "none";
      CURL_BROTLI = "NO";
      CURL_DISABLE_ALTSVC = "NO";
      CURL_DISABLE_AWS = "YES";
      CURL_DISABLE_BASIC_AUTH = "NO";
      CURL_DISABLE_BEARER_AUTH = "NO";
      CURL_DISABLE_BINDLOCAL = "NO";
      CURL_DISABLE_COOKIES = "NO";
      CURL_DISABLE_DICT = "YES";
      CURL_DISABLE_DIGEST_AUTH = "NO";
      CURL_DISABLE_DOH = "NO";
      CURL_DISABLE_FILE = "YES";
      CURL_DISABLE_FORM_API = "NO";
      CURL_DISABLE_FTP = "YES";
      CURL_DISABLE_GETOPTIONS = "NO";
      CURL_DISABLE_GOPHER = "YES";
      CURL_DISABLE_HEADERS_API = "YES";
      CURL_DISABLE_HSTS = "NO";
      CURL_DISABLE_HTTP = "NO";
      CURL_DISABLE_HTTP_AUTH = "NO";
      CURL_DISABLE_IMAP = "YES";
      CURL_DISABLE_KERBEROS_AUTH = "NO";
      CURL_DISABLE_LDAP = "YES";
      CURL_DISABLE_LDAPS = "YES";
      CURL_DISABLE_MIME = "NO";
      CURL_DISABLE_MQTT = "YES";
      CURL_DISABLE_NEGOTIATE_AUTH = "NO";
      CURL_DISABLE_NETRC = "NO";
      CURL_DISABLE_NTLM = "NO";
      CURL_DISABLE_PARSEDATE = "NO";
      CURL_DISABLE_POP3 = "YES";
      CURL_DISABLE_PROGRESS_METER = "YES";
      CURL_DISABLE_PROXY = "NO";
      CURL_DISABLE_RTSP = "YES";
      CURL_DISABLE_SHUFFLE_DNS = "YES";
      CURL_DISABLE_SMB = "YES";
      CURL_DISABLE_SMTP = "YES";
      CURL_DISABLE_SOCKETPAIR = "YES";
      CURL_DISABLE_SRP = "NO";
      CURL_DISABLE_TELNET = "YES";
      CURL_DISABLE_TFTP = "YES";
      CURL_DISABLE_VERBOSE_STRINGS = "NO";
      CURL_LTO = "NO";
      CURL_USE_BEARSSL = "NO";
      CURL_USE_GNUTLS = "NO";
      CURL_USE_GSSAPI = "NO";
      CURL_USE_LIBPSL = "NO";
      CURL_USE_LIBSSH = "NO";
      CURL_USE_LIBSSH2 = "NO";
      CURL_USE_MBEDTLS = "NO";
      CURL_USE_OPENSSL = "NO";
      CURL_USE_SCHANNEL = if ($Platform -eq "Windows") { "YES" } else { "NO" };
      CURL_USE_WOLFSSL = "NO";
      CURL_WINDOWS_SSPI = if ($Platform -eq "Windows") { "YES" } else { "NO" };
      CURL_ZLIB = "YES";
      CURL_ZSTD = "NO";
      ENABLE_ARES = "NO";
      ENABLE_CURLDEBUG = "NO";
      ENABLE_CURL_MANUAL = "NO";
      ENABLE_DEBUG = "NO";
      ENABLE_IPV6 = "YES";
      ENABLE_THREADED_RESOLVER = "NO";
      ENABLE_UNICODE = "YES";
      ENABLE_UNIX_SOCKETS = "NO";
      ENABLE_WEBSOCKETS = "YES";
      HAVE_POLL_FINE = "NO";
      USE_ECH = "NO";
      USE_HTTPSRR = "NO";
      USE_IDN2 = "NO";
      USE_MSH3 = "NO";
      USE_NGHTTP2 = "NO";
      USE_NGTCP2 = "NO";
      USE_QUICHE = "NO";
      USE_OPENSSL_QUIC = "NO";
      USE_WIN32_IDN = if ($Platform -eq "Windows") { "YES" } else { "NO" };
      USE_WIN32_LARGE_FILES = if ($Platform -eq "Windows") { "YES" } else { "NO" };
      USE_WIN32_LDAP = "NO";
      ZLIB_ROOT = "$LibraryRoot\zlib-1.3.1\usr";
      ZLIB_LIBRARY = "$LibraryRoot\zlib-1.3.1\usr\lib\$Platform\$ArchName\zlibstatic.lib";
    })
}

function Build-Runtime([Platform]$Platform, $Arch) {
  $PlatformDefines = @{}
  if ($Platform -eq "Android") {
    $PlatformDefines += @{
      LLVM_ENABLE_LIBCXX = "YES";
      SWIFT_USE_LINKER = "lld";
      SWIFT_INCLUDE_TESTS = "NO";
      SWIFT_INCLUDE_TEST_BINARIES = "NO";
    }
  }


  Isolate-EnvVars {
    $env:Path = "$(Get-CMarkBinaryCache $Arch)\src;$(Get-PinnedToolchainRuntime);${env:Path}"

    $CompilersBinaryCache = if ($IsCrossCompiling) {
      Get-BuildProjectBinaryCache Compilers
    } else {
      Get-HostProjectBinaryCache Compilers
    }

    Build-CMakeProject `
      -Src $SourceCache\swift `
      -Bin (Get-TargetProjectBinaryCache $Arch Runtime) `
      -InstallTo "$($Arch.SDKInstallRoot)\usr" `
      -Arch $Arch `
      -Platform $Platform `
      -CacheScript $SourceCache\swift\cmake\caches\Runtime-$Platform-$($Arch.LLVMName).cmake `
      -UseBuiltCompilers C,CXX,Swift `
      -Defines ($PlatformDefines + @{
        CMAKE_Swift_COMPILER_TARGET = (Get-ModuleTriple $Arch);
        CMAKE_Swift_COMPILER_WORKS = "YES";
        CMAKE_SYSTEM_NAME = $Platform.ToString();
        LLVM_DIR = "$(Get-TargetProjectBinaryCache $Arch LLVM)\lib\cmake\llvm";
        SWIFT_ENABLE_EXPERIMENTAL_CONCURRENCY = "YES";
        SWIFT_ENABLE_EXPERIMENTAL_CXX_INTEROP = "YES";
        SWIFT_ENABLE_EXPERIMENTAL_DIFFERENTIABLE_PROGRAMMING = "YES";
        SWIFT_ENABLE_EXPERIMENTAL_DISTRIBUTED = "YES";
        SWIFT_ENABLE_EXPERIMENTAL_OBSERVATION = "YES";
        SWIFT_ENABLE_EXPERIMENTAL_STRING_PROCESSING = "YES";
        SWIFT_ENABLE_SYNCHRONIZATION = "YES";
        SWIFT_ENABLE_VOLATILE = "YES";
        SWIFT_NATIVE_SWIFT_TOOLS_PATH = (Join-Path -Path $CompilersBinaryCache -ChildPath "bin");
        SWIFT_PATH_TO_LIBDISPATCH_SOURCE = "$SourceCache\swift-corelibs-libdispatch";
        SWIFT_PATH_TO_STRING_PROCESSING_SOURCE = "$SourceCache\swift-experimental-string-processing";
        CMAKE_SHARED_LINKER_FLAGS = if ($Platform -eq "Windows") { @("/INCREMENTAL:NO", "/OPT:REF", "/OPT:ICF") } else { @() };
      })
  }
}

function Build-ExperimentalRuntime {
  [CmdletBinding(PositionalBinding = $false)]
  param
  (
    [Parameter(Position = 0, Mandatory = $true)]
    [Platform] $Platform,
    [Parameter(Position = 1, Mandatory = $true)]
    [hashtable] $Arch,
    [switch] $Static = $false
  )

  # TODO: remove this once the migration is completed.
  Isolate-EnvVars {
    Invoke-VsDevShell $BuildArch

    Push-Location "${SourceCache}\swift\Runtimes"
    Start-Process -Wait -WindowStyle Hidden -FilePath cmake.exe -ArgumentList @("-P", "Resync.cmake")
    Pop-Location
  }

  Isolate-EnvVars {
    $env:Path = "$(Get-CMarkBinaryCache $Arch)\src;$(Get-PinnedToolchainRuntime);${env:Path}"

    $CompilersBinaryCache = if ($IsCrossCompiling) {
      Get-BuildProjectBinaryCache Compilers
    } else {
      Get-HostProjectBinaryCache Compilers
    }

   Build-CMakeProject `
     -Src $SourceCache\swift\Runtimes\Core `
     -Bin (Get-TargetProjectBinaryCache $Arch ExperimentalRuntime) `
     -InstallTo "$($Arch.ExperimentalSDKInstallRoot)\usr" `
     -Arch $Arch `
     -Platform $Platform `
     -UseBuiltCompilers C,CXX,Swift `
     -UseGNUDriver `
     -Defines @{
       BUILD_SHARED_LIBS = if ($Static) { "NO" } else { "YES" };
       CMAKE_FIND_PACKAGE_PREFER_CONFIG = "YES";
       dispatch_DIR = "$(Get-TargetProjectBinaryCache $Arch Dispatch)\cmake\modules";
     }
  }
}

function Write-SDKSettingsPlist([Platform]$Platform, $Arch) {
  if ($Platform -eq [Platform]::Windows) {
    Invoke-Program "$(Get-PythonExecutable)" -c "import plistlib; print(str(plistlib.dumps({ 'DefaultProperties': { 'DEFAULT_USE_RUNTIME': 'MD' } }), encoding='utf-8'))" `
      -OutFile "$($Arch.SDKInstallRoot)\SDKSettings.plist"
  } else {
    Invoke-Program "$(Get-PythonExecutable)" -c "import plistlib; print(str(plistlib.dumps({ 'DefaultProperties': { } }), encoding='utf-8'))" `
      -OutFile "$($Arch.SDKInstallRoot)\SDKSettings.plist"
  }

  $SDKSettings = @{
    CanonicalName = "$($Arch.LLVMTarget)"
    DisplayName = "$($Platform.ToString())"
    IsBaseSDK = "NO"
    Version = "${ProductVersion}"
    VersionMap = @{}
    DefaultProperties = @{
      PLATFORM_NAME = "$($Platform.ToString())"
      DEFAULT_COMPILER = "${ToolchainIdentifier}"
    }
  }
  if ($Platform -eq [Platform]::Windows) {
    $SDKSettings.DefaultProperties.DEFAULT_USE_RUNTIME = "MD"
  }
  $SDKSettings | ConvertTo-JSON | Out-FIle -FilePath "$($Arch.SDKInstallRoot)\SDKSettings.json"
}

function Build-Dispatch([Platform]$Platform, $Arch, [switch]$Test = $false) {
  Isolate-EnvVars {
    if ($Test) {
      $Targets = @("default", "ExperimentalTest")
      $InstallPath = ""
      $env:CTEST_OUTPUT_ON_FAILURE = "YES"
    } else {
      $Targets = @("install")
      $InstallPath = "$($Arch.SDKInstallRoot)\usr"
    }

    Build-CMakeProject `
      -Src $SourceCache\swift-corelibs-libdispatch `
      -Bin (Get-TargetProjectBinaryCache $Arch Dispatch) `
      -InstallTo $InstallPath `
      -Arch $Arch `
      -Platform $Platform `
      -BuildTargets $Targets `
      -UseBuiltCompilers C,CXX,Swift `
      -Defines @{
        ENABLE_SWIFT = "YES";
      }
  }
}

function Build-Foundation {
  [CmdletBinding(PositionalBinding = $false)]
  param
  (
    [Parameter(Position = 0, Mandatory = $true)]
    [Platform] $Platform,
    [Parameter(Position = 1, Mandatory = $true)]
    [hashtable] $Arch,
    [switch] $Static = $false,
    [switch] $Test = $false
  )

  if ($Test) {
    # Foundation tests build via swiftpm rather than CMake
    Isolate-EnvVars {
      $env:SWIFTCI_USE_LOCAL_DEPS=1
      Build-SPMProject `
        -Action Test `
        -Src $SourceCache\swift-foundation `
        -Bin "$BinaryCache\$($Arch.LLVMTarget)\CoreFoundationTests" `
        -Arch $HostArch
    }

    $ShortArch = $Arch.LLVMName
    Isolate-EnvVars {
      $env:SWIFTCI_USE_LOCAL_DEPS=1
      $env:DISPATCH_INCLUDE_PATH="$($Arch.SDKInstallRoot)/usr/lib/swift"
      $env:LIBXML_LIBRARY_PATH="$LibraryRoot/libxml2-2.11.5/usr/lib/$Platform/$ShortArch"
      $env:LIBXML_INCLUDE_PATH="$LibraryRoot/libxml2-2.11.5/usr/include/libxml2"
      $env:ZLIB_LIBRARY_PATH="$LibraryRoot/zlib-1.3.1/usr/lib/$Platform/$ShortArch"
      $env:CURL_LIBRARY_PATH="$LibraryRoot/curl-8.9.1/usr/lib/$Platform/$ShortArch"
      $env:CURL_INCLUDE_PATH="$LibraryRoot/curl-8.9.1/usr/include"
      Build-SPMProject `
        -Action Test `
        -Src $SourceCache\swift-corelibs-foundation `
        -Bin "$BinaryCache\$($Arch.LLVMTarget)\FoundationTests" `
        -Arch $HostArch
    }
  } else {
    $DispatchBinaryCache = Get-TargetProjectBinaryCache $Arch Dispatch
    $FoundationBinaryCache = if ($Static) {
      Get-TargetProjectBinaryCache $Arch StaticFoundation
    } else {
      Get-TargetProjectBinaryCache $Arch DynamicFoundation
    }
    $ShortArch = $Arch.LLVMName

    Isolate-EnvVars {
      $SDKRoot = if ($Platform -eq "Windows") {
        ""
      } else {
        (Get-Variable "${Platform}$($Arch.ShortName)" -ValueOnly).SDKInstallRoot
      }

      Build-CMakeProject `
        -Src $SourceCache\swift-corelibs-foundation `
        -Bin $FoundationBinaryCache `
        -InstallTo $(if ($Static) { "$($Arch.ExperimentalSDKInstallRoot)\usr" } else { "$($Arch.SDKInstallRoot)\usr" }) `
        -Arch $Arch `
        -Platform $Platform `
        -UseBuiltCompilers ASM,C,CXX,Swift `
        -SwiftSDK:$SDKRoot `
        -Defines @{
          BUILD_SHARED_LIBS = if ($Static) { "NO" } else { "YES" };
          CMAKE_FIND_PACKAGE_PREFER_CONFIG = "YES";
          CMAKE_NINJA_FORCE_RESPONSE_FILE = "YES";
          CMAKE_STATIC_LIBRARY_PREFIX_Swift = "lib";
          ENABLE_TESTING = "NO";
          FOUNDATION_BUILD_TOOLS = if ($Platform -eq "Windows") { "YES" } else { "NO" };
          CURL_DIR = "$LibraryRoot\curl-8.9.1\usr\lib\$Platform\$ShortArch\cmake\CURL";
          LibXml2_DIR = "$LibraryRoot\libxml2-2.11.5\usr\lib\$Platform\$ShortArch\cmake\libxml2-2.11.5";
          ZLIB_LIBRARY = if ($Platform -eq "Windows") {
            "$LibraryRoot\zlib-1.3.1\usr\lib\$Platform\$ShortArch\zlibstatic.lib"
          } else {
            "$LibraryRoot\zlib-1.3.1\usr\lib\$Platform\$ShortArch\libz.a"
          };
          ZLIB_INCLUDE_DIR = "$LibraryRoot\zlib-1.3.1\usr\include";
          dispatch_DIR = "$DispatchBinaryCache\cmake\modules";
          SwiftSyntax_DIR = (Get-HostProjectCMakeModules Compilers);
          _SwiftFoundation_SourceDIR = "$SourceCache\swift-foundation";
          _SwiftFoundationICU_SourceDIR = "$SourceCache\swift-foundation-icu";
          _SwiftCollections_SourceDIR = "$SourceCache\swift-collections";
          SwiftFoundation_MACRO = "$(Get-BuildProjectBinaryCache FoundationMacros)\bin"
        }
    }
  }
}

function Build-FoundationMacros() {
  [CmdletBinding(PositionalBinding = $false)]
  param
  (
    [Parameter(Position = 0, Mandatory = $true)]
    [Platform]$Platform,
    [Parameter(Position = 1, Mandatory = $true)]
    [hashtable]$Arch,
    [switch] $Build = $false
  )

  $FoundationMacrosBinaryCache = if ($Build) {
    Get-BuildProjectBinaryCache FoundationMacros
  } else {
    Get-HostProjectBinaryCache FoundationMacros
  }

  $SwiftSDK = $null
  if ($Build) {
    $SwiftSDK = $(Get-PinnedToolchainSDK)
  }

  $InstallDir = $null
  $Targets = @("default")
  if (-not $Build) {
    $InstallDir = "$($Arch.ToolchainInstallRoot)\usr"
    $Targets = @()
  }

  $SwiftSyntaxCMakeModules = if ($Build -and $HostArch -ne $BuildArch) {
    Get-BuildProjectCMakeModules Compilers
  } else {
    Get-HostProjectCMakeModules Compilers
  }

  Build-CMakeProject `
    -Src $SourceCache\swift-foundation\Sources\FoundationMacros `
    -Bin $FoundationMacrosBinaryCache `
    -InstallTo:$InstallDir `
    -Arch $Arch `
    -Platform $Platform `
    -UseBuiltCompilers Swift `
    -SwiftSDK:$SwiftSDK `
    -BuildTargets:$Targets `
    -Defines @{
      SwiftSyntax_DIR = $SwiftSyntaxCMakeModules;
    }
}

function Build-XCTest([Platform]$Platform, $Arch, [switch]$Test = $false) {
  $DispatchBinaryCache = Get-TargetProjectBinaryCache $Arch Dispatch
  $FoundationBinaryCache = Get-TargetProjectBinaryCache $Arch DynamicFoundation
  $XCTestBinaryCache = Get-TargetProjectBinaryCache $Arch XCTest

  Isolate-EnvVars {
    if ($Test) {
      $TestingDefines = @{
        ENABLE_TESTING = "YES";
        LLVM_DIR = "$(Get-TargetProjectBinaryCache $Arch LLVM)/lib/cmake/llvm";
        XCTEST_PATH_TO_LIBDISPATCH_BUILD = $DispatchBinaryCache;
        XCTEST_PATH_TO_LIBDISPATCH_SOURCE = "$SourceCache\swift-corelibs-libdispatch";
        XCTEST_PATH_TO_FOUNDATION_BUILD = $FoundationBinaryCache;
      }
      $Targets = @("default", "check-xctest")
      $InstallPath = ""
      $env:Path = "$XCTestBinaryCache;$FoundationBinaryCache\bin;$DispatchBinaryCache;$(Get-TargetProjectBinaryCache $Arch Runtime)\bin;$env:Path;$UnixToolsBinDir"
    } else {
      $TestingDefines = @{ ENABLE_TESTING = "NO" }
      $Targets = @("install")
      $InstallPath = "$($Arch.XCTestInstallRoot)\usr"
    }

    Build-CMakeProject `
      -Src $SourceCache\swift-corelibs-xctest `
      -Bin $XCTestBinaryCache `
      -InstallTo $InstallPath `
      -Arch $Arch `
      -Platform $Platform `
      -UseBuiltCompilers Swift `
      -BuildTargets $Targets `
      -Defines (@{
        CMAKE_BUILD_WITH_INSTALL_RPATH = "YES";
        dispatch_DIR = "$DispatchBinaryCache\cmake\modules";
        Foundation_DIR = "$FoundationBinaryCache\cmake\modules";
      } + $TestingDefines)
  }
}

function Build-Testing([Platform]$Platform, $Arch, [switch]$Test = $false) {
  $DispatchBinaryCache = Get-TargetProjectBinaryCache $Arch Dispatch
  $FoundationBinaryCache = Get-TargetProjectBinaryCache $Arch DynamicFoundation
  $SwiftTestingBinaryCache = Get-TargetProjectBinaryCache $Arch Testing

  Isolate-EnvVars {
    if ($Test) {
      # TODO: Test
      return
    } else {
      $InstallPath = "$($Arch.SwiftTestingInstallRoot)\usr"
    }

    Build-CMakeProject `
      -Src $SourceCache\swift-testing `
      -Bin $SwiftTestingBinaryCache `
      -InstallTo $InstallPath `
      -Arch $Arch `
      -Platform $Platform `
      -UseBuiltCompilers C,CXX,Swift `
      -Defines (@{
        BUILD_SHARED_LIBS = "YES";
        CMAKE_BUILD_WITH_INSTALL_RPATH = "YES";
        dispatch_DIR = "$DispatchBinaryCache\cmake\modules";
        Foundation_DIR = "$FoundationBinaryCache\cmake\modules";
        SwiftSyntax_DIR = (Get-HostProjectCMakeModules Compilers);
        SwiftTesting_MACRO = "$(Get-BuildProjectBinaryCache TestingMacros)\TestingMacros.dll";
      })
  }
}

function Write-PlatformInfoPlist($Arch) {
    $PList = Join-Path -Path $Arch.PlatformInstallRoot -ChildPath "Info.plist"
    Invoke-Program "$(Get-PythonExecutable)" -c "import plistlib; print(str(plistlib.dumps({ 'DefaultProperties': { 'XCTEST_VERSION': 'development', 'SWIFT_TESTING_VERSION': 'development', 'SWIFTC_FLAGS': ['-use-ld=lld'] } }), encoding='utf-8'))" `
      -OutFile "$PList"
}

# Copies files installed by CMake from the arch-specific platform root,
# where they follow the layout expected by the installer,
# to the final platform root, following the installer layout.
function Install-Platform([Platform]$Platform, $Arch) {
  if ($ToBatch) { return }

  $SDKInstallRoot = [IO.Path]::Combine((Get-InstallDir $HostArch), "Platforms", "$Platform.platform", "Developer", "SDKs", "$Platform.sdk")

  New-Item -ItemType Directory -ErrorAction Ignore $SDKInstallRoot\usr | Out-Null

  # Copy SDK header files
  Copy-Directory "$($Arch.SDKInstallRoot)\usr\include\swift\SwiftRemoteMirror" $SDKInstallRoot\usr\include\swift
  Copy-Directory "$($Arch.SDKInstallRoot)\usr\lib\swift\shims" $SDKInstallRoot\usr\lib\swift
  foreach ($Module in ("Block", "dispatch", "os", "_foundation_unicode", "_FoundationCShims")) {
    $ModuleDirectory = "$($Arch.SDKInstallRoot)\usr\lib\swift\$Module"
    $DestinationDirectory = "$SDKInstallRoot\usr\include"
    if (Test-Path $ModuleDirectory) {
      Copy-Directory $ModuleDirectory $DestinationDirectory
    }
  }

  # Copy SDK share folder
  Copy-File "$($Arch.SDKInstallRoot)\usr\share\*.*" $SDKInstallRoot\usr\share\

  # Copy SDK libs, placing them in an arch-specific directory
  $PlatformLibSrc = "$($Arch.SDKInstallRoot)\usr\lib\swift\$($Platform.ToString().ToLowerInvariant())"
  $PlatformLibDst = "$SDKInstallRoot\usr\lib\swift\$($Platform.ToString().ToLowerInvariant())"

  switch ($Platform) {
    Windows {
      Copy-File "$PlatformLibSrc\*.lib" "$PlatformLibDst\$($Arch.LLVMName)\"
      Copy-File "$PlatformLibSrc\$($Arch.LLVMName)\*.lib" "$PlatformLibDst\$($Arch.LLVMName)\"
    }
    Android {
      Copy-File "$PlatformLibSrc\*.a" "$PlatformLibDst\$($Arch.LLVMName)\"
      Copy-File "$PlatformLibSrc\*.so" "$PlatformLibDst\$($Arch.LLVMName)\"
    }
  }

  # Copy well-structured SDK modules
  Copy-Directory "$PlatformLibSrc\*.swiftmodule" "$PlatformLibDst\"

  # Copy files from the arch subdirectory, including "*.swiftmodule" which need restructuring
  Get-ChildItem -Recurse "$PlatformLibSrc\$($Arch.LLVMName)" | ForEach-Object {
    if (".swiftmodule", ".swiftdoc", ".swiftinterface" -contains $_.Extension) {
      $DstDir = "$PlatformLibDst\$($_.BaseName).swiftmodule"
      Copy-File $_.FullName "$DstDir\$(Get-ModuleTriple $Arch)$($_.Extension)"
    } else {
      Copy-File $_.FullName "$PlatformLibDst\$($Arch.LLVMName)\"
    }
  }

  # Copy the CxxShim module
  foreach ($Source in ("libcxxshim.h", "libcxxshim.modulemap", "libcxxstdlibshim.h")) {
    Copy-File "$PlatformLibSrc\$Source" "$PlatformLibDst"
  }

  # Copy plist files (same across architectures)
  Copy-File "$($Arch.PlatformInstallRoot)\Info.plist" ([IO.Path]::Combine((Get-InstallDir $HostArch), "Platforms", "${Platform}.platform"))
  Copy-File "$($Arch.SDKInstallRoot)\SDKSettings.json" ([IO.Path]::Combine((Get-InstallDir $HostArch), "Platforms", "${Platform}.platform", "Developer", "SDKs", "${Platform}.sdk"))
  Copy-File "$($Arch.SDKInstallRoot)\SDKSettings.plist" ([IO.Path]::Combine((Get-InstallDir $HostArch), "Platforms", "${Platform}.platform", "Developer", "SDKs", "${Platform}.sdk"))

  # Copy XCTest
  $XCTestInstallRoot = [IO.Path]::Combine((Get-InstallDir $HostArch), "Platforms", "${Platform}.platform", "Developer", "Library", "XCTest-development")
  switch ($Platform) {
    Windows {
      Copy-File "$($Arch.XCTestInstallRoot)\usr\bin\XCTest.dll" "$XCTestInstallRoot\usr\$($Arch.BinaryDir)\"
      Copy-File "$($Arch.XCTestInstallRoot)\usr\lib\swift\windows\XCTest.lib" "$XCTestInstallRoot\usr\lib\swift\windows\$($Arch.LLVMName)\"
    }
    default {
      Copy-File "$($Arch.XCTestInstallRoot)\usr\lib\swift\$($Platform.ToString().ToLowerInvariant())\libXCTest.so" "$XCTestInstallRoot\usr\lib\$($Arch.BinaryDir)\"
    }
  }
  Copy-File "$($Arch.XCTestInstallRoot)\usr\lib\swift\$($Platform.ToString().ToLowerInvariant())\$($Arch.LLVMName)\XCTest.swiftmodule" "$XCTestInstallRoot\usr\lib\swift\$($Platform.ToString().ToLowerInvariant())\XCTest.swiftmodule\$($Arch.LLVMTarget).swiftmodule"
  Copy-File "$($Arch.XCTestInstallRoot)\usr\lib\swift\$($Platform.ToString().ToLowerInvariant())\$($Arch.LLVMName)\XCTest.swiftdoc" "$XCTestInstallRoot\usr\lib\swift\$($Platform.ToString().ToLowerInvariant())\XCTest.swiftmodule\$($Arch.LLVMTarget).swiftdoc"

  # Copy Testing
  $SwiftTestingInstallRoot = [IO.Path]::Combine((Get-InstallDir $HostArch), "Platforms", "${Platform}.platform", "Developer", "Library", "Testing-development")
  switch ($Platform) {
    Windows {
      Copy-File "$($Arch.SwiftTestingInstallRoot)\usr\bin\Testing.dll" "$SwiftTestingInstallRoot\usr\$($Arch.BinaryDir)\"
      Copy-File "$($Arch.SwiftTestingInstallRoot)\usr\lib\swift\windows\Testing.lib" "$SwiftTestingInstallRoot\usr\lib\swift\windows\$($Arch.LLVMName)\"
    }
    default {
      Copy-File "$($Arch.SwiftTestingInstallRoot)\usr\lib\swift\$($Platform.ToString().ToLowerInvariant())\libTesting.so" "$SwiftTestingInstallRoot\usr\lib\$($Arch.BinaryDir)\"
    }
  }
  Copy-Directory "$($Arch.SwiftTestingInstallRoot)\usr\lib\swift\$($Platform.ToString().ToLowerInvariant())\Testing.swiftmodule" "$SwiftTestingInstallRoot\usr\lib\swift\$($Platform.ToString().ToLowerInvariant())\"
}

function Build-SQLite($Arch) {
  Build-CMakeProject `
    -Src $SourceCache\swift-toolchain-sqlite `
    -Bin "$BinaryCache\$($Arch.LLVMTarget)\sqlite-3.46.0" `
    -InstallTo $LibraryRoot\sqlite-3.46.0\usr `
    -Arch $Arch `
    -UseMSVCCompilers C `
    -Defines @{
      BUILD_SHARED_LIBS = "NO";
    }
}

function Build-System($Arch) {
  Build-CMakeProject `
    -Src $SourceCache\swift-system `
    -Bin (Get-HostProjectBinaryCache System) `
    -Arch $Arch `
    -Platform Windows `
    -UseBuiltCompilers C,Swift `
    -SwiftSDK (Get-HostSwiftSDK) `
    -BuildTargets default `
    -Defines @{
      BUILD_SHARED_LIBS = "NO";
      CMAKE_STATIC_LIBRARY_PREFIX_Swift = "lib";
    }
}

function Build-ToolsSupportCore($Arch) {
  Build-CMakeProject `
    -Src $SourceCache\swift-tools-support-core `
    -Bin (Get-HostProjectBinaryCache ToolsSupportCore) `
    -InstallTo "$($Arch.ToolchainInstallRoot)\usr" `
    -Arch $Arch `
    -Platform Windows `
    -UseBuiltCompilers C,Swift `
    -SwiftSDK (Get-HostSwiftSDK) `
    -Defines @{
      BUILD_SHARED_LIBS = "YES";
      CMAKE_STATIC_LIBRARY_PREFIX_Swift = "lib";
    }
}

function Build-LLBuild($Arch, [switch]$Test = $false) {
  Isolate-EnvVars {
    if ($Test) {
      # Build additional llvm executables needed by tests
      Isolate-EnvVars {
        Invoke-VsDevShell $HostArch
        Invoke-Program ninja.exe -C (Get-BuildProjectBinaryCache BuildTools) FileCheck not
      }

      $Targets = @("default", "test-llbuild")
      $TestingDefines = @{
        FILECHECK_EXECUTABLE = ([IO.Path]::Combine((Get-BuildProjectBinaryCache BuildTools), "bin", "FileCheck.exe"));
        LIT_EXECUTABLE = "$SourceCache\llvm-project\llvm\utils\lit\lit.py";
      }
      $env:Path = "$env:Path;$UnixToolsBinDir"
      $env:AR = ([IO.Path]::Combine((Get-HostProjectBinaryCache Compilers), "bin", "llvm-ar.exe"))
      $env:CLANG = ([IO.Path]::Combine((Get-HostProjectBinaryCache Compilers), "bin", "clang.exe"))
      $InstallPath = ""
    } else {
      $Targets = @()
      $TestingDefines = @{}
      $InstallPath = "$($Arch.ToolchainInstallRoot)\usr"
    }

    Build-CMakeProject `
      -Src $SourceCache\llbuild `
      -Bin (Get-HostProjectBinaryCache LLBuild) `
      -InstallTo $InstallPath `
      -Arch $Arch `
      -Platform Windows `
      -UseMSVCCompilers CXX `
      -UseBuiltCompilers Swift `
      -SwiftSDK (Get-HostSwiftSDK) `
      -BuildTargets $Targets `
      -Defines ($TestingDefines + @{
        BUILD_SHARED_LIBS = "YES";
        LLBUILD_SUPPORT_BINDINGS = "Swift";
        SQLite3_INCLUDE_DIR = "$LibraryRoot\sqlite-3.46.0\usr\include";
        SQLite3_LIBRARY = "$LibraryRoot\sqlite-3.46.0\usr\lib\SQLite3.lib";
      })
  }
}

function Build-ArgumentParser($Arch) {
  Build-CMakeProject `
    -Src $SourceCache\swift-argument-parser `
    -Bin (Get-HostProjectBinaryCache ArgumentParser) `
    -InstallTo "$($Arch.ToolchainInstallRoot)\usr" `
    -Arch $Arch `
    -Platform Windows `
    -UseBuiltCompilers Swift `
    -SwiftSDK (Get-HostSwiftSDK) `
    -Defines @{
      BUILD_SHARED_LIBS = "YES";
      BUILD_TESTING = "NO";
      CMAKE_STATIC_LIBRARY_PREFIX_Swift = "lib";
    }
}

function Build-Driver($Arch) {
  Build-CMakeProject `
    -Src $SourceCache\swift-driver `
    -Bin (Get-HostProjectBinaryCache Driver) `
    -InstallTo "$($Arch.ToolchainInstallRoot)\usr" `
    -Arch $Arch `
    -Platform Windows `
    -UseBuiltCompilers C,CXX,Swift `
    -SwiftSDK (Get-HostSwiftSDK) `
    -Defines @{
      BUILD_SHARED_LIBS = "YES";
      CMAKE_STATIC_LIBRARY_PREFIX_Swift = "lib";
      TSC_DIR = (Get-HostProjectCMakeModules ToolsSupportCore);
      LLBuild_DIR = (Get-HostProjectCMakeModules LLBuild);
      ArgumentParser_DIR = (Get-HostProjectCMakeModules ArgumentParser);
      SQLite3_INCLUDE_DIR = "$LibraryRoot\sqlite-3.46.0\usr\include";
      SQLite3_LIBRARY = "$LibraryRoot\sqlite-3.46.0\usr\lib\SQLite3.lib";
      SWIFT_DRIVER_BUILD_TOOLS = "YES";
      LLVM_DIR = "$(Get-HostProjectBinaryCache Compilers)\lib\cmake\llvm";
      Clang_DIR = "$(Get-HostProjectBinaryCache Compilers)\lib\cmake\clang";
      Swift_DIR = "$(Get-HostProjectBinaryCache Compilers)\tools\swift\lib\cmake\swift";
    }
}

function Build-Crypto($Arch) {
  Build-CMakeProject `
    -Src $SourceCache\swift-crypto `
    -Bin (Get-HostProjectBinaryCache Crypto) `
    -Arch $Arch `
    -Platform Windows `
    -UseBuiltCompilers Swift `
    -SwiftSDK (Get-HostSwiftSDK) `
    -BuildTargets default `
    -Defines @{
      BUILD_SHARED_LIBS = "NO";
      CMAKE_STATIC_LIBRARY_PREFIX_Swift = "lib";
    }
}

function Build-Collections($Arch) {
  Build-CMakeProject `
    -Src $SourceCache\swift-collections `
    -Bin (Get-HostProjectBinaryCache Collections) `
    -InstallTo "$($Arch.ToolchainInstallRoot)\usr" `
    -Arch $Arch `
    -Platform Windows `
    -UseBuiltCompilers C,Swift `
    -SwiftSDK (Get-HostSwiftSDK) `
    -Defines @{
      BUILD_SHARED_LIBS = "YES";
      CMAKE_STATIC_LIBRARY_PREFIX_Swift = "lib";
    }
}

function Build-ASN1($Arch) {
  Build-CMakeProject `
    -Src $SourceCache\swift-asn1 `
    -Bin (Get-HostProjectBinaryCache ASN1) `
    -Arch $Arch `
    -UseBuiltCompilers Swift `
    -SwiftSDK (Get-HostSwiftSDK) `
    -BuildTargets default `
    -Defines @{
      BUILD_SHARED_LIBS = "NO";
      CMAKE_STATIC_LIBRARY_PREFIX_Swift = "lib";
    }
}

function Build-Certificates($Arch) {
  Build-CMakeProject `
    -Src $SourceCache\swift-certificates `
    -Bin (Get-HostProjectBinaryCache Certificates) `
    -Arch $Arch `
    -Platform Windows `
    -UseBuiltCompilers Swift `
    -SwiftSDK (Get-HostSwiftSDK) `
    -BuildTargets default `
    -Defines @{
      BUILD_SHARED_LIBS = "NO";
      CMAKE_STATIC_LIBRARY_PREFIX_Swift = "lib";
      SwiftCrypto_DIR = (Get-HostProjectCMakeModules Crypto);
      SwiftASN1_DIR = (Get-HostProjectCMakeModules ASN1);
    }
}

function Build-PackageManager($Arch) {
  $SrcDir = if (Test-Path -Path "$SourceCache\swift-package-manager" -PathType Container) {
    "$SourceCache\swift-package-manager"
  } else {
    "$SourceCache\swiftpm"
  }

  Build-CMakeProject `
    -Src $SrcDir `
    -Bin (Get-HostProjectBinaryCache PackageManager) `
    -InstallTo "$($Arch.ToolchainInstallRoot)\usr" `
    -Arch $Arch `
    -Platform Windows `
    -UseBuiltCompilers C,Swift `
    -SwiftSDK (Get-HostSwiftSDK) `
    -Defines @{
      BUILD_SHARED_LIBS = "YES";
      CMAKE_Swift_FLAGS = @("-DCRYPTO_v2");
      CMAKE_STATIC_LIBRARY_PREFIX_Swift = "lib";
      SwiftSystem_DIR = (Get-HostProjectCMakeModules System);
      TSC_DIR = (Get-HostProjectCMakeModules ToolsSupportCore);
      LLBuild_DIR = (Get-HostProjectCMakeModules LLBuild);
      ArgumentParser_DIR = (Get-HostProjectCMakeModules ArgumentParser);
      SwiftDriver_DIR = (Get-HostProjectCMakeModules Driver);
      SwiftCrypto_DIR = (Get-HostProjectCMakeModules Crypto);
      SwiftCollections_DIR = (Get-HostProjectCMakeModules Collections);
      SwiftASN1_DIR = (Get-HostProjectCMakeModules ASN1);
      SwiftCertificates_DIR = (Get-HostProjectCMakeModules Certificates);
      SwiftSyntax_DIR = (Get-HostProjectCMakeModules Compilers);
      SQLite3_INCLUDE_DIR = "$LibraryRoot\sqlite-3.46.0\usr\include";
      SQLite3_LIBRARY = "$LibraryRoot\sqlite-3.46.0\usr\lib\SQLite3.lib";
    }
}

function Build-Markdown($Arch) {
  Build-CMakeProject `
    -Src $SourceCache\swift-markdown `
    -Bin (Get-HostProjectBinaryCache Markdown) `
    -InstallTo "$($Arch.ToolchainInstallRoot)\usr" `
    -Arch $Arch `
    -Platform Windows `
    -UseBuiltCompilers C,Swift `
    -SwiftSDK (Get-HostSwiftSDK) `
    -Defines @{
      BUILD_SHARED_LIBS = "NO";
      CMAKE_STATIC_LIBRARY_PREFIX_Swift = "lib";
      ArgumentParser_DIR = (Get-HostProjectCMakeModules ArgumentParser);
      "cmark-gfm_DIR" = "$($Arch.ToolchainInstallRoot)\usr\lib\cmake";
    }
}

function Build-Format($Arch) {
  Build-CMakeProject `
    -Src $SourceCache\swift-format `
    -Bin (Get-HostProjectBinaryCache Format) `
    -InstallTo "$($Arch.ToolchainInstallRoot)\usr" `
    -Arch $Arch `
    -Platform Windows `
    -UseMSVCCompilers C `
    -UseBuiltCompilers Swift `
    -SwiftSDK (Get-HostSwiftSDK) `
    -Defines @{
      BUILD_SHARED_LIBS = "YES";
      ArgumentParser_DIR = (Get-HostProjectCMakeModules ArgumentParser);
      SwiftSyntax_DIR = (Get-HostProjectCMakeModules Compilers);
      SwiftMarkdown_DIR = (Get-HostProjectCMakeModules Markdown);
      "cmark-gfm_DIR" = "$($Arch.ToolchainInstallRoot)\usr\lib\cmake";
    }
}

function Test-Format {
  $SwiftPMArguments = @(
    # swift-syntax
    "-Xswiftc", "-I$(Get-HostProjectBinaryCache Compilers)\lib\swift\host",
    "-Xswiftc", "-L$(Get-HostProjectBinaryCache Compilers)\lib\swift\host",
    # swift-argument-parser
    "-Xswiftc", "-I$(Get-HostProjectBinaryCache ArgumentParser)\swift",
    "-Xlinker", "-L$(Get-HostProjectBinaryCache ArgumentParser)\lib",
    # swift-cmark
    "-Xswiftc", "-I$($SourceCache)\cmark\src\include",
    "-Xswiftc", "-I$($SourceCache)\cmark\extensions\include",
    "-Xlinker", "-I$($SourceCache)\cmark\extensions\include",
    "-Xlinker", "$(Get-CMarkBinaryCache $HostArch)\src\cmark-gfm.lib",
    "-Xlinker", "$(Get-CMarkBinaryCache $HostArch)\extensions\cmark-gfm-extensions.lib",
    # swift-markdown
    "-Xlinker", "$(Get-HostProjectBinaryCache Markdown)\lib\CAtomic.lib",
    "-Xswiftc", "-I$($SourceCache)\swift-markdown\Sources\CAtomic\include",
    "-Xswiftc", "-I$(Get-HostProjectBinaryCache Markdown)\swift",
    "-Xlinker", "-L$(Get-HostProjectBinaryCache Markdown)\lib",
    # swift-format
    "-Xswiftc", "-I$(Get-HostProjectBinaryCache Format)\swift",
    "-Xlinker", "-L$(Get-HostProjectBinaryCache Format)\lib"
  )

  Isolate-EnvVars {
    $env:SWIFTFORMAT_BUILD_ONLY_TESTS=1
    # Testing swift-format is faster in serial mode than in parallel mode, probably because parallel test execution
    # launches a process for every test class and the process launching overhead on Windows is greater than any
    # gains from parallel test execution.
    Build-SPMProject `
      -Action Test `
      -Src "$SourceCache\swift-format" `
      -Bin "$BinaryCache\$($HostArch.LLVMTarget)\FormatTests" `
      -Arch $HostArch `
      @SwiftPMArguments
  }
}

function Build-LMDB($Arch) {
  Build-CMakeProject `
    -Src $SourceCache\swift-lmdb `
    -Bin (Get-HostProjectBinaryCache LMDB) `
    -Arch $Arch `
    -UseMSVCCompilers C `
    -BuildTargets default
}

function Build-IndexStoreDB($Arch) {
  $SDKInstallRoot = (Get-HostSwiftSDK);

  Build-CMakeProject `
    -Src $SourceCache\indexstore-db `
    -Bin (Get-HostProjectBinaryCache IndexStoreDB) `
    -Arch $Arch `
    -Platform Windows `
    -UseBuiltCompilers C,CXX,Swift `
    -SwiftSDK $SDKInstallRoot `
    -BuildTargets default `
    -Defines @{
      BUILD_SHARED_LIBS = "NO";
      CMAKE_STATIC_LIBRARY_PREFIX_Swift = "lib";
      CMAKE_C_FLAGS = @("-I$SDKInstallRoot\usr\include", "-I$SDKInstallRoot\usr\include\Block");
      CMAKE_CXX_FLAGS = @("-I$SDKInstallRoot\usr\include", "-I$SDKInstallRoot\usr\include\Block");
      LMDB_DIR = (Get-HostProjectCMakeModules LMDB);
    }
}

function Build-SourceKitLSP($Arch) {
  Build-CMakeProject `
    -Src $SourceCache\sourcekit-lsp `
    -Bin (Get-HostProjectBinaryCache SourceKitLSP) `
    -InstallTo "$($Arch.ToolchainInstallRoot)\usr" `
    -Arch $Arch `
    -Platform Windows `
    -UseBuiltCompilers C,Swift `
    -SwiftSDK (Get-HostSwiftSDK) `
    -Defines @{
      CMAKE_STATIC_LIBRARY_PREFIX_Swift = "lib";
      SwiftSyntax_DIR = (Get-HostProjectCMakeModules Compilers);
      TSC_DIR = (Get-HostProjectCMakeModules ToolsSupportCore);
      LLBuild_DIR = (Get-HostProjectCMakeModules LLBuild);
      ArgumentParser_DIR = (Get-HostProjectCMakeModules ArgumentParser);
      SwiftCrypto_DIR = (Get-HostProjectCMakeModules Crypto);
      SwiftCollections_DIR = (Get-HostProjectCMakeModules Collections);
      SwiftPM_DIR = (Get-HostProjectCMakeModules PackageManager);
      LMDB_DIR = (Get-HostProjectCMakeModules LMDB);
      IndexStoreDB_DIR = (Get-HostProjectCMakeModules IndexStoreDB);
    }
}

function Test-SourceKitLSP {
  $SwiftPMArguments = @(
    # dispatch
    "-Xcc", "-I$SourceCache\swift-corelibs-libdispatch",
    "-Xcc", "-I$SourceCache\swift-corelibs-libdispatch\src\BlocksRuntime",
    # swift-syntax
    "-Xswiftc", "-I$(Get-HostProjectBinaryCache Compilers)\lib\swift\host",
    "-Xswiftc", "-L$(Get-HostProjectBinaryCache Compilers)\lib\swift\host",
    # swift-cmark
    "-Xswiftc", "-I$SourceCache\cmark\src\include",
    "-Xswiftc", "-I$SourceCache\cmark\extensions\include",
    "-Xlinker", "-I$SourceCache\cmark\extensions\include",
    "-Xlinker", "$(Get-CMarkBinaryCache $HostArch)\src\cmark-gfm.lib",
    "-Xlinker", "$(Get-CMarkBinaryCache $HostArch)\extensions\cmark-gfm-extensions.lib",
    # swift-system
    "-Xswiftc", "-I$($SourceCache)\swift-system\Sources\CSystem\include",
    "-Xswiftc", "-I$(Get-HostProjectBinaryCache System)\swift",
    "-Xlinker", "-L$(Get-HostProjectBinaryCache System)\lib",
    # swift-tools-support-core
    "-Xswiftc", "-I$(Get-HostProjectBinaryCache ToolsSupportCore)\swift",
    "-Xlinker", "-L$(Get-HostProjectBinaryCache ToolsSupportCore)\lib",
    # swift-llbuild
    "-Xswiftc", "-I$($SourceCache)\llbuild\products\libllbuild\include",
    "-Xswiftc", "-I$(Get-HostProjectBinaryCache LLBuild)\products\llbuildSwift",
    "-Xlinker", "-L$(Get-HostProjectBinaryCache LLBuild)\lib",
    # swift-argument-parser
    "-Xswiftc", "-I$(Get-HostProjectBinaryCache ArgumentParser)\swift",
    "-Xlinker", "-L$(Get-HostProjectBinaryCache ArgumentParser)\lib",
    # swift-crypto
    "-Xswiftc", "-I$(Get-HostProjectBinaryCache Crypto)\swift",
    "-Xlinker", "-L$(Get-HostProjectBinaryCache Crypto)\lib",
    "-Xlinker", "$(Get-HostProjectBinaryCache Crypto)\lib\CCryptoBoringSSL.lib",
    # swift-package-manager
    "-Xswiftc", "-I$(Get-HostProjectBinaryCache PackageManager)\swift",
    "-Xlinker", "-L$(Get-HostProjectBinaryCache PackageManager)\lib",
    # swift-markdown
    "-Xswiftc", "-I$($SourceCache)\swift-markdown\Sources\CAtomic\inclde",
    "-Xlinker", "$(Get-HostProjectBinaryCache Markdown)\lib\CAtomic.lib",
    "-Xswiftc", "-I$(Get-HostProjectBinaryCache Markdown)\swift",
    "-Xlinker", "-L$(Get-HostProjectBinaryCache Markdown)\lib",
    # swift-format
    "-Xswiftc", "-I$(Get-HostProjectBinaryCache Format)\swift",
    "-Xlinker", "-L$(Get-HostProjectBinaryCache Format)\lib",
    # indexstore-db
    "-Xswiftc", "-I$(Get-HostProjectBinaryCache IndexStoreDB)\swift",
    "-Xlinker", "-L$(Get-HostProjectBinaryCache IndexStoreDB)\Sources\IndexStoreDB",
    "-Xlinker", "$(Get-HostProjectBinaryCache IndexStoreDB)\Sources\IndexStoreDB_CIndexStoreDB\CIndexStoreDB.lib",
    "-Xlinker", "$(Get-HostProjectBinaryCache IndexStoreDB)\Sources\IndexStoreDB_Core\Core.lib",
    "-Xlinker", "$(Get-HostProjectBinaryCache IndexStoreDB)\Sources\IndexStoreDB_Database\Database.lib",
    "-Xlinker", "$(Get-HostProjectBinaryCache IndexStoreDB)\Sources\IndexStoreDB_Index\Index.lib",
    "-Xlinker", "$(Get-HostProjectBinaryCache IndexStoreDB)\Sources\IndexStoreDB_LLVMSupport\LLVMSupport.lib",
    "-Xlinker", "$(Get-HostProjectBinaryCache IndexStoreDB)\Sources\IndexStoreDB_Support\Support.lib",
    # LMDB
    "-Xlinker", "$(Get-HostProjectBinaryCache LMDB)\lib\CLMDB.lib",
    # sourcekit-lsp
    "-Xswiftc", "-I$($SourceCache)\sourcekit-lsp\Sources\CAtomics\include",
    "-Xswiftc", "-I$($SourceCache)\sourcekit-lsp\Sources\CSourcekitd\include",
    "-Xlinker", "$(Get-HostProjectBinaryCache SourceKitLSP)\lib\CSourcekitd.lib",
    "-Xswiftc", "-I$($SourceCache)\sourcekit-lsp\Sources\CCompletionScoring\include",
    "-Xswiftc", "-I$(Get-HostProjectBinaryCache SourceKitLSP)\swift",
    "-Xlinker", "-L$(Get-HostProjectBinaryCache SourceKitLSP)\lib"
  )

  Isolate-EnvVars {
    $env:SOURCEKIT_LSP_BUILD_ONLY_TESTS=1

    # CI doesn't contain any sensitive information. Log everything.
    $env:SOURCEKIT_LSP_LOG_PRIVACY_LEVEL="sensitive"

    # Log with the highest log level to simplify debugging of CI failures.
    $env:SOURCEKIT_LSP_LOG_LEVEL="debug"

    # The Windows build doesn't build the SourceKit plugins into the SwiftPM build directory (it builds them using CMake).
    # Tell the tests where to find the just-built plugins.
    $env:SOURCEKIT_LSP_TEST_PLUGIN_PATHS="$($HostArch.ToolchainInstallRoot)\usr\lib"

    Build-SPMProject `
      -Action TestParallel `
      -Src "$SourceCache\sourcekit-lsp" `
      -Bin "$BinaryCache\$($HostArch.LLVMTarget)\SourceKitLSPTests" `
      -Arch $HostArch `
      @SwiftPMArguments
  }
}

function Build-TestingMacros() {
  [CmdletBinding(PositionalBinding = $false)]
  param
  (
    [Parameter(Position = 0, Mandatory = $true)]
    [Platform]$Platform,
    [Parameter(Position = 1, Mandatory = $true)]
    [hashtable]$Arch,
    [switch] $Build = $false
  )

  $TestingMacrosBinaryCache = if ($Build) {
    Get-BuildProjectBinaryCache TestingMacros
  } else {
    Get-HostProjectBinaryCache TestingMacros
  }

  $SwiftSDK = $null
  if ($Build) {
    $SwiftSDK = $(Get-PinnedToolchainSDK)
  }

  $Targets = if ($Build) {
    @("default")
  } else {
    @("default", "install")
  }

  $InstallDir = $null
  $Targets = @("default")
  if (-not $Build) {
    $InstallDir = "$($Arch.ToolchainInstallRoot)\usr"
    $Targets = @()
  }

  $SwiftSyntaxCMakeModules = if ($Build -and $HostArch -ne $BuildArch) {
    Get-BuildProjectCMakeModules Compilers
  } else {
    Get-HostProjectCMakeModules Compilers
  }

  Build-CMakeProject `
    -Src $SourceCache\swift-testing\Sources\TestingMacros `
    -Bin $TestingMacrosBinaryCache `
    -InstallTo:$InstallDir  `
    -Arch $Arch `
    -Platform $Platform `
    -UseBuiltCompilers Swift `
    -SwiftSDK:$SwiftSDK `
    -BuildTargets:$Targets `
    -Defines @{
      SwiftSyntax_DIR = $SwiftSyntaxCMakeModules;
    }
}

function Install-HostToolchain() {
  if ($ToBatch) { return }

  # We've already special-cased $HostArch.ToolchainInstallRoot to point to $ToolchainInstallRoot.
  # There are only a few extra restructuring steps we need to take care of.

  # Restructure _InternalSwiftScan (keep the original one for the installer)
  Copy-Item -Force `
    "$($HostArch.ToolchainInstallRoot)\usr\lib\swift\_InternalSwiftScan" `
    "$($HostArch.ToolchainInstallRoot)\usr\include"
  Copy-Item -Force `
    "$($HostArch.ToolchainInstallRoot)\usr\lib\swift\windows\_InternalSwiftScan.lib" `
    "$($HostArch.ToolchainInstallRoot)\usr\lib"

  # Switch to swift-driver
  $SwiftDriver = ([IO.Path]::Combine((Get-HostProjectBinaryCache Driver), "bin", "swift-driver.exe"))
  Copy-Item -Force $SwiftDriver "$($HostArch.ToolchainInstallRoot)\usr\bin\swift.exe"
  Copy-Item -Force $SwiftDriver "$($HostArch.ToolchainInstallRoot)\usr\bin\swiftc.exe"
}

function Build-Inspect([Platform]$Platform, $Arch) {
  if ($Arch -eq $HostArch) {
    # When building for the host target, use the host version of the swift-argument-parser,
    # and place the host swift-inspect executable with the other host toolchain binaries.
    $ArgumentParserDir = Get-HostProjectCMakeModules ArgumentParser
    $InstallPath = "$($HostArch.ToolchainInstallRoot)\usr"
  } else {
    # When building for non-host target, let CMake fetch the swift-argument-parser dependency
    # since it is currently only built for the host and and cannot be built for Android until
    # the pinned version is >= 1.5.0.
    $ArgumentParserDir = ""
    $InstallPath = "$($Arch.PlatformInstallRoot)\Developer\Library\$(Get-ModuleTriple $Arch)"
  }

  Build-CMakeProject `
    -Src $SourceCache\swift\tools\swift-inspect `
    -Bin (Get-TargetProjectBinaryCache $Arch SwiftInspect)`
    -InstallTo $InstallPath `
    -Arch $Arch `
    -Platform $Platform `
    -UseBuiltCompilers C,CXX,Swift `
    -SwiftSDK $Arch.SDKInstallRoot `
    -Defines @{
      CMAKE_Swift_FLAGS = @(
        "-Xcc", "-I$($Arch.SDKInstallRoot)\usr\lib\swift",
        "-Xcc", "-I$($Arch.SDKInstallRoot)\usr\include\swift\SwiftRemoteMirror",
        "-L$($Arch.SDKInstallRoot)\usr\lib\swift\$Platform");
      ArgumentParser_DIR = $ArgumentParserDir;
    }
}

function Build-DocC() {
  Isolate-EnvVars {
    $env:SWIFTCI_USE_LOCAL_DEPS=1
    Build-SPMProject `
      -Action Build `
      -Src $SourceCache\swift-docc `
      -Bin $(Get-HostProjectBinaryCache DocC) `
      -Arch $HostArch `
      --product docc
  }
}

function Test-PackageManager() {
  $SrcDir = if (Test-Path -Path "$SourceCache\swift-package-manager" -PathType Container) {
    "$SourceCache\swift-package-manager"
  } else {
    "$SourceCache\swiftpm"
  }

  Isolate-EnvVars {
    $env:SWIFTCI_USE_LOCAL_DEPS=1
    Build-SPMProject `
      -Action Test `
      -Src $SrcDir `
      -Bin "$BinaryCache\$($HostArch.LLVMTarget)\PackageManagerTests" `
      -Arch $HostArch `
      -Xcc "-I$LibraryRoot\sqlite-3.46.0\usr\include" -Xlinker "-L$LibraryRoot\sqlite-3.46.0\usr\lib"
  }
}

function Build-Installer($Arch) {
  # TODO(hjyamauchi) Re-enable the swift-inspect and swift-docc builds
  # when cross-compiling https://github.com/apple/swift/issues/71655
  $INCLUDE_SWIFT_DOCC = if ($IsCrossCompiling) { "false" } else { "true" }

  $Properties = @{
    BundleFlavor = "offline";
    TOOLCHAIN_ROOT = "$($Arch.ToolchainInstallRoot)\";
    # When cross-compiling, bundle the second mimalloc redirect dll as a workaround for
    # https://github.com/microsoft/mimalloc/issues/997
    WORKAROUND_MIMALLOC_ISSUE_997 = if ($IsCrossCompiling) { "true" } else { "false" };
    INCLUDE_SWIFT_DOCC = $INCLUDE_SWIFT_DOCC;
    SWIFT_DOCC_BUILD = "$(Get-HostProjectBinaryCache DocC)\release";
    SWIFT_DOCC_RENDER_ARTIFACT_ROOT = "${SourceCache}\swift-docc-render-artifact";
  }

  Isolate-EnvVars {
    Invoke-VsDevShell $Arch
    # Avoid hard-coding the VC tools version number
    $VCRedistDir = (Get-ChildItem "${env:VCToolsRedistDir}\$($HostArch.ShortName)" -Filter "Microsoft.VC*.CRT").FullName
    if ($VCRedistDir) {
      $Properties["VCRedistDir"] = "$VCRedistDir\"
    }
  }

  foreach ($SDK in $WindowsSDKArchs) {
    $Properties["INCLUDE_WINDOWS_$($SDK.VSName.ToUpperInvariant())_SDK"] = "true"
    $Properties["PLATFORM_ROOT_$($SDK.VSName.ToUpperInvariant())"] = "$($SDK.PlatformInstallRoot)\"
    $Properties["SDK_ROOT_$($SDK.VSName.ToUpperInvariant())"] = "$($SDK.SDKInstallRoot)\"
  }

  Build-WiXProject bundle\installer.wixproj -Arch $Arch -Bundle -Properties $Properties
}

function Stage-BuildArtifacts($Arch) {
  Copy-File "$BinaryCache\$($Arch.LLVMTarget)\installer\Release\$($Arch.VSName)\*.cab" $Stage
  Copy-File "$BinaryCache\$($Arch.LLVMTarget)\installer\Release\$($Arch.VSName)\*.msi" $Stage
  foreach ($SDK in $WindowsSDKArchs) {
    Copy-File "$BinaryCache\$($Arch.LLVMTarget)\installer\Release\$($SDK.VSName)\sdk.windows.$($SDK.VSName).cab" $Stage
    Copy-File "$BinaryCache\$($Arch.LLVMTarget)\installer\Release\$($SDK.VSName)\sdk.windows.$($SDK.VSName).msi" $Stage
    Copy-File "$BinaryCache\$($Arch.LLVMTarget)\installer\Release\$($SDK.VSName)\rtl.$($SDK.VSName).msm" $Stage
  }
  Copy-File "$BinaryCache\$($Arch.LLVMTarget)\installer\Release\$($Arch.VSName)\installer.exe" $Stage
  # Extract installer engine to ease code-signing on swift.org CI
  if ($ToBatch) {
    Write-Output "md `"$BinaryCache\$($Arch.LLVMTarget)\installer\$($Arch.VSName)`""
  } else {
    New-Item -Type Directory -Path "$BinaryCache\$($Arch.LLVMTarget)\installer\$($Arch.VSName)" -ErrorAction Ignore | Out-Null
  }
  Invoke-Program "$BinaryCache\wix-$WiXVersion\tools\net6.0\any\wix.exe" -- burn detach "$BinaryCache\$($Arch.LLVMTarget)\installer\Release\$($Arch.VSName)\installer.exe" -engine "$Stage\installer-engine.exe" -intermediateFolder "$BinaryCache\$($Arch.LLVMTarget)\installer\$($Arch.VSName)\"
}

#-------------------------------------------------------------------
try {

Fetch-Dependencies

if ($Clean) {
  foreach ($project in [HostComponent]::GetNames([HostComponent])) {
    if ($project -eq "Compilers") { continue }
    Remove-Item -Force -Recurse -Path "$BinaryCache\$($HostArch.LLVMTarget)\$project" -ErrorAction Ignore
  }

  # In case of a previous test run, clear out the swiftmodules as they are not a stable format.
  Remove-Item -Force -Recurse -Path "$($HostArch.ToolchainInstallRoot)\usr\lib\swift\windows\*.swiftmodule" -ErrorAction Ignore
  foreach ($Arch in $WindowsSDKArchs) {
    foreach ($project in [TargetComponent]::GetNames([TargetComponent])) {
      Remove-Item -Force -Recurse -Path "$BinaryCache\$($Arch.LLVMTarget)\$project" -ErrorAction Ignore
    }
  }

  foreach ($Arch in $AndroidSDKArchs) {
    foreach ($project in [TargetComponent]::GetNames([TargetComponent])) {
      Remove-Item -Force -Recurse -Path "$BinaryCache\$($Arch.LLVMTarget)\$project" -ErrorAction Ignore
    }
  }
}


if (-not $SkipBuild) {
  if ($EnableCaching -And (-Not (Test-SCCacheAtLeast -Major 0 -Minor 7 -Patch 4))) {
    throw "Minimum required sccache version is 0.7.4"
  }

  Invoke-BuildStep Build-CMark $BuildArch
  Invoke-BuildStep Build-BuildTools $BuildArch
  if ($IsCrossCompiling) {
    Invoke-BuildStep Build-XML2 Windows $BuildArch
    Invoke-BuildStep Build-Compilers -Build $BuildArch
  }
  if ($IncludeDS2) {
    Invoke-BuildStep Build-RegsGen2 $BuildArch
  }

  Invoke-BuildStep Build-CMark $HostArch
  Invoke-BuildStep Build-XML2 Windows $HostArch
  Invoke-BuildStep Build-Compilers $HostArch

  foreach ($Arch in $WindowsSDKArchs) {
    Invoke-BuildStep Build-ZLib Windows $Arch
    Invoke-BuildStep Build-XML2 Windows $Arch
    Invoke-BuildStep Build-CURL Windows $Arch
    Invoke-BuildStep Build-LLVM Windows $Arch

    # Build platform: SDK, Redist and XCTest
    Invoke-BuildStep Build-Runtime Windows $Arch
    Invoke-BuildStep Build-Dispatch Windows $Arch
    # FIXME(compnerd) ensure that the _build_ is the first arch and don't rebuild on each arch
    Invoke-BuildStep Build-FoundationMacros -Build Windows $BuildArch
    Invoke-BuildStep Build-TestingMacros -Build Windows $BuildArch
    Invoke-BuildStep Build-Foundation Windows $Arch
    Invoke-BuildStep Build-Sanitizers Windows $Arch
    Invoke-BuildStep Build-XCTest Windows $Arch
    Invoke-BuildStep Build-Testing Windows $Arch
    Invoke-BuildStep Write-SDKSettingsPlist Windows $Arch
    Invoke-BuildStep Write-PlatformInfoPlist $Arch

    Invoke-BuildStep Build-ExperimentalRuntime -Static Windows $Arch
    Invoke-BuildStep Build-Foundation -Static Windows $Arch
  }

  foreach ($Arch in $AndroidSDKArchs) {
    if ($IncludeDS2) {
      Invoke-BuildStep Build-DS2 Android $Arch
    }
    Invoke-BuildStep Build-ZLib Android $Arch
    Invoke-BuildStep Build-XML2 Android $Arch
    Invoke-BuildStep Build-CURL Android $Arch
    Invoke-BuildStep Build-LLVM Android $Arch

    # Build platform: SDK, Redist and XCTest
    Invoke-BuildStep Build-Runtime Android $Arch
    Invoke-BuildStep Build-Dispatch Android $Arch
    Invoke-BuildStep Build-Foundation Android $Arch
    Invoke-BuildStep Build-Sanitizers Android $Arch
    Invoke-BuildStep Build-XCTest Android $Arch
    Invoke-BuildStep Build-Testing Android $Arch

    # Android swift-inspect only supports 64-bit platforms.
    if ($Arch.AndroidArchABI -eq "arm64-v8a" -or
        $Arch.AndroidArchABI -eq "x86_64") {
      Invoke-BuildStep Build-Inspect -Platform Android -Arch $Arch
    }
    Invoke-BuildStep Write-SDKSettingsPlist Android $Arch
    Invoke-BuildStep Write-PlatformInfoPlist $Arch

    Invoke-BuildStep Build-ExperimentalRuntime -Static Android $Arch
    Invoke-BuildStep Build-Foundation -Static Android $Arch
  }

  # Build Macros for distribution
  Invoke-BuildStep Build-FoundationMacros Windows $HostArch
  Invoke-BuildStep Build-TestingMacros Windows $HostArch
}

if (-not $ToBatch) {
  if ($HostArch -in $WindowsSDKArchs) {
    $RuntimeInstallRoot = [IO.Path]::Combine((Get-InstallDir $HostArch), "Runtimes", $ProductVersion)

    Remove-Item -Force -Recurse $RuntimeInstallRoot -ErrorAction Ignore
    Copy-Directory "$($HostArch.SDKInstallRoot)\usr\bin" "$RuntimeInstallRoot\usr"
  }

  Remove-Item -Force -Recurse ([IO.Path]::Combine((Get-InstallDir $HostArch), "Platforms")) -ErrorAction Ignore
  foreach ($Arch in $WindowsSDKArchs) {
    Install-Platform Windows $Arch
  }

  foreach ($Arch in $AndroidSDKArchs) {
    Install-Platform Android $Arch
  }
}

if (-not $SkipBuild) {
  Invoke-BuildStep Build-SQLite $HostArch
  Invoke-BuildStep Build-ToolsSupportCore $HostArch
  Invoke-BuildStep Build-LLBuild $HostArch
  Invoke-BuildStep Build-ArgumentParser $HostArch
  Invoke-BuildStep Build-Driver $HostArch
  Invoke-BuildStep Build-Crypto $HostArch
  Invoke-BuildStep Build-Collections $HostArch
  Invoke-BuildStep Build-ASN1 $HostArch
  Invoke-BuildStep Build-Certificates $HostArch
  Invoke-BuildStep Build-System $HostArch
  Invoke-BuildStep Build-PackageManager $HostArch
  Invoke-BuildStep Build-Markdown $HostArch
  Invoke-BuildStep Build-Format $HostArch
  Invoke-BuildStep Build-LMDB $HostArch
  Invoke-BuildStep Build-IndexStoreDB $HostArch
  Invoke-BuildStep Build-SourceKitLSP $HostArch
  Invoke-BuildStep Build-Inspect Windows $HostArch
}

Install-HostToolchain

if (-not $SkipBuild) {
  Invoke-BuildStep Build-mimalloc $HostArch
}

if (-not $SkipBuild -and -not $IsCrossCompiling) {
  Invoke-BuildStep Build-DocC $HostArch
}

if (-not $SkipPackaging) {
  Invoke-BuildStep Build-Installer $HostArch
}

if ($Stage) {
  Stage-BuildArtifacts $HostArch
}

if (-not $IsCrossCompiling) {
  $CompilersTests = @("clang", "lld", "lldb", "llvm", "swift")
  if ($Test | Where-Object { $CompilersTests -contains $_ }) {
    $Tests = @{
      "-TestClang" = $Test -contains "clang";
      "-TestLLD" = $Test -contains "lld";
      "-TestLLDB" = $Test -contains "lldb";
      "-TestLLVM" = $Test -contains "llvm";
      "-TestSwift" = $Test -contains "swift";
    }
    Build-Compilers $HostArch @Tests
  }

  if ($Test -contains "dispatch") {
    Build-Dispatch Windows $HostArch -Test
  }
  if ($Test -contains "foundation") {
    Build-Foundation Windows $HostArch -Test
  }
  if ($Test -contains "xctest") {
    Build-XCTest Windows $HostArch -Test
  }
  if ($Test -contains "testing") {
    Build-Testing Windows $HostArch -Test
  }
  if ($Test -contains "llbuild") { Build-LLBuild $HostArch -Test }
  if ($Test -contains "swiftpm") { Test-PackageManager $HostArch }
  if ($Test -contains "swift-format") { Test-Format }
  if ($Test -contains "sourcekit-lsp") { Test-SourceKitLSP }
}

# Custom exception printing for more detailed exception information
} catch {
  function Write-ErrorLines($Text, $Indent = 0) {
    $IndentString = " " * $Indent
    $Text.Replace("`r", "") -split "`n" | ForEach-Object {
      Write-Host "$IndentString$_" -ForegroundColor Red
    }
  }

  Write-ErrorLines "Error: $_"
  Write-ErrorLines $_.ScriptStackTrace -Indent 4

  # Walk the .NET inner exception chain to print all messages and stack traces
  $Exception = $_.Exception
  $Indent = 2
  while ($Exception -is [Exception]) {
      Write-ErrorLines "From $($Exception.GetType().FullName): $($Exception.Message)" -Indent $Indent
      if ($null -ne $Exception.StackTrace) {
          # .NET exceptions stack traces are already indented by 3 spaces
          Write-ErrorLines $Exception.StackTrace -Indent ($Indent + 1)
      }
      $Exception = $Exception.InnerException
      $Indent += 2
  }

  exit 1
} finally {
  if ($Summary) {
    $TimingData | Select-Object Platform,Arch,Checkout,"Elapsed Time" | Sort-Object -Descending -Property "Elapsed Time" | Format-Table -AutoSize
  }
}<|MERGE_RESOLUTION|>--- conflicted
+++ resolved
@@ -158,13 +158,9 @@
     "ZLib")]
   [string] $BuildTo = "",
   [ValidateSet("AMD64", "ARM64")]
-<<<<<<< HEAD
   [string] $HostArchName = $(if ($Env:PROCESSOR_ARCHITEW6432) { $Env:PROCESSOR_ARCHITEW6432 } else { $Env:PROCESSOR_ARCHITECTURE }),
-=======
-  [string] $HostArchName = $(if ($env:PROCESSOR_ARCHITEW6432 -ne $null) { "$env:PROCESSOR_ARCHITEW6432" } else { "$env:PROCESSOR_ARCHITECTURE" }),
   [ValidateSet("Asserts", "NoAsserts")]
   [string] $Variant = "Asserts",
->>>>>>> b44367e7
   [switch] $Clean,
   [switch] $DebugInfo,
   [switch] $EnableCaching,
