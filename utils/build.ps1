--- conflicted
+++ resolved
@@ -2107,7 +2107,6 @@
   Isolate-EnvVars {
     $env:Path = "$(Get-CMarkBinaryCache $Arch)\src;$(Get-PinnedToolchainRuntime);${env:Path}"
 
-<<<<<<< HEAD
     Build-CMakeProject `
       -Src $SourceCache\swift\Runtimes\Core `
       -Bin (Get-TargetProjectBinaryCache $Arch ExperimentalRuntime) `
@@ -2119,30 +2118,9 @@
       -Defines @{
         BUILD_SHARED_LIBS = if ($Static) { "NO" } else { "YES" };
         CMAKE_FIND_PACKAGE_PREFER_CONFIG = "YES";
+        CMAKE_STATIC_LIBRARY_PREFIX_Swift = "lib";
         dispatch_DIR = "$(Get-TargetProjectBinaryCache $Arch Dispatch)\cmake\modules";
       }
-=======
-    $CompilersBinaryCache = if ($IsCrossCompiling) {
-      Get-BuildProjectBinaryCache Compilers
-    } else {
-      Get-HostProjectBinaryCache Compilers
-    }
-
-   Build-CMakeProject `
-     -Src $SourceCache\swift\Runtimes\Core `
-     -Bin (Get-TargetProjectBinaryCache $Arch ExperimentalRuntime) `
-     -InstallTo "$($Arch.ExperimentalSDKInstallRoot)\usr" `
-     -Arch $Arch `
-     -Platform $Platform `
-     -UseBuiltCompilers C,CXX,Swift `
-     -UseGNUDriver `
-     -Defines @{
-       BUILD_SHARED_LIBS = if ($Static) { "NO" } else { "YES" };
-       CMAKE_FIND_PACKAGE_PREFER_CONFIG = "YES";
-       CMAKE_STATIC_LIBRARY_PREFIX_Swift = "lib";
-       dispatch_DIR = "$(Get-TargetProjectBinaryCache $Arch Dispatch)\cmake\modules";
-     }
->>>>>>> 205bfee0
   }
 }
 
