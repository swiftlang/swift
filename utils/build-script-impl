#!/usr/bin/env bash
#===--- build-script-impl - Implementation details of build-script ---------===#
#
## This source file is part of the Swift.org open source project
##
## Copyright (c) 2014 - 2017 Apple Inc. and the Swift project authors
## Licensed under Apache License v2.0 with Runtime Library Exception
##
## See https://swift.org/LICENSE.txt for license information
## See https://swift.org/CONTRIBUTORS.txt for the list of Swift project authors
#
#===------------------------------------------------------------------------===#

#
# This script is an implementation detail of other build scripts and should not
# be called directly.
#
# Note: This script will NOT auto-clean before building.
#

set -o pipefail
set -e

umask 0022

# Declare the set of known settings along with each one's description
#
# If you add a user-settable variable, add it to this list.
#
# A default value of "" indicates that the corresponding variable
# will remain unset unless set explicitly.
#
# skip-* parameters do not affect the configuration (CMake parameters).
# You can turn them on and off in different invocations of the script for the
# same build directory.
#
# build-* parameters affect the CMake configuration (enable/disable those
# components).
#
# Each variable name is re-exported into this script in uppercase, where dashes
# are substituted by underscores. For example, `swift-install-components` is
# referred to as `SWIFT_INSTALL_COMPONENTS` in the remainder of this script.
KNOWN_SETTINGS=(
    # name                      default          description
    dry-run                     ""               "print the commands that would be executed, but do not execute them"
    build-args                  ""               "arguments to the build tool; defaults to -j8 when CMake generator is \"Unix Makefiles\""
    build-dir                   ""               "out-of-tree build directory; default is in-tree. **This argument is required**"
    host-cc                     ""               "the path to CC, the 'clang' compiler for the host platform. **This argument is required**"
    host-cxx                    ""               "the path to CXX, the 'clang++' compiler for the host platform. **This argument is required**"
    host-lipo                   ""               "the path to lipo for creating universal binaries on Darwin"
    host-libtool                ""               "the path to libtool"
    darwin-xcrun-toolchain      "default"        "the name of the toolchain to use on Darwin"
    ninja-bin                   ""               "the path to Ninja tool"
    libdir-suffix                ""               "the library suffix folder to be used. Ex. 32 or 64. Default to none."
    cmark-build-type            "Debug"          "the CMake build variant for CommonMark (Debug, RelWithDebInfo, Release, MinSizeRel).  Defaults to Debug."
    lldb-extra-cmake-args       ""               "extra command line args to pass to lldb cmake"
    lldb-extra-xcodebuild-args  ""               "extra command line args to pass to lldb xcodebuild"
    lldb-test-cc                ""               "CC to use for building LLDB testsuite test inferiors.  Defaults to just-built, in-tree clang.  If set to 'host-toolchain', sets it to same as host-cc."
    lldb-test-with-curses       ""               "run test lldb test runner using curses terminal control"
    lldb-test-swift-only        "0"              "when running lldb tests, only include Swift-specific tests"
    lldb-no-debugserver         ""               "delete debugserver after building it, and don't try to codesign it"
    lldb-use-system-debugserver ""               "don't try to codesign debugserver, and use the system's debugserver instead"
    lldb-assertions             "1"              "build lldb with assertions enabled"
    llvm-build-type             "Debug"          "the CMake build variant for LLVM and Clang (Debug, RelWithDebInfo, Release, MinSizeRel).  Defaults to Debug."
    swift-build-type            "Debug"          "the CMake build variant for Swift"
    swift-enable-assertions     "1"              "enable assertions in Swift"
    swift-analyze-code-coverage "not-merged"     "Code coverage analysis mode for Swift (false, not-merged, merged). Defaults to false if the argument is not present, and not-merged if the argument is present without a modifier."
    swift-tools-enable-lto      ""               "enable LTO compilation of Swift tools. *NOTE* This does not include the swift standard library and runtime. Must be set to one of 'thin' or 'full'"
    llvm-enable-lto             ""               "Must be set to one of 'thin' or 'full'"
    llvm-enable-modules         "0"              "enable building llvm using modules"
    swift-tools-num-parallel-lto-link-jobs ""    "The number of parallel link jobs to use when compiling swift tools"
    llvm-num-parallel-lto-link-jobs ""           "The number of parallel link jobs to use when compiling llvm"
    swift-stdlib-build-type     "Debug"          "the CMake build variant for Swift"
    swift-stdlib-enable-assertions "1"           "enable assertions in Swift"
    swift-stdlib-enable-resilience "1"           "build the Swift stdlib and overlays with resilience enabled"
    swift-stdlib-use-nonatomic-rc "0"            "build the Swift stdlib and overlays with nonatomic reference count operations enabled"
    lldb-build-type             "Debug"          "the CMake build variant for LLDB"
    lldb-build-with-xcode       "1"              "Use xcodebuild to build LLDB, instead of CMake"
    llbuild-build-type          "Debug"          "the CMake build variant for llbuild"
    foundation-build-type       "Debug"          "the build variant for Foundation"
    libdispatch-build-type      "Debug"          "the build variant for libdispatch"
    libicu-build-type           "Debug"          "the build variant for libicu"
    playgroundsupport-build-type "Debug"         "the build variant for PlaygroundSupport"
    xctest-build-type           "Debug"          "the build variant for xctest"
    swiftpm-build-type          "Debug"          "the build variant for swiftpm"
    llbuild-enable-assertions   "1"              "enable assertions in llbuild"
    enable-asan                 ""               "enable Address Sanitizer"
    enable-ubsan                ""               "enable Undefined Behavior Sanitizer"
    cmake                       ""               "path to the cmake binary"
    distcc                      ""               "use distcc in pump mode"
    distcc-pump                 ""               "the path to distcc pump executable. This argument is required if distcc is set."
    build-runtime-with-host-compiler   ""        "use the host c++ compiler to build everything"
    cmake-generator             "Unix Makefiles" "kind of build system to generate; see output of 'cmake --help' for choices"
    verbose-build               ""               "print the commands executed during the build"
    install-prefix              ""               "installation prefix"
    toolchain-prefix            ""               "the path to the .xctoolchain directory that houses the install prefix path"
    install-destdir             ""               "the path to use as the filesystem root for the installation"
    install-symroot             ""               "the path to install debug symbols into"
    swift-install-components    ""               "a semicolon-separated list of Swift components to install"
    llvm-install-components    ""                "a semicolon-separated list of LLVM components to install"
    installable-package         ""               "the path to the archive of the installation directory"
    test-installable-package    ""               "whether to run post-packaging tests on the produced package"
    reconfigure                 ""               "force a CMake configuration run even if CMakeCache.txt already exists"
    skip-reconfigure            ""               "set to skip reconfigure"
    swift-primary-variant-sdk   ""               "default SDK for target binaries"
    swift-primary-variant-arch  ""               "default arch for target binaries"
    skip-build-cmark            ""               "set to skip building CommonMark"
    skip-build-llvm             ""               "set to skip building LLVM/Clang"
    skip-build-compiler-rt      ""               "set to skip building Compiler-RT"
    skip-build-swift            ""               "set to skip building Swift"
    skip-build-linux            ""               "set to skip building Swift stdlibs for Linux"
    skip-build-freebsd          ""               "set to skip building Swift stdlibs for FreeBSD"
    skip-build-cygwin           ""               "set to skip building Swift stdlibs for Cygwin"
    skip-build-haiku            ""               "set to skip building Swift stdlibs for Haiku"
    skip-build-osx              ""               "set to skip building Swift stdlibs for OS X"
    skip-build-ios-device       ""               "set to skip building Swift stdlibs for iOS devices (i.e. build simulators only)"
    skip-build-ios-simulator    ""               "set to skip building Swift stdlibs for iOS simulators (i.e. build devices only)"
    skip-build-tvos-device      ""               "set to skip building Swift stdlibs for tvOS devices (i.e. build simulators only)"
    skip-build-tvos-simulator   ""               "set to skip building Swift stdlibs for tvOS simulators (i.e. build devices only)"
    skip-build-watchos-device   ""               "set to skip building Swift stdlibs for Apple watchOS devices (i.e. build simulators only)"
    skip-build-watchos-simulator ""              "set to skip building Swift stdlibs for Apple watchOS simulators (i.e. build devices only)"
    skip-build-android          ""               "set to skip building Swift stdlibs for Android"
    skip-build-lldb             ""               "set to skip building LLDB"
    skip-build-llbuild          ""               "set to skip building llbuild"
    skip-build-swiftpm          ""               "set to skip building swiftpm"
    skip-build-xctest           ""               "set to skip building xctest"
    skip-build-foundation       ""               "set to skip building foundation"
    skip-build-libdispatch      ""               "set to skip building libdispatch"
    skip-build-libicu           ""               "set to skip building libicu"
    skip-build-benchmarks       ""               "set to skip building Swift Benchmark Suite"
    skip-build-external-benchmarks "1"            "set to skip building the external Swift Benchmark Suite. (skipped by default)"
    skip-build-playgroundsupport ""              "set to skip building PlaygroundSupport"
    skip-test-cmark             ""               "set to skip testing CommonMark"
    skip-test-lldb              ""               "set to skip testing lldb"
    skip-test-swift             ""               "set to skip testing Swift"
    skip-test-llbuild           ""               "set to skip testing llbuild"
    skip-test-swiftpm           ""               "set to skip testing swiftpm"
    skip-test-xctest            ""               "set to skip testing xctest"
    skip-test-foundation        ""               "set to skip testing foundation"
    skip-test-libdispatch       ""               "set to skip testing libdispatch"
    skip-test-libicu            ""               "set to skip testing libicu"
    skip-test-playgroundsupport ""               "set to skip testing PlaygroundSupport"
    skip-test-linux             ""               "set to skip testing Swift stdlibs for Linux"
    skip-test-freebsd           ""               "set to skip testing Swift stdlibs for FreeBSD"
    skip-test-cygwin            ""               "set to skip testing Swift stdlibs for Cygwin"
    skip-test-haiku            ""                "set to skip testing Swift stdlibs for Haiku"
    skip-test-osx               ""               "set to skip testing Swift stdlibs for OS X"
    skip-test-ios-32bit-simulator     ""         "set to skip testing Swift stdlibs for iOS 32bit simulators"
    skip-test-ios-simulator     ""               "set to skip testing Swift stdlibs for iOS simulators (i.e. test devices only)"
    skip-test-ios-host          ""               "set to skip testing the host parts of the iOS toolchain"
    skip-test-tvos-simulator    ""               "set to skip testing Swift stdlibs for tvOS simulators (i.e. test devices only)"
    skip-test-tvos-host         ""               "set to skip testing the host parts of the tvOS toolchain"
    skip-test-watchos-simulator  ""              "set to skip testing Swift stdlibs for Apple watchOS simulators (i.e. test devices only)"
    skip-test-watchos-host      ""               "set to skip testing the host parts of the watchOS toolchain"
    skip-test-android-host      ""               "set to skip testing the host parts of the Android toolchain"
    validation-test             "0"              "set to run the validation test suite"
    long-test                   "0"              "set to run the long test suite"
    test-paths                  ""               "run tests located in specific directories and/or files"
    skip-test-benchmarks        ""               "set to skip running Swift Benchmark Suite"
    skip-test-optimized         ""               "set to skip testing the test suite in optimized mode"
    skip-test-optimize-for-size ""               "set to skip testing the test suite in optimize for size mode"
    skip-test-sourcekit         ""               "set to skip testing SourceKit"
    stress-test-sourcekit       ""               "set to run the stress-SourceKit target"
    workspace                   "${HOME}/src"    "source directory containing llvm, clang, swift"
    enable-llvm-assertions      "1"              "set to enable llvm assertions"
    build-llvm                  "1"              "set to 1 to build LLVM and Clang"
    build-swift-tools           "1"              "set to 1 to build Swift host tools"
    build-swift-dynamic-stdlib  ""               "set to 1 to build dynamic variants of the Swift standard library"
    build-swift-static-stdlib   ""               "set to 1 to build static variants of the Swift standard library"
    build-swift-stdlib-unittest-extra "0"        "set to 1 to build optional StdlibUnittest components"
    build-swift-dynamic-sdk-overlay   ""         "set to 1 to build dynamic variants of the Swift SDK overlay"
    build-swift-static-sdk-overlay    ""         "set to 1 to build static variants of the Swift SDK overlay"
    build-swift-examples        "1"              "set to 1 to build examples"
    build-swift-remote-mirror   "1"              "set to 1 to build the Swift Remote Mirror library"
    build-sil-debugging-stdlib  "0"              "set to 1 to build the Swift standard library with -gsil to enable debugging and profiling on SIL level"
    check-incremental-compilation "0"            "set to 1 to compile swift libraries multiple times to check if incremental compilation works"
    report-statistics           "0"              "set to 1 to generate compilation statistics files for swift libraries"
    llvm-include-tests          "1"              "Set to true to generate testing targets for LLVM. Set to true by default."
    swift-include-tests         "1"              "Set to true to generate testing targets for Swift. This allows the build to proceed when 'test' directory is missing (required for B&I builds)"
    native-llvm-tools-path      ""               "directory that contains LLVM tools that are executable on the build machine"
    native-clang-tools-path     ""               "directory that contains Clang tools that are executable on the build machine"
    native-swift-tools-path     ""               "directory that contains Swift tools that are executable on the build machine"
    embed-bitcode-section       "0"              "embed an LLVM bitcode section in stdlib/overlay binaries for supported platforms"
    darwin-crash-reporter-client ""              "whether to enable CrashReporter integration"
    darwin-stdlib-install-name-dir ""            "the directory of the install_name for standard library dylibs"
    install-cmark               ""               "whether to install cmark"
    install-swift               ""               "whether to install Swift"
    install-lldb                ""               "whether to install LLDB"
    install-llbuild             ""               "whether to install llbuild"
    install-swiftpm             ""               "whether to install swiftpm"
    install-xctest              ""               "whether to install xctest"
    install-foundation          ""               "whether to install foundation"
    install-libdispatch         ""               "whether to install libdispatch"
    install-libicu              ""               "whether to install libicu"
    install-playgroundsupport   ""               "whether to install PlaygroundSupport"
    darwin-install-extract-symbols ""            "whether to extract symbols with dsymutil during installations"
    host-target                 ""               "The host target. LLVM, Clang, and Swift will be built for this target. The built LLVM and Clang will be used to compile Swift for the cross-compilation targets. **This argument is required**"
    stdlib-deployment-targets   ""               "space-separated list of targets to configure the Swift standard library to be compiled or cross-compiled for"
    build-stdlib-deployment-targets "all"        "space-separated list that filters which of the configured targets to build the Swift standard library for, or 'all'"
    cross-compile-hosts         ""               "space-separated list of targets to cross-compile host Swift tools for"
    cross-compile-with-host-tools  ""            "set to use the clang we build for the host to then build the cross-compile hosts"
    cross-compile-install-prefixes      ""       "semicolon-separated list of install prefixes to use for the cross-compiled hosts. The list expands, so if there are more cross-compile hosts than prefixes, unmatched hosts use the last prefix in the list"
    skip-merge-lipo-cross-compile-tools ""       "set to skip running merge-lipo after installing cross-compiled host Swift tools"
    darwin-deployment-version-osx     "10.9"     "minimum deployment target version for OS X"
    darwin-deployment-version-ios     "7.0"      "minimum deployment target version for iOS"
    darwin-deployment-version-tvos    "9.0"      "minimum deployment target version for tvOS"
    darwin-deployment-version-watchos "2.0"      "minimum deployment target version for watchOS"
    extra-cmake-options         ""               "Extra options to pass to CMake for all targets"
    extra-swift-args            ""               "Extra arguments to pass to swift modules which match regex. Assumed to be a flattened cmake list consisting of [module_regexp, args, module_regexp, args, ...]"
    sil-verify-all              "0"              "If enabled, run the SIL verifier after each transform when building Swift files during this build process"
    swift-enable-ast-verifier   "1"              "If enabled, and the assertions are enabled, the built Swift compiler will run the AST verifier every time it is invoked"
    swift-runtime-enable-leak-checker   "0"              "Enable leaks checking routines in the runtime"
    use-gold-linker             ""               "Enable using the gold linker"
    darwin-toolchain-bundle-identifier ""        "CFBundleIdentifier for xctoolchain info plist"
    darwin-toolchain-display-name      ""        "Display Name for xctoolcain info plist"
    darwin-toolchain-display-name-short ""       "Display Name with out date for xctoolchain info plist"
    darwin-toolchain-name              ""        "Directory name for xctoolchain"
    darwin-toolchain-version           ""        "Version for xctoolchain info plist and installer pkg"
    darwin-toolchain-application-cert  ""        "Application Cert name to codesign xctoolchain"
    darwin-toolchain-installer-cert    ""        "Installer Cert name to create installer pkg"
    darwin-toolchain-installer-package ""        "The path to installer pkg"
    darwin-sdk-deployment-targets      "xctest-ios-8.0"        "semicolon-separated list of triples like 'fookit-ios-9.0;barkit-watchos-9.0'"
    darwin-overlay-target              ""        "single overlay target to build, dependencies are computed later"
    build-jobs                         ""        "The number of parallel build jobs to use"
    darwin-toolchain-alias             ""        "Swift alias for toolchain"
    android-ndk                        ""        "An absolute path to the NDK that will be used as a libc implementation for Android builds"
    android-api-level                  ""        "The Android API level to target when building for Android. Currently only 21 or above is supported"
    android-ndk-gcc-version            ""        "The GCC version to use when building for Android. Currently only 4.9 is supported"
    android-icu-uc                     ""        "Path to a directory containing libicuuc.so"
    android-icu-uc-include             ""        "Path to a directory containing headers for libicuuc"
    android-icu-i18n                   ""        "Path to a directory containing libicui18n.so"
    android-icu-i18n-include           ""        "Path to a directory containing headers libicui18n"
    android-deploy-device-path         ""        "Path on an Android device to which built Swift stdlib products will be deployed"
    check-args-only                    ""        "set to check all arguments are known. Exit with status 0 if success, non zero otherwise"
    common-cmake-options               ""        "CMake options used for all targets, including LLVM/Clang"
    cmark-cmake-options                ""        "CMake options used for all cmark targets"
    ninja-cmake-options                ""        "CMake options used for all ninja targets"
    foundation-cmake-options           ""        "CMake options used for all foundation targets"
    libdispatch-cmake-options          ""        "CMake options used for all libdispatch targets"
    libicu-cmake-options               ""        "CMake options used for all libicu targets"
    llbuild-cmake-options              ""        "CMake options used for all llbuild targets"
    lldb-cmake-options                 ""        "CMake options used for all lldb targets"
    llvm-cmake-options                 ""        "CMake options used for all llvm targets"
    ninja-cmake-options                ""        "CMake options used for all ninja targets"
    swift-cmake-options                ""        "CMake options used for all swift targets"
    swiftpm-cmake-options              ""        "CMake options used for all swiftpm targets"
    xctest-cmake-options               ""        "CMake options used for all xctest targets"
    playgroundsupport-cmake-options    ""        "CMake options used for all playgroundsupport targets"
    # TODO: Remove this some time later.
    user-config-args            ""               "**Renamed to --extra-cmake-options**: User-supplied arguments to cmake when used to do configuration."
    only-execute                       "all"     "Only execute the named action (see implementation)"
    llvm-lit-args                      ""        "If set, override the lit args passed to LLVM"
    clang-profile-instr-use            ""        "If set, profile file to use for clang PGO"
    coverage-db                        ""        "If set, coverage database to use when prioritizing testing"
    build-toolchain-only               ""        "If set, only build the necessary tools to build an external toolchain"
    skip-local-host-install            ""        "If we are cross-compiling multiple targets, skip an install pass locally if the hosts match"
)

# Centralized access point for traced command invocation.
# Every operation that might mutates file system should be called via
# these functions.

function call() {
    if [[ ${DRY_RUN} ]]; then
        echo "${PS4}"$(quoted_print "$@")
    else
        { set -x; } 2>/dev/null
        "$@"
        { set +x; } 2>/dev/null
    fi
}

function with_pushd() {
    local dir=$1
    shift
    if [[ "$1" == "call" ]]; then
        shift
    fi
    if [[ ${DRY_RUN} ]]; then
        echo ${PS4}pushd "${dir}"
        echo "${PS4}"$(quoted_print "$@")
        echo ${PS4}popd
    else
        set -x
        pushd "${dir}"
        "$@"
        { set -x; } 2>/dev/null # because $@ might includes { set +x; }
        popd
        { set +x; } 2>/dev/null
    fi
}

function quoted_print() {
    python -c 'import pipes; import sys; print(" ".join(pipes.quote(arg) for arg in sys.argv[1:]))' "$@"
}

function toupper() {
    echo "$@" | tr '[:lower:]' '[:upper:]'
}

function tolower() {
    echo "$@" | tr '[:upper:]' '[:lower:]'
}

function true_false() {
    case "$1" in
        false | FALSE | 0 | "")
            echo "FALSE"
            ;;
        true | TRUE | 1)
            echo "TRUE"
            ;;
        *)
            echo "true_false: unknown value: $1" >&2
            exit 1
            ;;
    esac
}

function to_varname() {
    toupper "${1//-/_}"
}

function set_lldb_build_mode() {
    if [[ "${LLDB_BUILD_TYPE}" == "RelWithDebInfo" ]]; then
      LLDB_BUILD_MODE="CustomSwift-Release"
    else
      LLDB_BUILD_MODE="CustomSwift-${LLDB_BUILD_TYPE}"
    fi
}

function is_llvm_lto_enabled() {
    if [[ "${LLVM_ENABLE_LTO}" == "thin" ]] ||
       [[ "${LLVM_ENABLE_LTO}" == "full" ]]; then
        echo "TRUE"
    else
        echo "FALSE"
    fi
}

function is_swift_lto_enabled() {
    if [[ "${SWIFT_TOOLS_ENABLE_LTO}" == "thin" ]] ||
       [[ "${SWIFT_TOOLS_ENABLE_LTO}" == "full" ]]; then
        echo "TRUE"
    else
        echo "FALSE"
    fi
}

# Support for performing isolated actions.
#
# This is part of refactoring more work to be done or controllable via
# `build-script` itself. For additional information, see:
# https://bugs.swift.org/browse/SR-237
#
# To use this functionality, the script is invoked with:
#   ONLY_EXECUTE=<action name>
# where <action name> is one of:
#   all                          -- execute all actions
#   ${host}-${product}-build     -- the build of the product
#   ${host}-${product}-test      -- the test of the product
#   ${host}-${product}-install   -- the install of the product
#   ${host}-package              -- the package construction and test
#   merged-hosts-lipo            -- the lipo step, if used
# and if used, only the one individual action will be performed.
#
# If not set, the default is `all`.

# should_execute_action(name) -> 1 or nil
#
# Check if the named action should be run in the given script invocation.
function should_execute_action() {
    local name="$1"

    if [[ "${ONLY_EXECUTE}" = "all" ]] ||
           [[ "${ONLY_EXECUTE}" = "${name}" ]]; then
        echo 1
    fi
}

# should_execute_host_actions_for_phase(host, phase-name) -> 1 or nil
#
# Check if the there are any actions to execute for this host and phase (i.e.,
# "build", "test", or "install")
function should_execute_host_actions_for_phase() {
    local host="$1"
    local phase_name="$2"

    if [[ "${ONLY_EXECUTE}" = "all" ]] ||
           [[ "${ONLY_EXECUTE}" == ${host}-*-${phase_name} ]]; then
        echo 1
    fi
}

function set_build_options_for_host() {
    llvm_cmake_options=()
    swift_cmake_options=()
    cmark_cmake_options=()
    lldb_cmake_options=()
    swiftpm_bootstrap_options=()
    SWIFT_HOST_VARIANT=
    SWIFT_HOST_VARIANT_SDK=
    SWIFT_HOST_VARIANT_ARCH=
    SWIFT_HOST_TRIPLE=
    local host="$1"

    # Hosts which can be cross-compiled must specify:
    # SWIFT_HOST_TRIPLE and llvm_target_arch (as well as usual HOST_VARIANT flags)

    case ${host} in
        freebsd-x86_64)
            SWIFT_HOST_VARIANT="freebsd"
            SWIFT_HOST_VARIANT_SDK="FREEBSD"
            SWIFT_HOST_VARIANT_ARCH="x86_64"
            ;;
        cygwin-x86_64)
            SWIFT_HOST_VARIANT="cygwin"
            SWIFT_HOST_VARIANT_SDK="CYGWIN"
            SWIFT_HOST_VARIANT_ARCH="x86_64"
            ;;
        haiku-x86_64)
            SWIFT_HOST_VARIANT="haiku"
            SWIFT_HOST_VARIANT_SDK="HAIKU"
            SWIFT_HOST_VARIANT_ARCH="x86_64"
            ;;
        linux-*)
            SWIFT_HOST_VARIANT="linux"
            SWIFT_HOST_VARIANT_SDK="LINUX"
            case ${host} in
                linux-x86_64)
                    SWIFT_HOST_VARIANT_ARCH="x86_64"
                    ;;
                linux-armv6)
                    SWIFT_HOST_VARIANT_ARCH="armv6"
                    SWIFT_HOST_TRIPLE="armv6-unknown-linux-gnueabihf"
                    llvm_target_arch="ARM"
                    ;;
                linux-armv7)
                    SWIFT_HOST_VARIANT_ARCH="armv7"
                    SWIFT_HOST_TRIPLE="armv7-unknown-linux-gnueabihf"
                    llvm_target_arch="ARM"
                    ;;
                linux-aarch64)
                    SWIFT_HOST_VARIANT_ARCH="aarch64"
                    ;;
                linux-powerpc64)
                    SWIFT_HOST_VARIANT_ARCH="powerpc64"
                    ;;
                linux-powerpc64le)
                    SWIFT_HOST_VARIANT_ARCH="powerpc64le"
                    ;;
                linux-s390x)
                    SWIFT_HOST_VARIANT_ARCH="s390x"
                    ;;
                esac
        ;;
        macosx-* | iphoneos-* | iphonesimulator-* | \
          appletvos-* | appletvsimulator-* | \
            watchos-* | watchsimulator-*)
            case ${host} in
                macosx-x86_64)
                    xcrun_sdk_name="macosx"
                    llvm_target_arch=""
                    SWIFT_HOST_TRIPLE="x86_64-apple-macosx${DARWIN_DEPLOYMENT_VERSION_OSX}"
                    SWIFT_HOST_VARIANT="macosx"
                    SWIFT_HOST_VARIANT_SDK="OSX"
                    SWIFT_HOST_VARIANT_ARCH="x86_64"

                    cmake_osx_deployment_target="${DARWIN_DEPLOYMENT_VERSION_OSX}"
                    cmark_cmake_options=(
                        -DCMAKE_C_FLAGS="$(cmark_c_flags ${host})"
                        -DCMAKE_CXX_FLAGS="$(cmark_c_flags ${host})"
                        -DCMAKE_OSX_SYSROOT:PATH="$(xcrun --sdk ${xcrun_sdk_name} --show-sdk-path)"
                        -DCMAKE_OSX_DEPLOYMENT_TARGET="${cmake_osx_deployment_target}"
                    )
                    swiftpm_bootstrap_options=(
                        --sysroot="$(xcrun --sdk ${xcrun_sdk_name} --show-sdk-path)"
                    )
                    ;;
                iphonesimulator-i386)
                    xcrun_sdk_name="iphonesimulator"
                    llvm_target_arch="X86"
                    SWIFT_HOST_TRIPLE="i386-apple-ios${DARWIN_DEPLOYMENT_VERSION_IOS}"
                    SWIFT_HOST_VARIANT="iphonesimulator"
                    SWIFT_HOST_VARIANT_SDK="IOS_SIMULATOR"
                    SWIFT_HOST_VARIANT_ARCH="i386"

                    cmake_osx_deployment_target=""
                    cmark_cmake_options=(
                        -DCMAKE_C_FLAGS="$(cmark_c_flags ${host})"
                        -DCMAKE_CXX_FLAGS="$(cmark_c_flags ${host})"
                        -DCMAKE_OSX_SYSROOT:PATH="$(xcrun --sdk ${xcrun_sdk_name} --show-sdk-path)"
                    )
                    ;;
                iphonesimulator-x86_64)
                    xcrun_sdk_name="iphonesimulator"
                    llvm_target_arch="X86"
                    SWIFT_HOST_TRIPLE="x86_64-apple-ios${DARWIN_DEPLOYMENT_VERSION_IOS}"
                    SWIFT_HOST_VARIANT="iphonesimulator"
                    SWIFT_HOST_VARIANT_SDK="IOS_SIMULATOR"
                    SWIFT_HOST_VARIANT_ARCH="x86_64"

                    cmake_osx_deployment_target=""
                    cmark_cmake_options=(
                        -DCMAKE_C_FLAGS="$(cmark_c_flags ${host})"
                        -DCMAKE_CXX_FLAGS="$(cmark_c_flags ${host})"
                        -DCMAKE_OSX_SYSROOT:PATH="$(xcrun --sdk ${xcrun_sdk_name} --show-sdk-path)"
                    )
                    ;;
                iphoneos-armv7)
                    xcrun_sdk_name="iphoneos"
                    llvm_target_arch="ARM"
                    SWIFT_HOST_TRIPLE="armv7-apple-ios${DARWIN_DEPLOYMENT_VERSION_IOS}"
                    SWIFT_HOST_VARIANT="iphoneos"
                    SWIFT_HOST_VARIANT_SDK="IOS"
                    SWIFT_HOST_VARIANT_ARCH="armv7"

                    cmake_osx_deployment_target=""
                    cmark_cmake_options=(
                        -DCMAKE_C_FLAGS="$(cmark_c_flags ${host})"
                        -DCMAKE_CXX_FLAGS="$(cmark_c_flags ${host})"
                        -DCMAKE_OSX_SYSROOT:PATH="$(xcrun --sdk ${xcrun_sdk_name} --show-sdk-path)"
                    )
                    ;;
                iphoneos-armv7s)
                    xcrun_sdk_name="iphoneos"
                    llvm_target_arch="ARM"
                    SWIFT_HOST_TRIPLE="armv7s-apple-ios${DARWIN_DEPLOYMENT_VERSION_IOS}"
                    SWIFT_HOST_VARIANT="iphoneos"
                    SWIFT_HOST_VARIANT_SDK="IOS"
                    SWIFT_HOST_VARIANT_ARCH="armv7s"

                    cmake_osx_deployment_target=""
                    cmark_cmake_options=(
                        -DCMAKE_C_FLAGS="$(cmark_c_flags ${host})"
                        -DCMAKE_CXX_FLAGS="$(cmark_c_flags ${host})"
                        -DCMAKE_OSX_SYSROOT:PATH="$(xcrun --sdk ${xcrun_sdk_name} --show-sdk-path)"
                    )
                    ;;
                iphoneos-arm64)
                    xcrun_sdk_name="iphoneos"
                    llvm_target_arch="AArch64"
                    SWIFT_HOST_TRIPLE="arm64-apple-ios${DARWIN_DEPLOYMENT_VERSION_IOS}"
                    SWIFT_HOST_VARIANT="iphoneos"
                    SWIFT_HOST_VARIANT_SDK="IOS"
                    SWIFT_HOST_VARIANT_ARCH="arm64"

                    cmake_osx_deployment_target=""
                    cmark_cmake_options=(
                        -DCMAKE_C_FLAGS="$(cmark_c_flags ${host})"
                        -DCMAKE_CXX_FLAGS="$(cmark_c_flags ${host})"
                        -DCMAKE_OSX_SYSROOT:PATH="$(xcrun --sdk ${xcrun_sdk_name} --show-sdk-path)"
                    )
                    ;;
                appletvsimulator-x86_64)
                    xcrun_sdk_name="appletvsimulator"
                    llvm_target_arch="X86"
                    SWIFT_HOST_TRIPLE="x86_64-apple-tvos${DARWIN_DEPLOYMENT_VERSION_TVOS}"
                    SWIFT_HOST_VARIANT="appletvsimulator"
                    SWIFT_HOST_VARIANT_SDK="TVOS_SIMULATOR"
                    SWIFT_HOST_VARIANT_ARCH="x86_64"

                    cmake_osx_deployment_target=""
                    cmark_cmake_options=(
                        -DCMAKE_C_FLAGS="$(cmark_c_flags ${host})"
                        -DCMAKE_CXX_FLAGS="$(cmark_c_flags ${host})"
                        -DCMAKE_OSX_SYSROOT:PATH="$(xcrun --sdk ${xcrun_sdk_name} --show-sdk-path)"
                    )
                    ;;
                appletvos-arm64)
                    xcrun_sdk_name="appletvos"
                    llvm_target_arch="AArch64"
                    SWIFT_HOST_TRIPLE="arm64-apple-tvos${DARWIN_DEPLOYMENT_VERSION_TVOS}"
                    SWIFT_HOST_VARIANT="appletvos"
                    SWIFT_HOST_VARIANT_SDK="TVOS"
                    SWIFT_HOST_VARIANT_ARCH="arm64"

                    cmake_osx_deployment_target=""
                    cmark_cmake_options=(
                        -DCMAKE_C_FLAGS="$(cmark_c_flags ${host})"
                        -DCMAKE_CXX_FLAGS="$(cmark_c_flags ${host})"
                        -DCMAKE_OSX_SYSROOT:PATH="$(xcrun --sdk ${xcrun_sdk_name} --show-sdk-path)"
                    )
                    ;;
                watchsimulator-i386)
                    xcrun_sdk_name="watchsimulator"
                    llvm_target_arch="X86"
                    SWIFT_HOST_TRIPLE="i386-apple-watchos${DARWIN_DEPLOYMENT_VERSION_WATCHOS}"
                    SWIFT_HOST_VARIANT="watchsimulator"
                    SWIFT_HOST_VARIANT_SDK="WATCHOS_SIMULATOR"
                    SWIFT_HOST_VARIANT_ARCH="i386"

                    cmake_osx_deployment_target=""
                    cmark_cmake_options=(
                        -DCMAKE_C_FLAGS="$(cmark_c_flags ${host})"
                        -DCMAKE_CXX_FLAGS="$(cmark_c_flags ${host})"
                        -DCMAKE_OSX_SYSROOT:PATH="$(xcrun --sdk ${xcrun_sdk_name} --show-sdk-path)"
                    )
                    ;;
                watchos-armv7k)
                    xcrun_sdk_name="watchos"
                    llvm_target_arch="ARM"
                    SWIFT_HOST_TRIPLE="armv7k-apple-watchos${DARWIN_DEPLOYMENT_VERSION_WATCHOS}"
                    SWIFT_HOST_VARIANT="watchos"
                    SWIFT_HOST_VARIANT_SDK="WATCHOS"
                    SWIFT_HOST_VARIANT_ARCH="armv7k"

                    cmake_osx_deployment_target=""
                    cmark_cmake_options=(
                        -DCMAKE_C_FLAGS="$(cmark_c_flags ${host})"
                        -DCMAKE_CXX_FLAGS="$(cmark_c_flags ${host})"
                        -DCMAKE_OSX_SYSROOT:PATH="$(xcrun --sdk ${xcrun_sdk_name} --show-sdk-path)"
                    )
                    ;;
                *)
                    echo "Unknown host for swift tools: ${host}"
                    exit 1
                    ;;
            esac

            if [[ "${DARWIN_SDK_DEPLOYMENT_TARGETS}" != "" ]]; then
                local IFS=";"; DARWIN_SDK_DEPLOYMENT_TARGETS=($DARWIN_SDK_DEPLOYMENT_TARGETS)

                for target in "${DARWIN_SDK_DEPLOYMENT_TARGETS[@]}"; do
                    local IFS="-"; triple=($target)
                    sdk_target=$(toupper ${triple[0]}_${triple[1]})
                    swift_cmake_options+=(
                        "-DSWIFTLIB_DEPLOYMENT_VERSION_${sdk_target}=${triple[2]}"
                    )
                done
            fi

            llvm_cmake_options=(
                -DCMAKE_OSX_DEPLOYMENT_TARGET:STRING="${cmake_osx_deployment_target}"
                -DCMAKE_OSX_SYSROOT:PATH="$(xcrun --sdk ${xcrun_sdk_name} --show-sdk-path)"
                -DCOMPILER_RT_ENABLE_IOS:BOOL=FALSE
                -DCOMPILER_RT_ENABLE_WATCHOS:BOOL=FALSE
                -DCOMPILER_RT_ENABLE_TVOS:BOOL=FALSE
                -DSANITIZER_MIN_OSX_VERSION="${cmake_osx_deployment_target}"
                -DLLVM_ENABLE_MODULES:BOOL="$(true_false ${LLVM_ENABLE_MODULES})"
            )
            if [[ $(is_llvm_lto_enabled) == "TRUE" ]]; then
                if [[ $(cmake_needs_to_specify_standard_computed_defaults) == "TRUE" ]]; then
                    llvm_cmake_options+=(
                        "-DCMAKE_C_STANDARD_COMPUTED_DEFAULT=AppleClang"
                        "-DCMAKE_CXX_STANDARD_COMPUTED_DEFAULT=AppleClang"
                    )
                fi

                llvm_cmake_options+=(
                    "-DLLVM_PARALLEL_LINK_JOBS=${LLVM_NUM_PARALLEL_LTO_LINK_JOBS}"
                )
            fi

            if [[ $(is_swift_lto_enabled) == "TRUE" ]]; then
                if [[ $(cmake_needs_to_specify_standard_computed_defaults) = "TRUE" ]]; then
                    swift_cmake_options+=(
                        "-DCMAKE_C_STANDARD_COMPUTED_DEFAULT=AppleClang"
                        "-DCMAKE_CXX_STANDARD_COMPUTED_DEFAULT=AppleClang"
                    )
                fi

                llvm_cmake_options+=(
                    -DLLVM_ENABLE_MODULE_DEBUGGING:BOOL=NO
                )

                swift_cmake_options+=(
                    -DLLVM_ENABLE_MODULE_DEBUGGING:BOOL=NO
                    "-DSWIFT_PARALLEL_LINK_JOBS=${SWIFT_TOOLS_NUM_PARALLEL_LTO_LINK_JOBS}"
                )
            fi

            swift_cmake_options+=(
                -DSWIFT_DARWIN_DEPLOYMENT_VERSION_OSX="${DARWIN_DEPLOYMENT_VERSION_OSX}"
                -DSWIFT_DARWIN_DEPLOYMENT_VERSION_IOS="${DARWIN_DEPLOYMENT_VERSION_IOS}"
                -DSWIFT_DARWIN_DEPLOYMENT_VERSION_TVOS="${DARWIN_DEPLOYMENT_VERSION_TVOS}"
                -DSWIFT_DARWIN_DEPLOYMENT_VERSION_WATCHOS="${DARWIN_DEPLOYMENT_VERSION_WATCHOS}"
            )
            ;;
        *)
            echo "Unknown host tools target: ${host}"
            exit 1
            ;;
    esac


    llvm_cmake_options+=(
        -DLLVM_TOOL_COMPILER_RT_BUILD:BOOL="$(false_true ${SKIP_BUILD_COMPILER_RT})"
        -DLLVM_BUILD_EXTERNAL_COMPILER_RT:BOOL="$(false_true ${SKIP_BUILD_COMPILER_RT})"
    )

    # If we are asked to not generate test targets for LLVM and or Swift,
    # disable as many LLVM tools as we can. This improves compile time when
    # compiling with LTO.
    #
    # *NOTE* Currently we do not support testing LLVM via build-script. But in a
    # future commit we will.
    #for arg in "$(compute_cmake_llvm_tool_disable_flags)"; do
    #    llvm_cmake_options+=( ${arg} )
    #done

    if [[ "${llvm_target_arch}" ]] ; then
        llvm_cmake_options+=(
            -DLLVM_TARGET_ARCH="${llvm_target_arch}"
        )
    fi

    # For cross-compilable hosts, we need to know the triple
    # and it must be the same for both LLVM and Swift

    if [[ "${SWIFT_HOST_TRIPLE}" ]] ; then
        llvm_cmake_options+=(
            -DLLVM_HOST_TRIPLE:STRING="${SWIFT_HOST_TRIPLE}"
        )
        swift_cmake_options+=(
            -DSWIFT_HOST_TRIPLE:STRING="${SWIFT_HOST_TRIPLE}"
        )
        lldb_cmake_options+=(
            -DLLVM_HOST_TRIPLE:STRING="${SWIFT_HOST_TRIPLE}"
        )
    fi
    swift_cmake_options+=(
        -DSWIFT_HOST_VARIANT="${SWIFT_HOST_VARIANT}"
        -DSWIFT_HOST_VARIANT_SDK="${SWIFT_HOST_VARIANT_SDK}"
        -DSWIFT_HOST_VARIANT_ARCH="${SWIFT_HOST_VARIANT_ARCH}"
    )

    if [[ "${LLVM_LIT_ARGS}" ]]; then
        llvm_cmake_options+=(
            -DLLVM_LIT_ARGS="${LLVM_LIT_ARGS}"
        )
        swift_cmake_options+=(
            -DLLVM_LIT_ARGS="${LLVM_LIT_ARGS}"
        )
    fi

    if [[ "${CLANG_PROFILE_INSTR_USE}" ]]; then
        llvm_cmake_options+=(
            -DLLVM_PROFDATA_FILE="${CLANG_PROFILE_INSTR_USE}"
        )
    fi

    swift_cmake_options+=(
        -DCOVERAGE_DB="${COVERAGE_DB}"
    )
}

function configure_default_options() {
    # Build a table of all of the known setting variables names.
    #
    # This is an optimization to do the argument to variable conversion (which is
    # slow) in a single pass.
    local all_settings=()
    for ((i = 0; i < ${#KNOWN_SETTINGS[@]}; i += 3)); do
        all_settings+=("${KNOWN_SETTINGS[i]}")
    done
    local known_setting_varnames=($(to_varname "${all_settings[*]}"))

    # Build up an "associative array" mapping setting names to variable names
    # (we use this for error checking to identify "known options", and as a fast
    # way to map the setting name to a variable name). See the code for scanning
    # command line arguments.
    #
    # This loop also sets (or unsets) each corresponding variable to its default
    # value.
    #
    # NOTE: If the Mac's bash were not stuck in the past, we could "declare -A"
    # an associative array, but instead we have to hack it by defining variables.
    for ((i = 0; i < ${#KNOWN_SETTINGS[@]}; i += 3)); do
        local setting="${KNOWN_SETTINGS[i]}"
        local default_value="${KNOWN_SETTINGS[$((i+1))]}"

        # Find the variable name in our lookup table.
        local varname="${known_setting_varnames[$((i/3))]}"

        # Establish the associative array mapping.
        eval "${setting//-/_}_VARNAME=${varname}"

        if [[ "${default_value}" ]] ; then
            # For an explanation of the backslash see http://stackoverflow.com/a/9715377
            eval ${varname}=$\default_value
        else
            unset ${varname}
        fi
    done
}
configure_default_options

COMMAND_NAME="$(basename "$0")"

# Print instructions for using this script to stdout
usage() {
    echo "Usage: ${COMMAND_NAME} [--help|-h] [ --SETTING=VALUE | --SETTING VALUE | --SETTING ]*"
    echo
    echo "  Available settings. Each setting corresponds to a variable,"
    echo "  obtained by upcasing its name, in this script.  A variable"
    echo "  with no default listed here will be unset in the script if"
    echo "  not explicitly specified.  A setting passed in the 3rd form"
    echo "  will set its corresponding variable to \"1\"."
    echo

    setting_list="
 | |Setting| Default|Description
 | |-------| -------|-----------
"

    for ((i = 0; i < ${#KNOWN_SETTINGS[@]}; i += 3)); do
        setting_list+="\
 | |--${KNOWN_SETTINGS[i]}| ${KNOWN_SETTINGS[$((i+1))]}|${KNOWN_SETTINGS[$((i+2))]}
"
    done
    echo "${setting_list}" | column -x -s'|' -t
    echo
    echo "Note: when using the form --SETTING VALUE, VALUE must not begin "
    echo "      with a hyphen."
    echo "Note: the \"--release\" option creates a pre-packaged combination"
    echo "      of settings used by the buildbot."
    echo
    echo "Cross-compiling Swift host tools"
    echo "  When building cross-compiled tools, it first builds for the native"
    echo "  build host machine. Then it proceeds to build the specified cross-compile"
    echo "  targets. It currently builds the requested variants of stdlib each"
    echo "  time around, so once for the native build, then again each time for"
    echo "  the cross-compile tool targets."
    echo
    echo "  When installing cross-compiled tools, it first installs each target"
    echo "  arch into a separate subdirectory under install-destdir, since you"
    echo "  can cross-compile for multiple targets at the same time. It then runs"
    echo "  recursive-lipo to produce fat binaries by merging the cross-compiled"
    echo "  targets, installing the merged result into the expected location of"
    echo "  install-destdir. After that, any remaining steps to extract dsyms and"
    echo "  create an installable package operates on install-destdir as normal."
}

# Scan all command-line arguments
while [[ "$1" ]] ; do
    case "$1" in
        -h | --help )
            usage
            exit
            ;;

        --* )
            dashless="${1:2}"

            # drop suffix beginning with the first "="
            setting="${dashless%%=*}"

            # compute the variable to set, using the cached map set up by
            # configure_default_options().
            varname_var="${setting//-/_}_VARNAME"
            varname=${!varname_var}

            # check to see if this is a known option
            if [[ "${varname}" = "" ]] ; then
                echo "error: unknown setting: ${setting}" 1>&2
                usage 1>&2
                exit 1
            fi

            # find the intended value
            if [[ "${dashless}" == *=* ]] ; then              # if there's an '=', the value
                value="${dashless#*=}"                        #   is everything after the first '='
            elif [[ "$2" ]] && [[ "${2:0:1}" != "-" ]] ; then # else if the next parameter exists
                value="$2"                                    #   but isn't an option, use that
                shift
            else                                              # otherwise, the value is 1
                value=1
            fi

            # For explanation of backslash see http://stackoverflow.com/a/9715377
            eval ${varname}=$\value
            ;;

        *)
            echo "Error: Invalid argument: $1" 1>&2
            usage 1>&2
            exit 1
    esac
    shift
done

# TODO: Rename this argument
LOCAL_HOST=$HOST_TARGET

# TODO: Remove this some time later.
if [[ "${USER_CONFIG_ARGS}" ]]; then
    echo "Error: --user-config-args is renamed to --extra-cmake-options." 1>&2
    exit 1
fi

if [[ "${CHECK_ARGS_ONLY}" ]]; then
    exit 0
fi

# FIXME: We currently do not support building compiler-rt with the
# Xcode generator.
if [[ "${CMAKE_GENERATOR}" == "Xcode" ]]; then
    SKIP_BUILD_COMPILER_RT=1
fi

# FIXME: We currently do not support cross-compiling swift with compiler-rt.
if [[ "${CROSS_COMPILE_HOSTS}" ]]; then
    SKIP_BUILD_COMPILER_RT=1
fi

if [[ "${SKIP_RECONFIGURE}" ]]; then
    RECONFIGURE=""
fi

# WORKSPACE, BUILD_DIR and INSTALLABLE_PACKAGE must be absolute paths
case "${WORKSPACE}" in
    /*) ;;
    *)
        echo "workspace must be an absolute path (was '${WORKSPACE}')"
        exit 1
        ;;
esac
case "${BUILD_DIR}" in
    /*) ;;
    "")
        echo "the --build-dir option is required"
        usage
        exit 1
        ;;
    *)
        echo "build-dir must be an absolute path (was '${BUILD_DIR}')"
        exit 1
        ;;
esac
case "${INSTALLABLE_PACKAGE}" in
    /*) ;;
    "") ;;
    *)
        echo "installable-package must be an absolute path (was '${INSTALLABLE_PACKAGE}')"
        exit 1
        ;;
esac

# WORKSPACE must exist
if [ ! -e "${WORKSPACE}" ] ; then
    echo "Workspace does not exist (tried ${WORKSPACE})"
    exit 1
fi

# FIXME: HOST_CC and CMAKE are set, and their presence is validated by,
#        utils/build-script. These checks are redundant, but must remain until
#        build-script-impl is merged completely with utils/build-script.
#        For additional information, see: https://bugs.swift.org/browse/SR-237
if [ -z "${HOST_CC}" ] ; then
    echo "Can't find clang.  Please install clang-3.5 or a later version."
    exit 1
fi
if [ -z "${CMAKE}" ] ; then
    echo "Environment variable CMAKE must be specified."
    exit 1
fi

function xcrun_find_tool() {
  xcrun --sdk macosx --toolchain "${DARWIN_XCRUN_TOOLCHAIN}" --find "$@"
}

function not() {
    if [[ ! "$1" ]] ; then
        echo 1
    fi
}

function join {
    local IFS="$1"; shift; echo "$*";
}

function false_true() {
    if [[ $(true_false "$1") = "TRUE" ]]; then
        echo "FALSE"
    else
        echo "TRUE"
    fi
}

function cmake_version() {
    "${CMAKE}" --version | grep "cmake version" | cut -f 3 -d " "
}

function cmake_needs_to_specify_standard_computed_defaults() {
    if [[ $(cmake_version) = "3.4.0" ]]; then
        echo "TRUE"
    else
        echo "FALSE"
    fi
}

function make_relative_symlink() {
    local SOURCE=$1
    local TARGET=$2
    local TARGET_DIR=$(dirname $2)
    local RELATIVE_SOURCE=$(python -c "import os.path; print(os.path.relpath(\"${SOURCE}\", \"${TARGET_DIR}\"))")
    call ln -sf "${RELATIVE_SOURCE}" "${TARGET}"
}

# Sanitize the list of cross-compilation targets.
#
# In the Build/Host/Target paradigm:
# - "LOCAL_HOST" is Build (local machine running this script)
# - "CROSS_COMPILE_HOSTS" are the Hosts (implicitly includes LOCAL_HOST)
# - "STDLIB_DEPLOYMENT_TARGETS" are the Targets (for configuration)
# - "BUILD_STDLIB_DEPLOYMENT_TARGETS" are the Targets to build in this invocation

CROSS_COMPILE_HOSTS=($CROSS_COMPILE_HOSTS)
for t in "${CROSS_COMPILE_HOSTS[@]}"; do
    case ${t} in
        iphone* | appletv* | watch* | linux-armv6 | linux-armv7 )
            ;;
        *)
            echo "Unknown host to cross-compile for: ${t}"
            exit 1
            ;;
    esac
done

ALL_HOSTS=("${LOCAL_HOST}" "${CROSS_COMPILE_HOSTS[@]}")

function has_cross_compile_hosts() {
    if [[ ${#ALL_HOSTS[@]} -gt 1 ]]; then
        echo "1"
    fi
}

# We install in to host-specific directories when building more than one host.
# Other users will expect their products at INSTALL_DESTDIR.
function get_host_install_destdir() {
   local host="$1"

    if [[ $(has_cross_compile_hosts) ]]; then
        # If cross compiling tools, install into a host-specific subdirectory.
        if [[ $(should_include_host_in_lipo ${host}) ]]; then
            # If this is one of the hosts we should lipo, install in to a temporary subdirectory.
            local host_install_destdir="${BUILD_DIR}/intermediate-install/${host}"
        else
            local host_install_destdir="${INSTALL_DESTDIR}/${host}"
        fi
    else
        local host_install_destdir="${INSTALL_DESTDIR}"
    fi

    echo "${host_install_destdir}/" # Should always end in a '/'; it's a directory.
}

function splitSemicolonDelimitedInstallPrefixes() {
    local IFS=";"; CROSS_COMPILE_INSTALL_PREFIXES=($CROSS_COMPILE_INSTALL_PREFIXES)
}
splitSemicolonDelimitedInstallPrefixes

function get_host_install_prefix() {
    local host="$1"

    if [[ $(is_cross_tools_host ${host}) ]] && [[ ${#CROSS_COMPILE_INSTALL_PREFIXES[@]} -gt 0 ]]; then

        # Find the host's index in CROSS_COMPILE_HOSTS.
        for i in "${!CROSS_COMPILE_HOSTS[@]}"; do
           if [[ "${CROSS_COMPILE_HOSTS[$i]}" == "${host}" ]]; then
               local host_index=i
           fi
        done

        if [[ ${host_index} -lt ${#CROSS_COMPILE_INSTALL_PREFIXES[@]} ]]; then
            local host_install_prefix="${CROSS_COMPILE_INSTALL_PREFIXES[${host_index}]}"
        else
            # If there is no explicit install prefix for this host, use the last one
            # in the list.
            local host_install_prefix="${CROSS_COMPILE_INSTALL_PREFIXES[${#CROSS_COMPILE_INSTALL_PREFIXES[@]}-1]}"
        fi
    else
        local host_install_prefix="${INSTALL_PREFIX}"
    fi

    # Should always begin with a '/'; otherwise CMake will expand it as a relative path from the build folder.
    if [[ "${host_install_prefix:0:1}" != "/" ]]; then
        host_install_prefix="/${host_install_prefix}"
    fi

    echo "${host_install_prefix}/" # Should always end in a '/'; it's a directory.
}

function is_cross_tools_host() {
    local host="$1"
    for t in "${CROSS_COMPILE_HOSTS[@]}" ; do
        if [ "${host}" == "${t}" ] ; then
            echo 1
        fi
    done
}

# When building cross-compilers for these hosts,
# merge all of their contents together with lipo
function should_include_host_in_lipo() {
    local host="$1"
    if [[ $(has_cross_compile_hosts) ]] && [[ -z "${SKIP_MERGE_LIPO_CROSS_COMPILE_TOOLS}" ]]; then
        case ${host} in
            iphone* | appletv* | watch* )
                echo 1
                ;;
        esac
    fi
}

function host_has_darwin_symbols() {
    local host="$1"
    case ${host} in
        macosx* | iphone* | appletv* | watch* )
            echo 1
            ;;
    esac
}

function get_stdlib_targets_for_host() {

# FIXME: STDLIB_DEPLOYMENT_TARGETS argument assumed to apply when Host == Build
# Cross-compile Hosts are only built with their native standard libraries.
# To fix this, we would need to pass in a list of stdlib targets _per host_,
# and the SWIFT_SDKS parameters would need to be able to capture both the SDK
# and architecture of each stdlib target -- currently it only captures the SDK.
#
# We turn these targets in to SWIFT_SDKS in `calculate_targets_for_host()`

    if [[ $(is_cross_tools_host $1) ]] ; then
        echo "$1"
    else
        echo "${STDLIB_DEPLOYMENT_TARGETS[@]}"
    fi
}

function should_build_stdlib_target() {
    local stdlib_target=$1
    local host=$2
    if [[ "${BUILD_STDLIB_DEPLOYMENT_TARGETS}" == "all" ]]; then
        echo 1
    else
        # Only build the stdlib targets in 'build-stdlib-deployment-targets'
        local build_list=($BUILD_STDLIB_DEPLOYMENT_TARGETS)
        for t in "${build_list[@]}"; do
            if [[ "${t}" == "${stdlib_target}" ]]; then
                echo 1
            fi
        done
        # As with 'stdlib-deployment-targets', 'build-stdlib-deployment-targets'
        # only applies to the LOCAL_HOST. For cross-tools hosts, always allow
        # their one-and-only stdlib-target to build.
        if [[ $(is_cross_tools_host ${host}) ]] && [[ "${stdlib_target}" == "${host}" ]]; then
            echo 1
        fi
    fi
}

#
# Calculate source directories for each product.
#
NINJA_SOURCE_DIR="${WORKSPACE}/ninja"
SWIFT_SOURCE_DIR="${WORKSPACE}/swift"
LLVM_SOURCE_DIR="${WORKSPACE}/llvm"
CMARK_SOURCE_DIR="${WORKSPACE}/cmark"
LLDB_SOURCE_DIR="${WORKSPACE}/lldb"
LLBUILD_SOURCE_DIR="${WORKSPACE}/llbuild"
SWIFTPM_SOURCE_DIR="${WORKSPACE}/swiftpm"
XCTEST_SOURCE_DIR="${WORKSPACE}/swift-corelibs-xctest"
FOUNDATION_SOURCE_DIR="${WORKSPACE}/swift-corelibs-foundation"
LIBDISPATCH_SOURCE_DIR="${WORKSPACE}/swift-corelibs-libdispatch"
LIBICU_SOURCE_DIR="${WORKSPACE}/icu"
PLAYGROUNDSUPPORT_SOURCE_DIR="${WORKSPACE}/swift-xcode-playground-support"

if [[ ! "${SKIP_BUILD_PLAYGROUNDSUPPORT}" && ! -d ${PLAYGROUNDSUPPORT_SOURCE_DIR} ]]; then
    echo "Couldn't find PlaygroundSupport source directory."
    exit 1
fi

# Symlink clang into the llvm tree.
CLANG_SOURCE_DIR="${LLVM_SOURCE_DIR}/tools/clang"
if [ ! -e "${WORKSPACE}/clang" ] ; then
    # If llvm/tools/clang is already a directory, use that and skip the symlink.
    if [ ! -d "${CLANG_SOURCE_DIR}" ] ; then
        echo "Can't find source directory for clang (tried ${WORKSPACE}/clang and ${CLANG_SOURCE_DIR})"
        exit 1
    fi
fi
if [ ! -d "${CLANG_SOURCE_DIR}" ] ; then
    make_relative_symlink "${WORKSPACE}/clang" "${CLANG_SOURCE_DIR}"
fi

# Symlink compiler-rt into the llvm tree, if it exists.
COMPILER_RT_SOURCE_DIR="${LLVM_SOURCE_DIR}/projects/compiler-rt"
if [ -e "${WORKSPACE}/compiler-rt" ] ; then
    if [ ! -d "${COMPILER_RT_SOURCE_DIR}" ] ; then
        make_relative_symlink "${WORKSPACE}/compiler-rt" "${COMPILER_RT_SOURCE_DIR}"
    fi
fi

PRODUCTS=(cmark llvm)
if [[ ! "${SKIP_BUILD_LIBICU}" ]] ; then
     PRODUCTS=("${PRODUCTS[@]}" libicu)
fi
PRODUCTS=("${PRODUCTS[@]}" swift)
if [[ ! "${SKIP_BUILD_LLDB}" ]] ; then
     PRODUCTS=("${PRODUCTS[@]}" lldb)
fi
if [[ ! "${SKIP_BUILD_LLBUILD}" ]] ; then
     PRODUCTS=("${PRODUCTS[@]}" llbuild)
fi
if [[ ! "${SKIP_BUILD_LIBDISPATCH}" ]] ; then
     PRODUCTS=("${PRODUCTS[@]}" libdispatch)
fi
# SwiftPM and XCTest are dependent on Foundation, so Foundation must be
# added to the list of build products first.
if [[ ! "${SKIP_BUILD_FOUNDATION}" ]] ; then
     PRODUCTS=("${PRODUCTS[@]}" foundation)
fi
if [[ ! "${SKIP_BUILD_PLAYGROUNDSUPPORT}" ]] ; then
     PRODUCTS=("${PRODUCTS[@]}" playgroundsupport)
fi
# SwiftPM is dependent on XCTest, so XCTest must be added to the list of
# build products first.
if [[ ! "${SKIP_BUILD_XCTEST}" ]] ; then
     PRODUCTS=("${PRODUCTS[@]}" xctest)
fi
if [[ ! "${SKIP_BUILD_SWIFTPM}" ]] ; then
     PRODUCTS=("${PRODUCTS[@]}" swiftpm)
fi

# Checks if a given product is enabled (i.e. part of $PRODUCTS array)
function contains_product() {
  local current_product
  for current_product in "${PRODUCTS[@]}"; do
    if [[ "$current_product" == "$1" ]]; then
      return 0
    fi
  done
  return 1
}


# get_host_specific_variable(host, name)
#
# Get the value of a host-specific variable expected to have been passed by the
# `build-script`.
#
# This is a total hack, and is part of the SR-237 migration.
function get_host_specific_variable() {
    local host="$1"
    local name="$2"
    local envvar_name="HOST_VARIABLE_${host//-/_}__${name}"
    echo "${!envvar_name}"
}

function calculate_targets_for_host() {
    local host=$1

    SWIFT_STDLIB_TARGETS=()
    SWIFT_SDKS=()
    SWIFT_BENCHMARK_TARGETS=()
    SWIFT_RUN_BENCHMARK_TARGETS=()
    SWIFT_TEST_TARGETS=()

    # Get the list of Target platforms for the Host
    local stdlib_targets=($(get_stdlib_targets_for_host ${host}))

    for stdlib_deployment_target in "${stdlib_targets[@]}"; do
        local swift_sdk=
        local is_in_build_list=$(should_build_stdlib_target ${stdlib_deployment_target} ${host})
        local build_for_this_target=1
        local test_this_target=1
        local test_host_only=
        local build_benchmark_this_target=
        local build_external_benchmark_this_target=
        local test_benchmark_this_target=

        case ${stdlib_deployment_target} in
            linux-*)
                swift_sdk="LINUX"
                build_for_this_target=$(not ${SKIP_BUILD_LINUX})
                test_this_target=$(not ${SKIP_TEST_LINUX})
                ;;
            freebsd-*)
                swift_sdk="FREEBSD"
                build_for_this_target=$(not ${SKIP_BUILD_FREEBSD})
                test_this_target=$(not ${SKIP_TEST_FREEBSD})
                ;;
            cygwin-*)
                swift_sdk="CYGWIN"
                build_for_this_target=$(not ${SKIP_BUILD_CYGWIN})
                test_this_target=$(not ${SKIP_TEST_CYGWIN})
                ;;
            haiku-*)
                swift_sdk="HAIKU"
                build_for_this_target=$(not ${SKIP_BUILD_HAIKU})
                test_this_target=$(not ${SKIP_TEST_HAIKU})
                ;;
            macosx-*)
                swift_sdk="OSX"
                build_for_this_target=$(not ${SKIP_BUILD_OSX})
                test_this_target=$(not ${SKIP_TEST_OSX})
                build_benchmark_this_target=$(not ${SKIP_BUILD_OSX})
                build_external_benchmark_this_target=$(not ${SKIP_BUILD_OSX})
                test_benchmark_this_target=$(not ${SKIP_BUILD_OSX})
                ;;
            iphoneos-*)
                swift_sdk="IOS"
                build_for_this_target=$(not ${SKIP_BUILD_IOS_DEVICE})
                if [[ ! "${SKIP_TEST_IOS_HOST}" ]] ; then
                    test_host_only=1
                else
                    test_this_target=
                fi
                build_benchmark_this_target=$(not ${SKIP_BUILD_IOS_DEVICE})
                build_external_benchmark_this_target=$(not ${SKIP_BUILD_IOS_DEVICE})

                # Never build iOS armv7s benchmarks.
                if [[ "${stdlib_deployment_target}" == "iphoneos-armv7s" ]]; then
                    build_benchmark_this_target=
                    build_external_benchmark_this_target=
                fi
                ;;
            iphonesimulator-x86_64)
                swift_sdk="IOS_SIMULATOR"
                build_for_this_target=$(not ${SKIP_BUILD_IOS_SIMULATOR})
                test_this_target=$(not ${SKIP_TEST_IOS_SIMULATOR})
                ;;
            iphonesimulator-i386)
                swift_sdk="IOS_SIMULATOR"
                build_for_this_target=$(not ${SKIP_BUILD_IOS_SIMULATOR})
                if [[ "${SKIP_TEST_IOS_SIMULATOR}" == "1" ]] ; then
                    SKIP_TEST_IOS_32BIT_SIMULATOR="${SKIP_TEST_IOS_SIMULATOR}"
                fi
                test_this_target=$(not ${SKIP_TEST_IOS_32BIT_SIMULATOR})
                ;;
            appletvos-*)
                swift_sdk="TVOS"
                build_for_this_target=$(not ${SKIP_BUILD_TVOS_DEVICE})
                if [[ ! "${SKIP_TEST_TVOS_HOST}" ]] ; then
                    test_host_only=1
                else
                    test_this_target=
                fi
                build_benchmark_this_target=$(not ${SKIP_BUILD_TVOS_DEVICE})
                build_external_benchmark_this_target=$(not ${SKIP_BUILD_TVOS_DEVICE})
                ;;
            appletvsimulator-*)
                swift_sdk="TVOS_SIMULATOR"
                build_for_this_target=$(not ${SKIP_BUILD_TVOS_SIMULATOR})
                test_this_target=$(not ${SKIP_TEST_TVOS_SIMULATOR})
                ;;
            watchos-*)
                swift_sdk="WATCHOS"
                build_for_this_target=$(not ${SKIP_BUILD_WATCHOS_DEVICE})
                if [[ ! "${SKIP_TEST_WATCHOS_HOST}" ]] ; then
                    test_host_only=1
                else
                    test_this_target=
                fi
                build_benchmark_this_target=$(not ${SKIP_BUILD_WATCHOS_DEVICE})
                build_external_benchmark_this_target=$(not ${SKIP_BUILD_WATCHOS_DEVICE})
                ;;
            watchsimulator-*)
                swift_sdk="WATCHOS_SIMULATOR"
                build_for_this_target=$(not ${SKIP_BUILD_WATCHOS_SIMULATOR})
                test_this_target=$(not ${SKIP_TEST_WATCHOS_SIMULATOR})
                ;;
            android-*)
                swift_sdk="ANDROID"
                build_for_this_target=$(not ${SKIP_BUILD_ANDROID})
                test_this_target=$(not ${SKIP_TEST_ANDROID_HOST})
                ;;
            *)
                echo "Unknown compiler deployment target: ${stdlib_deployment_target}"
                exit 1
                ;;
        esac

        SWIFT_SDKS+=("${swift_sdk}")

        if [[ "${build_for_this_target}" ]] && [[ "${is_in_build_list}" ]]; then

            if [[ "${BUILD_SWIFT_STDLIB_UNITTEST_EXTRA}" == "1" ]] ; then
                SWIFT_STDLIB_TARGETS+=("swift-stdlib-${stdlib_deployment_target}")
            else
                if [[ "${VALIDATION_TEST}" == "1" || "${LONG_TEST}" == "1" ]] ; then
                    SWIFT_STDLIB_TARGETS+=("swift-stdlib-${stdlib_deployment_target}")
                else
                    SWIFT_STDLIB_TARGETS+=("swift-test-stdlib-${stdlib_deployment_target}")
                fi
            fi
        fi
        if [[ "${build_benchmark_this_target}" ]] && [[ "${is_in_build_list}" ]]; then
            SWIFT_BENCHMARK_TARGETS+=("swift-benchmark-${stdlib_deployment_target}")
            if [[ $(not ${SKIP_TEST_BENCHMARK}) ]] ; then
              SWIFT_RUN_BENCHMARK_TARGETS+=("check-swift-benchmark-${stdlib_deployment_target}")
            fi
        fi

        if [[ "$(true_false ${SKIP_BUILD_EXTERNAL_BENCHMARKS})" == "FALSE"  ]] &&
           [[ "${build_external_benchmark_this_target}" ]] &&
           [[ "${is_in_build_list}" ]] ; then
            SWIFT_BENCHMARK_TARGETS+=("swift-benchmark-${stdlib_deployment_target}-external")
            if [[ $(not ${SKIP_TEST_BENCHMARK}) ]] ; then
                SWIFT_RUN_BENCHMARK_TARGETS+=("check-swift-benchmark-${stdlib_deployment_target}-external")
            fi
        fi

        if [[ "${test_this_target}" ]] && [[ "${is_in_build_list}" ]]; then
            test_target_suffix=""
            if [[ -n "${test_host_only}" ]] ; then
                test_target_suffix="-non-executable"
            fi

            test_subset_target_suffix=""
            if [[ "${VALIDATION_TEST}" == "1" ]] ; then
                if [[ "${LONG_TEST}" == "1" ]] ; then
                    test_subset_target_suffix="-all"
                else
                    test_subset_target_suffix="-validation"
                fi
            else
                if [[ "${LONG_TEST}" == "1" ]] ; then
                    test_subset_target_suffix="-only_long"
                fi
            fi

            SWIFT_TEST_TARGETS+=("check-swift${test_subset_target_suffix}${test_target_suffix}-${stdlib_deployment_target}")
            if [[ $(not ${SKIP_TEST_OPTIMIZED}) && ! -n "${test_host_only}" ]] ; then
                SWIFT_TEST_TARGETS+=("check-swift${test_subset_target_suffix}-optimize-${stdlib_deployment_target}")
            fi
            if [[ $(not ${SKIP_TEST_OPTIMIZE_FOR_SIZE}) && ! -n "${test_host_only}" ]] ; then
                SWIFT_TEST_TARGETS+=("check-swift${test_subset_target_suffix}-optimize_size-${stdlib_deployment_target}")
            fi
        fi
    done

    # Filter duplicate SWIFT_SDKs
    # We will get them if building for multiple architecture variants
    SWIFT_SDKS=($(echo "${SWIFT_SDKS[@]}" | tr " " "\n" | sort -u | tr "\n" " "))

    # Get the values passed by `build-script`.
    LEGACY_SWIFT_STDLIB_TARGETS=(${SWIFT_STDLIB_TARGETS[@]})
    LEGACY_SWIFT_SDKS=(${SWIFT_SDKS[@]})
    LEGACY_SWIFT_BENCHMARK_TARGETS=(${SWIFT_BENCHMARK_TARGETS[@]})
    LEGACY_SWIFT_RUN_BENCHMARK_TARGETS=(${SWIFT_RUN_BENCHMARK_TARGETS[@]})
    LEGACY_SWIFT_TEST_TARGETS=(${SWIFT_TEST_TARGETS[@]})
    SWIFT_STDLIB_TARGETS=($(get_host_specific_variable ${host} SWIFT_STDLIB_TARGETS))
    SWIFT_SDKS=($(get_host_specific_variable ${host} SWIFT_SDKS))
    SWIFT_BENCHMARK_TARGETS=($(get_host_specific_variable ${host} SWIFT_BENCHMARK_TARGETS))
    SWIFT_RUN_BENCHMARK_TARGETS=($(get_host_specific_variable ${host} SWIFT_RUN_BENCHMARK_TARGETS))
    SWIFT_TEST_TARGETS=($(get_host_specific_variable ${host} SWIFT_TEST_TARGETS))

    # Validate the parameters match.
    if [[ "${SWIFT_STDLIB_TARGETS[*]}" != "${LEGACY_SWIFT_STDLIB_TARGETS[*]}" ]]; then
        printf "error: invalid build-script refactor for 'SWIFT_STDLIB_TARGETS': '%s' vs '%s'\n" "${SWIFT_STDLIB_TARGETS[*]}" "${LEGACY_SWIFT_STDLIB_TARGETS[*]}"
        exit 1
    fi
    if [[ "${SWIFT_SDKS[*]}" != "${LEGACY_SWIFT_SDKS[*]}" ]]; then
        printf "error: invalid build-script for 'SWIFT_SDKS' refactor: '%s' vs '%s'\n" "${SWIFT_SDKS[*]}" "${LEGACY_SWIFT_SDKS[*]}"
        exit 1
    fi
    if [[ "${SWIFT_BENCHMARK_TARGETS[*]}" != "${LEGACY_SWIFT_BENCHMARK_TARGETS[*]}" ]]; then
        printf "error: invalid build-script refactor for 'SWIFT_BENCHMARK_TARGETS': '%s' vs '%s'\n" "${SWIFT_BENCHMARK_TARGETS[*]}" "${LEGACY_SWIFT_BENCHMARK_TARGETS[*]}"
        exit 1
    fi
    if [[ "${SWIFT_RUN_BENCHMARK_TARGETS[*]}" != "${LEGACY_SWIFT_RUN_BENCHMARK_TARGETS[*]}" ]]; then
        printf "error: invalid build-script refactor for 'SWIFT_RUN_BENCHMARK_TARGETS': '%s' vs '%s'\n" "${SWIFT_RUN_BENCHMARK_TARGETS[*]}" "${LEGACY_SWIFT_RUN_BENCHMARK_TARGETS[*]}"
        exit 1
    fi
    if [[ "${SWIFT_TEST_TARGETS[*]}" != "${LEGACY_SWIFT_TEST_TARGETS[*]}" ]]; then
        printf "error: invalid build-script refactor for 'SWIFT_TEST_TARGETS': '%s' vs '%s'\n" "${SWIFT_TEST_TARGETS[*]}" "${LEGACY_SWIFT_TEST_TARGETS[*]}"
        exit 1
    fi
}


COMMON_C_FLAGS=" -Wno-unknown-warning-option -Werror=unguarded-availability-new"

# Convert to an array.
eval COMMON_CMAKE_OPTIONS=(${COMMON_CMAKE_OPTIONS})
eval EXTRA_CMAKE_OPTIONS=(${EXTRA_CMAKE_OPTIONS})
eval BUILD_ARGS=(${BUILD_ARGS})

if [[ -n "${DISTCC}" ]]; then
    if [[ "$(uname -s)" == "Darwin" ]] ; then
        # These are normally deduced by CMake, but when the compiler is set to
        # distcc which is installed elsewhere, we need to set them explicitly.
        COMMON_CMAKE_OPTIONS=(
            "${COMMON_CMAKE_OPTIONS[@]}" "-DCMAKE_AR=$(xcrun_find_tool ar)"
            "-DCMAKE_LINKER=$(xcrun_find_tool ld)"
            "-DCMAKE_NM=$(xcrun_find_tool nm)"
            "-DCMAKE_OBJDUMP=$(xcrun_find_tool objdump)"
            "-DCMAKE_RANLIB=$(xcrun_find_tool ranlib)"
            "-DCMAKE_STRIP=$(xcrun_find_tool strip)"
        )
    fi
fi

eval CMAKE_BUILD=("${DISTCC_PUMP}" "${CMAKE}" "--build")


if [[ "${CMAKE_GENERATOR}" == "Xcode" ]]; then
    BUILD_TARGET_FLAG="-target"
fi

function build_directory() {
    host=$1
    product=$2
    echo "${BUILD_DIR}/${product}-${host}"
}

function build_directory_bin() {
    host=$1
    product=$2
    root="$(build_directory ${host} ${product})"
    if [[ "${CMAKE_GENERATOR}" == "Xcode" ]] ; then
        case ${product} in
            cmark)
                echo "${root}/${CMARK_BUILD_TYPE}/bin"
                ;;
            llvm)
                echo "${root}/${LLVM_BUILD_TYPE}/bin"
                ;;
            swift)
                echo "${root}/${SWIFT_BUILD_TYPE}/bin"
                ;;
            lldb)
                ;;
            llbuild)
                echo "${root}/${LLBUILD_BUILD_TYPE}/bin"
                ;;
            swiftpm)
                echo "${root}/${SWIFTPM_BUILD_TYPE}/bin"
                ;;
            xctest)
                echo "${root}/${XCTEST_BUILD_TYPE}/bin"
                ;;
            foundation)
                echo "${root}/${FOUNDATION_BUILD_TYPE}/bin"
                ;;
            libdispatch)
                echo "${root}/${LIBDISPATCH_BUILD_TYPE}/bin"
                ;;
            libicu)
                ;;
            playgroundsupport)
                echo "${root}/${PLAYGROUNDSUPPORT_BUILD_TYPE}/bin"
                ;;
            *)
                echo "error: unknown product: ${product}"
                exit 1
                ;;
        esac
    else
        echo "${root}/bin"
    fi
}

function is_cmake_release_build_type() {
    if [[ "$1" == "Release" || "$1" == "RelWithDebInfo" ]] ; then
        echo 1
    fi
}

function is_cmake_debuginfo_build_type() {
    if [[ "$1" == "Debug" || "$1" == "RelWithDebInfo" ]] ; then
        echo 1
    fi
}

function common_cross_c_flags() {
    echo -n "${COMMON_C_FLAGS}"

    case $1 in
        iphonesimulator-i386)
            echo -n " -arch i386 -mios-simulator-version-min=${DARWIN_DEPLOYMENT_VERSION_IOS}"
            ;;
        iphonesimulator-x86_64)
            echo -n " -arch x86_64 -mios-simulator-version-min=${DARWIN_DEPLOYMENT_VERSION_IOS}"
            ;;
        iphoneos-armv7)
            echo -n " -arch armv7 -miphoneos-version-min=${DARWIN_DEPLOYMENT_VERSION_IOS}"
            ;;
        iphoneos-armv7s)
            echo -n " -arch armv7s -miphoneos-version-min=${DARWIN_DEPLOYMENT_VERSION_IOS}"
            ;;
        iphoneos-arm64)
            echo -n " -arch arm64 -miphoneos-version-min=${DARWIN_DEPLOYMENT_VERSION_IOS}"
            ;;
        appletvsimulator-x86_64)
            echo -n " -arch x86_64 -mtvos-simulator-version-min=${DARWIN_DEPLOYMENT_VERSION_TVOS}"
            ;;
        appletvos-arm64)
            echo -n " -arch arm64 -mtvos-version-min=${DARWIN_DEPLOYMENT_VERSION_TVOS}"
            ;;
        watchsimulator-i386)
            echo -n " -arch i386 -mwatchos-simulator-version-min=${DARWIN_DEPLOYMENT_VERSION_WATCHOS}"
            ;;
        watchos-armv7k)
            echo -n " -arch armv7k -mwatchos-version-min=${DARWIN_DEPLOYMENT_VERSION_WATCHOS}"
            ;;
        android-armv7)
            echo -n " -arch armv7"
            ;;
    esac
}

function llvm_c_flags() {
    echo -n " $(common_cross_c_flags $1)"
    if [[ $(is_cmake_release_build_type "${LLVM_BUILD_TYPE}") ]] ; then
        echo -n " -fno-stack-protector"
    fi
    if [[ $(is_cmake_debuginfo_build_type "${LLVM_BUILD_TYPE}") ]] ; then
        if [[ $(is_llvm_lto_enabled) == "TRUE" ]] ; then
            echo -n " -gline-tables-only"
        else
            echo -n " -g"
        fi
    fi
}

function cmark_c_flags() {
    echo -n " $(common_cross_c_flags $1)"
    if [[ $(is_cmake_release_build_type "${CMARK_BUILD_TYPE}") ]] ; then
        echo -n " -fno-stack-protector"
    fi
}

function swift_c_flags() {
    # Don't pass common_cross_c_flags to Swift because CMake code in the Swift
    # project is itself aware of cross-compilation for the host tools and
    # standard library.
    echo -n "${COMMON_C_FLAGS}"
    if [[ $(is_cmake_release_build_type "${SWIFT_BUILD_TYPE}") ]] ; then
        echo -n " -fno-stack-protector"
    fi
    if [[ "$(true_false "${SWIFT_STDLIB_USE_NONATOMIC_RC}")" == "TRUE" ]]; then
        echo -n " -DSWIFT_STDLIB_USE_NONATOMIC_RC"
    fi
}

function cmake_config_opt() {
    product=$1
    if [[ "${CMAKE_GENERATOR}" == "Xcode" ]] ; then
        # CMake automatically adds --target ALL_BUILD if we don't pass this.
        echo "--target ZERO_CHECK "
        case ${product} in
            cmark)
                echo "--config ${CMARK_BUILD_TYPE}"
                ;;
            llvm)
                echo "--config ${LLVM_BUILD_TYPE}"
                ;;
            swift)
                echo "--config ${SWIFT_BUILD_TYPE}"
                ;;
            lldb)
                ;;
            llbuild)
                echo "--config ${LLBUILD_BUILD_TYPE}"
                ;;
            swiftpm)
                echo "--config ${SWIFTPM_BUILD_TYPE}"
                ;;
            xctest)
                echo "--config ${XCTEST_BUILD_TYPE}"
                ;;
            foundation)
                echo "--config ${FOUNDATION_BUILD_TYPE}"
                ;;
            libdispatch)
                echo "--config ${LIBDISPATCH_BUILD_TYPE}"
                ;;
            libicu)
                ;;
            playgroundsupport)
                echo "--config ${PLAYGROUNDSUPPORT_BUILD_TYPE}"
                ;;
            *)
                echo "error: unknown product: ${product}"
                exit 1
                ;;
        esac
    fi
}

function set_swiftpm_bootstrap_command() {
    SWIFTC_BIN="$(build_directory_bin ${LOCAL_HOST} swift)/swiftc"
    LLBUILD_BIN="$(build_directory_bin ${LOCAL_HOST} llbuild)/swift-build-tool"
    if [[ ! "${SKIP_BUILD_FOUNDATION}" ]] ; then
        FOUNDATION_BUILD_DIR=$(build_directory ${host} foundation)
        if [[ ! "${SKIP_BUILD_LIBDISPATCH}" ]] ; then
            LIBDISPATCH_BUILD_DIR="$(build_directory ${host} libdispatch)"
            LIBDISPATCH_BUILD_ARGS="--libdispatch-source-dir=${LIBDISPATCH_SOURCE_DIR} --libdispatch-build-dir=${LIBDISPATCH_BUILD_DIR}"
        fi
        if [[ ! "${SKIP_BUILD_LIBICU}" ]] ; then
            LIBICU_BUILD_DIR="$(build_directory ${host} libicu)"
        fi
        if [[ ! "${SKIP_BUILD_XCTEST}" ]] ; then
            XCTEST_BUILD_DIR=$(build_directory ${host} xctest)
        fi
    fi
    if [ "${SKIP_BUILD_LLBUILD}" ]; then
        echo "Error: Cannot build swiftpm without llbuild (swift-build-tool)."
        exit 1
    fi
    swiftpm_bootstrap_command=("${SWIFTPM_SOURCE_DIR}/Utilities/bootstrap" "${swiftpm_bootstrap_options[@]}")
    # Add --release if we have to build in release mode.
    if [[ "${SWIFTPM_BUILD_TYPE}" ==  "Release" ]] ; then
        swiftpm_bootstrap_command+=(--release)
    fi
    if [[ "${VERBOSE_BUILD}" ]] ; then
        swiftpm_bootstrap_command+=(-v)
    fi
    # FIXME CROSSCOMPILING:
    # SwiftPM needs to be told about the target, sysroot and linker to use
    # when cross-compiling
    LIBDIR="lib${LIBDIR_SUFFIX}"
    swiftpm_bootstrap_command+=(
        --swiftc="${SWIFTC_BIN}"
        --sbt="${LLBUILD_BIN}"
        --build="${build_dir}"
        --libdir="${LIBDIR}")
    if [[ ! "${SKIP_BUILD_FOUNDATION}" ]] ; then
        swiftpm_bootstrap_command+=(
            --foundation="${FOUNDATION_BUILD_DIR}/Foundation")
        if [[ ! "${SKIP_BUILD_LIBDISPATCH}" ]] ; then
            swiftpm_bootstrap_command+=(
                $LIBDISPATCH_BUILD_ARGS)
        fi
        if [[ ! "${SKIP_BUILD_XCTEST}" ]] ; then
            swiftpm_bootstrap_command+=(
                --xctest="${XCTEST_BUILD_DIR}")
        fi
    fi
}

# Construct the appropriate options to pass to an Xcode
# build of any LLDB target.
function set_lldb_xcodebuild_options() {
    llvm_build_dir=$(build_directory ${host} llvm)
    cmark_build_dir=$(build_directory ${host} cmark)
    lldb_build_dir=$(build_directory ${host} lldb)
    swift_build_dir=$(build_directory ${host} swift)

    lldb_xcodebuild_options=(
        LLDB_PATH_TO_LLVM_SOURCE="${LLVM_SOURCE_DIR}"
        LLDB_PATH_TO_CLANG_SOURCE="${CLANG_SOURCE_DIR}"
        LLDB_PATH_TO_SWIFT_SOURCE="${SWIFT_SOURCE_DIR}"
        LLDB_PATH_TO_LLVM_BUILD="${llvm_build_dir}"
        LLDB_PATH_TO_CLANG_BUILD="${llvm_build_dir}"
        LLDB_PATH_TO_SWIFT_BUILD="${swift_build_dir}"
        LLDB_PATH_TO_CMARK_BUILD="${cmark_build_dir}"
        LLDB_IS_BUILDBOT_BUILD="${LLDB_IS_BUILDBOT_BUILD}"
        LLDB_BUILD_DATE="\"${LLDB_BUILD_DATE}\""
        SYMROOT="${lldb_build_dir}"
        OBJROOT="${lldb_build_dir}"
        ${LLDB_EXTRA_XCODEBUILD_ARGS}
    )
    if [[ "${LLDB_NO_DEBUGSERVER}" ]] ; then
        lldb_xcodebuild_options=(
            "${lldb_xcodebuild_options[@]}"
            DEBUGSERVER_DISABLE_CODESIGN="1"
            DEBUGSERVER_DELETE_AFTER_BUILD="1"
        )
    fi
    if [[ "${LLDB_USE_SYSTEM_DEBUGSERVER}" ]] ; then
        lldb_xcodebuild_options=(
            "${lldb_xcodebuild_options[@]}"
            DEBUGSERVER_USE_FROM_SYSTEM="1"
        )
    fi
    if [[ "${ENABLE_ASAN}" ]] ; then
	lldb_xcodebuild_options=(
	    "${lldb_xcodebuild_options[@]}"
	    ENABLE_ADDRESS_SANITIZER="YES"
	    -enableAddressSanitizer=YES
	)
    fi
    if [[ "${ENABLE_UBSAN}" ]] ; then
	lldb_xcodebuild_options=(
	    "${lldb_xcodebuild_options[@]}"
	    ENABLE_UNDEFINED_BEHAVIOR_SANITIZER="YES"
	    -enableUndefinedBehaviorSanitizer=YES
	)
    fi
    if [[ "$(true_false ${LLDB_ASSERTIONS})" == "FALSE" ]]; then
	lldb_xcodebuild_options=(
	    "${lldb_xcodebuild_options[@]}"
	    OTHER_CFLAGS="-DNDEBUG"
	)
    fi
}

#
# Configure and build each product
#
# Start with native deployment targets because the resulting tools are used during cross-compilation.


for host in "${ALL_HOSTS[@]}"; do
    # Skip this pass when the only action to execute can't match.
    if ! [[ $(should_execute_host_actions_for_phase ${host} build) ]]; then
        continue
    fi

    calculate_targets_for_host $host

    set_build_options_for_host $host

    # Don't echo anything if only executing an individual action.
    if [[ "${ONLY_EXECUTE}" = "all" ]]; then
        echo "Building the standard library for: ${SWIFT_STDLIB_TARGETS[@]}"
        if [[ "${SWIFT_TEST_TARGETS[@]}" ]] && ! [[ "${SKIP_TEST_SWIFT}" ]]; then
            echo "Running Swift tests for: ${SWIFT_TEST_TARGETS[@]}"
        fi
        if ! [[ "${SKIP_TEST_BENCHMARKS}" ]] &&
                [[ "${SWIFT_RUN_BENCHMARK_TARGETS[@]}" ]] &&
                ! [[ "${SKIP_TEST_BENCHMARK}" ]]; then
            echo "Running Swift benchmarks for: ${SWIFT_RUN_BENCHMARK_TARGETS[@]}"
        fi
    fi

    common_cmake_options_host=("${COMMON_CMAKE_OPTIONS[@]}")

    if [[ $(is_cross_tools_host ${host}) ]] ; then

        if [[ "${CROSS_COMPILE_WITH_HOST_TOOLS}" ]]; then
            # Optionally use the freshly-built host copy of clang to build
            # for foreign hosts.
            common_cmake_options_host+=(
                -DCMAKE_C_COMPILER="$(build_directory ${LOCAL_HOST} llvm)/bin/clang"
                -DCMAKE_CXX_COMPILER="$(build_directory ${LOCAL_HOST} llvm)/bin/clang++"
            )
        fi

        # CMake can't relink when using Ninja, but that's okay -
        # we don't need a build-local rpath because we can't run cross-compiled products
        if [[ "${CMAKE_GENERATOR}" == "Ninja" ]]; then
            common_cmake_options_host+=(
                -DCMAKE_BUILD_WITH_INSTALL_RPATH="1"
            )
        fi
    fi

    llvm_cmake_options=(
        "${llvm_cmake_options[@]}"
        -DCMAKE_INSTALL_PREFIX:PATH="$(get_host_install_prefix ${host})"
        -DINTERNAL_INSTALL_PREFIX="local"
    )

    if [[ "${DARWIN_TOOLCHAIN_VERSION}" ]] ; then
        swift_cmake_options=(
            "${swift_cmake_options[@]}"
            -DDARWIN_TOOLCHAIN_VERSION="${DARWIN_TOOLCHAIN_VERSION}"
        )
    fi

    if [[ "${ENABLE_ASAN}" || "$(uname -s)" == "Linux" ]] ; then
        swift_cmake_options=(
            "${swift_cmake_options[@]}"
            -DSWIFT_SOURCEKIT_USE_INPROC_LIBRARY:BOOL=TRUE
        )
    fi

    if [[ "${DARWIN_CRASH_REPORTER_CLIENT}" ]] ; then
        swift_cmake_options=(
            "${swift_cmake_options[@]}"
            -DSWIFT_RUNTIME_CRASH_REPORTER_CLIENT:BOOL=TRUE
        )
    fi

    swift_cmake_options=(
        "${swift_cmake_options[@]}"
        -DSWIFT_DARWIN_XCRUN_TOOLCHAIN:STRING="${DARWIN_XCRUN_TOOLCHAIN}"
    )

    if [[ "${DARWIN_STDLIB_INSTALL_NAME_DIR}" ]] ; then
        swift_cmake_options=(
            "${swift_cmake_options[@]}"
            -DSWIFT_DARWIN_STDLIB_INSTALL_NAME_DIR:STRING="${DARWIN_STDLIB_INSTALL_NAME_DIR}"
        )
    fi

    if [[ "${EXTRA_SWIFT_ARGS}" ]] ; then
        swift_cmake_options=(
            "${swift_cmake_options[@]}"
            -DSWIFT_EXPERIMENTAL_EXTRA_REGEXP_FLAGS="${EXTRA_SWIFT_ARGS}"
        )
    fi

    swift_cmake_options=(
        "${swift_cmake_options[@]}"
        -DSWIFT_AST_VERIFIER:BOOL=$(true_false "${SWIFT_ENABLE_AST_VERIFIER}")
        -DSWIFT_SIL_VERIFY_ALL:BOOL=$(true_false "${SIL_VERIFY_ALL}")
        -DSWIFT_RUNTIME_ENABLE_LEAK_CHECKER:BOOL=$(true_false "${SWIFT_RUNTIME_ENABLE_LEAK_CHECKER}")
    )

    if [[ "${SKIP_TEST_SOURCEKIT}" ]] ; then
        swift_cmake_options=(
            "${swift_cmake_options[@]}"
            -DSWIFT_ENABLE_SOURCEKIT_TESTS:BOOL=FALSE
        )
    fi

    for product in "${PRODUCTS[@]}"; do
        # Check if we should perform this action.
        if ! [[ $(should_execute_action "${host}-${product}-build") ]]; then
            continue
        fi

        unset skip_build
        source_dir_var="$(toupper ${product})_SOURCE_DIR"
        source_dir=${!source_dir_var}
        build_dir=$(build_directory ${host} ${product})
        build_targets=(all)

        cmake_options=("${common_cmake_options_host[@]}")

        llvm_build_dir=$(build_directory ${host} llvm)
        module_cache="${build_dir}/module-cache"

        # Add any specific cmake options specified by build-script
        product_cmake_options_name=$(to_varname "${product}")_CMAKE_OPTIONS
        product_cmake_options=(${!product_cmake_options_name}) # convert to array
        cmake_options+=("${product_cmake_options[@]}")
        
        #Set LIBDIR for cmake
        LIBDIR="lib${LIBDIR_SUFFIX}"
        cmake_options+=(
        -DSWIFT_LIBDIR:STRING="${LIBDIR}"
        )

        case ${product} in
            cmark)
                cmake_options=(
                  "${cmake_options[@]}"
                  -DCMAKE_BUILD_TYPE:STRING="${CMARK_BUILD_TYPE}"
                  "${cmark_cmake_options[@]}"
                )
                skip_build=${SKIP_BUILD_CMARK}
                build_targets=(all)
                ;;

            llvm)
                if [ "${BUILD_LLVM}" == "0" ] ; then
                    build_targets=(clean)
                fi
                if [ "${SKIP_BUILD_LLVM}" ] ; then
                    # We can't skip the build completely because the standalone
                    # build of Swift depend on these.
                    build_targets=(llvm-tblgen clang-headers intrinsics_gen clang-tablegen-targets)
                fi

                if [ "${HOST_LIBTOOL}" ] ; then
                    cmake_options=(
                        "${cmake_options[@]}"
                        -DCMAKE_LIBTOOL:PATH="${HOST_LIBTOOL}"
                    )
                fi

                # Note: we set the variable:
                #
                # LLVM_TOOL_SWIFT_BUILD
                #
                # below because this script builds swift separately, and people
                # often have reasons to symlink the swift directory into
                # llvm/tools, e.g. to build LLDB.
                cmake_options=(
                    "${cmake_options[@]}"
                    -DLLVM_LIBDIR_SUFFIX="${LIBDIR_SUFFIX}"
                    -DCLANG_LIBDIR_SUFFIX="${LIBDIR_SUFFIX}"
                    -DCMAKE_C_FLAGS="$(llvm_c_flags ${host})"
                    -DCMAKE_CXX_FLAGS="$(llvm_c_flags ${host})"
                    -DCMAKE_C_FLAGS_RELWITHDEBINFO="-O2 -DNDEBUG"
                    -DCMAKE_CXX_FLAGS_RELWITHDEBINFO="-O2 -DNDEBUG"
                    -DCMAKE_BUILD_TYPE:STRING="${LLVM_BUILD_TYPE}"
                    -DLLVM_TOOL_SWIFT_BUILD:BOOL=NO
                    -DLLVM_INCLUDE_DOCS:BOOL=TRUE
                    -DLLVM_ENABLE_LTO:STRING="${LLVM_ENABLE_LTO}"
                    "${llvm_cmake_options[@]}"
                )

                if [[ "${BUILD_TOOLCHAIN_ONLY}" ]]; then
                    cmake_options+=(
                    -DLLVM_BUILD_TOOLS=NO
                    -DLLVM_INSTALL_TOOLCHAIN_ONLY=YES
                    -DLLVM_INCLUDE_TESTS=NO
                    -DCLANG_INCLUDE_TESTS=NO
                    -DLLVM_INCLUDE_UTILS=NO
                    -DLLVM_TOOL_LLI_BUILD=NO
                    -DLLVM_TOOL_LLVM_AR_BUILD=NO
                    -DCLANG_TOOL_CLANG_CHECK_BUILD=NO
                    -DCLANG_TOOL_ARCMT_TEST_BUILD=NO
                    -DCLANG_TOOL_C_ARCMT_TEST_BUILD=NO
                    -DCLANG_TOOL_C_INDEX_TEST_BUILD=NO
                    -DCLANG_TOOL_DRIVER_BUILD=$(false_true "${BUILD_RUNTIME_WITH_HOST_COMPILER}")
                    -DCLANG_TOOL_DIAGTOOL_BUILD=NO
                    -DCLANG_TOOL_SCAN_BUILD_BUILD=NO
                    -DCLANG_TOOL_SCAN_VIEW_BUILD=NO
                    -DCLANG_TOOL_CLANG_FORMAT_BUILD=NO
                    )
                fi

                if [[ $(true_false "${LLVM_INCLUDE_TESTS}") == "FALSE" ]]; then
                    cmake_options+=(
                        -DLLVM_INCLUDE_TESTS=NO
                        -DCLANG_INCLUDE_TESTS=NO
                    )
                fi

                if [[ $(is_cross_tools_host ${host}) ]] ; then
                    cmake_options=(
                        "${cmake_options[@]}"
                        -DLLVM_TABLEGEN=$(build_directory "${LOCAL_HOST}" llvm)/bin/llvm-tblgen
                        -DCLANG_TABLEGEN=$(build_directory "${LOCAL_HOST}" llvm)/bin/clang-tblgen
                        -DLLVM_NATIVE_BUILD=$(build_directory "${LOCAL_HOST}" llvm)
                    )
                fi

                ;;

            swift)

                if [[ ! "${SKIP_BUILD_ANDROID}" ]]; then
                    cmake_options=(
                        "${cmake_options[@]}"
                        -DSWIFT_ANDROID_NDK_PATH:STRING="${ANDROID_NDK}"
                        -DSWIFT_ANDROID_NDK_GCC_VERSION:STRING="${ANDROID_NDK_GCC_VERSION}"
                        -DSWIFT_ANDROID_SDK_PATH:STRING="${ANDROID_NDK}/platforms/android-${ANDROID_API_LEVEL}/arch-arm"
                        -DSWIFT_ANDROID_armv7_ICU_UC:STRING="${ANDROID_ICU_UC}"
                        -DSWIFT_ANDROID_armv7_ICU_UC_INCLUDE:STRING="${ANDROID_ICU_UC_INCLUDE}"
                        -DSWIFT_ANDROID_armv7_ICU_I18N:STRING="${ANDROID_ICU_I18N}"
                        -DSWIFT_ANDROID_armv7_ICU_I18N_INCLUDE:STRING="${ANDROID_ICU_I18N_INCLUDE}"
                        -DSWIFT_ANDROID_DEPLOY_DEVICE_PATH:STRING="${ANDROID_DEPLOY_DEVICE_PATH}"
                    )
                fi

                if [[ "${DARWIN_OVERLAY_TARGET}" != "" ]]; then
                    # Split LOCAL_HOST into a pair ``arch-sdk``
                    # Example LOCAL_HOST: macosx-x86_64
                    [[ ${LOCAL_HOST} =~ (.*)-(.*) ]]
                    overlay_target_closure_cmd="${SWIFT_SOURCE_DIR}/utils/find-overlay-deps-closure.sh ${DARWIN_OVERLAY_TARGET} ${BASH_REMATCH[1]} ${BASH_REMATCH[2]}"
                    overlay_target_closure=$($overlay_target_closure_cmd)
                    swift_cmake_options=(
                        "${swift_cmake_options[@]}"
                        "-DSWIFT_OVERLAY_TARGETS:STRING=${overlay_target_closure}"
                    )
                fi

                native_llvm_tools_path=""
                native_clang_tools_path=""
                native_swift_tools_path=""
                if [[ $(is_cross_tools_host ${host}) ]] ; then

                    # Don't build benchmarks and tests when building cross compiler.
                    build_perf_testsuite_this_time=false
                    build_external_perf_testsuite_this_time=false
                    build_tests_this_time=false

                    native_llvm_tools_path="$(build_directory "${LOCAL_HOST}" llvm)/bin"
                    native_clang_tools_path="$(build_directory "${LOCAL_HOST}" llvm)/bin"
                    native_swift_tools_path="$(build_directory "${LOCAL_HOST}" swift)/bin"
                else
                    # FIXME: Why is the next line not using false_true?
                    build_perf_testsuite_this_time=$(true_false "$(not ${SKIP_BUILD_BENCHMARKS})")
                    build_external_perf_testsuite_this_time=$(false_true "${SKIP_BUILD_EXTERNAL_BENCHMARKS}")
                    build_tests_this_time=${SWIFT_INCLUDE_TESTS}
                fi

                # Command-line parameters override any autodetection that we
                # might have done.
                if [[ "${NATIVE_LLVM_TOOLS_PATH}" ]] ; then
                    native_llvm_tools_path="${NATIVE_LLVM_TOOLS_PATH}"
                fi
                if [[ "${NATIVE_CLANG_TOOLS_PATH}" ]] ; then
                    native_clang_tools_path="${NATIVE_CLANG_TOOLS_PATH}"
                fi
                if [[ "${NATIVE_SWIFT_TOOLS_PATH}" ]] ; then
                    native_swift_tools_path="${NATIVE_SWIFT_TOOLS_PATH}"
                fi

                if [ "${BUILD_LLVM}" == "0" ] ; then
                    cmake_options=(
                        "${cmake_options[@]}"
                        -DLLVM_TOOLS_BINARY_DIR:PATH=/tmp/dummy
                    )
                fi

                if [ "${HOST_LIPO}" ] ; then
                    cmake_options=(
                        "${cmake_options[@]}"
                        -DSWIFT_LIPO:PATH="${HOST_LIPO}"
                    )
                fi

                if [ "${SWIFT_ENABLE_RUNTIME_FUNCTION_COUNTERS}" == "" ] ; then
                    SWIFT_ENABLE_RUNTIME_FUNCTION_COUNTERS="${SWIFT_STDLIB_ENABLE_ASSERTIONS}"
                fi
                        

                cmake_options=(
                    "${cmake_options[@]}"
                    -DCMAKE_C_FLAGS="$(swift_c_flags ${host})"
                    -DCMAKE_CXX_FLAGS="$(swift_c_flags ${host})"
                    -DCMAKE_C_FLAGS_RELWITHDEBINFO="-O2 -DNDEBUG"
                    -DCMAKE_CXX_FLAGS_RELWITHDEBINFO="-O2 -DNDEBUG"
                    -DCMAKE_BUILD_TYPE:STRING="${SWIFT_BUILD_TYPE}"
                    -DLLVM_ENABLE_ASSERTIONS:BOOL=$(true_false "${SWIFT_ENABLE_ASSERTIONS}")
                    -DSWIFT_ANALYZE_CODE_COVERAGE:STRING=$(toupper "${SWIFT_ANALYZE_CODE_COVERAGE}")
                    -DSWIFT_STDLIB_BUILD_TYPE:STRING="${SWIFT_STDLIB_BUILD_TYPE}"
                    -DSWIFT_STDLIB_ASSERTIONS:BOOL=$(true_false "${SWIFT_STDLIB_ENABLE_ASSERTIONS}")
                    -DSWIFT_STDLIB_ENABLE_RESILIENCE:BOOL=$(true_false "${SWIFT_STDLIB_ENABLE_RESILIENCE}")
                    -DSWIFT_STDLIB_USE_NONATOMIC_RC:BOOL=$(true_false "${SWIFT_STDLIB_USE_NONATOMIC_RC}")
                    -DSWIFT_ENABLE_RUNTIME_FUNCTION_COUNTERS:BOOL=$(true_false "${SWIFT_ENABLE_RUNTIME_FUNCTION_COUNTERS}")
                    -DSWIFT_NATIVE_LLVM_TOOLS_PATH:STRING="${native_llvm_tools_path}"
                    -DSWIFT_NATIVE_CLANG_TOOLS_PATH:STRING="${native_clang_tools_path}"
                    -DSWIFT_NATIVE_SWIFT_TOOLS_PATH:STRING="${native_swift_tools_path}"
                    -DSWIFT_INCLUDE_TOOLS:BOOL=$(true_false "${BUILD_SWIFT_TOOLS}")
                    -DSWIFT_BUILD_REMOTE_MIRROR:BOOL=$(true_false "${BUILD_SWIFT_REMOTE_MIRROR}")
                    -DSWIFT_STDLIB_SIL_DEBUGGING:BOOL=$(true_false "${BUILD_SIL_DEBUGGING_STDLIB}")
                    -DSWIFT_CHECK_INCREMENTAL_COMPILATION:BOOL=$(true_false "${CHECK_INCREMENTAL_COMPILATION}")
                    -DSWIFT_REPORT_STATISTICS:BOOL=$(true_false "${REPORT_STATISTICS}")
                    -DSWIFT_BUILD_DYNAMIC_STDLIB:BOOL=$(true_false "${BUILD_SWIFT_DYNAMIC_STDLIB}")
                    -DSWIFT_BUILD_STATIC_STDLIB:BOOL=$(true_false "${BUILD_SWIFT_STATIC_STDLIB}")
                    -DSWIFT_BUILD_DYNAMIC_SDK_OVERLAY:BOOL=$(true_false "${BUILD_SWIFT_DYNAMIC_SDK_OVERLAY}")
                    -DSWIFT_BUILD_STATIC_SDK_OVERLAY:BOOL=$(true_false "${BUILD_SWIFT_STATIC_SDK_OVERLAY}")
                    -DSWIFT_BUILD_PERF_TESTSUITE:BOOL=$(true_false "${build_perf_testsuite_this_time}")
                    -DSWIFT_BUILD_EXTERNAL_PERF_TESTSUITE:BOOL=$(true_false "${build_external_perf_testsuite_this_time}")
                    -DSWIFT_BUILD_EXAMPLES:BOOL=$(true_false "${BUILD_SWIFT_EXAMPLES}")
                    -DSWIFT_INCLUDE_TESTS:BOOL=$(true_false "${build_tests_this_time}")
                    -DSWIFT_INSTALL_COMPONENTS:STRING="${SWIFT_INSTALL_COMPONENTS}"
                    -DSWIFT_EMBED_BITCODE_SECTION:BOOL=$(true_false "${EMBED_BITCODE_SECTION}")
                    -DSWIFT_TOOLS_ENABLE_LTO:STRING="${SWIFT_TOOLS_ENABLE_LTO}"
                    -DSWIFT_BUILD_RUNTIME_WITH_HOST_COMPILER:BOOL=$(true_false "${BUILD_RUNTIME_WITH_HOST_COMPILER}")
                    "${swift_cmake_options[@]}"
                )

                if [[ "${BUILD_TOOLCHAIN_ONLY}" ]]; then
                    cmake_options+=(
                    -DSWIFT_TOOL_SIL_OPT_BUILD=FALSE
                    -DSWIFT_TOOL_SWIFT_IDE_TEST_BUILD=FALSE
                    -DSWIFT_TOOL_SWIFT_REMOTEAST_TEST_BUILD=FALSE
                    -DSWIFT_TOOL_LLDB_MODULEIMPORT_TEST_BUILD=FALSE
                    -DSWIFT_TOOL_SIL_EXTRACT_BUILD=FALSE
                    -DSWIFT_TOOL_SWIFT_LLVM_OPT_BUILD=FALSE
                    -DSWIFT_TOOL_SWIFT_SDK_ANALYZER_BUILD=FALSE
                    -DSWIFT_TOOL_SWIFT_SDK_DIGESTER_BUILD=FALSE
                    -DSWIFT_TOOL_SOURCEKITD_TEST_BUILD=FALSE
                    -DSWIFT_TOOL_SOURCEKITD_REPL_BUILD=FALSE
                    -DSWIFT_TOOL_COMPLETE_TEST_BUILD=FALSE
                    -DSWIFT_TOOL_SWIFT_REFLECTION_DUMP_BUILD=FALSE
                    )
                fi

                cmake_options=(
                    "${cmake_options[@]}"
                    -DCMAKE_INSTALL_PREFIX:PATH="$(get_host_install_prefix ${host})"
                    -DSWIFT_PATH_TO_CLANG_SOURCE:PATH="${CLANG_SOURCE_DIR}"
                    -DSWIFT_PATH_TO_CLANG_BUILD:PATH="${llvm_build_dir}"
                    -DSWIFT_PATH_TO_LLVM_SOURCE:PATH="${LLVM_SOURCE_DIR}"
                    -DSWIFT_PATH_TO_LLVM_BUILD:PATH="${llvm_build_dir}"
                    -DSWIFT_PATH_TO_CMARK_SOURCE:PATH="${CMARK_SOURCE_DIR}"
                    -DSWIFT_PATH_TO_CMARK_BUILD:PATH="$(build_directory ${host} cmark)"
                    -DSWIFT_PATH_TO_LIBDISPATCH_SOURCE:PATH="${LIBDISPATCH_SOURCE_DIR}"
                    -DSWIFT_PATH_TO_LIBDISPATCH_BUILD:PATH="$(build_directory ${host} libdispatch)"
                )

                if [[ ! "${SKIP_BUILD_LIBICU}" ]] ; then
                    cmake_options=(
                        "${cmake_options[@]}"
                        -DSWIFT_PATH_TO_LIBICU_SOURCE:PATH="${LIBICU_SOURCE_DIR}"
                        -DSWIFT_PATH_TO_LIBICU_BUILD:PATH="$(build_directory ${host} libicu)"
                    )
                fi

                if [[ "${CMAKE_GENERATOR}" == "Xcode" ]] ; then
                    cmake_options=(
                        "${cmake_options[@]}"
                        -DSWIFT_CMARK_LIBRARY_DIR:PATH=$(build_directory ${host} cmark)/src/${CMARK_BUILD_TYPE}
                    )
                else
                    cmake_options=(
                        "${cmake_options[@]}"
                        -DSWIFT_CMARK_LIBRARY_DIR:PATH=$(build_directory ${host} cmark)/src
                    )
                fi

                if [[ "${SWIFT_SDKS}" ]] ; then
                    cmake_options=(
                        "${cmake_options[@]}"
                        -DSWIFT_SDKS:STRING="$(join ";" ${SWIFT_SDKS[@]})"
                    )
                fi
                if [[ "${SWIFT_PRIMARY_VARIANT_SDK}" ]] ; then
                    cmake_options=(
                        "${cmake_options[@]}"
                        -DSWIFT_PRIMARY_VARIANT_SDK:STRING="${SWIFT_PRIMARY_VARIANT_SDK}"
                        -DSWIFT_PRIMARY_VARIANT_ARCH:STRING="${SWIFT_PRIMARY_VARIANT_ARCH}"
                    )
                fi

                if contains_product "lldb" ; then
                    lldb_build_dir=$(build_directory ${host} lldb)
                    cmake_options=(
                        "${cmake_options[@]}"
                        -DLLDB_ENABLE:BOOL=TRUE
                        -DLLDB_BUILD_DIR:STRING="${lldb_build_dir}"
                    )
                fi

                build_targets=(all "${SWIFT_STDLIB_TARGETS[@]}")
                if [[ $(true_false "${build_perf_testsuite_this_time}") == "TRUE" ]]; then
                    native_swift_tools_path="$(build_directory_bin ${LOCAL_HOST} swift)"
                    cmake_options=(
                        "${cmake_options[@]}"
                        -DSWIFT_EXEC:STRING="${native_swift_tools_path}/swiftc"
                    )
                    build_targets=("${build_targets[@]}"
                                   "${SWIFT_BENCHMARK_TARGETS[@]}")
                fi

                skip_build=${SKIP_BUILD_SWIFT}
                ;;
            lldb)
                if [ ! -d "${LLDB_SOURCE_DIR}" ]; then
                    echo "error: lldb not found in ${LLDB_SOURCE_DIR}"
                    exit 1
                fi
                if [[ "${CMAKE_GENERATOR}" != "Ninja" ]] ; then
                    echo "error: lldb can only build with ninja"
                    exit 1
                fi
                cmark_build_dir=$(build_directory ${host} cmark)
                lldb_build_dir=$(build_directory ${host} lldb)
                swift_build_dir=$(build_directory ${host} swift)

                # Add any lldb extra cmake arguments here.

                cmake_options=(
                    "${cmake_options[@]}"
                    "${lldb_cmake_options[@]}"
                    )

                if [ ! -z "${LLDB_EXTRA_CMAKE_ARGS}" ]; then
                    cmake_options=(
                        "${cmake_options[@]}"
                        ${LLDB_EXTRA_CMAKE_ARGS}
                        )
                fi

                # Figure out if we think this is a buildbot build.
                # This will influence the lldb version line.
                if [ ! -z "${JENKINS_HOME}" -a ! -z "${JOB_NAME}" -a ! -z "${BUILD_NUMBER}" ]; then
                    LLDB_IS_BUILDBOT_BUILD=1
                else
                    LLDB_IS_BUILDBOT_BUILD=0
                fi

                # Get the build date
                LLDB_BUILD_DATE=$(date +%Y-%m-%d)

                case "${host}" in
                    linux-*)
                        cmake_options=(
                            "${cmake_options[@]}"
                            -DLLVM_LIBDIR_SUFFIX="${LIBDIR_SUFFIX}"
                            -DCLANG_LIBDIR_SUFFIX="${LIBDIR_SUFFIX}"
                            -DCMAKE_BUILD_TYPE:STRING="${LLDB_BUILD_TYPE}"
                            -DLLDB_SWIFTC:PATH="$(build_directory ${LOCAL_HOST} swift)/bin/swiftc"
                            -DCMAKE_INSTALL_PREFIX:PATH="$(get_host_install_prefix ${host})"
                            -DLLDB_PATH_TO_LLVM_SOURCE:PATH="${LLVM_SOURCE_DIR}"
                            -DLLDB_PATH_TO_CLANG_SOURCE:PATH="${CLANG_SOURCE_DIR}"
                            -DLLDB_PATH_TO_SWIFT_SOURCE:PATH="${SWIFT_SOURCE_DIR}"
                            -DLLDB_PATH_TO_LLVM_BUILD:PATH="${llvm_build_dir}"
                            -DLLDB_PATH_TO_CLANG_BUILD:PATH="${llvm_build_dir}"
                            -DLLDB_PATH_TO_SWIFT_BUILD:PATH="${swift_build_dir}"
                            -DLLDB_PATH_TO_CMARK_BUILD:PATH="${cmark_build_dir}"
                            -DLLDB_IS_BUILDBOT_BUILD="${LLDB_IS_BUILDBOT_BUILD}"
                            -DLLDB_BUILD_DATE:STRING="\"${LLDB_BUILD_DATE}\""
                            -DLLDB_ALLOW_STATIC_BINDINGS=1
                        )
                        ;;
                    freebsd-*)
                        cmake_options=(
                            "${cmake_options[@]}"
                            -DCMAKE_BUILD_TYPE:STRING="${LLDB_BUILD_TYPE}"
                            -DLLDB_SWIFTC:PATH="$(build_directory ${LOCAL_HOST} swift)/bin/swiftc"
                            -DCMAKE_INSTALL_PREFIX:PATH="$(get_host_install_prefix ${host})"
                            -DLLDB_PATH_TO_LLVM_SOURCE:PATH="${LLVM_SOURCE_DIR}"
                            -DLLDB_PATH_TO_CLANG_SOURCE:PATH="${CLANG_SOURCE_DIR}"
                            -DLLDB_PATH_TO_SWIFT_SOURCE:PATH="${SWIFT_SOURCE_DIR}"
                            -DLLDB_PATH_TO_LLVM_BUILD:PATH="${llvm_build_dir}"
                            -DLLDB_PATH_TO_CLANG_BUILD:PATH="${llvm_build_dir}"
                            -DLLDB_PATH_TO_SWIFT_BUILD:PATH="${swift_build_dir}"
                            -DLLDB_PATH_TO_CMARK_BUILD:PATH="${cmark_build_dir}"
                            -DLLDB_IS_BUILDBOT_BUILD="${LLDB_IS_BUILDBOT_BUILD}"
                            -DLLDB_BUILD_DATE:STRING="\"${LLDB_BUILD_DATE}\""
                            -DLLDB_ALLOW_STATIC_BINDINGS=1
                        )
                        ;;
                    cygwin-*)
                        cmake_options=(
                            "${cmake_options[@]}"
                            -DCMAKE_BUILD_TYPE:STRING="${LLDB_BUILD_TYPE}"
                            -DLLDB_SWIFTC:PATH="$(build_directory ${LOCAL_HOST} swift)/bin/swiftc"
                            -DCMAKE_INSTALL_PREFIX:PATH="$(get_host_install_prefix ${host})"
                            -DLLDB_PATH_TO_LLVM_SOURCE:PATH="${LLVM_SOURCE_DIR}"
                            -DLLDB_PATH_TO_CLANG_SOURCE:PATH="${CLANG_SOURCE_DIR}"
                            -DLLDB_PATH_TO_SWIFT_SOURCE:PATH="${SWIFT_SOURCE_DIR}"
                            -DLLDB_PATH_TO_LLVM_BUILD:PATH="${llvm_build_dir}"
                            -DLLDB_PATH_TO_CLANG_BUILD:PATH="${llvm_build_dir}"
                            -DLLDB_PATH_TO_SWIFT_BUILD:PATH="${swift_build_dir}"
                            -DLLDB_PATH_TO_CMARK_BUILD:PATH="${cmark_build_dir}"
                            -DLLDB_IS_BUILDBOT_BUILD="${LLDB_IS_BUILDBOT_BUILD}"
                            -DLLDB_BUILD_DATE:STRING="\"${LLDB_BUILD_DATE}\""
                            -DLLDB_ALLOW_STATIC_BINDINGS=1
                        )
                        ;;
                    haiku-*)
                        cmake_options=(
                            "${cmake_options[@]}"
                            -DCMAKE_BUILD_TYPE:STRING="${LLDB_BUILD_TYPE}"
                            -DLLDB_SWIFTC:PATH="$(build_directory ${LOCAL_HOST} swift)/bin/swiftc"
                            -DCMAKE_INSTALL_PREFIX:PATH="$(get_host_install_prefix ${host})"
                            -DLLDB_PATH_TO_LLVM_SOURCE:PATH="${LLVM_SOURCE_DIR}"
                            -DLLDB_PATH_TO_CLANG_SOURCE:PATH="${CLANG_SOURCE_DIR}"
                            -DLLDB_PATH_TO_SWIFT_SOURCE:PATH="${SWIFT_SOURCE_DIR}"
                            -DLLDB_PATH_TO_LLVM_BUILD:PATH="${llvm_build_dir}"
                            -DLLDB_PATH_TO_CLANG_BUILD:PATH="${llvm_build_dir}"
                            -DLLDB_PATH_TO_SWIFT_BUILD:PATH="${swift_build_dir}"
                            -DLLDB_PATH_TO_CMARK_BUILD:PATH="${cmark_build_dir}"
                            -DLLDB_IS_BUILDBOT_BUILD="${LLDB_IS_BUILDBOT_BUILD}"
                            -DLLDB_BUILD_DATE:STRING="\"${LLDB_BUILD_DATE}\""
                            -DLLDB_ALLOW_STATIC_BINDINGS=1
                        )
                        ;;
                    macosx-*)
                        if [[ "$(true_false ${LLDB_BUILD_WITH_XCODE})" == "TRUE" ]] ; then
                            # Set up flags to pass to xcodebuild
                            set_lldb_xcodebuild_options
                            set_lldb_build_mode
                            with_pushd ${source_dir} \
                                call xcodebuild -target desktop -configuration ${LLDB_BUILD_MODE} ${lldb_xcodebuild_options[@]}
                            continue
		        else
                            cmake_options=(
                                "${cmake_options[@]}"
                                -DCMAKE_BUILD_TYPE:STRING="${LLDB_BUILD_TYPE}"
                                -DLLDB_SWIFTC:PATH="$(build_directory ${LOCAL_HOST} swift)/bin/swiftc"
                                -DCMAKE_INSTALL_PREFIX:PATH="$(get_host_install_prefix ${host})"
                                -DLLDB_PATH_TO_LLVM_SOURCE:PATH="${LLVM_SOURCE_DIR}"
                                -DLLDB_PATH_TO_CLANG_SOURCE:PATH="${CLANG_SOURCE_DIR}"
                                -DLLDB_PATH_TO_SWIFT_SOURCE:PATH="${SWIFT_SOURCE_DIR}"
                                -DLLDB_PATH_TO_LLVM_BUILD:PATH="${llvm_build_dir}"
                                -DLLDB_PATH_TO_CLANG_BUILD:PATH="${llvm_build_dir}"
                                -DLLDB_PATH_TO_SWIFT_BUILD:PATH="${swift_build_dir}"
                                -DLLDB_PATH_TO_CMARK_BUILD:PATH="${cmark_build_dir}"
				-DLLDB_BUILD_FRAMEWORK:BOOL=TRUE
                                -DLLDB_IS_BUILDBOT_BUILD="${LLDB_IS_BUILDBOT_BUILD}"
                                -DLLDB_BUILD_DATE:STRING="\"${LLDB_BUILD_DATE}\""
                                -DLLDB_ALLOW_STATIC_BINDINGS=1
                                -DLLDB_CODESIGN_IDENTITY=""
                            )
                        fi
                        ;;
                esac
                if [[ "${BUILD_TOOLCHAIN_ONLY}" ]]; then
                    cmake_options+=(
                        -DLLDB_INCLUDE_TESTS=NO
                        )
                else
                    cmake_options+=(
                        -DLLDB_INCLUDE_TESTS=YES
                    )
                fi
                ;;
            llbuild)
                cmake_options=(
                    "${cmake_options[@]}"
                    -DCMAKE_INSTALL_PREFIX:PATH="$(get_host_install_prefix ${host})"
                    -DLIT_EXECUTABLE:PATH="${LLVM_SOURCE_DIR}/utils/lit/lit.py"
                    -DFILECHECK_EXECUTABLE:PATH="$(build_directory_bin ${LOCAL_HOST} llvm)/FileCheck"
                    -DCMAKE_BUILD_TYPE:STRING="${LLBUILD_BUILD_TYPE}"
                    -DLLBUILD_ENABLE_ASSERTIONS:BOOL=$(true_false "${LLBUILD_ENABLE_ASSERTIONS}")
                )
                ;;
            swiftpm)
                set_swiftpm_bootstrap_command
                call "${swiftpm_bootstrap_command[@]}"

                # swiftpm installs itself with a bootstrap method. No further cmake building is performed.
                continue
                ;;
            xctest)
                SWIFTC_BIN="$(build_directory_bin ${LOCAL_HOST} swift)/swiftc"
                XCTEST_BUILD_DIR=$(build_directory ${host} xctest)
                FOUNDATION_BUILD_DIR=$(build_directory ${host} foundation)
                SWIFT_BUILD_DIR=$(build_directory ${host} swift)

                # Staging: require opt-in for building with dispatch
                if [[ ! "${SKIP_BUILD_LIBDISPATCH}" ]] ; then
                    LIBDISPATCH_BUILD_DIR="$(build_directory ${host} libdispatch)"
                    LIBDISPATCH_BUILD_ARGS="--libdispatch-src-dir=${LIBDISPATCH_SOURCE_DIR} --libdispatch-build-dir=${LIBDISPATCH_BUILD_DIR}"
                fi

                # Use XCTEST_BUILD_TYPE to build either --debug or --release.
                if [[ "${XCTEST_BUILD_TYPE}" ==  "Debug" ]] ; then
                    XCTEST_BUILD_ARGS="--debug"
                else
                    XCTEST_BUILD_ARGS="--release"
                fi

                call "${XCTEST_SOURCE_DIR}"/build_script.py \
                    --swiftc="${SWIFTC_BIN}" \
                    --libdir="${LIBDIR}" \
                    --build-dir="${XCTEST_BUILD_DIR}" \
                    --foundation-build-dir="${FOUNDATION_BUILD_DIR}/Foundation" \
                    --swift-build-dir="${SWIFT_BUILD_DIR}" \
                    $LIBDISPATCH_BUILD_ARGS \
                    $XCTEST_BUILD_ARGS

                # XCTest builds itself and doesn't rely on cmake
                continue
                ;;
            foundation)
                # The configuration script requires knowing about XCTest's
                # location for building and running the tests. Note that XCTest
                # is not yet built at this point.
                XCTEST_BUILD_DIR=$(build_directory ${host} xctest)
                SWIFTC_BIN="$(build_directory_bin ${LOCAL_HOST} swift)/swiftc"
                SWIFT_BIN="$(build_directory_bin ${LOCAL_HOST} swift)/swift"
                SWIFT_BUILD_PATH="$(build_directory ${host} swift)"
                LLVM_BIN="$(build_directory_bin ${LOCAL_HOST} llvm)"

                # Staging: require opt-in for building with dispatch
                if [[ ! "${SKIP_BUILD_LIBDISPATCH}" ]] ; then
                    LIBDISPATCH_BUILD_DIR="$(build_directory ${host} libdispatch)"
                    LIBDISPATCH_BUILD_ARGS="-DLIBDISPATCH_SOURCE_DIR=${LIBDISPATCH_SOURCE_DIR} -DLIBDISPATCH_BUILD_DIR=${LIBDISPATCH_BUILD_DIR}"
                fi

                # FIXME CROSSCOMPILING:
                # Foundation is a target library (like the Swift standard library),
                # so technically we should build it for all stdlib_targets, not just for the host.
                # However, we only have the triple and sysroot for the host.
                # Also, we will need to tell it which linker to use.
                FOUNDATION_BUILD_ARGS=()
                if [[ $(is_cross_tools_host ${host}) ]]; then
                    FOUNDATION_BUILD_ARGS+=(
                        "--target=${SWIFT_HOST_TRIPLE}"
                    )
                fi

                # FIXME: Foundation doesn't build from the script on OS X
                if [[ ${host} == "macosx"* ]]; then
                    echo "Skipping Foundation on OS X -- use the Xcode project instead"
                    continue
                fi

                # FIXME: Always re-build foundation on non-darwin platforms.
                # Remove this when products build in the CMake system.
                echo "Cleaning the Foundation build directory"
                call rm -rf "${build_dir}"

                with_pushd "${FOUNDATION_SOURCE_DIR}" \
                    call env SWIFTC="${SWIFTC_BIN}" CLANG="${LLVM_BIN}"/clang SWIFT="${SWIFT_BIN}" \
                      SDKROOT="${SWIFT_BUILD_PATH}" BUILD_DIR="${build_dir}" DSTROOT="$(get_host_install_destdir ${host})" PREFIX="$(get_host_install_prefix ${host})" LIBDIR="${LIBDIR}" ./configure "${FOUNDATION_BUILD_TYPE}" ${FOUNDATION_BUILD_ARGS[@]} -DXCTEST_BUILD_DIR=${XCTEST_BUILD_DIR} $LIBDISPATCH_BUILD_ARGS
                with_pushd "${FOUNDATION_SOURCE_DIR}" \
                    call ${NINJA_BIN}

                # Foundation builds itself and doesn't use cmake
                continue
                ;;
            libdispatch)
                LIBDISPATCH_BUILD_DIR=$(build_directory ${host} ${product})
                SWIFT_BUILD_PATH="$(build_directory ${host} swift)"
                SWIFTC_BIN="$(build_directory_bin ${LOCAL_HOST} swift)/swiftc"
                LLVM_BIN="$(build_directory_bin ${LOCAL_HOST} llvm)"

                case "${host}" in
                macosx-*)
                  if [[ "${RECONFIGURE}" || ! -f "${LIBDISPATCH_BUILD_DIR}"/config.status ]]; then
                      echo "Reconfiguring libdispatch"
                      # First time building; need to run autotools and configure
                      if [[ "$LIBDISPATCH_BUILD_TYPE" == "Release" ]] ; then
                          dispatch_build_variant_arg="release"
                      elif [[ "$LIBDISPATCH_BUILD_TYPE" == "RelWithDebInfo" ]]; then
                          dispatch_build_variant_arg="releasedebuginfo"
                      else
                          dispatch_build_variant_arg="debug"
                      fi

                      if [ $(true_false "${BUILD_SWIFT_STATIC_STDLIB}") == "TRUE" ]; then
                          libdispatch_enable_static="--enable-static=yes"
                      else
                          libdispatch_enable_static=""
                      fi

                      call mkdir -p "${LIBDISPATCH_BUILD_DIR}"
                      with_pushd "${LIBDISPATCH_SOURCE_DIR}" \
                          call autoreconf -fvi
                      with_pushd "${LIBDISPATCH_BUILD_DIR}" \
                          call env CC="${LLVM_BIN}/clang" CXX="${LLVM_BIN}/clang++" SWIFTC="${SWIFTC_BIN}" \
                              "${LIBDISPATCH_SOURCE_DIR}"/configure LIBDIR="${LIBDIR}" --with-swift-toolchain="${SWIFT_BUILD_PATH}" \
                              --with-build-variant=$dispatch_build_variant_arg \
                              --prefix="$(get_host_install_destdir ${host})$(get_host_install_prefix ${host})" ${libdispatch_enable_static}
                  else
                      echo "Skipping reconfiguration of libdispatch"
                  fi

                  with_pushd "${LIBDISPATCH_BUILD_DIR}" \
                      call make
                  with_pushd "${LIBDISPATCH_BUILD_DIR}/tests" \
                      call make build-tests

                  # libdispatch builds itself and doesn't use cmake
                  continue
                ;;
                *)
                  # FIXME: Always re-build libdispatch on non-darwin platforms.
                  # Remove this when products build in the CMake system.
                  echo "Cleaning the libdispatch build directory"
                  call rm -rf "${LIBDISPATCH_BUILD_DIR}"

                  cmake_options=(
                  "${cmake_options[@]}"
                    -DCMAKE_BUILD_TYPE:STRING="${LIBDISPATCH_BUILD_TYPE}"
                    -DCMAKE_C_COMPILER:PATH="${LLVM_BIN}/clang"
                    -DCMAKE_CXX_COMPILER:PATH="${LLVM_BIN}/clang++"
                    -DCMAKE_SWIFT_COMPILER:PATH="${SWIFTC_BIN}"
                    -DCMAKE_INSTALL_PREFIX:PATH="$(get_host_install_prefix ${host})"
                    -DCMAKE_INSTALL_LIBDIR:PATH="${LIBDIR}"

                    -DENABLE_SWIFT=YES
                    -DSWIFT_RUNTIME_LIBDIR:PATH="${SWIFT_BUILD_PATH}/${LIBDIR}/swift/${SWIFT_HOST_VARIANT}/${SWIFT_HOST_VARIANT_ARCH}"

                    -DENABLE_TESTING=YES
                  )
                ;;
                esac

                ;;
            libicu)
                SWIFT_BUILD_PATH=$(build_directory ${host} swift)
                LIBICU_BUILD_DIR=$(build_directory ${host} ${product})
                ICU_TMPINSTALL=$LIBICU_BUILD_DIR/tmp_install
                ICU_TMPLIBDIR="${SWIFT_BUILD_PATH}/${LIBDIR}/swift/${SWIFT_HOST_VARIANT}/${SWIFT_HOST_VARIANT_ARCH}"
                if [[ "${RECONFIGURE}" || ! -f "${LIBICU_BUILD_DIR}"/config.status ]]; then
                    echo "Reconfiguring libicu"
                    if [[ "$LIBICU_BUILD_TYPE" == "Release" ]] ; then
                        icu_build_variant_arg="--enable-release"
                    elif [[ "$LIBICU_BUILD_TYPE" == "RelWithDebInfo" ]]; then
                        icu_build_variant_arg="--enable-release"
                    else
                        icu_build_variant_arg="--enable-debug"
                    fi
                    call mkdir -p "${LIBICU_BUILD_DIR}"
                    with_pushd "${LIBICU_BUILD_DIR}" \
                        call "${LIBICU_SOURCE_DIR}"/source/configure \
                        ${icu_build_variant_arg} --prefix=${ICU_TMPINSTALL} \
                        --libdir=${ICU_TMPLIBDIR} \
                        --enable-shared --enable-static \
                        --enable-strict --disable-icuio \
                        --disable-plugins --disable-dyload --disable-extras \
                        --disable-samples --with-data-packaging=auto
                else
                    echo "Skipping reconfiguration of libicu"
                fi
                with_pushd "${LIBICU_BUILD_DIR}" \
                    call make install
                ICU_LIBDIR="$(build_directory ${host} swift)/${LIBDIR}/swift/${SWIFT_HOST_VARIANT}/${SWIFT_HOST_VARIANT_ARCH}"
                ICU_LIBDIR_STATIC="$(build_directory ${host} swift)/${LIBDIR}/swift_static/${SWIFT_HOST_VARIANT}"
                ICU_LIBDIR_STATIC_ARCH="$(build_directory ${host} swift)/${LIBDIR}/swift_static/${SWIFT_HOST_VARIANT}/${SWIFT_HOST_VARIANT_ARCH}"
                mkdir -p "${ICU_LIBDIR_STATIC_ARCH}"
                # Copy the static libs into the swift_static directory
                for l in uc i18n data
                do
                    lib="${ICU_LIBDIR}/libicu${l}.a"
                    cp "${lib}" "${ICU_LIBDIR_STATIC}"
                    cp "${lib}" "${ICU_LIBDIR_STATIC_ARCH}"
                done

                # Set the PKG_CONFIG_PATH so that core-foundation can find the libraries and
                # header files
                export PKG_CONFIG_PATH="${ICU_TMPLIBDIR}/pkgconfig"
                swift_cmake_options=(
                    "${swift_cmake_options[@]}"
                    -DSWIFT_${SWIFT_HOST_VARIANT_SDK}_${SWIFT_HOST_VARIANT_ARCH}_ICU_UC_INCLUDE:STRING="${ICU_TMPINSTALL}/include"
                    -DSWIFT_${SWIFT_HOST_VARIANT_SDK}_${SWIFT_HOST_VARIANT_ARCH}_ICU_I18N_INCLUDE:STRING="${ICU_TMPINSTALL}/include"
                    -DSWIFT_${SWIFT_HOST_VARIANT_SDK}_${SWIFT_HOST_VARIANT_ARCH}_ICU_STATICLIB:BOOL=TRUE
                )
                # libicu builds itself and doesn't use cmake
                continue
                ;;
            playgroundsupport)
                if [[ "$(uname -s)" != "Darwin" ]]; then
                    echo "error: unable to build PlaygroundLogger and PlaygroundSupport on this platform"
                    exit 1
                fi

                SWIFTC_BIN="$(build_directory_bin ${host} swift)/swiftc"

                set -x
                pushd "${PLAYGROUNDSUPPORT_SOURCE_DIR}"
                if [[ $(not ${SKIP_BUILD_OSX}) ]]; then
                    "xcodebuild" -configuration "${PLAYGROUNDSUPPORT_BUILD_TYPE}" -workspace swift-xcode-playground-support.xcworkspace -scheme BuildScript-macOS -sdk macosx -arch x86_64 -derivedDataPath "${build_dir}"/DerivedData SWIFT_EXEC="${SWIFTC_BIN}" ONLY_ACTIVE_ARCH=NO
                    
                    if [[ $(not ${SKIP_TEST_PLAYGROUNDSUPPORT}) ]]; then
                        # If we're going to end up testing PlaygroundLogger/PlaygroundSupport, then we need to build the tests too.
                        "xcodebuild" -configuration "${PLAYGROUNDSUPPORT_BUILD_TYPE}" -workspace swift-xcode-playground-support.xcworkspace -scheme BuildScript-Test-PlaygroundLogger-macOS -sdk macosx -arch x86_64 -derivedDataPath "${build_dir}"/DerivedData SWIFT_EXEC="${SWIFTC_BIN}" ONLY_ACTIVE_ARCH=NO BUILD_PLAYGROUNDLOGGER_TESTS=YES
                    fi
                fi

                if [[ $(not ${SKIP_BUILD_IOS_SIMULATOR}) ]]; then
                    "xcodebuild" -configuration "${PLAYGROUNDSUPPORT_BUILD_TYPE}" -workspace swift-xcode-playground-support.xcworkspace -scheme BuildScript-iOS -sdk iphonesimulator -arch x86_64 -derivedDataPath "${build_dir}"/DerivedData SWIFT_EXEC="${SWIFTC_BIN}" ONLY_ACTIVE_ARCH=NO
                fi

                if [[ $(not ${SKIP_BUILD_TVOS_SIMULATOR}) ]]; then
                    "xcodebuild" -configuration "${PLAYGROUNDSUPPORT_BUILD_TYPE}" -workspace swift-xcode-playground-support.xcworkspace -scheme BuildScript-tvOS -sdk appletvsimulator -arch x86_64 -derivedDataPath "${build_dir}"/DerivedData SWIFT_EXEC="${SWIFTC_BIN}" ONLY_ACTIVE_ARCH=NO
                fi
                popd
                { set +x; } 2>/dev/null
                continue
                ;;
            *)
                echo "error: unknown product: ${product}"
                exit 1
                ;;
        esac

        # Compute the generator output file to check for, to determine if we
        # must reconfigure. We only handle Ninja for now.
        #
        # This is important for ensuring that if a CMake configuration fails in
        # CI, that we will still be willing to rerun the configuration process.
        generator_output_path=""
        if [[ "${CMAKE_GENERATOR}" == "Ninja" ]] ; then
            generator_output_path="${build_dir}/build.ninja"
        fi

        # Configure if necessary.
        cmake_cache_path="${build_dir}/CMakeCache.txt"
        if [[  "${RECONFIGURE}" || ! -f "${cmake_cache_path}" || \
                    ( ! -z "${generator_output_path}" && ! -f "${generator_output_path}" ) ]] ; then
            call mkdir -p "${build_dir}"
            if [[ -n "${DISTCC}" ]]; then
                EXTRA_DISTCC_OPTIONS=("DISTCC_HOSTS=localhost,lzo,cpp")
            fi
            with_pushd "${build_dir}" \
                call env "${EXTRA_DISTCC_OPTIONS[@]}" "${CMAKE}" "${cmake_options[@]}" "${EXTRA_CMAKE_OPTIONS[@]}" "${source_dir}"
        fi

        # When we are building LLVM create symlinks to the c++ headers. We need
        # to do this before building LLVM since compiler-rt depends on being
        # built with the just built clang compiler. These are normally put into
        # place during the cmake step of LLVM's build when libcxx is in
        # tree... but we are not building llvm with libcxx in tree when we build
        # swift. So we need to do configure's work here.
        if [[ "${product}" == "llvm" ]]; then
            # Find the location of the c++ header dir.
            if [[ "$(uname -s)" == "Darwin" ]] ; then
              HOST_CXX_DIR=$(dirname ${HOST_CXX})
              HOST_CXX_HEADERS_DIR="$HOST_CXX_DIR/../../usr/include/c++"
            elif [[ "$(uname -s)" == "Haiku" ]] ; then
              HOST_CXX_HEADERS_DIR="/boot/system/develop/headers/c++"
            else # Linux
              HOST_CXX_HEADERS_DIR="/usr/include/c++"
            fi

            # Find the path in which the local clang build is expecting to find
            # the c++ header files.
            BUILT_CXX_INCLUDE_DIR="$llvm_build_dir/include"

            echo "symlinking the system headers ($HOST_CXX_HEADERS_DIR) into the local clang build directory ($BUILT_CXX_INCLUDE_DIR)."
            call ln -s -f "$HOST_CXX_HEADERS_DIR" "$BUILT_CXX_INCLUDE_DIR"
        fi

        # Build.
        if [[ ! "${skip_build}" ]]; then
            if [[ "${CMAKE_GENERATOR}" == "Xcode" ]] ; then
                # Xcode generator uses "ALL_BUILD" instead of "all".
                # Also, xcodebuild uses -target instead of bare names.
                build_targets=("${build_targets[@]/all/ALL_BUILD}")
                build_targets=("${build_targets[@]/#/${BUILD_TARGET_FLAG} }")

                # Xcode can't restart itself if it turns out we need to reconfigure.
                # Do an advance build to handle that.
                call "${CMAKE_BUILD[@]}" "${build_dir}" $(cmake_config_opt ${product})
            fi

            call "${CMAKE_BUILD[@]}" "${build_dir}" $(cmake_config_opt ${product}) -- "${BUILD_ARGS[@]}" ${build_targets[@]}
        fi
    done
done
# END OF BUILD PHASE

# Trap function to print the current test configuration when tests fail.
# This is a function so the text is not unnecessarily displayed when running -x.
tests_busted ()
{
    echo "*** Failed while running tests for $1 $2"
}

for host in "${ALL_HOSTS[@]}"; do
    # Skip this pass when the only action to execute can't match.
    if ! [[ $(should_execute_host_actions_for_phase ${host} test) ]]; then
        continue
    fi

    # Calculate test targets
    calculate_targets_for_host $host

    # Run the tests for each product
    for product in "${PRODUCTS[@]}"; do
        # Check if we should perform this action.
        if ! [[ $(should_execute_action "${host}-${product}-test") ]]; then
            continue
        fi

        case ${product} in
            cmark)
                if [[ "${SKIP_TEST_CMARK}" ]]; then
                    continue
                fi
                executable_target=api_test
                results_targets=(test)
                if [[ "${CMAKE_GENERATOR}" == "Xcode" ]]; then
                    # Xcode generator uses "RUN_TESTS" instead of "test".
                    results_targets=(RUN_TESTS)
                fi
                ;;
            llvm)
                continue # We don't test LLVM
                ;;
            swift)
                executable_target=
                results_targets=
                if ! [[ "${SKIP_TEST_SWIFT}" ]]; then
                    executable_target=SwiftUnitTests
                    results_targets=("${SWIFT_TEST_TARGETS[@]}")
                    if [[ "${STRESS_TEST_SOURCEKIT}" ]]; then
                        results_targets=(
                            "${results_targets[@]}"
                            stress-SourceKit
                        )
                    fi
                fi
                if ! [[ "${SKIP_TEST_BENCHMARKS}" ]]; then
                    results_targets=(
                        "${results_targets[@]}"
                        "${SWIFT_RUN_BENCHMARK_TARGETS[@]}"
                    )
                fi
                if [[ -z "${results_targets[@]}" ]]; then
                    continue
                fi
                ;;
            lldb)
                if [[ "${SKIP_TEST_LLDB}" ]]; then
                    continue
                fi
                lldb_build_dir=$(build_directory ${host} lldb)

                # Run the unittests.
                # FIXME: The xcode build project currently doesn't know how to run the lit style tests.
                if [[ "$(uname -s)" == "Darwin" && "$(true_false ${LLDB_BUILD_WITH_XCODE})" == "TRUE" ]] ; then
                    set_lldb_xcodebuild_options
                    # Run the LLDB unittests (gtests).
                    with_pushd ${LLDB_SOURCE_DIR} \
                               call xcodebuild -scheme lldb-gtest -configuration ${LLDB_BUILD_MODE} ${lldb_xcodebuild_options[@]}
                    rc=$?
                    if [[ "$rc" -ne 0 ]] ; then
                        >&2 echo "error: LLDB gtests failed"
                        exit 1
                    fi
                else
                    with_pushd ${lldb_build_dir} \
                        ${NINJA_BIN} check-lldb-lit
                fi

                swift_build_dir=$(build_directory ${host} swift)
                # Setup lldb executable path
                if [[ "$(uname -s)" == "Darwin" && "$(true_false ${LLDB_BUILD_WITH_XCODE})" == "TRUE" ]] ; then
                    lldb_executable="${lldb_build_dir}"/${LLDB_BUILD_MODE}/lldb
                else
                    lldb_executable="${lldb_build_dir}"/bin/lldb
                fi

                results_dir="${lldb_build_dir}/test-results"

                # Handle test results formatter
                if [[ "${LLDB_TEST_WITH_CURSES}" ]]; then
                    # Setup the curses results formatter.
                    LLDB_FORMATTER_OPTS="\
                                       --results-formatter lldbsuite.test_event.formatter.curses.Curses \
                                       --results-file /dev/stdout"
                else
                    LLDB_FORMATTER_OPTS="\
                                       --results-formatter lldbsuite.test_event.formatter.xunit.XunitFormatter \
                                       --results-file ${results_dir}/results.xml \
                                       -O--xpass=success \
                                       -O--xfail=success"
                    # Setup the xUnit results formatter.
                    if [[ "$(uname -s)" != "Darwin" ]] ; then
                        # On non-Darwin, we ignore skipped tests entirely
                        # so that they don't pollute our xUnit results with
                        # non-actionable content.
                        LLDB_FORMATTER_OPTS="${LLDB_FORMATTER_OPTS} -O-ndsym -O-rdebugserver -O-rlibc\\\\+\\\\+ -O-rlong.running -O-rbenchmarks -O-rrequires.one?.of.darwin"
                    fi
                fi

                # Handle test subdirectory clause
                if [[ "$(true_false ${LLDB_TEST_SWIFT_ONLY})" == "TRUE" ]]; then
                    LLDB_TEST_SUBDIR_CLAUSE="--test-subdir lang/swift"
                    LLDB_TEST_CATEGORIES="--skip-category=dwo --skip-category=dsym --skip-category=gmodules -G swiftpr"
                else
                    LLDB_TEST_SUBDIR_CLAUSE=""
                    LLDB_TEST_CATEGORIES=""
                fi

                # figure out which C/C++ compiler we should use for building test inferiors.
                if [[ "${LLDB_TEST_CC}" == "host-toolchain" ]]; then
                    # Use the host toolchain: i.e. the toolchain specified by HOST_CC
                    LLDB_DOTEST_CC_OPTS="-C ${HOST_CC}"
                elif [[ -n "${LLDB_TEST_CC}" ]]; then
                    # Use exactly the compiler path specified by the user.
                    LLDB_DOTEST_CC_OPTS="-C ${LLDB_TEST_CC}"
                else
                    # Use the clang that was just built in the tree.
                    LLDB_DOTEST_CC_OPTS="-C $(build_directory $LOCAL_HOST llvm)"/bin/clang
                fi

                # If we need to use the system debugserver, do so explicitly.
                if [[ "$(uname -s)" == "Darwin" && "${LLDB_USE_SYSTEM_DEBUGSERVER}" ]] ; then
                    LLDB_TEST_DEBUG_SERVER="--server $(xcode-select -p)/../SharedFrameworks/LLDB.framework/Resources/debugserver --out-of-tree-debugserver"
                else
                    LLDB_TEST_DEBUG_SERVER=""
                fi

                # Options to find the just-built libddispatch and Foundation.
                if [[ "$(uname -s)" == "Darwin" || "${SKIP_BUILD_FOUNDATION}" ]] ; then
                    DOTEST_EXTRA=""
                else
                    # This assumes that there are no spaces in any on these paths.
                    FOUNDATION_BUILD_DIR=$(build_directory ${host} foundation)
                    DOTEST_EXTRA="-I${FOUNDATION_BUILD_DIR}/Foundation"
                    DOTEST_EXTRA="${DOTEST_EXTRA} -I${FOUNDATION_BUILD_DIR}/Foundation/usr/lib/swift"
                    DOTEST_EXTRA="${DOTEST_EXTRA} -I${LIBDISPATCH_SOURCE_DIR}"
                    DOTEST_EXTRA="${DOTEST_EXTRA} -L${FOUNDATION_BUILD_DIR}/Foundation"
                    DOTEST_EXTRA="${DOTEST_EXTRA} -L${LIBDISPATCH_BUILD_DIR}"
                    DOTEST_EXTRA="${DOTEST_EXTRA} -L${LIBDISPATCH_BUILD_DIR}/src"
                fi
                call mkdir -p "${results_dir}"
<<<<<<< HEAD
                with_pushd "${results_dir}" \
                    call env SWIFTCC="$(build_directory $LOCAL_HOST swift)/bin/swiftc" \
                    SWIFTLIBS="${swift_build_dir}/${LIBDIR}/swift" \
                    "${LLDB_SOURCE_DIR}"/test/dotest.py \
                    --executable "${lldb_executable}" \
                    ${LLDB_TEST_DEBUG_SERVER} \
                    ${LLDB_TEST_SUBDIR_CLAUSE} \
                    ${LLDB_TEST_CATEGORIES} \
                    ${LLDB_DOTEST_CC_OPTS} \
                    ${LLDB_FORMATTER_OPTS} \
                    --build-dir "${lldb_build_dir}/lldb-test-build.noindex" \
                    -E "${DOTEST_EXTRA}"
=======

                # Prefer to use lldb-dotest, as building it guarantees that we build all
                # test dependencies. Ultimately we want to delete as much lldb-specific logic
                # from this file as possible and just have a single call to lldb-dotest.
                dotest_extra_args=""
                if [[ ! -z "${DOTEST_EXTRA}" ]] ; then
                    dotest_extra_args="-E ${DOTEST_EXTRA}"
                fi
                if [[ "$(true_false ${LLDB_BUILD_WITH_XCODE})" == "FALSE" ]] ; then
                    with_pushd ${lldb_build_dir} \
                        ${NINJA_BIN} lldb-dotest

                    lldb_dotest="${lldb_build_dir}"/bin/lldb-dotest
                    with_pushd ${results_dir} \
                        call env SWIFTCC="$(build_directory $LOCAL_HOST swift)/bin/swiftc" \
                        SWIFTLIBS="${swift_build_dir}/lib/swift" \
                        ${lldb_dotest} \
                        ${LLDB_TEST_SUBDIR_CLAUSE} \
                        ${LLDB_TEST_CATEGORIES} \
                        ${LLDB_FORMATTER_OPTS} \
                        ${dotest_extra_args}
		else
                    with_pushd "${results_dir}" \
                        call env SWIFTCC="$(build_directory $LOCAL_HOST swift)/bin/swiftc" \
                        SWIFTLIBS="${swift_build_dir}/lib/swift" \
                        "${LLDB_SOURCE_DIR}"/test/dotest.py \
                        --executable "${lldb_executable}" \
                        ${LLDB_TEST_DEBUG_SERVER} \
                        ${LLDB_TEST_SUBDIR_CLAUSE} \
                        ${LLDB_TEST_CATEGORIES} \
                        ${LLDB_DOTEST_CC_OPTS} \
                        ${LLDB_FORMATTER_OPTS} \
                        --build-dir "${lldb_build_dir}/lldb-test-build.noindex" \
                        ${dotest_extra_args}
                fi

>>>>>>> 4761ae78
                continue
                ;;
            llbuild)
                if [[ "${SKIP_TEST_LLBUILD}" ]]; then
                    continue
                fi
                results_targets=("test")
                executable_target=""
                ;;
            swiftpm)
                if [[ "${SKIP_TEST_SWIFTPM}" ]]; then
                    continue
                fi
                echo "--- Running tests for ${product} ---"
                call "${swiftpm_bootstrap_command[@]}" test --test-parallel
                # As swiftpm tests itself, we break early here.
                continue
                ;;
            xctest)
                if [[ "${SKIP_TEST_XCTEST}" ]]; then
                    continue
                fi
                # If libdispatch is being built then XCTest will need access to it
                if [[ ! "${SKIP_BUILD_LIBDISPATCH}" ]] ; then
                    LIBDISPATCH_BUILD_DIR="$(build_directory ${host} libdispatch)"
                    LIBDISPATCH_BUILD_ARGS="--libdispatch-src-dir=${LIBDISPATCH_SOURCE_DIR} --libdispatch-build-dir=${LIBDISPATCH_BUILD_DIR}"
                fi

                # Use XCTEST_BUILD_TYPE to build either --debug or --release.
                if [[ "${XCTEST_BUILD_TYPE}" ==  "Debug" ]] ; then
                    XCTEST_BUILD_ARGS="--debug"
                else
                    XCTEST_BUILD_ARGS="--release"
                fi

                echo "--- Running tests for ${product} ---"
                SWIFTC_BIN="$(build_directory_bin ${LOCAL_HOST} swift)/swiftc"
                FOUNDATION_BUILD_DIR=$(build_directory ${host} foundation)
                XCTEST_BUILD_DIR=$(build_directory ${host} xctest)
                call "${XCTEST_SOURCE_DIR}"/build_script.py test \
                    --swiftc="${SWIFTC_BIN}" \
                    --libdir="${LIBDIR}" \
                    --lit="${LLVM_SOURCE_DIR}/utils/lit/lit.py" \
                    --foundation-build-dir="${FOUNDATION_BUILD_DIR}/Foundation" \
                    ${LIBDISPATCH_BUILD_ARGS} \
                    $XCTEST_BUILD_ARGS \
                    "${XCTEST_BUILD_DIR}"
                echo "--- Finished tests for ${product} ---"
                continue
                ;;
            foundation)
                # FIXME: Foundation doesn't build from the script on OS X
                if [[ ${host} == "macosx"* ]]; then
                    echo "Skipping Foundation on OS X -- use the Xcode project instead"
                    continue
                fi
                if [[ "${SKIP_TEST_FOUNDATION}" ]]; then
                    continue
                fi
                # If libdispatch is being built, TestFoundation will need access to it
                if [[ ! "${SKIP_BUILD_LIBDISPATCH}" ]] ; then
                    LIBDISPATCH_LIB_DIR=":$(build_directory ${host} libdispatch)/src/.libs"
                else
                    LIBDISPATCH_LIB_DIR=""
                fi
                echo "--- Running tests for ${product} ---"
                build_dir=$(build_directory ${host} ${product})
                XCTEST_BUILD_DIR=$(build_directory ${host} xctest)
                with_pushd "${FOUNDATION_SOURCE_DIR}" \
                    call ${NINJA_BIN} TestFoundation
                call env LD_LIBRARY_PATH="$(get_host_install_destdir ${host})$(get_host_install_prefix ${host})"/${LIBDIR}/swift/:"${build_dir}/Foundation":"${XCTEST_BUILD_DIR}""${LIBDISPATCH_LIB_DIR}":${LD_LIBRARY_PATH} "${build_dir}"/TestFoundation/TestFoundation
                echo "--- Finished tests for ${product} ---"
                continue
                ;;
            libdispatch)
                if [[ "${SKIP_TEST_LIBDISPATCH}" ]]; then
                    continue
                fi

                case "${host}" in
                macosx-*)
                  LIBDISPATCH_BUILD_DIR=$(build_directory ${host} ${product})
                  echo "--- Running tests for ${product} ---"
                  with_pushd "${LIBDISPATCH_BUILD_DIR}" \
                      call env VERBOSE=1 make check
                  echo "--- Finished tests for ${product} ---"
                  continue
                ;;
                *)
                  results_targets=( "test" )
                  executable_target=""
                ;;
                esac
                ;;
            libicu)
                if [[ "${SKIP_TEST_LIBICU}" ]]; then
                    continue
                fi
                LIBICU_BUILD_DIR=$(build_directory ${host} ${product})
                echo "--- Running tests for ${product} ---"
                with_pushd "${LIBICU_BUILD_DIR}/test" \
                    call make
                echo "--- Finished tests for ${product} ---"
                continue
                ;;
           playgroundsupport)
                if [[ "${SKIP_TEST_PLAYGROUNDSUPPORT}" ]]; then
                    continue
                fi

                if [[ "${host}" != "macosx"* ]]; then
                    echo "Skipping PlaygroundLogger tests on non-macOS platform"
                    continue
                fi

                set -x
                SWIFT_DYLIB_PATH=$(build_directory ${host} swift)/lib/swift/macosx/
                PLAYGROUNDLOGGER_FRAMEWORK_PATH=$(build_directory ${host} ${product})/DerivedData/Build/Products/${PLAYGROUNDSUPPORT_BUILD_TYPE}
                pushd "${PLAYGROUNDLOGGER_FRAMEWORK_PATH}"
                DYLD_LIBRARY_PATH=$SWIFT_DYLIB_PATH DYLD_FRAMEWORK_PATH=$PLAYGROUNDLOGGER_FRAMEWORK_PATH ./PlaygroundLogger_TestDriver
                popd
                { set +x; } 2>/dev/null
                continue
                ;;
            *)
                echo "error: unknown product: ${product}"
                exit 1
                ;;
        esac

        trap "tests_busted ${product} ''" ERR
        build_dir=$(build_directory ${host} ${product})
        build_cmd=("${CMAKE_BUILD[@]}" "${build_dir}" $(cmake_config_opt ${product}) -- "${BUILD_ARGS[@]}")

        if [[ "${executable_target}" != "" ]]; then
            echo "--- Building tests for ${product} ---"
            call "${build_cmd[@]}" ${BUILD_TARGET_FLAG} "${executable_target}"
        fi

        # We can only run tests built for the host machine, because
        # cross-compiled hosts only build their native target. See: get_stdlib_targets_for_host()
        if [[ $(is_cross_tools_host ${host}) ]]; then
            echo "--- Can't execute tests for ${host}, skipping... ---"
            continue
        fi

        echo "--- Running tests for ${product} ---"
        for target in "${results_targets[@]}"; do
            if [[ "${target}" != "" ]]; then
                echo "--- ${target} ---"
                trap "tests_busted ${product} '(${target})'" ERR

                test_target="$target"
                test_paths=()

                if [[ ${test_target} == check-swift* ]]; then
                    if [[ "${TEST_PATHS}" ]]; then
                        test_target="${test_target}-custom"
                        for path in ${TEST_PATHS}; do
                            test_paths+=(
                                "${build_dir}/$(echo ${path} | sed -E "s/^(validation-test|test)/\1-${host}/")"
                            )
                        done
                    fi
                fi

                # NOTE: In dry-run mode, build_dir might not exist yet. In that
                #       case, -n query will fail. So, in dry-run mode,
                #       we don't expand test script.
                if [[ ! "${DRY_RUN}" && "${CMAKE_GENERATOR}" == Ninja ]] && !( "${build_cmd[@]}" --version 2>&1 | grep -i -q llbuild ) && [[ -z "${DISTCC_PUMP}" ]]; then
                    # Ninja buffers command output to avoid scrambling the output
                    # of parallel jobs, which is awesome... except that it
                    # interferes with the progress meter when testing.  Instead of
                    # executing ninja directly, have it dump the commands it would
                    # run, strip Ninja's progress prefix with sed, and tell the
                    # shell to execute that.
                    # However, if we do this in a subshell in the ``sh -e -x -c`` line,
                    # errors in the command will not stop the script as they should.
                    echo "Generating dry run test command from: ${build_cmd[@]} -n -v ${test_target}"
                    dry_run_command_output="$(${build_cmd[@]} -n -v ${test_target} | sed -e 's/[^]]*] //')"
                    echo "Test command: ${dry_run_command_output}"

                    if [[ ! "${test_paths}" ]]; then
                        env bash -ex <(echo -e "${dry_run_command_output}")
                    else
                        env bash -ex <(echo -e "${dry_run_command_output}" "${test_paths[@]}")
                    fi
                else
                    call "${build_cmd[@]}" ${BUILD_TARGET_FLAG} ${test_target}
                fi
                echo "-- ${target} finished --"
            fi
        done

        trap - ERR
        echo "--- Finished tests for ${product} ---"
    done
done
# END OF TEST PHASE


LIPO_SRC_DIRS=()

for host in "${ALL_HOSTS[@]}"; do
    # Skip this pass when the only action to execute can't match.
    if ! [[ $(should_execute_host_actions_for_phase ${host} install) ]]; then
        continue
    fi

    # Skip this pass if flag is set and we are cross compiling and it's the local host.
    if [[ "${SKIP_LOCAL_HOST_INSTALL}" ]] && [[ $(has_cross_compile_hosts) ]] && [[ ${host} == ${LOCAL_HOST} ]]; then
        continue
    fi

    # Calculate the directory to install products in to.
    host_install_destdir=$(get_host_install_destdir ${host})
    host_install_prefix=$(get_host_install_prefix ${host})

    if [[ $(should_include_host_in_lipo ${host}) ]]; then
        LIPO_SRC_DIRS+=( "${host_install_destdir}" )
    fi

    # Set the build options for this host
    set_build_options_for_host $host

    for product in "${PRODUCTS[@]}"; do
        # Check if we should perform this action.
        if ! [[ $(should_execute_action "${host}-${product}-install") ]]; then
            continue
        fi

        INSTALL_TARGETS="install"

        case ${product} in
            cmark)
                if [[ -z "${INSTALL_CMARK}" ]] ; then
                    continue
                fi
                ;;
            llvm)
                if [[ -z "${LLVM_INSTALL_COMPONENTS}" ]] ; then
                    continue
                fi
                INSTALL_TARGETS=install-$(echo ${LLVM_INSTALL_COMPONENTS} | sed -E 's/;/ install-/g')
                ;;
            swift)
                if [[ -z "${INSTALL_SWIFT}" ]] ; then
                    continue
                fi
                ;;
            llbuild)
                if [[ -z "${INSTALL_LLBUILD}" ]] ; then
                    continue
                fi
                INSTALL_TARGETS=install-swift-build-tool
                ;;
            # Products from this here install themselves; they don't fall-through.
            lldb)
                if [[ -z "${INSTALL_LLDB}" ]] ; then
                    continue
                fi
                if [[ -z "${INSTALL_DESTDIR}" ]] ; then
                    echo "--install-destdir is required to install products."
                    exit 1
                fi

                case ${host} in
                    linux-*)
                        ;;
                    freebsd-*)
                        ;;
                    cygwin-*)
                        ;;
                    haiku-*)
                        ;;
                    macosx-*)
                        set_lldb_build_mode
                        with_pushd ${LLDB_SOURCE_DIR} \
                            call xcodebuild -target toolchain -configuration ${LLDB_BUILD_MODE} install ${lldb_xcodebuild_options[@]} DSTROOT="${host_install_destdir}" LLDB_TOOLCHAIN_PREFIX="${TOOLCHAIN_PREFIX}"
                        continue
                        ;;
                esac
                ;;
            swiftpm)
                if [[ -z "${INSTALL_SWIFTPM}" ]] ; then
                    continue
                fi
                if [[ -z "${INSTALL_DESTDIR}" ]] ; then
                    echo "--install-destdir is required to install products."
                    exit 1
                fi

                echo "--- Installing ${product} ---"
                call "${swiftpm_bootstrap_command[@]}" --prefix="${host_install_destdir}${host_install_prefix}" install
                # As swiftpm bootstraps the installation itself, we break early here.
                continue
                ;;
            xctest)
                if [[ -z "${INSTALL_XCTEST}" ]] ; then
                    continue
                fi
                if [[ -z "${INSTALL_DESTDIR}" ]] ; then
                    echo "--install-destdir is required to install products."
                    exit 1
                fi

                case ${host} in
                    linux-*)
                        LIB_TARGET="linux"
                        ;;
                    freebsd-*)
                        LIB_TARGET="freebsd"
                        ;;
                    cygwin-*)
                        LIB_TARGET="windows"
                        ;;
                    haiku-*)
                        LIB_TARGET="haiku"
                        ;;
                    *)
                        echo "error: --install-xctest is not supported on this platform"
                        exit 1
                        ;;
                esac

                echo "--- Installing ${product} ---"
                XCTEST_BUILD_DIR=$(build_directory ${host} xctest)
                XCTEST_INSTALL_PREFIX="${host_install_destdir}${host_install_prefix}/${LIBDIR}/swift/${LIB_TARGET}"
                if [ $(true_false "${BUILD_SWIFT_STATIC_STDLIB}") == "TRUE" ]; then
                    XCTEST_STATIC_INSTALL_PREFIX="${host_install_destdir}${host_install_prefix}/${LIBDIR}/swift_static/${LIB_TARGET}"
                    xctest_static_install="--static-library-install-path=${XCTEST_STATIC_INSTALL_PREFIX}"
                else
                    xctest_static_install=""
                fi
                # Note that installing directly to /usr/lib/swift usually
                # requires root permissions.
                call "${XCTEST_SOURCE_DIR}"/build_script.py install \
                    --library-install-path="${XCTEST_INSTALL_PREFIX}" ${xctest_static_install} \
                    --module-install-path="${XCTEST_INSTALL_PREFIX}"/"${SWIFT_HOST_VARIANT_ARCH}" \
                    "${XCTEST_BUILD_DIR}"

                # As XCTest installation is self-contained, we break early here.
                continue
                ;;
            foundation)
                # FIXME: Foundation doesn't build from the script on OS X
                if [[ ${host} == "macosx"* ]]; then
                    echo "Skipping Foundation on OS X -- use the Xcode project instead"
                    continue
                fi
                if [[ -z "${INSTALL_FOUNDATION}" ]] ; then
                    continue
                fi
                if [[ -z "${INSTALL_DESTDIR}" ]] ; then
                    echo "--install-destdir is required to install products."
                    exit 1
                fi
                echo "--- Installing ${product} ---"
                build_dir=$(build_directory ${host} ${product})
                with_pushd "${FOUNDATION_SOURCE_DIR}" \
                    call ${NINJA_BIN} install

                # As foundation installation is self-contained, we break early here.
                continue
                ;;
            libdispatch)
                if [[ -z "${INSTALL_LIBDISPATCH}" ]] ; then
                    continue
                fi

                case "${host}" in
                macosx-*)
                  if [[ -z "${INSTALL_DESTDIR}" ]] ; then
                      echo "--install-destdir is required to install products."
                      exit 1
                  fi
                  echo "--- Installing ${product} ---"
                  LIBDISPATCH_BUILD_DIR=$(build_directory ${host} ${product})
                  with_pushd "${LIBDISPATCH_BUILD_DIR}" \
                      call make install
                  DISPATCH_LIBDIR="${host_install_destdir}${host_install_prefix}/${LIBDIR}/swift/${SWIFT_HOST_VARIANT}"
                  DISPATCH_LIBDIR_STATIC="${host_install_destdir}${host_install_prefix}/${LIBDIR}/swift_static/${SWIFT_HOST_VARIANT}"
                  if [ -f "$DISPATCH_LIBDIR/libdispatch.a" ]; then
                      mv "$DISPATCH_LIBDIR/libdispatch.a" "$DISPATCH_LIBDIR_STATIC"
                  fi

                  # As libdispatch installation is self-contained, we break early here.
                  continue
                ;;
                *)
                ;;
                esac
                ;;
            libicu)
                if [[ -z "${INSTALL_LIBICU}" ]]; then
                    continue
                fi
                if [[ -z "${INSTALL_DESTDIR}" ]] ; then
                    echo "--install-destdir is required to install products."
                    exit 1
                fi
                echo "--- Installing ${product} ---"
                LIBICU_BUILD_DIR=$(build_directory ${host} ${product})
                ICU_LIBDIR="$(build_directory ${host} swift)/${LIBDIR}/swift/${SWIFT_HOST_VARIANT}/${SWIFT_HOST_VARIANT_ARCH}"
                LIBICU_DEST_DIR="$(get_host_install_destdir ${host})$(get_host_install_prefix ${host})${LIBDIR}/swift/${SWIFT_HOST_VARIANT}"
                LIBICU_DEST_DIR_STATIC="$(get_host_install_destdir ${host})$(get_host_install_prefix ${host})${LIBDIR}/swift_static/${SWIFT_HOST_VARIANT}"
                mkdir -p ${LIBICU_DEST_DIR}
                mkdir -p ${LIBICU_DEST_DIR_STATIC}
                for l in uc i18n data
                do
                    lib=${ICU_LIBDIR}/libicu${l}
                    echo "${lib} => ${LIBICU_DEST_DIR}"
                    cp -d ${lib}.so ${lib}.so.* ${LIBICU_DEST_DIR}
                    cp -d ${lib}.so ${lib}.so.* ${LIBICU_DEST_DIR}
                    cp -d ${lib}.a ${LIBICU_DEST_DIR_STATIC}
                    cp -d ${lib}.a ${LIBICU_DEST_DIR_STATIC}
                done
                continue
                ;;
            playgroundsupport)
                set -x
                if [[ -z "${INSTALL_PLAYGROUNDSUPPORT}" ]] ; then
                    continue
                fi
                if [[ -z "${INSTALL_DESTDIR}" ]] ; then
                    echo "--install-destdir is required to install products."
                    exit 1
                fi
                
                echo "--- Installing ${product} ---"
                
                PLAYGROUNDSUPPORT_BUILD_DIR=$(build_directory ${host} ${product})
                
                case "$(uname -s)" in
                    Darwin)
                        pushd "${PLAYGROUNDSUPPORT_SOURCE_DIR}"
                        if [[ $(not ${SKIP_BUILD_OSX}) ]]; then
                            "xcodebuild" install -configuration "${PLAYGROUNDSUPPORT_BUILD_TYPE}" -workspace swift-xcode-playground-support.xcworkspace -scheme BuildScript-macOS -sdk macosx -arch x86_64 -derivedDataPath "${PLAYGROUNDSUPPORT_BUILD_DIR}"/DerivedData SWIFT_EXEC="${SWIFTC_BIN}" ONLY_ACTIVE_ARCH=NO DSTROOT="$(get_host_install_destdir ${host})" TOOLCHAIN_INSTALL_DIR="${TOOLCHAIN_PREFIX}" BUILD_PLAYGROUNDLOGGER_TESTS=NO
                        fi

                        if [[ $(not ${SKIP_BUILD_IOS_SIMULATOR}) ]]; then
                            "xcodebuild" install -configuration "${PLAYGROUNDSUPPORT_BUILD_TYPE}" -workspace swift-xcode-playground-support.xcworkspace -scheme BuildScript-iOS -sdk iphonesimulator -arch x86_64 -derivedDataPath "${PLAYGROUNDSUPPORT_BUILD_DIR}"/DerivedData SWIFT_EXEC="${SWIFTC_BIN}" ONLY_ACTIVE_ARCH=NO DSTROOT="$(get_host_install_destdir ${host})" TOOLCHAIN_INSTALL_DIR="${TOOLCHAIN_PREFIX}" BUILD_PLAYGROUNDLOGGER_TESTS=NO
                        fi

                        if [[ $(not ${SKIP_BUILD_TVOS_SIMULATOR}) ]]; then
                            "xcodebuild" install -configuration "${PLAYGROUNDSUPPORT_BUILD_TYPE}" -workspace swift-xcode-playground-support.xcworkspace -scheme BuildScript-tvOS -sdk appletvsimulator -arch x86_64 -derivedDataPath "${PLAYGROUNDSUPPORT_BUILD_DIR}"/DerivedData SWIFT_EXEC="${SWIFTC_BIN}" ONLY_ACTIVE_ARCH=NO DSTROOT="$(get_host_install_destdir ${host})" TOOLCHAIN_INSTALL_DIR="${TOOLCHAIN_PREFIX}" BUILD_PLAYGROUNDLOGGER_TESTS=NO
                        fi
                        popd
                        continue
                        ;;
                    *)
                        echo "error: --install-playgroundsupport is not supported on this platform"
                        exit 1
                        ;;
                esac
                { set +x; } 2>/dev/null
                ;;
            *)
                echo "error: unknown product: ${product}"
                exit 1
                ;;
        esac

        if [[ -z "${INSTALL_DESTDIR}" ]] ; then
            echo "--install-destdir is required to install products."
            exit 1
        fi

        echo "--- Installing ${product} ---"
        build_dir=$(build_directory ${host} ${product})

        call env DESTDIR="${host_install_destdir}" "${CMAKE_BUILD[@]}" "${build_dir}" -- ${INSTALL_TARGETS}
    done

    if [[ "${DARWIN_INSTALL_EXTRACT_SYMBOLS}" ]] && [[ $(host_has_darwin_symbols ${host}) ]]; then
        echo "--- Extracting symbols ---"

        # FIXME: Since it's hard to trace output pipe call,
        #        For now, We don't support dry-run trace for this block
        #        Instead, just echo we do "darwin_intall_extract_symbols".
        if [[ "${DRY_RUN}" ]]; then
            call darwin_install_extract_symbols
        else
            set -x
            # Copy executables and shared libraries from the `host_install_destdir` to
            # INSTALL_SYMROOT and run dsymutil on them.
            (cd "${host_install_destdir}" &&
             find ./"${TOOLCHAIN_PREFIX}" -perm -0111 -type f -print | cpio --insecure -pdm "${INSTALL_SYMROOT}")

            # Run dsymutil on executables and shared libraries.
            #
            # Exclude shell scripts.
            (cd "${INSTALL_SYMROOT}" &&
             find ./"${TOOLCHAIN_PREFIX}" -perm -0111 -type f -print | \
               grep -v crashlog.py | \
               grep -v symbolication.py | \
               xargs -n 1 -P ${BUILD_JOBS} $(xcrun_find_tool dsymutil))

            # Strip executables, shared libraries and static libraries in
            # `host_install_destdir`.
            find "${host_install_destdir}${TOOLCHAIN_PREFIX}/" \
              '(' -perm -0111 -or -name "*.a" ')' -type f -print | \
              xargs -n 1 -P ${BUILD_JOBS} $(xcrun_find_tool strip) -S

            { set +x; } 2>/dev/null
        fi
    fi
done
# Everything is 'installed', but some products may be awaiting lipo.


function build_and_test_installable_package() {

    local host="$1"

    if [[ "${INSTALLABLE_PACKAGE}" ]] ; then

        # Get the directory where the products where installed.
        # If INSTALL_DESTDIR not given, we couldn't have installed anything.

        if [[ -z "${INSTALL_DESTDIR}" ]] ; then
            echo "--install-destdir required to build a package. Skipping."
            return
        fi
        local host_install_destdir="$(get_host_install_destdir ${host})"
        local host_install_prefix="$(get_host_install_prefix ${host})"

        if [[ $(has_cross_compile_hosts) ]]; then
            package_for_host="${INSTALLABLE_PACKAGE}-${host}"
        else
            package_for_host="${INSTALLABLE_PACKAGE}"
        fi

        echo "--- Creating installable package ---"
        echo "-- Package file: ${package_for_host} --"

        # Assume the lipo builds are (or include) an OS X host and build an xctoolchain
        if [[ "${host}" == "macosx-"* ]] || [[ "${host}" == "merged-hosts" ]]; then
          # Create plist for xctoolchain.
          echo "-- Create Info.plist --"
          PLISTBUDDY_BIN="/usr/libexec/PlistBuddy"

          DARWIN_TOOLCHAIN_INSTALL_LOCATION="/Library/Developer/Toolchains/${DARWIN_TOOLCHAIN_NAME}.xctoolchain"
          DARWIN_TOOLCHAIN_INFO_PLIST="${host_install_destdir}${TOOLCHAIN_PREFIX}/Info.plist"
          DARWIN_TOOLCHAIN_REPORT_URL="https://bugs.swift.org/"
          COMPATIBILITY_VERSION=2
          COMPATIBILITY_VERSION_DISPLAY_STRING="Xcode 8.0"
          DARWIN_TOOLCHAIN_CREATED_DATE="$(date -u +'%a %b %d %T GMT %Y')"

          echo "-- Removing: ${DARWIN_TOOLCHAIN_INFO_PLIST}"
          call rm -f ${DARWIN_TOOLCHAIN_INFO_PLIST}

          call ${PLISTBUDDY_BIN} -c "Add DisplayName string '${DARWIN_TOOLCHAIN_DISPLAY_NAME}'" "${DARWIN_TOOLCHAIN_INFO_PLIST}"
          call ${PLISTBUDDY_BIN} -c "Add ShortDisplayName string '${DARWIN_TOOLCHAIN_DISPLAY_NAME_SHORT}'" "${DARWIN_TOOLCHAIN_INFO_PLIST}"
          call ${PLISTBUDDY_BIN} -c "Add CreatedDate date '${DARWIN_TOOLCHAIN_CREATED_DATE}'" "${DARWIN_TOOLCHAIN_INFO_PLIST}"
          call ${PLISTBUDDY_BIN} -c "Add CompatibilityVersion integer ${COMPATIBILITY_VERSION}" "${DARWIN_TOOLCHAIN_INFO_PLIST}"
          call ${PLISTBUDDY_BIN} -c "Add CompatibilityVersionDisplayString string ${COMPATIBILITY_VERSION_DISPLAY_STRING}" "${DARWIN_TOOLCHAIN_INFO_PLIST}"
          call ${PLISTBUDDY_BIN} -c "Add Version string '${DARWIN_TOOLCHAIN_VERSION}'" "${DARWIN_TOOLCHAIN_INFO_PLIST}"
          call ${PLISTBUDDY_BIN} -c "Add CFBundleIdentifier string '${DARWIN_TOOLCHAIN_BUNDLE_IDENTIFIER}'" "${DARWIN_TOOLCHAIN_INFO_PLIST}"
          call ${PLISTBUDDY_BIN} -c "Add ReportProblemURL string '${DARWIN_TOOLCHAIN_REPORT_URL}'" "${DARWIN_TOOLCHAIN_INFO_PLIST}"
          call ${PLISTBUDDY_BIN} -c "Add Aliases array" "${DARWIN_TOOLCHAIN_INFO_PLIST}"
          call ${PLISTBUDDY_BIN} -c "Add Aliases:0 string '${DARWIN_TOOLCHAIN_ALIAS}'" "${DARWIN_TOOLCHAIN_INFO_PLIST}"
          call ${PLISTBUDDY_BIN} -c "Add OverrideBuildSettings dict" "${DARWIN_TOOLCHAIN_INFO_PLIST}"
          call ${PLISTBUDDY_BIN} -c "Add OverrideBuildSettings:ENABLE_BITCODE string 'NO'" "${DARWIN_TOOLCHAIN_INFO_PLIST}"
          call ${PLISTBUDDY_BIN} -c "Add OverrideBuildSettings:SWIFT_DISABLE_REQUIRED_ARCLITE string 'YES'" "${DARWIN_TOOLCHAIN_INFO_PLIST}"
          call ${PLISTBUDDY_BIN} -c "Add OverrideBuildSettings:SWIFT_LINK_OBJC_RUNTIME string 'YES'" "${DARWIN_TOOLCHAIN_INFO_PLIST}"

          call chmod a+r "${DARWIN_TOOLCHAIN_INFO_PLIST}"

          if [[ "${DARWIN_TOOLCHAIN_APPLICATION_CERT}" ]] ; then
            echo "-- Codesign xctoolchain --"
            call "${SWIFT_SOURCE_DIR}/utils/toolchain-codesign" "${DARWIN_TOOLCHAIN_APPLICATION_CERT}" "${host_install_destdir}${TOOLCHAIN_PREFIX}/"
          fi
          if [[ "${DARWIN_TOOLCHAIN_INSTALLER_PACKAGE}" ]] ; then
            echo "-- Create Installer --"
            call "${SWIFT_SOURCE_DIR}/utils/toolchain-installer" "${host_install_destdir}${TOOLCHAIN_PREFIX}/" "${DARWIN_TOOLCHAIN_BUNDLE_IDENTIFIER}" \
                "${DARWIN_TOOLCHAIN_INSTALLER_CERT}" "${DARWIN_TOOLCHAIN_INSTALLER_PACKAGE}" "${DARWIN_TOOLCHAIN_INSTALL_LOCATION}" \
                "${DARWIN_TOOLCHAIN_VERSION}" "${SWIFT_SOURCE_DIR}/utils/darwin-installer-scripts"
          fi

          # host_install_destdir contains the toolchain prefix.
          # We want to create the package in host_install_destdir_nonprefixed.
          with_pushd "${host_install_destdir}" \
              call tar -c -z -f "${package_for_host}" "${TOOLCHAIN_PREFIX/#\/}"
        else
            # BSD tar doesn't support --owner/--group.
            if [[ "$(uname -s)" == "Darwin" || "$(uname -s)" == "FreeBSD" ]] ; then
                with_pushd "${host_install_destdir}" \
                    tar -c -z -f "${package_for_host}" "${host_install_prefix/#\/}"
            else
                with_pushd "${host_install_destdir}" \
                    tar -c -z -f "${package_for_host}" --owner=0 --group=0 "${host_install_prefix/#\/}"
            fi
        fi
        if [[ "${TEST_INSTALLABLE_PACKAGE}" ]] ; then
            PKG_TESTS_SOURCE_DIR="${WORKSPACE}/swift-integration-tests"
            PKG_TESTS_SANDBOX_PARENT="$(build_directory swift_package_sandbox_${host} none)"
            PKG_TESTS_TEMPS="${PKG_TESTS_SANDBOX_PARENT}"/"tests"

            if [[ "${host}" == "macosx-"* ]] ; then
                PKG_TESTS_SANDBOX="${PKG_TESTS_SANDBOX_PARENT}"/"${TOOLCHAIN_PREFIX}"
            else # Linux
                PKG_TESTS_SANDBOX="${PKG_TESTS_SANDBOX_PARENT}"
            fi

            LIT_EXECUTABLE_PATH="${LLVM_SOURCE_DIR}/utils/lit/lit.py"
            FILECHECK_EXECUTABLE_PATH="$(build_directory_bin ${LOCAL_HOST} llvm)/FileCheck"
            echo "-- Test Installable Package --"
            call rm -rf "${PKG_TESTS_SANDBOX_PARENT}"
            call mkdir -p "${PKG_TESTS_SANDBOX}"
            with_pushd "${PKG_TESTS_SANDBOX_PARENT}" \
                call tar xzf "${package_for_host}"

            with_pushd "${PKG_TESTS_SOURCE_DIR}" \
                call python "${LIT_EXECUTABLE_PATH}" . -sv --param package-path="${PKG_TESTS_SANDBOX}" --param filecheck="${FILECHECK_EXECUTABLE_PATH}" --param test-exec-root="${PKG_TESTS_TEMPS}"
        fi
    fi
}

# Build and test packages.
for host in "${ALL_HOSTS[@]}"; do

    # Check if we should perform this action.
    if ! [[ $(should_execute_action "${host}-package") ]]; then
        continue
    fi

    if [[ $(should_include_host_in_lipo ${host}) ]]; then
            continue
    fi

    build_and_test_installable_package ${host}
done

# Lipo those products which require it, optionally build and test an installable package.
if [[ ${#LIPO_SRC_DIRS[@]} -gt 0 ]]; then
    # This is from multiple hosts; Which host should we say it is?
    # Let's call it 'merged-hosts' so that we can identify it.
    mergedHost="merged-hosts"

    # Check if we should perform this action.
    if ! [[ $(should_execute_action "${mergedHost}-lipo") ]]; then
        continue
    fi

    echo "--- Merging and running lipo ---"

    # Allow passing lipo with --host-lipo
    if [[ -z "${HOST_LIPO}" ]] ; then
        LIPO_PATH=$(xcrun_find_tool lipo)
    else
        LIPO_PATH="${HOST_LIPO}"
    fi
    call "${SWIFT_SOURCE_DIR}"/utils/recursive-lipo --lipo=${LIPO_PATH} --copy-subdirs="$(get_host_install_prefix ${host})lib/swift $(get_host_install_prefix ${host})lib/swift_static" --destination="$(get_host_install_destdir ${mergedHost})" ${LIPO_SRC_DIRS[@]}

    # Build and test the lipo-ed package.
    build_and_test_installable_package ${mergedHost}
fi
# END<|MERGE_RESOLUTION|>--- conflicted
+++ resolved
@@ -2850,20 +2850,6 @@
                     DOTEST_EXTRA="${DOTEST_EXTRA} -L${LIBDISPATCH_BUILD_DIR}/src"
                 fi
                 call mkdir -p "${results_dir}"
-<<<<<<< HEAD
-                with_pushd "${results_dir}" \
-                    call env SWIFTCC="$(build_directory $LOCAL_HOST swift)/bin/swiftc" \
-                    SWIFTLIBS="${swift_build_dir}/${LIBDIR}/swift" \
-                    "${LLDB_SOURCE_DIR}"/test/dotest.py \
-                    --executable "${lldb_executable}" \
-                    ${LLDB_TEST_DEBUG_SERVER} \
-                    ${LLDB_TEST_SUBDIR_CLAUSE} \
-                    ${LLDB_TEST_CATEGORIES} \
-                    ${LLDB_DOTEST_CC_OPTS} \
-                    ${LLDB_FORMATTER_OPTS} \
-                    --build-dir "${lldb_build_dir}/lldb-test-build.noindex" \
-                    -E "${DOTEST_EXTRA}"
-=======
 
                 # Prefer to use lldb-dotest, as building it guarantees that we build all
                 # test dependencies. Ultimately we want to delete as much lldb-specific logic
@@ -2879,16 +2865,16 @@
                     lldb_dotest="${lldb_build_dir}"/bin/lldb-dotest
                     with_pushd ${results_dir} \
                         call env SWIFTCC="$(build_directory $LOCAL_HOST swift)/bin/swiftc" \
-                        SWIFTLIBS="${swift_build_dir}/lib/swift" \
+                        SWIFTLIBS="${swift_build_dir}/${LIBDIR}/swift" \
                         ${lldb_dotest} \
                         ${LLDB_TEST_SUBDIR_CLAUSE} \
                         ${LLDB_TEST_CATEGORIES} \
                         ${LLDB_FORMATTER_OPTS} \
                         ${dotest_extra_args}
-		else
+		            else
                     with_pushd "${results_dir}" \
                         call env SWIFTCC="$(build_directory $LOCAL_HOST swift)/bin/swiftc" \
-                        SWIFTLIBS="${swift_build_dir}/lib/swift" \
+                        SWIFTLIBS="${swift_build_dir}/${LIBDIR}/swift" \
                         "${LLDB_SOURCE_DIR}"/test/dotest.py \
                         --executable "${lldb_executable}" \
                         ${LLDB_TEST_DEBUG_SERVER} \
@@ -2900,7 +2886,6 @@
                         ${dotest_extra_args}
                 fi
 
->>>>>>> 4761ae78
                 continue
                 ;;
             llbuild)
