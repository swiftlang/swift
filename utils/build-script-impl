#!/usr/bin/env bash
#===--- build-script-impl - Implementation details of build-script ---------===#
#
## This source file is part of the Swift.org open source project
##
## Copyright (c) 2014 - 2017 Apple Inc. and the Swift project authors
## Licensed under Apache License v2.0 with Runtime Library Exception
##
## See https://swift.org/LICENSE.txt for license information
## See https://swift.org/CONTRIBUTORS.txt for the list of Swift project authors
#
#===------------------------------------------------------------------------===#

#
# This script is an implementation detail of other build scripts and should not
# be called directly.
#
# Note: This script will NOT auto-clean before building.
#

set -o pipefail
set -e

umask 0022

# Declare the set of known settings along with each one's description
#
# If you add a user-settable variable, add it to this list.
#
# A default value of "" indicates that the corresponding variable
# will remain unset unless set explicitly.
#
# skip-* parameters do not affect the configuration (CMake parameters).
# You can turn them on and off in different invocations of the script for the
# same build directory.
#
# build-* parameters affect the CMake configuration (enable/disable those
# components).
#
# Each variable name is re-exported into this script in uppercase, where dashes
# are substituted by underscores. For example, `swift-install-components` is
# referred to as `SWIFT_INSTALL_COMPONENTS` in the remainder of this script.
KNOWN_SETTINGS=(
    # name                      default          description
    dry-run                     ""               "print the commands that would be executed, but do not execute them"
    build-args                  ""               "arguments to the build tool; defaults to -j8 when CMake generator is \"Unix Makefiles\""
    build-dir                   ""               "out-of-tree build directory; default is in-tree. **This argument is required**"
    host-cc                     ""               "the path to CC, the 'clang' compiler for the host platform. **This argument is required**"
    host-cxx                    ""               "the path to CXX, the 'clang++' compiler for the host platform. **This argument is required**"
    host-lipo                   ""               "the path to lipo for creating universal binaries on Darwin"
    host-libtool                ""               "the path to libtool"
    darwin-xcrun-toolchain      "default"        "the name of the toolchain to use on Darwin"
    ninja-bin                   ""               "the path to Ninja tool"
    libdir-suffix                ""               "the library suffix folder to be used. Ex. 32 or 64. Default to none."
    cmark-build-type            "Debug"          "the CMake build variant for CommonMark (Debug, RelWithDebInfo, Release, MinSizeRel).  Defaults to Debug."
    lldb-extra-cmake-args       ""               "extra command line args to pass to lldb cmake"
    lldb-extra-xcodebuild-args  ""               "extra command line args to pass to lldb xcodebuild"
    lldb-test-cc                ""               "CC to use for building LLDB testsuite test inferiors.  Defaults to just-built, in-tree clang.  If set to 'host-toolchain', sets it to same as host-cc."
    lldb-test-with-curses       ""               "run test lldb test runner using curses terminal control"
    lldb-test-swift-only        "1"               "when running lldb tests, only include Swift-specific tests"
    lldb-no-debugserver         ""               "delete debugserver after building it, and don't try to codesign it"
    lldb-use-system-debugserver ""               "don't try to codesign debugserver, and use the system's debugserver instead"
    llvm-build-type             "Debug"          "the CMake build variant for LLVM and Clang (Debug, RelWithDebInfo, Release, MinSizeRel).  Defaults to Debug."
    swift-build-type            "Debug"          "the CMake build variant for Swift"
    swift-enable-assertions     "1"              "enable assertions in Swift"
    swift-analyze-code-coverage "not-merged"     "Code coverage analysis mode for Swift (false, not-merged, merged). Defaults to false if the argument is not present, and not-merged if the argument is present without a modifier."
    swift-tools-enable-lto      ""               "enable LTO compilation of Swift tools. *NOTE* This does not include the swift standard library and runtime. Must be set to one of 'thin' or 'full'"
    llvm-enable-lto             ""               "Must be set to one of 'thin' or 'full'"
    llvm-enable-modules         "0"              "enable building llvm using modules"
    swift-tools-num-parallel-lto-link-jobs ""    "The number of parallel link jobs to use when compiling swift tools"
    llvm-num-parallel-lto-link-jobs ""           "The number of parallel link jobs to use when compiling llvm"
    swift-stdlib-build-type     "Debug"          "the CMake build variant for Swift"
    swift-stdlib-enable-assertions "1"           "enable assertions in Swift"
    swift-stdlib-enable-resilience "0"           "build the Swift stdlib and overlays with resilience enabled"
    swift-stdlib-use-nonatomic-rc "0"            "build the Swift stdlib and overlays with nonatomic reference count operations enabled"
    lldb-build-type             "Debug"          "the CMake build variant for LLDB"
    lldb-build-with-xcode       "1"              "Use xcodebuild to build LLDB, instead of CMake"
    llbuild-build-type          "Debug"          "the CMake build variant for llbuild"
    foundation-build-type       "Debug"          "the build variant for Foundation"
    libdispatch-build-type      "Debug"          "the build variant for libdispatch"
    libicu-build-type           "Debug"          "the build variant for libicu"
    playgroundsupport-build-type "Debug"         "the build variant for PlaygroundSupport"
    xctest-build-type           "Debug"          "the build variant for xctest"
    swiftpm-build-type          "Debug"          "the build variant for swiftpm"
    llbuild-enable-assertions   "1"              "enable assertions in llbuild"
    enable-asan                 ""               "enable Address Sanitizer"
    enable-ubsan                ""               "enable Undefined Behavior Sanitizer"
    cmake                       ""               "path to the cmake binary"
    distcc                      ""               "use distcc in pump mode"
    distcc-pump                 ""               "the path to distcc pump executable. This argument is required if distcc is set."
    build-runtime-with-host-compiler   ""        "use the host c++ compiler to build everything"
    cmake-generator             "Unix Makefiles" "kind of build system to generate; see output of 'cmake --help' for choices"
    verbose-build               ""               "print the commands executed during the build"
    install-prefix              ""               "installation prefix"
    toolchain-prefix            ""               "the path to the .xctoolchain directory that houses the install prefix path"
    install-destdir             ""               "the path to use as the filesystem root for the installation"
    install-symroot             ""               "the path to install debug symbols into"
    swift-install-components    ""               "a semicolon-separated list of Swift components to install"
    llvm-install-components    ""                "a semicolon-separated list of LLVM components to install"
    installable-package         ""               "the path to the archive of the installation directory"
    test-installable-package    ""               "whether to run post-packaging tests on the produced package"
    reconfigure                 ""               "force a CMake configuration run even if CMakeCache.txt already exists"
    skip-reconfigure            ""               "set to skip reconfigure"
    swift-primary-variant-sdk   ""               "default SDK for target binaries"
    swift-primary-variant-arch  ""               "default arch for target binaries"
    skip-build-cmark            ""               "set to skip building CommonMark"
    skip-build-llvm             ""               "set to skip building LLVM/Clang"
    skip-build-compiler-rt      ""               "set to skip building Compiler-RT"
    skip-build-swift            ""               "set to skip building Swift"
    skip-build-linux            ""               "set to skip building Swift stdlibs for Linux"
    skip-build-freebsd          ""               "set to skip building Swift stdlibs for FreeBSD"
    skip-build-cygwin           ""               "set to skip building Swift stdlibs for Cygwin"
    skip-build-haiku            ""               "set to skip building Swift stdlibs for Haiku"
    skip-build-osx              ""               "set to skip building Swift stdlibs for OS X"
    skip-build-ios-device       ""               "set to skip building Swift stdlibs for iOS devices (i.e. build simulators only)"
    skip-build-ios-simulator    ""               "set to skip building Swift stdlibs for iOS simulators (i.e. build devices only)"
    skip-build-tvos-device      ""               "set to skip building Swift stdlibs for tvOS devices (i.e. build simulators only)"
    skip-build-tvos-simulator   ""               "set to skip building Swift stdlibs for tvOS simulators (i.e. build devices only)"
    skip-build-watchos-device   ""               "set to skip building Swift stdlibs for Apple watchOS devices (i.e. build simulators only)"
    skip-build-watchos-simulator ""              "set to skip building Swift stdlibs for Apple watchOS simulators (i.e. build devices only)"
    skip-build-android          ""               "set to skip building Swift stdlibs for Android"
    skip-build-lldb             ""               "set to skip building LLDB"
    skip-build-llbuild          ""               "set to skip building llbuild"
    skip-build-swiftpm          ""               "set to skip building swiftpm"
    skip-build-xctest           ""               "set to skip building xctest"
    skip-build-foundation       ""               "set to skip building foundation"
    skip-build-libdispatch      ""               "set to skip building libdispatch"
    skip-build-libicu           ""               "set to skip building libicu"
    skip-build-benchmarks       ""               "set to skip building Swift Benchmark Suite"
    skip-build-external-benchmarks "1"            "set to skip building the external Swift Benchmark Suite. (skipped by default)"
    skip-build-playgroundsupport ""              "set to skip building PlaygroundSupport"
    skip-test-cmark             ""               "set to skip testing CommonMark"
    skip-test-lldb              ""               "set to skip testing lldb"
    skip-test-swift             ""               "set to skip testing Swift"
    skip-test-llbuild           ""               "set to skip testing llbuild"
    skip-test-swiftpm           ""               "set to skip testing swiftpm"
    skip-test-xctest            ""               "set to skip testing xctest"
    skip-test-foundation        ""               "set to skip testing foundation"
    skip-test-libdispatch       ""               "set to skip testing libdispatch"
    skip-test-libicu            ""               "set to skip testing libicu"
    skip-test-playgroundsupport ""               "set to skip testing PlaygroundSupport"
    skip-test-linux             ""               "set to skip testing Swift stdlibs for Linux"
    skip-test-freebsd           ""               "set to skip testing Swift stdlibs for FreeBSD"
    skip-test-cygwin            ""               "set to skip testing Swift stdlibs for Cygwin"
    skip-test-haiku            ""                "set to skip testing Swift stdlibs for Haiku"
    skip-test-osx               ""               "set to skip testing Swift stdlibs for OS X"
    skip-test-ios-32bit-simulator     ""         "set to skip testing Swift stdlibs for iOS 32bit simulators"
    skip-test-ios-simulator     ""               "set to skip testing Swift stdlibs for iOS simulators (i.e. test devices only)"
    skip-test-ios-host          ""               "set to skip testing the host parts of the iOS toolchain"
    skip-test-tvos-simulator    ""               "set to skip testing Swift stdlibs for tvOS simulators (i.e. test devices only)"
    skip-test-tvos-host         ""               "set to skip testing the host parts of the tvOS toolchain"
    skip-test-watchos-simulator  ""              "set to skip testing Swift stdlibs for Apple watchOS simulators (i.e. test devices only)"
    skip-test-watchos-host      ""               "set to skip testing the host parts of the watchOS toolchain"
    skip-test-android-host      ""               "set to skip testing the host parts of the Android toolchain"
    validation-test             "0"              "set to run the validation test suite"
    long-test                   "0"              "set to run the long test suite"
    test-paths                  ""               "run tests located in specific directories and/or files"
    skip-test-benchmarks        ""               "set to skip running Swift Benchmark Suite"
    skip-test-optimized         ""               "set to skip testing the test suite in optimized mode"
    skip-test-optimize-for-size ""               "set to skip testing the test suite in optimize for size mode"
    skip-test-sourcekit         ""               "set to skip testing SourceKit"
    stress-test-sourcekit       ""               "set to run the stress-SourceKit target"
    workspace                   "${HOME}/src"    "source directory containing llvm, clang, swift"
    enable-llvm-assertions      "1"              "set to enable llvm assertions"
    build-llvm                  "1"              "set to 1 to build LLVM and Clang"
    build-swift-tools           "1"              "set to 1 to build Swift host tools"
    build-swift-dynamic-stdlib  ""               "set to 1 to build dynamic variants of the Swift standard library"
    build-swift-static-stdlib   ""               "set to 1 to build static variants of the Swift standard library"
    build-swift-stdlib-unittest-extra "0"        "set to 1 to build optional StdlibUnittest components"
    build-swift-dynamic-sdk-overlay   ""         "set to 1 to build dynamic variants of the Swift SDK overlay"
    build-swift-static-sdk-overlay    ""         "set to 1 to build static variants of the Swift SDK overlay"
    build-swift-examples        "1"              "set to 1 to build examples"
    build-swift-remote-mirror   "1"              "set to 1 to build the Swift Remote Mirror library"
    build-sil-debugging-stdlib  "0"              "set to 1 to build the Swift standard library with -gsil to enable debugging and profiling on SIL level"
    check-incremental-compilation "0"            "set to 1 to compile swift libraries multiple times to check if incremental compilation works"
    report-statistics           "0"              "set to 1 to generate compilation statistics files for swift libraries"
    llvm-include-tests          "1"              "Set to true to generate testing targets for LLVM. Set to true by default."
    swift-include-tests         "1"              "Set to true to generate testing targets for Swift. This allows the build to proceed when 'test' directory is missing (required for B&I builds)"
    native-llvm-tools-path      ""               "directory that contains LLVM tools that are executable on the build machine"
    native-clang-tools-path     ""               "directory that contains Clang tools that are executable on the build machine"
    native-swift-tools-path     ""               "directory that contains Swift tools that are executable on the build machine"
    embed-bitcode-section       "0"              "embed an LLVM bitcode section in stdlib/overlay binaries for supported platforms"
    darwin-crash-reporter-client ""              "whether to enable CrashReporter integration"
    darwin-stdlib-install-name-dir ""            "the directory of the install_name for standard library dylibs"
    install-cmark               ""               "whether to install cmark"
    install-swift               ""               "whether to install Swift"
    install-lldb                ""               "whether to install LLDB"
    install-llbuild             ""               "whether to install llbuild"
    install-swiftpm             ""               "whether to install swiftpm"
    install-xctest              ""               "whether to install xctest"
    install-foundation          ""               "whether to install foundation"
    install-libdispatch         ""               "whether to install libdispatch"
    install-libicu              ""               "whether to install libicu"
    install-playgroundsupport   ""               "whether to install PlaygroundSupport"
    darwin-install-extract-symbols ""            "whether to extract symbols with dsymutil during installations"
    host-target                 ""               "The host target. LLVM, Clang, and Swift will be built for this target. The built LLVM and Clang will be used to compile Swift for the cross-compilation targets. **This argument is required**"
    stdlib-deployment-targets   ""               "space-separated list of targets to configure the Swift standard library to be compiled or cross-compiled for"
    build-stdlib-deployment-targets "all"        "space-separated list that filters which of the configured targets to build the Swift standard library for, or 'all'"
    cross-compile-hosts         ""               "space-separated list of targets to cross-compile host Swift tools for"
    cross-compile-with-host-tools  ""            "set to use the clang we build for the host to then build the cross-compile hosts"
    cross-compile-install-prefixes      ""       "semicolon-separated list of install prefixes to use for the cross-compiled hosts. The list expands, so if there are more cross-compile hosts than prefixes, unmatched hosts use the last prefix in the list"
    skip-merge-lipo-cross-compile-tools ""       "set to skip running merge-lipo after installing cross-compiled host Swift tools"
    darwin-deployment-version-osx     "10.9"     "minimum deployment target version for OS X"
    darwin-deployment-version-ios     "7.0"      "minimum deployment target version for iOS"
    darwin-deployment-version-tvos    "9.0"      "minimum deployment target version for tvOS"
    darwin-deployment-version-watchos "2.0"      "minimum deployment target version for watchOS"
    extra-cmake-options         ""               "Extra options to pass to CMake for all targets"
    extra-swift-args            ""               "Extra arguments to pass to swift modules which match regex. Assumed to be a flattened cmake list consisting of [module_regexp, args, module_regexp, args, ...]"
    sil-verify-all              "0"              "If enabled, run the SIL verifier after each transform when building Swift files during this build process"
    swift-enable-ast-verifier   "1"              "If enabled, and the assertions are enabled, the built Swift compiler will run the AST verifier every time it is invoked"
    swift-runtime-enable-leak-checker   "0"              "Enable leaks checking routines in the runtime"
    use-gold-linker             ""               "Enable using the gold linker"
    darwin-toolchain-bundle-identifier ""        "CFBundleIdentifier for xctoolchain info plist"
    darwin-toolchain-display-name      ""        "Display Name for xctoolcain info plist"
    darwin-toolchain-display-name-short ""       "Display Name with out date for xctoolchain info plist"
    darwin-toolchain-name              ""        "Directory name for xctoolchain"
    darwin-toolchain-version           ""        "Version for xctoolchain info plist and installer pkg"
    darwin-toolchain-application-cert  ""        "Application Cert name to codesign xctoolchain"
    darwin-toolchain-installer-cert    ""        "Installer Cert name to create installer pkg"
    darwin-toolchain-installer-package ""        "The path to installer pkg"
    darwin-sdk-deployment-targets      "xctest-ios-8.0"        "semicolon-separated list of triples like 'fookit-ios-9.0;barkit-watchos-9.0'"
    darwin-overlay-target              ""        "single overlay target to build, dependencies are computed later"
    build-jobs                         ""        "The number of parallel build jobs to use"
    darwin-toolchain-alias             ""        "Swift alias for toolchain"
    android-ndk                        ""        "An absolute path to the NDK that will be used as a libc implementation for Android builds"
    android-api-level                  ""        "The Android API level to target when building for Android. Currently only 21 or above is supported"
    android-ndk-gcc-version            ""        "The GCC version to use when building for Android. Currently only 4.9 is supported"
    android-icu-uc                     ""        "Path to a directory containing libicuuc.so"
    android-icu-uc-include             ""        "Path to a directory containing headers for libicuuc"
    android-icu-i18n                   ""        "Path to a directory containing libicui18n.so"
    android-icu-i18n-include           ""        "Path to a directory containing headers libicui18n"
    android-deploy-device-path         ""        "Path on an Android device to which built Swift stdlib products will be deployed"
    check-args-only                    ""        "set to check all arguments are known. Exit with status 0 if success, non zero otherwise"
    common-cmake-options               ""        "CMake options used for all targets, including LLVM/Clang"
    cmark-cmake-options                ""        "CMake options used for all cmark targets"
    ninja-cmake-options                ""        "CMake options used for all ninja targets"
    foundation-cmake-options           ""        "CMake options used for all foundation targets"
    libdispatch-cmake-options          ""        "CMake options used for all libdispatch targets"
    libicu-cmake-options               ""        "CMake options used for all libicu targets"
    llbuild-cmake-options              ""        "CMake options used for all llbuild targets"
    lldb-cmake-options                 ""        "CMake options used for all lldb targets"
    llvm-cmake-options                 ""        "CMake options used for all llvm targets"
    ninja-cmake-options                ""        "CMake options used for all ninja targets"
    swift-cmake-options                ""        "CMake options used for all swift targets"
    swiftpm-cmake-options              ""        "CMake options used for all swiftpm targets"
    xctest-cmake-options               ""        "CMake options used for all xctest targets"
    playgroundsupport-cmake-options    ""        "CMake options used for all playgroundsupport targets"
    # TODO: Remove this some time later.
    user-config-args            ""               "**Renamed to --extra-cmake-options**: User-supplied arguments to cmake when used to do configuration."
    only-execute                       "all"     "Only execute the named action (see implementation)"
    llvm-lit-args                      ""        "If set, override the lit args passed to LLVM"
    clang-profile-instr-use            ""        "If set, profile file to use for clang PGO"
    coverage-db                        ""        "If set, coverage database to use when prioritizing testing"
    build-toolchain-only               ""        "If set, only build the necessary tools to build an external toolchain"
    skip-local-host-install            ""        "If we are cross-compiling multiple targets, skip an install pass locally if the hosts match"
)

# Centralized access point for traced command invocation.
# Every operation that might mutates file system should be called via
# these functions.

function call() {
    if [[ ${DRY_RUN} ]]; then
        echo "${PS4}"$(quoted_print "$@")
    else
        { set -x; } 2>/dev/null
        "$@"
        { set +x; } 2>/dev/null
    fi
}

function with_pushd() {
    local dir=$1
    shift
    if [[ "$1" == "call" ]]; then
        shift
    fi
    if [[ ${DRY_RUN} ]]; then
        echo ${PS4}pushd "${dir}"
        echo "${PS4}"$(quoted_print "$@")
        echo ${PS4}popd
    else
        set -x
        pushd "${dir}"
        "$@"
        { set -x; } 2>/dev/null # because $@ might includes { set +x; }
        popd
        { set +x; } 2>/dev/null
    fi
}

function quoted_print() {
    python -c 'import pipes; import sys; print(" ".join(pipes.quote(arg) for arg in sys.argv[1:]))' "$@"
}

function toupper() {
    echo "$@" | tr '[:lower:]' '[:upper:]'
}

function tolower() {
    echo "$@" | tr '[:upper:]' '[:lower:]'
}

function true_false() {
    case "$1" in
        false | FALSE | 0 | "")
            echo "FALSE"
            ;;
        true | TRUE | 1)
            echo "TRUE"
            ;;
        *)
            echo "true_false: unknown value: $1" >&2
            exit 1
            ;;
    esac
}

function to_varname() {
    toupper "${1//-/_}"
}

function set_lldb_build_mode() {
    if [[ "${LLDB_BUILD_TYPE}" == "RelWithDebInfo" ]]; then
      LLDB_BUILD_MODE="CustomSwift-Release"
    else
      LLDB_BUILD_MODE="CustomSwift-${LLDB_BUILD_TYPE}"
    fi
}

function is_llvm_lto_enabled() {
    if [[ "${LLVM_ENABLE_LTO}" == "thin" ]] ||
       [[ "${LLVM_ENABLE_LTO}" == "full" ]]; then
        echo "TRUE"
    else
        echo "FALSE"
    fi
}

function is_swift_lto_enabled() {
    if [[ "${SWIFT_TOOLS_ENABLE_LTO}" == "thin" ]] ||
       [[ "${SWIFT_TOOLS_ENABLE_LTO}" == "full" ]]; then
        echo "TRUE"
    else
        echo "FALSE"
    fi
}

# Support for performing isolated actions.
#
# This is part of refactoring more work to be done or controllable via
# `build-script` itself. For additional information, see:
# https://bugs.swift.org/browse/SR-237
#
# To use this functionality, the script is invoked with:
#   ONLY_EXECUTE=<action name>
# where <action name> is one of:
#   all                          -- execute all actions
#   ${host}-${product}-build     -- the build of the product
#   ${host}-${product}-test      -- the test of the product
#   ${host}-${product}-install   -- the install of the product
#   ${host}-package              -- the package construction and test
#   merged-hosts-lipo            -- the lipo step, if used
# and if used, only the one individual action will be performed.
#
# If not set, the default is `all`.

# should_execute_action(name) -> 1 or nil
#
# Check if the named action should be run in the given script invocation.
function should_execute_action() {
    local name="$1"

    if [[ "${ONLY_EXECUTE}" = "all" ]] ||
           [[ "${ONLY_EXECUTE}" = "${name}" ]]; then
        echo 1
    fi
}

# should_execute_host_actions_for_phase(host, phase-name) -> 1 or nil
#
# Check if the there are any actions to execute for this host and phase (i.e.,
# "build", "test", or "install")
function should_execute_host_actions_for_phase() {
    local host="$1"
    local phase_name="$2"

    if [[ "${ONLY_EXECUTE}" = "all" ]] ||
           [[ "${ONLY_EXECUTE}" == ${host}-*-${phase_name} ]]; then
        echo 1
    fi
}

function set_build_options_for_host() {
    llvm_cmake_options=()
    swift_cmake_options=()
    cmark_cmake_options=()
    lldb_cmake_options=()
    swiftpm_bootstrap_options=()
    SWIFT_HOST_VARIANT=
    SWIFT_HOST_VARIANT_SDK=
    SWIFT_HOST_VARIANT_ARCH=
    SWIFT_HOST_TRIPLE=
    local host="$1"

    # Hosts which can be cross-compiled must specify:
    # SWIFT_HOST_TRIPLE and llvm_target_arch (as well as usual HOST_VARIANT flags)

    case ${host} in
        freebsd-x86_64)
            SWIFT_HOST_VARIANT="freebsd"
            SWIFT_HOST_VARIANT_SDK="FREEBSD"
            SWIFT_HOST_VARIANT_ARCH="x86_64"
            ;;
        cygwin-x86_64)
            SWIFT_HOST_VARIANT="cygwin"
            SWIFT_HOST_VARIANT_SDK="CYGWIN"
            SWIFT_HOST_VARIANT_ARCH="x86_64"
            ;;
        haiku-x86_64)
            SWIFT_HOST_VARIANT="haiku"
            SWIFT_HOST_VARIANT_SDK="HAIKU"
            SWIFT_HOST_VARIANT_ARCH="x86_64"
            ;;
        linux-*)
            SWIFT_HOST_VARIANT="linux"
            SWIFT_HOST_VARIANT_SDK="LINUX"
            case ${host} in
                linux-x86_64)
                    SWIFT_HOST_VARIANT_ARCH="x86_64"
                    ;;
                linux-armv6)
                    SWIFT_HOST_VARIANT_ARCH="armv6"
                    SWIFT_HOST_TRIPLE="armv6-unknown-linux-gnueabihf"
                    llvm_target_arch="ARM"
                    ;;
                linux-armv7)
                    SWIFT_HOST_VARIANT_ARCH="armv7"
                    SWIFT_HOST_TRIPLE="armv7-unknown-linux-gnueabihf"
                    llvm_target_arch="ARM"
                    ;;
                linux-aarch64)
                    SWIFT_HOST_VARIANT_ARCH="aarch64"
                    ;;
                linux-powerpc64)
                    SWIFT_HOST_VARIANT_ARCH="powerpc64"
                    ;;
                linux-powerpc64le)
                    SWIFT_HOST_VARIANT_ARCH="powerpc64le"
                    ;;
                linux-s390x)
                    SWIFT_HOST_VARIANT_ARCH="s390x"
                    ;;
                esac
        ;;
        macosx-* | iphoneos-* | iphonesimulator-* | \
          appletvos-* | appletvsimulator-* | \
            watchos-* | watchsimulator-*)
            case ${host} in
                macosx-x86_64)
                    xcrun_sdk_name="macosx"
                    llvm_target_arch=""
                    SWIFT_HOST_TRIPLE="x86_64-apple-macosx${DARWIN_DEPLOYMENT_VERSION_OSX}"
                    SWIFT_HOST_VARIANT="macosx"
                    SWIFT_HOST_VARIANT_SDK="OSX"
                    SWIFT_HOST_VARIANT_ARCH="x86_64"

                    cmake_osx_deployment_target="${DARWIN_DEPLOYMENT_VERSION_OSX}"
                    cmark_cmake_options=(
                        -DCMAKE_C_FLAGS="$(cmark_c_flags ${host})"
                        -DCMAKE_CXX_FLAGS="$(cmark_c_flags ${host})"
                        -DCMAKE_OSX_SYSROOT:PATH="$(xcrun --sdk ${xcrun_sdk_name} --show-sdk-path)"
                        -DCMAKE_OSX_DEPLOYMENT_TARGET="${cmake_osx_deployment_target}"
                    )
                    swiftpm_bootstrap_options=(
                        --sysroot="$(xcrun --sdk ${xcrun_sdk_name} --show-sdk-path)"
                    )
                    ;;
                iphonesimulator-i386)
                    xcrun_sdk_name="iphonesimulator"
                    llvm_target_arch="X86"
                    SWIFT_HOST_TRIPLE="i386-apple-ios${DARWIN_DEPLOYMENT_VERSION_IOS}"
                    SWIFT_HOST_VARIANT="iphonesimulator"
                    SWIFT_HOST_VARIANT_SDK="IOS_SIMULATOR"
                    SWIFT_HOST_VARIANT_ARCH="i386"

                    cmake_osx_deployment_target=""
                    cmark_cmake_options=(
                        -DCMAKE_C_FLAGS="$(cmark_c_flags ${host})"
                        -DCMAKE_CXX_FLAGS="$(cmark_c_flags ${host})"
                        -DCMAKE_OSX_SYSROOT:PATH="$(xcrun --sdk ${xcrun_sdk_name} --show-sdk-path)"
                    )
                    ;;
                iphonesimulator-x86_64)
                    xcrun_sdk_name="iphonesimulator"
                    llvm_target_arch="X86"
                    SWIFT_HOST_TRIPLE="x86_64-apple-ios${DARWIN_DEPLOYMENT_VERSION_IOS}"
                    SWIFT_HOST_VARIANT="iphonesimulator"
                    SWIFT_HOST_VARIANT_SDK="IOS_SIMULATOR"
                    SWIFT_HOST_VARIANT_ARCH="x86_64"

                    cmake_osx_deployment_target=""
                    cmark_cmake_options=(
                        -DCMAKE_C_FLAGS="$(cmark_c_flags ${host})"
                        -DCMAKE_CXX_FLAGS="$(cmark_c_flags ${host})"
                        -DCMAKE_OSX_SYSROOT:PATH="$(xcrun --sdk ${xcrun_sdk_name} --show-sdk-path)"
                    )
                    ;;
                iphoneos-armv7)
                    xcrun_sdk_name="iphoneos"
                    llvm_target_arch="ARM"
                    SWIFT_HOST_TRIPLE="armv7-apple-ios${DARWIN_DEPLOYMENT_VERSION_IOS}"
                    SWIFT_HOST_VARIANT="iphoneos"
                    SWIFT_HOST_VARIANT_SDK="IOS"
                    SWIFT_HOST_VARIANT_ARCH="armv7"

                    cmake_osx_deployment_target=""
                    cmark_cmake_options=(
                        -DCMAKE_C_FLAGS="$(cmark_c_flags ${host})"
                        -DCMAKE_CXX_FLAGS="$(cmark_c_flags ${host})"
                        -DCMAKE_OSX_SYSROOT:PATH="$(xcrun --sdk ${xcrun_sdk_name} --show-sdk-path)"
                    )
                    ;;
                iphoneos-armv7s)
                    xcrun_sdk_name="iphoneos"
                    llvm_target_arch="ARM"
                    SWIFT_HOST_TRIPLE="armv7s-apple-ios${DARWIN_DEPLOYMENT_VERSION_IOS}"
                    SWIFT_HOST_VARIANT="iphoneos"
                    SWIFT_HOST_VARIANT_SDK="IOS"
                    SWIFT_HOST_VARIANT_ARCH="armv7s"

                    cmake_osx_deployment_target=""
                    cmark_cmake_options=(
                        -DCMAKE_C_FLAGS="$(cmark_c_flags ${host})"
                        -DCMAKE_CXX_FLAGS="$(cmark_c_flags ${host})"
                        -DCMAKE_OSX_SYSROOT:PATH="$(xcrun --sdk ${xcrun_sdk_name} --show-sdk-path)"
                    )
                    ;;
                iphoneos-arm64)
                    xcrun_sdk_name="iphoneos"
                    llvm_target_arch="AArch64"
                    SWIFT_HOST_TRIPLE="arm64-apple-ios${DARWIN_DEPLOYMENT_VERSION_IOS}"
                    SWIFT_HOST_VARIANT="iphoneos"
                    SWIFT_HOST_VARIANT_SDK="IOS"
                    SWIFT_HOST_VARIANT_ARCH="arm64"

                    cmake_osx_deployment_target=""
                    cmark_cmake_options=(
                        -DCMAKE_C_FLAGS="$(cmark_c_flags ${host})"
                        -DCMAKE_CXX_FLAGS="$(cmark_c_flags ${host})"
                        -DCMAKE_OSX_SYSROOT:PATH="$(xcrun --sdk ${xcrun_sdk_name} --show-sdk-path)"
                    )
                    ;;
                appletvsimulator-x86_64)
                    xcrun_sdk_name="appletvsimulator"
                    llvm_target_arch="X86"
                    SWIFT_HOST_TRIPLE="x86_64-apple-tvos${DARWIN_DEPLOYMENT_VERSION_TVOS}"
                    SWIFT_HOST_VARIANT="appletvsimulator"
                    SWIFT_HOST_VARIANT_SDK="TVOS_SIMULATOR"
                    SWIFT_HOST_VARIANT_ARCH="x86_64"

                    cmake_osx_deployment_target=""
                    cmark_cmake_options=(
                        -DCMAKE_C_FLAGS="$(cmark_c_flags ${host})"
                        -DCMAKE_CXX_FLAGS="$(cmark_c_flags ${host})"
                        -DCMAKE_OSX_SYSROOT:PATH="$(xcrun --sdk ${xcrun_sdk_name} --show-sdk-path)"
                    )
                    ;;
                appletvos-arm64)
                    xcrun_sdk_name="appletvos"
                    llvm_target_arch="AArch64"
                    SWIFT_HOST_TRIPLE="arm64-apple-tvos${DARWIN_DEPLOYMENT_VERSION_TVOS}"
                    SWIFT_HOST_VARIANT="appletvos"
                    SWIFT_HOST_VARIANT_SDK="TVOS"
                    SWIFT_HOST_VARIANT_ARCH="arm64"

                    cmake_osx_deployment_target=""
                    cmark_cmake_options=(
                        -DCMAKE_C_FLAGS="$(cmark_c_flags ${host})"
                        -DCMAKE_CXX_FLAGS="$(cmark_c_flags ${host})"
                        -DCMAKE_OSX_SYSROOT:PATH="$(xcrun --sdk ${xcrun_sdk_name} --show-sdk-path)"
                    )
                    ;;
                watchsimulator-i386)
                    xcrun_sdk_name="watchsimulator"
                    llvm_target_arch="X86"
                    SWIFT_HOST_TRIPLE="i386-apple-watchos${DARWIN_DEPLOYMENT_VERSION_WATCHOS}"
                    SWIFT_HOST_VARIANT="watchsimulator"
                    SWIFT_HOST_VARIANT_SDK="WATCHOS_SIMULATOR"
                    SWIFT_HOST_VARIANT_ARCH="i386"

                    cmake_osx_deployment_target=""
                    cmark_cmake_options=(
                        -DCMAKE_C_FLAGS="$(cmark_c_flags ${host})"
                        -DCMAKE_CXX_FLAGS="$(cmark_c_flags ${host})"
                        -DCMAKE_OSX_SYSROOT:PATH="$(xcrun --sdk ${xcrun_sdk_name} --show-sdk-path)"
                    )
                    ;;
                watchos-armv7k)
                    xcrun_sdk_name="watchos"
                    llvm_target_arch="ARM"
                    SWIFT_HOST_TRIPLE="armv7k-apple-watchos${DARWIN_DEPLOYMENT_VERSION_WATCHOS}"
                    SWIFT_HOST_VARIANT="watchos"
                    SWIFT_HOST_VARIANT_SDK="WATCHOS"
                    SWIFT_HOST_VARIANT_ARCH="armv7k"

                    cmake_osx_deployment_target=""
                    cmark_cmake_options=(
                        -DCMAKE_C_FLAGS="$(cmark_c_flags ${host})"
                        -DCMAKE_CXX_FLAGS="$(cmark_c_flags ${host})"
                        -DCMAKE_OSX_SYSROOT:PATH="$(xcrun --sdk ${xcrun_sdk_name} --show-sdk-path)"
                    )
                    ;;
                *)
                    echo "Unknown host for swift tools: ${host}"
                    exit 1
                    ;;
            esac

            if [[ "${DARWIN_SDK_DEPLOYMENT_TARGETS}" != "" ]]; then
                local IFS=";"; DARWIN_SDK_DEPLOYMENT_TARGETS=($DARWIN_SDK_DEPLOYMENT_TARGETS)

                for target in "${DARWIN_SDK_DEPLOYMENT_TARGETS[@]}"; do
                    local IFS="-"; triple=($target)
                    sdk_target=$(toupper ${triple[0]}_${triple[1]})
                    swift_cmake_options+=(
                        "-DSWIFTLIB_DEPLOYMENT_VERSION_${sdk_target}=${triple[2]}"
                    )
                done
            fi

            llvm_cmake_options=(
                -DCMAKE_OSX_DEPLOYMENT_TARGET:STRING="${cmake_osx_deployment_target}"
                -DCMAKE_OSX_SYSROOT:PATH="$(xcrun --sdk ${xcrun_sdk_name} --show-sdk-path)"
                -DLLVM_ENABLE_LIBCXX:BOOL=TRUE
                -DCOMPILER_RT_ENABLE_IOS:BOOL=FALSE
                -DCOMPILER_RT_ENABLE_WATCHOS:BOOL=FALSE
                -DCOMPILER_RT_ENABLE_TVOS:BOOL=FALSE
                -DSANITIZER_MIN_OSX_VERSION="${cmake_osx_deployment_target}"
                -DLLVM_ENABLE_MODULES:BOOL="$(true_false ${LLVM_ENABLE_MODULES})"
            )
            if [[ $(is_llvm_lto_enabled) == "TRUE" ]]; then
                if [[ $(cmake_needs_to_specify_standard_computed_defaults) == "TRUE" ]]; then
                    llvm_cmake_options+=(
                        "-DCMAKE_C_STANDARD_COMPUTED_DEFAULT=AppleClang"
                        "-DCMAKE_CXX_STANDARD_COMPUTED_DEFAULT=AppleClang"
                    )
                fi

                llvm_cmake_options+=(
                    "-DLLVM_PARALLEL_LINK_JOBS=${LLVM_NUM_PARALLEL_LTO_LINK_JOBS}"
                )
            fi

            if [[ $(is_swift_lto_enabled) == "TRUE" ]]; then
                if [[ $(cmake_needs_to_specify_standard_computed_defaults) = "TRUE" ]]; then
                    swift_cmake_options+=(
                        "-DCMAKE_C_STANDARD_COMPUTED_DEFAULT=AppleClang"
                        "-DCMAKE_CXX_STANDARD_COMPUTED_DEFAULT=AppleClang"
                    )
                fi

                llvm_cmake_options+=(
                    -DLLVM_ENABLE_MODULE_DEBUGGING:BOOL=NO
                )

                swift_cmake_options+=(
                    -DLLVM_ENABLE_MODULE_DEBUGGING:BOOL=NO
                    "-DSWIFT_PARALLEL_LINK_JOBS=${SWIFT_TOOLS_NUM_PARALLEL_LTO_LINK_JOBS}"
                )
            fi

            swift_cmake_options+=(
                -DSWIFT_DARWIN_DEPLOYMENT_VERSION_OSX="${DARWIN_DEPLOYMENT_VERSION_OSX}"
                -DSWIFT_DARWIN_DEPLOYMENT_VERSION_IOS="${DARWIN_DEPLOYMENT_VERSION_IOS}"
                -DSWIFT_DARWIN_DEPLOYMENT_VERSION_TVOS="${DARWIN_DEPLOYMENT_VERSION_TVOS}"
                -DSWIFT_DARWIN_DEPLOYMENT_VERSION_WATCHOS="${DARWIN_DEPLOYMENT_VERSION_WATCHOS}"
                -DLLVM_ENABLE_LIBCXX:BOOL=TRUE
            )
            ;;
        *)
            echo "Unknown host tools target: ${host}"
            exit 1
            ;;
    esac


    llvm_cmake_options+=(
        -DLLVM_TOOL_COMPILER_RT_BUILD:BOOL="$(false_true ${SKIP_BUILD_COMPILER_RT})"
        -DLLVM_BUILD_EXTERNAL_COMPILER_RT:BOOL="$(false_true ${SKIP_BUILD_COMPILER_RT})"
    )

    # If we are asked to not generate test targets for LLVM and or Swift,
    # disable as many LLVM tools as we can. This improves compile time when
    # compiling with LTO.
    #
    # *NOTE* Currently we do not support testing LLVM via build-script. But in a
    # future commit we will.
    #for arg in "$(compute_cmake_llvm_tool_disable_flags)"; do
    #    llvm_cmake_options+=( ${arg} )
    #done

    if [[ "${llvm_target_arch}" ]] ; then
        llvm_cmake_options+=(
            -DLLVM_TARGET_ARCH="${llvm_target_arch}"
        )
    fi

    # For cross-compilable hosts, we need to know the triple
    # and it must be the same for both LLVM and Swift

    if [[ "${SWIFT_HOST_TRIPLE}" ]] ; then
        llvm_cmake_options+=(
            -DLLVM_HOST_TRIPLE:STRING="${SWIFT_HOST_TRIPLE}"
        )
        swift_cmake_options+=(
            -DSWIFT_HOST_TRIPLE:STRING="${SWIFT_HOST_TRIPLE}"
        )
        lldb_cmake_options+=(
            -DLLVM_HOST_TRIPLE:STRING="${SWIFT_HOST_TRIPLE}"
        )
    fi
    swift_cmake_options+=(
        -DSWIFT_HOST_VARIANT="${SWIFT_HOST_VARIANT}"
        -DSWIFT_HOST_VARIANT_SDK="${SWIFT_HOST_VARIANT_SDK}"
        -DSWIFT_HOST_VARIANT_ARCH="${SWIFT_HOST_VARIANT_ARCH}"
    )

    if [[ "${LLVM_LIT_ARGS}" ]]; then
        llvm_cmake_options+=(
            -DLLVM_LIT_ARGS="${LLVM_LIT_ARGS}"
        )
        swift_cmake_options+=(
            -DLLVM_LIT_ARGS="${LLVM_LIT_ARGS}"
        )
    fi

    if [[ "${CLANG_PROFILE_INSTR_USE}" ]]; then
        llvm_cmake_options+=(
            -DLLVM_PROFDATA_FILE="${CLANG_PROFILE_INSTR_USE}"
        )
    fi

    swift_cmake_options+=(
        -DCOVERAGE_DB="${COVERAGE_DB}"
    )
}

function configure_default_options() {
    # Build a table of all of the known setting variables names.
    #
    # This is an optimization to do the argument to variable conversion (which is
    # slow) in a single pass.
    local all_settings=()
    for ((i = 0; i < ${#KNOWN_SETTINGS[@]}; i += 3)); do
        all_settings+=("${KNOWN_SETTINGS[i]}")
    done
    local known_setting_varnames=($(to_varname "${all_settings[*]}"))

    # Build up an "associative array" mapping setting names to variable names
    # (we use this for error checking to identify "known options", and as a fast
    # way to map the setting name to a variable name). See the code for scanning
    # command line arguments.
    #
    # This loop also sets (or unsets) each corresponding variable to its default
    # value.
    #
    # NOTE: If the Mac's bash were not stuck in the past, we could "declare -A"
    # an associative array, but instead we have to hack it by defining variables.
    for ((i = 0; i < ${#KNOWN_SETTINGS[@]}; i += 3)); do
        local setting="${KNOWN_SETTINGS[i]}"
        local default_value="${KNOWN_SETTINGS[$((i+1))]}"

        # Find the variable name in our lookup table.
        local varname="${known_setting_varnames[$((i/3))]}"

        # Establish the associative array mapping.
        eval "${setting//-/_}_VARNAME=${varname}"

        if [[ "${default_value}" ]] ; then
            # For an explanation of the backslash see http://stackoverflow.com/a/9715377
            eval ${varname}=$\default_value
        else
            unset ${varname}
        fi
    done
}
configure_default_options

COMMAND_NAME="$(basename "$0")"

# Print instructions for using this script to stdout
usage() {
    echo "Usage: ${COMMAND_NAME} [--help|-h] [ --SETTING=VALUE | --SETTING VALUE | --SETTING ]*"
    echo
    echo "  Available settings. Each setting corresponds to a variable,"
    echo "  obtained by upcasing its name, in this script.  A variable"
    echo "  with no default listed here will be unset in the script if"
    echo "  not explicitly specified.  A setting passed in the 3rd form"
    echo "  will set its corresponding variable to \"1\"."
    echo

    setting_list="
 | |Setting| Default|Description
 | |-------| -------|-----------
"

    for ((i = 0; i < ${#KNOWN_SETTINGS[@]}; i += 3)); do
        setting_list+="\
 | |--${KNOWN_SETTINGS[i]}| ${KNOWN_SETTINGS[$((i+1))]}|${KNOWN_SETTINGS[$((i+2))]}
"
    done
    echo "${setting_list}" | column -x -s'|' -t
    echo
    echo "Note: when using the form --SETTING VALUE, VALUE must not begin "
    echo "      with a hyphen."
    echo "Note: the \"--release\" option creates a pre-packaged combination"
    echo "      of settings used by the buildbot."
    echo
    echo "Cross-compiling Swift host tools"
    echo "  When building cross-compiled tools, it first builds for the native"
    echo "  build host machine. Then it proceeds to build the specified cross-compile"
    echo "  targets. It currently builds the requested variants of stdlib each"
    echo "  time around, so once for the native build, then again each time for"
    echo "  the cross-compile tool targets."
    echo
    echo "  When installing cross-compiled tools, it first installs each target"
    echo "  arch into a separate subdirectory under install-destdir, since you"
    echo "  can cross-compile for multiple targets at the same time. It then runs"
    echo "  recursive-lipo to produce fat binaries by merging the cross-compiled"
    echo "  targets, installing the merged result into the expected location of"
    echo "  install-destdir. After that, any remaining steps to extract dsyms and"
    echo "  create an installable package operates on install-destdir as normal."
}

# Scan all command-line arguments
while [[ "$1" ]] ; do
    case "$1" in
        -h | --help )
            usage
            exit
            ;;

        --* )
            dashless="${1:2}"

            # drop suffix beginning with the first "="
            setting="${dashless%%=*}"

            # compute the variable to set, using the cached map set up by
            # configure_default_options().
            varname_var="${setting//-/_}_VARNAME"
            varname=${!varname_var}

            # check to see if this is a known option
            if [[ "${varname}" = "" ]] ; then
                echo "error: unknown setting: ${setting}" 1>&2
                usage 1>&2
                exit 1
            fi

            # find the intended value
            if [[ "${dashless}" == *=* ]] ; then              # if there's an '=', the value
                value="${dashless#*=}"                        #   is everything after the first '='
            elif [[ "$2" ]] && [[ "${2:0:1}" != "-" ]] ; then # else if the next parameter exists
                value="$2"                                    #   but isn't an option, use that
                shift
            else                                              # otherwise, the value is 1
                value=1
            fi

            # For explanation of backslash see http://stackoverflow.com/a/9715377
            eval ${varname}=$\value
            ;;

        *)
            echo "Error: Invalid argument: $1" 1>&2
            usage 1>&2
            exit 1
    esac
    shift
done

# TODO: Rename this argument
LOCAL_HOST=$HOST_TARGET

# TODO: Remove this some time later.
if [[ "${USER_CONFIG_ARGS}" ]]; then
    echo "Error: --user-config-args is renamed to --extra-cmake-options." 1>&2
    exit 1
fi

if [[ "${CHECK_ARGS_ONLY}" ]]; then
    exit 0
fi

# FIXME: We currently do not support building compiler-rt with the
# Xcode generator.
if [[ "${CMAKE_GENERATOR}" == "Xcode" ]]; then
    SKIP_BUILD_COMPILER_RT=1
fi

# FIXME: We currently do not support cross-compiling swift with compiler-rt.
if [[ "${CROSS_COMPILE_HOSTS}" ]]; then
    SKIP_BUILD_COMPILER_RT=1
fi

if [[ "${SKIP_RECONFIGURE}" ]]; then
    RECONFIGURE=""
fi

# WORKSPACE, BUILD_DIR and INSTALLABLE_PACKAGE must be absolute paths
case "${WORKSPACE}" in
    /*) ;;
    *)
        echo "workspace must be an absolute path (was '${WORKSPACE}')"
        exit 1
        ;;
esac
case "${BUILD_DIR}" in
    /*) ;;
    "")
        echo "the --build-dir option is required"
        usage
        exit 1
        ;;
    *)
        echo "build-dir must be an absolute path (was '${BUILD_DIR}')"
        exit 1
        ;;
esac
case "${INSTALLABLE_PACKAGE}" in
    /*) ;;
    "") ;;
    *)
        echo "installable-package must be an absolute path (was '${INSTALLABLE_PACKAGE}')"
        exit 1
        ;;
esac

# WORKSPACE must exist
if [ ! -e "${WORKSPACE}" ] ; then
    echo "Workspace does not exist (tried ${WORKSPACE})"
    exit 1
fi

# FIXME: HOST_CC and CMAKE are set, and their presence is validated by,
#        utils/build-script. These checks are redundant, but must remain until
#        build-script-impl is merged completely with utils/build-script.
#        For additional information, see: https://bugs.swift.org/browse/SR-237
if [ -z "${HOST_CC}" ] ; then
    echo "Can't find clang.  Please install clang-3.5 or a later version."
    exit 1
fi
if [ -z "${CMAKE}" ] ; then
    echo "Environment variable CMAKE must be specified."
    exit 1
fi

function xcrun_find_tool() {
  xcrun --sdk macosx --toolchain "${DARWIN_XCRUN_TOOLCHAIN}" --find "$@"
}

function not() {
    if [[ ! "$1" ]] ; then
        echo 1
    fi
}

function join {
    local IFS="$1"; shift; echo "$*";
}

function false_true() {
    if [[ $(true_false "$1") = "TRUE" ]]; then
        echo "FALSE"
    else
        echo "TRUE"
    fi
}

function cmake_version() {
    "${CMAKE}" --version | grep "cmake version" | cut -f 3 -d " "
}

function cmake_needs_to_specify_standard_computed_defaults() {
    if [[ $(cmake_version) = "3.4.0" ]]; then
        echo "TRUE"
    else
        echo "FALSE"
    fi
}

function make_relative_symlink() {
    local SOURCE=$1
    local TARGET=$2
    local TARGET_DIR=$(dirname $2)
    local RELATIVE_SOURCE=$(python -c "import os.path; print(os.path.relpath(\"${SOURCE}\", \"${TARGET_DIR}\"))")
    call ln -sf "${RELATIVE_SOURCE}" "${TARGET}"
}

# Sanitize the list of cross-compilation targets.
#
# In the Build/Host/Target paradigm:
# - "LOCAL_HOST" is Build (local machine running this script)
# - "CROSS_COMPILE_HOSTS" are the Hosts (implicitly includes LOCAL_HOST)
# - "STDLIB_DEPLOYMENT_TARGETS" are the Targets (for configuration)
# - "BUILD_STDLIB_DEPLOYMENT_TARGETS" are the Targets to build in this invocation

CROSS_COMPILE_HOSTS=($CROSS_COMPILE_HOSTS)
for t in "${CROSS_COMPILE_HOSTS[@]}"; do
    case ${t} in
        iphone* | appletv* | watch* | linux-armv6 | linux-armv7 )
            ;;
        *)
            echo "Unknown host to cross-compile for: ${t}"
            exit 1
            ;;
    esac
done

ALL_HOSTS=("${LOCAL_HOST}" "${CROSS_COMPILE_HOSTS[@]}")

function has_cross_compile_hosts() {
    if [[ ${#ALL_HOSTS[@]} -gt 1 ]]; then
        echo "1"
    fi
}

# We install in to host-specific directories when building more than one host.
# Other users will expect their products at INSTALL_DESTDIR.
function get_host_install_destdir() {
   local host="$1"

    if [[ $(has_cross_compile_hosts) ]]; then
        # If cross compiling tools, install into a host-specific subdirectory.
        if [[ $(should_include_host_in_lipo ${host}) ]]; then
            # If this is one of the hosts we should lipo, install in to a temporary subdirectory.
            local host_install_destdir="${BUILD_DIR}/intermediate-install/${host}"
        else
            local host_install_destdir="${INSTALL_DESTDIR}/${host}"
        fi
    else
        local host_install_destdir="${INSTALL_DESTDIR}"
    fi

    echo "${host_install_destdir}/" # Should always end in a '/'; it's a directory.
}

function splitSemicolonDelimitedInstallPrefixes() {
    local IFS=";"; CROSS_COMPILE_INSTALL_PREFIXES=($CROSS_COMPILE_INSTALL_PREFIXES)
}
splitSemicolonDelimitedInstallPrefixes

function get_host_install_prefix() {
    local host="$1"

    if [[ $(is_cross_tools_host ${host}) ]] && [[ ${#CROSS_COMPILE_INSTALL_PREFIXES[@]} -gt 0 ]]; then

        # Find the host's index in CROSS_COMPILE_HOSTS.
        for i in "${!CROSS_COMPILE_HOSTS[@]}"; do
           if [[ "${CROSS_COMPILE_HOSTS[$i]}" == "${host}" ]]; then
               local host_index=i
           fi
        done

        if [[ ${host_index} -lt ${#CROSS_COMPILE_INSTALL_PREFIXES[@]} ]]; then
            local host_install_prefix="${CROSS_COMPILE_INSTALL_PREFIXES[${host_index}]}"
        else
            # If there is no explicit install prefix for this host, use the last one
            # in the list.
            local host_install_prefix="${CROSS_COMPILE_INSTALL_PREFIXES[${#CROSS_COMPILE_INSTALL_PREFIXES[@]}-1]}"
        fi
    else
        local host_install_prefix="${INSTALL_PREFIX}"
    fi

    # Should always begin with a '/'; otherwise CMake will expand it as a relative path from the build folder.
    if [[ "${host_install_prefix:0:1}" != "/" ]]; then
        host_install_prefix="/${host_install_prefix}"
    fi

    echo "${host_install_prefix}/" # Should always end in a '/'; it's a directory.
}

function is_cross_tools_host() {
    local host="$1"
    for t in "${CROSS_COMPILE_HOSTS[@]}" ; do
        if [ "${host}" == "${t}" ] ; then
            echo 1
        fi
    done
}

# When building cross-compilers for these hosts,
# merge all of their contents together with lipo
function should_include_host_in_lipo() {
    local host="$1"
    if [[ $(has_cross_compile_hosts) ]] && [[ -z "${SKIP_MERGE_LIPO_CROSS_COMPILE_TOOLS}" ]]; then
        case ${host} in
            iphone* | appletv* | watch* )
                echo 1
                ;;
        esac
    fi
}

function host_has_darwin_symbols() {
    local host="$1"
    case ${host} in
        macosx* | iphone* | appletv* | watch* )
            echo 1
            ;;
    esac
}

function get_stdlib_targets_for_host() {

# FIXME: STDLIB_DEPLOYMENT_TARGETS argument assumed to apply when Host == Build
# Cross-compile Hosts are only built with their native standard libraries.
# To fix this, we would need to pass in a list of stdlib targets _per host_,
# and the SWIFT_SDKS parameters would need to be able to capture both the SDK
# and architecture of each stdlib target -- currently it only captures the SDK.
#
# We turn these targets in to SWIFT_SDKS in `calculate_targets_for_host()`

    if [[ $(is_cross_tools_host $1) ]] ; then
        echo "$1"
    else
        echo "${STDLIB_DEPLOYMENT_TARGETS[@]}"
    fi
}

function should_build_stdlib_target() {
    local stdlib_target=$1
    local host=$2
    if [[ "${BUILD_STDLIB_DEPLOYMENT_TARGETS}" == "all" ]]; then
        echo 1
    else
        # Only build the stdlib targets in 'build-stdlib-deployment-targets'
        local build_list=($BUILD_STDLIB_DEPLOYMENT_TARGETS)
        for t in "${build_list[@]}"; do
            if [[ "${t}" == "${stdlib_target}" ]]; then
                echo 1
            fi
        done
        # As with 'stdlib-deployment-targets', 'build-stdlib-deployment-targets'
        # only applies to the LOCAL_HOST. For cross-tools hosts, always allow
        # their one-and-only stdlib-target to build.
        if [[ $(is_cross_tools_host ${host}) ]] && [[ "${stdlib_target}" == "${host}" ]]; then
            echo 1
        fi
    fi
}

#
# Calculate source directories for each product.
#
NINJA_SOURCE_DIR="${WORKSPACE}/ninja"
SWIFT_SOURCE_DIR="${WORKSPACE}/swift"
LLVM_SOURCE_DIR="${WORKSPACE}/llvm"
CMARK_SOURCE_DIR="${WORKSPACE}/cmark"
LLDB_SOURCE_DIR="${WORKSPACE}/lldb"
LLBUILD_SOURCE_DIR="${WORKSPACE}/llbuild"
SWIFTPM_SOURCE_DIR="${WORKSPACE}/swiftpm"
XCTEST_SOURCE_DIR="${WORKSPACE}/swift-corelibs-xctest"
FOUNDATION_SOURCE_DIR="${WORKSPACE}/swift-corelibs-foundation"
LIBDISPATCH_SOURCE_DIR="${WORKSPACE}/swift-corelibs-libdispatch"
LIBICU_SOURCE_DIR="${WORKSPACE}/icu"
PLAYGROUNDSUPPORT_SOURCE_DIR="${WORKSPACE}/swift-xcode-playground-support"

if [[ ! "${SKIP_BUILD_PLAYGROUNDSUPPORT}" && ! -d ${PLAYGROUNDSUPPORT_SOURCE_DIR} ]]; then
    echo "Couldn't find PlaygroundSupport source directory."
    exit 1
fi

# Symlink clang into the llvm tree.
CLANG_SOURCE_DIR="${LLVM_SOURCE_DIR}/tools/clang"
if [ ! -e "${WORKSPACE}/clang" ] ; then
    # If llvm/tools/clang is already a directory, use that and skip the symlink.
    if [ ! -d "${CLANG_SOURCE_DIR}" ] ; then
        echo "Can't find source directory for clang (tried ${WORKSPACE}/clang and ${CLANG_SOURCE_DIR})"
        exit 1
    fi
fi
if [ ! -d "${CLANG_SOURCE_DIR}" ] ; then
    make_relative_symlink "${WORKSPACE}/clang" "${CLANG_SOURCE_DIR}"
fi

# Symlink compiler-rt into the llvm tree, if it exists.
COMPILER_RT_SOURCE_DIR="${LLVM_SOURCE_DIR}/projects/compiler-rt"
if [ -e "${WORKSPACE}/compiler-rt" ] ; then
    if [ ! -d "${COMPILER_RT_SOURCE_DIR}" ] ; then
        make_relative_symlink "${WORKSPACE}/compiler-rt" "${COMPILER_RT_SOURCE_DIR}"
    fi
fi

PRODUCTS=(cmark llvm)
if [[ ! "${SKIP_BUILD_LIBICU}" ]] ; then
     PRODUCTS=("${PRODUCTS[@]}" libicu)
fi
PRODUCTS=("${PRODUCTS[@]}" swift)
if [[ ! "${SKIP_BUILD_LLDB}" ]] ; then
     PRODUCTS=("${PRODUCTS[@]}" lldb)
fi
if [[ ! "${SKIP_BUILD_LLBUILD}" ]] ; then
     PRODUCTS=("${PRODUCTS[@]}" llbuild)
fi
if [[ ! "${SKIP_BUILD_LIBDISPATCH}" ]] ; then
     PRODUCTS=("${PRODUCTS[@]}" libdispatch)
fi
# SwiftPM and XCTest are dependent on Foundation, so Foundation must be
# added to the list of build products first.
if [[ ! "${SKIP_BUILD_FOUNDATION}" ]] ; then
     PRODUCTS=("${PRODUCTS[@]}" foundation)
fi
if [[ ! "${SKIP_BUILD_PLAYGROUNDSUPPORT}" ]] ; then
     PRODUCTS=("${PRODUCTS[@]}" playgroundsupport)
fi
# SwiftPM is dependent on XCTest, so XCTest must be added to the list of
# build products first.
if [[ ! "${SKIP_BUILD_XCTEST}" ]] ; then
     PRODUCTS=("${PRODUCTS[@]}" xctest)
fi
if [[ ! "${SKIP_BUILD_SWIFTPM}" ]] ; then
     PRODUCTS=("${PRODUCTS[@]}" swiftpm)
fi

# Checks if a given product is enabled (i.e. part of $PRODUCTS array)
function contains_product() {
  local current_product
  for current_product in "${PRODUCTS[@]}"; do
    if [[ "$current_product" == "$1" ]]; then
      return 0
    fi
  done
  return 1
}


# get_host_specific_variable(host, name)
#
# Get the value of a host-specific variable expected to have been passed by the
# `build-script`.
#
# This is a total hack, and is part of the SR-237 migration.
function get_host_specific_variable() {
    local host="$1"
    local name="$2"
    local envvar_name="HOST_VARIABLE_${host//-/_}__${name}"
    echo "${!envvar_name}"
}

function calculate_targets_for_host() {
    local host=$1

    SWIFT_STDLIB_TARGETS=()
    SWIFT_SDKS=()
    SWIFT_BENCHMARK_TARGETS=()
    SWIFT_RUN_BENCHMARK_TARGETS=()
    SWIFT_TEST_TARGETS=()

    # Get the list of Target platforms for the Host
    local stdlib_targets=($(get_stdlib_targets_for_host ${host}))

    for stdlib_deployment_target in "${stdlib_targets[@]}"; do
        local swift_sdk=
        local is_in_build_list=$(should_build_stdlib_target ${stdlib_deployment_target} ${host})
        local build_for_this_target=1
        local test_this_target=1
        local test_host_only=
        local build_benchmark_this_target=
        local build_external_benchmark_this_target=
        local test_benchmark_this_target=

        case ${stdlib_deployment_target} in
            linux-*)
                swift_sdk="LINUX"
                build_for_this_target=$(not ${SKIP_BUILD_LINUX})
                test_this_target=$(not ${SKIP_TEST_LINUX})
                ;;
            freebsd-*)
                swift_sdk="FREEBSD"
                build_for_this_target=$(not ${SKIP_BUILD_FREEBSD})
                test_this_target=$(not ${SKIP_TEST_FREEBSD})
                ;;
            cygwin-*)
                swift_sdk="CYGWIN"
                build_for_this_target=$(not ${SKIP_BUILD_CYGWIN})
                test_this_target=$(not ${SKIP_TEST_CYGWIN})
                ;;
            haiku-*)
                swift_sdk="HAIKU"
                build_for_this_target=$(not ${SKIP_BUILD_HAIKU})
                test_this_target=$(not ${SKIP_TEST_HAIKU})
                ;;
            macosx-*)
                swift_sdk="OSX"
                build_for_this_target=$(not ${SKIP_BUILD_OSX})
                test_this_target=$(not ${SKIP_TEST_OSX})
                build_benchmark_this_target=$(not ${SKIP_BUILD_OSX})
                build_external_benchmark_this_target=$(not ${SKIP_BUILD_OSX})
                test_benchmark_this_target=$(not ${SKIP_BUILD_OSX})
                ;;
            iphoneos-*)
                swift_sdk="IOS"
                build_for_this_target=$(not ${SKIP_BUILD_IOS_DEVICE})
                if [[ ! "${SKIP_TEST_IOS_HOST}" ]] ; then
                    test_host_only=1
                else
                    test_this_target=
                fi
                build_benchmark_this_target=$(not ${SKIP_BUILD_IOS_DEVICE})
                build_external_benchmark_this_target=$(not ${SKIP_BUILD_IOS_DEVICE})

                # Never build iOS armv7s benchmarks.
                if [[ "${stdlib_deployment_target}" == "iphoneos-armv7s" ]]; then
                    build_benchmark_this_target=
                    build_external_benchmark_this_target=
                fi
                ;;
            iphonesimulator-x86_64)
                swift_sdk="IOS_SIMULATOR"
                build_for_this_target=$(not ${SKIP_BUILD_IOS_SIMULATOR})
                test_this_target=$(not ${SKIP_TEST_IOS_SIMULATOR})
                ;;
            iphonesimulator-i386)
                swift_sdk="IOS_SIMULATOR"
                build_for_this_target=$(not ${SKIP_BUILD_IOS_SIMULATOR})
                if [[ "${SKIP_TEST_IOS_SIMULATOR}" == "1" ]] ; then
                    SKIP_TEST_IOS_32BIT_SIMULATOR="${SKIP_TEST_IOS_SIMULATOR}"
                fi
                test_this_target=$(not ${SKIP_TEST_IOS_32BIT_SIMULATOR})
                ;;
            appletvos-*)
                swift_sdk="TVOS"
                build_for_this_target=$(not ${SKIP_BUILD_TVOS_DEVICE})
                if [[ ! "${SKIP_TEST_TVOS_HOST}" ]] ; then
                    test_host_only=1
                else
                    test_this_target=
                fi
                build_benchmark_this_target=$(not ${SKIP_BUILD_TVOS_DEVICE})
                build_external_benchmark_this_target=$(not ${SKIP_BUILD_TVOS_DEVICE})
                ;;
            appletvsimulator-*)
                swift_sdk="TVOS_SIMULATOR"
                build_for_this_target=$(not ${SKIP_BUILD_TVOS_SIMULATOR})
                test_this_target=$(not ${SKIP_TEST_TVOS_SIMULATOR})
                ;;
            watchos-*)
                swift_sdk="WATCHOS"
                build_for_this_target=$(not ${SKIP_BUILD_WATCHOS_DEVICE})
                if [[ ! "${SKIP_TEST_WATCHOS_HOST}" ]] ; then
                    test_host_only=1
                else
                    test_this_target=
                fi
                build_benchmark_this_target=$(not ${SKIP_BUILD_WATCHOS_DEVICE})
                build_external_benchmark_this_target=$(not ${SKIP_BUILD_WATCHOS_DEVICE})
                ;;
            watchsimulator-*)
                swift_sdk="WATCHOS_SIMULATOR"
                build_for_this_target=$(not ${SKIP_BUILD_WATCHOS_SIMULATOR})
                test_this_target=$(not ${SKIP_TEST_WATCHOS_SIMULATOR})
                ;;
            android-*)
                swift_sdk="ANDROID"
                build_for_this_target=$(not ${SKIP_BUILD_ANDROID})
                test_this_target=$(not ${SKIP_TEST_ANDROID_HOST})
                ;;
            *)
                echo "Unknown compiler deployment target: ${stdlib_deployment_target}"
                exit 1
                ;;
        esac

        SWIFT_SDKS+=("${swift_sdk}")

        if [[ "${build_for_this_target}" ]] && [[ "${is_in_build_list}" ]]; then

            if [[ "${BUILD_SWIFT_STDLIB_UNITTEST_EXTRA}" == "1" ]] ; then
                SWIFT_STDLIB_TARGETS+=("swift-stdlib-${stdlib_deployment_target}")
            else
                if [[ "${VALIDATION_TEST}" == "1" || "${LONG_TEST}" == "1" ]] ; then
                    SWIFT_STDLIB_TARGETS+=("swift-stdlib-${stdlib_deployment_target}")
                else
                    SWIFT_STDLIB_TARGETS+=("swift-test-stdlib-${stdlib_deployment_target}")
                fi
            fi
        fi
        if [[ "${build_benchmark_this_target}" ]] && [[ "${is_in_build_list}" ]]; then
            SWIFT_BENCHMARK_TARGETS+=("swift-benchmark-${stdlib_deployment_target}")
            if [[ $(not ${SKIP_TEST_BENCHMARK}) ]] ; then
              SWIFT_RUN_BENCHMARK_TARGETS+=("check-swift-benchmark-${stdlib_deployment_target}")
            fi
        fi

        if [[ "$(true_false ${SKIP_BUILD_EXTERNAL_BENCHMARKS})" == "FALSE"  ]] &&
           [[ "${build_external_benchmark_this_target}" ]] &&
           [[ "${is_in_build_list}" ]] ; then
            SWIFT_BENCHMARK_TARGETS+=("swift-benchmark-${stdlib_deployment_target}-external")
            if [[ $(not ${SKIP_TEST_BENCHMARK}) ]] ; then
                SWIFT_RUN_BENCHMARK_TARGETS+=("check-swift-benchmark-${stdlib_deployment_target}-external")
            fi
        fi

        if [[ "${test_this_target}" ]] && [[ "${is_in_build_list}" ]]; then
            test_target_suffix=""
            if [[ -n "${test_host_only}" ]] ; then
                test_target_suffix="-non-executable"
            fi

            test_subset_target_suffix=""
            if [[ "${VALIDATION_TEST}" == "1" ]] ; then
                if [[ "${LONG_TEST}" == "1" ]] ; then
                    test_subset_target_suffix="-all"
                else
                    test_subset_target_suffix="-validation"
                fi
            else
                if [[ "${LONG_TEST}" == "1" ]] ; then
                    test_subset_target_suffix="-only_long"
                fi
            fi

            SWIFT_TEST_TARGETS+=("check-swift${test_subset_target_suffix}${test_target_suffix}-${stdlib_deployment_target}")
            if [[ $(not ${SKIP_TEST_OPTIMIZED}) && ! -n "${test_host_only}" ]] ; then
                SWIFT_TEST_TARGETS+=("check-swift${test_subset_target_suffix}-optimize-${stdlib_deployment_target}")
            fi
            if [[ $(not ${SKIP_TEST_OPTIMIZE_FOR_SIZE}) && ! -n "${test_host_only}" ]] ; then
                SWIFT_TEST_TARGETS+=("check-swift${test_subset_target_suffix}-optimize_size-${stdlib_deployment_target}")
            fi
        fi
    done

    # Filter duplicate SWIFT_SDKs
    # We will get them if building for multiple architecture variants
    SWIFT_SDKS=($(echo "${SWIFT_SDKS[@]}" | tr " " "\n" | sort -u | tr "\n" " "))

    # Get the values passed by `build-script`.
    LEGACY_SWIFT_STDLIB_TARGETS=(${SWIFT_STDLIB_TARGETS[@]})
    LEGACY_SWIFT_SDKS=(${SWIFT_SDKS[@]})
    LEGACY_SWIFT_BENCHMARK_TARGETS=(${SWIFT_BENCHMARK_TARGETS[@]})
    LEGACY_SWIFT_RUN_BENCHMARK_TARGETS=(${SWIFT_RUN_BENCHMARK_TARGETS[@]})
    LEGACY_SWIFT_TEST_TARGETS=(${SWIFT_TEST_TARGETS[@]})
    SWIFT_STDLIB_TARGETS=($(get_host_specific_variable ${host} SWIFT_STDLIB_TARGETS))
    SWIFT_SDKS=($(get_host_specific_variable ${host} SWIFT_SDKS))
    SWIFT_BENCHMARK_TARGETS=($(get_host_specific_variable ${host} SWIFT_BENCHMARK_TARGETS))
    SWIFT_RUN_BENCHMARK_TARGETS=($(get_host_specific_variable ${host} SWIFT_RUN_BENCHMARK_TARGETS))
    SWIFT_TEST_TARGETS=($(get_host_specific_variable ${host} SWIFT_TEST_TARGETS))

    # Validate the parameters match.
    if [[ "${SWIFT_STDLIB_TARGETS[*]}" != "${LEGACY_SWIFT_STDLIB_TARGETS[*]}" ]]; then
        printf "error: invalid build-script refactor for 'SWIFT_STDLIB_TARGETS': '%s' vs '%s'\n" "${SWIFT_STDLIB_TARGETS[*]}" "${LEGACY_SWIFT_STDLIB_TARGETS[*]}"
        exit 1
    fi
    if [[ "${SWIFT_SDKS[*]}" != "${LEGACY_SWIFT_SDKS[*]}" ]]; then
        printf "error: invalid build-script for 'SWIFT_SDKS' refactor: '%s' vs '%s'\n" "${SWIFT_SDKS[*]}" "${LEGACY_SWIFT_SDKS[*]}"
        exit 1
    fi
    if [[ "${SWIFT_BENCHMARK_TARGETS[*]}" != "${LEGACY_SWIFT_BENCHMARK_TARGETS[*]}" ]]; then
        printf "error: invalid build-script refactor for 'SWIFT_BENCHMARK_TARGETS': '%s' vs '%s'\n" "${SWIFT_BENCHMARK_TARGETS[*]}" "${LEGACY_SWIFT_BENCHMARK_TARGETS[*]}"
        exit 1
    fi
    if [[ "${SWIFT_RUN_BENCHMARK_TARGETS[*]}" != "${LEGACY_SWIFT_RUN_BENCHMARK_TARGETS[*]}" ]]; then
        printf "error: invalid build-script refactor for 'SWIFT_RUN_BENCHMARK_TARGETS': '%s' vs '%s'\n" "${SWIFT_RUN_BENCHMARK_TARGETS[*]}" "${LEGACY_SWIFT_RUN_BENCHMARK_TARGETS[*]}"
        exit 1
    fi
    if [[ "${SWIFT_TEST_TARGETS[*]}" != "${LEGACY_SWIFT_TEST_TARGETS[*]}" ]]; then
        printf "error: invalid build-script refactor for 'SWIFT_TEST_TARGETS': '%s' vs '%s'\n" "${SWIFT_TEST_TARGETS[*]}" "${LEGACY_SWIFT_TEST_TARGETS[*]}"
        exit 1
    fi
}


COMMON_C_FLAGS=" -Wno-unknown-warning-option -Werror=unguarded-availability-new"

# Convert to an array.
eval COMMON_CMAKE_OPTIONS=(${COMMON_CMAKE_OPTIONS})
eval EXTRA_CMAKE_OPTIONS=(${EXTRA_CMAKE_OPTIONS})
eval BUILD_ARGS=(${BUILD_ARGS})

if [[ -n "${DISTCC}" ]]; then
    if [[ "$(uname -s)" == "Darwin" ]] ; then
        # These are normally deduced by CMake, but when the compiler is set to
        # distcc which is installed elsewhere, we need to set them explicitly.
        COMMON_CMAKE_OPTIONS=(
            "${COMMON_CMAKE_OPTIONS[@]}" "-DCMAKE_AR=$(xcrun_find_tool ar)"
            "-DCMAKE_LINKER=$(xcrun_find_tool ld)"
            "-DCMAKE_NM=$(xcrun_find_tool nm)"
            "-DCMAKE_OBJDUMP=$(xcrun_find_tool objdump)"
            "-DCMAKE_RANLIB=$(xcrun_find_tool ranlib)"
            "-DCMAKE_STRIP=$(xcrun_find_tool strip)"
        )
    fi
fi

eval CMAKE_BUILD=("${DISTCC_PUMP}" "${CMAKE}" "--build")


if [[ "${CMAKE_GENERATOR}" == "Xcode" ]]; then
    BUILD_TARGET_FLAG="-target"
fi

function build_directory() {
    host=$1
    product=$2
    echo "${BUILD_DIR}/${product}-${host}"
}

function build_directory_bin() {
    host=$1
    product=$2
    root="$(build_directory ${host} ${product})"
    if [[ "${CMAKE_GENERATOR}" == "Xcode" ]] ; then
        case ${product} in
            cmark)
                echo "${root}/${CMARK_BUILD_TYPE}/bin"
                ;;
            llvm)
                echo "${root}/${LLVM_BUILD_TYPE}/bin"
                ;;
            swift)
                echo "${root}/${SWIFT_BUILD_TYPE}/bin"
                ;;
            lldb)
                ;;
            llbuild)
                echo "${root}/${LLBUILD_BUILD_TYPE}/bin"
                ;;
            swiftpm)
                echo "${root}/${SWIFTPM_BUILD_TYPE}/bin"
                ;;
            xctest)
                echo "${root}/${XCTEST_BUILD_TYPE}/bin"
                ;;
            foundation)
                echo "${root}/${FOUNDATION_BUILD_TYPE}/bin"
                ;;
            libdispatch)
                echo "${root}/${LIBDISPATCH_BUILD_TYPE}/bin"
                ;;
            libicu)
                ;;
            playgroundsupport)
                echo "${root}/${PLAYGROUNDSUPPORT_BUILD_TYPE}/bin"
                ;;
            *)
                echo "error: unknown product: ${product}"
                exit 1
                ;;
        esac
    else
        echo "${root}/bin"
    fi
}

function is_cmake_release_build_type() {
    if [[ "$1" == "Release" || "$1" == "RelWithDebInfo" ]] ; then
        echo 1
    fi
}

function is_cmake_debuginfo_build_type() {
    if [[ "$1" == "Debug" || "$1" == "RelWithDebInfo" ]] ; then
        echo 1
    fi
}

function common_cross_c_flags() {
    echo -n "${COMMON_C_FLAGS}"

    case $1 in
        iphonesimulator-i386)
            echo -n " -arch i386 -mios-simulator-version-min=${DARWIN_DEPLOYMENT_VERSION_IOS}"
            ;;
        iphonesimulator-x86_64)
            echo -n " -arch x86_64 -mios-simulator-version-min=${DARWIN_DEPLOYMENT_VERSION_IOS}"
            ;;
        iphoneos-armv7)
            echo -n " -arch armv7 -miphoneos-version-min=${DARWIN_DEPLOYMENT_VERSION_IOS}"
            ;;
        iphoneos-armv7s)
            echo -n " -arch armv7s -miphoneos-version-min=${DARWIN_DEPLOYMENT_VERSION_IOS}"
            ;;
        iphoneos-arm64)
            echo -n " -arch arm64 -miphoneos-version-min=${DARWIN_DEPLOYMENT_VERSION_IOS}"
            ;;
        appletvsimulator-x86_64)
            echo -n " -arch x86_64 -mtvos-simulator-version-min=${DARWIN_DEPLOYMENT_VERSION_TVOS}"
            ;;
        appletvos-arm64)
            echo -n " -arch arm64 -mtvos-version-min=${DARWIN_DEPLOYMENT_VERSION_TVOS}"
            ;;
        watchsimulator-i386)
            echo -n " -arch i386 -mwatchos-simulator-version-min=${DARWIN_DEPLOYMENT_VERSION_WATCHOS}"
            ;;
        watchos-armv7k)
            echo -n " -arch armv7k -mwatchos-version-min=${DARWIN_DEPLOYMENT_VERSION_WATCHOS}"
            ;;
        android-armv7)
            echo -n " -arch armv7"
            ;;
    esac
}

function llvm_c_flags() {
    echo -n " $(common_cross_c_flags $1)"
    if [[ $(is_cmake_release_build_type "${LLVM_BUILD_TYPE}") ]] ; then
        echo -n " -fno-stack-protector"
    fi
    if [[ $(is_cmake_debuginfo_build_type "${LLVM_BUILD_TYPE}") ]] ; then
        if [[ $(is_llvm_lto_enabled) == "TRUE" ]] ; then
            echo -n " -gline-tables-only"
        else
            echo -n " -g"
        fi
    fi
}

function cmark_c_flags() {
    echo -n " $(common_cross_c_flags $1)"
    if [[ $(is_cmake_release_build_type "${CMARK_BUILD_TYPE}") ]] ; then
        echo -n " -fno-stack-protector"
    fi
}

function swift_c_flags() {
    # Don't pass common_cross_c_flags to Swift because CMake code in the Swift
    # project is itself aware of cross-compilation for the host tools and
    # standard library.
    echo -n "${COMMON_C_FLAGS}"
    if [[ $(is_cmake_release_build_type "${SWIFT_BUILD_TYPE}") ]] ; then
        echo -n " -fno-stack-protector"
    fi
    if [[ "$(true_false "${SWIFT_STDLIB_USE_NONATOMIC_RC}")" == "TRUE" ]]; then
        echo -n " -DSWIFT_STDLIB_USE_NONATOMIC_RC"
    fi
}

function cmake_config_opt() {
    product=$1
    if [[ "${CMAKE_GENERATOR}" == "Xcode" ]] ; then
        # CMake automatically adds --target ALL_BUILD if we don't pass this.
        echo "--target ZERO_CHECK "
        case ${product} in
            cmark)
                echo "--config ${CMARK_BUILD_TYPE}"
                ;;
            llvm)
                echo "--config ${LLVM_BUILD_TYPE}"
                ;;
            swift)
                echo "--config ${SWIFT_BUILD_TYPE}"
                ;;
            lldb)
                ;;
            llbuild)
                echo "--config ${LLBUILD_BUILD_TYPE}"
                ;;
            swiftpm)
                echo "--config ${SWIFTPM_BUILD_TYPE}"
                ;;
            xctest)
                echo "--config ${XCTEST_BUILD_TYPE}"
                ;;
            foundation)
                echo "--config ${FOUNDATION_BUILD_TYPE}"
                ;;
            libdispatch)
                echo "--config ${LIBDISPATCH_BUILD_TYPE}"
                ;;
            libicu)
                ;;
            playgroundsupport)
                echo "--config ${PLAYGROUNDSUPPORT_BUILD_TYPE}"
                ;;
            *)
                echo "error: unknown product: ${product}"
                exit 1
                ;;
        esac
    fi
}

function set_swiftpm_bootstrap_command() {
    SWIFTC_BIN="$(build_directory_bin ${LOCAL_HOST} swift)/swiftc"
    LLBUILD_BIN="$(build_directory_bin ${LOCAL_HOST} llbuild)/swift-build-tool"
    if [[ ! "${SKIP_BUILD_FOUNDATION}" ]] ; then
        FOUNDATION_BUILD_DIR=$(build_directory ${host} foundation)
        if [[ ! "${SKIP_BUILD_LIBDISPATCH}" ]] ; then
            LIBDISPATCH_BUILD_DIR="$(build_directory ${host} libdispatch)"
            LIBDISPATCH_BUILD_ARGS="--libdispatch-source-dir=${LIBDISPATCH_SOURCE_DIR} --libdispatch-build-dir=${LIBDISPATCH_BUILD_DIR}"
        fi
        if [[ ! "${SKIP_BUILD_LIBICU}" ]] ; then
            LIBICU_BUILD_DIR="$(build_directory ${host} libicu)"
        fi
        if [[ ! "${SKIP_BUILD_XCTEST}" ]] ; then
            XCTEST_BUILD_DIR=$(build_directory ${host} xctest)
        fi
    fi
    if [ "${SKIP_BUILD_LLBUILD}" ]; then
        echo "Error: Cannot build swiftpm without llbuild (swift-build-tool)."
        exit 1
    fi
    swiftpm_bootstrap_command=("${SWIFTPM_SOURCE_DIR}/Utilities/bootstrap" "${swiftpm_bootstrap_options[@]}")
    # Add --release if we have to build in release mode.
    if [[ "${SWIFTPM_BUILD_TYPE}" ==  "Release" ]] ; then
        swiftpm_bootstrap_command+=(--release)
    fi
    if [[ "${VERBOSE_BUILD}" ]] ; then
        swiftpm_bootstrap_command+=(-v)
    fi
    # FIXME CROSSCOMPILING:
    # SwiftPM needs to be told about the target, sysroot and linker to use
    # when cross-compiling
    LIBDIR="lib${LIBDIR_SUFFIX}"
    swiftpm_bootstrap_command+=(
        --swiftc="${SWIFTC_BIN}"
        --sbt="${LLBUILD_BIN}"
        --build="${build_dir}"
        --libdir="${LIBDIR}")
    if [[ ! "${SKIP_BUILD_FOUNDATION}" ]] ; then
        swiftpm_bootstrap_command+=(
            --foundation="${FOUNDATION_BUILD_DIR}/Foundation")
        if [[ ! "${SKIP_BUILD_LIBDISPATCH}" ]] ; then
            swiftpm_bootstrap_command+=(
                $LIBDISPATCH_BUILD_ARGS)
        fi
        if [[ ! "${SKIP_BUILD_XCTEST}" ]] ; then
            swiftpm_bootstrap_command+=(
                --xctest="${XCTEST_BUILD_DIR}")
        fi
    fi
}

# Construct the appropriate options to pass to an Xcode
# build of any LLDB target.
function set_lldb_xcodebuild_options() {
    llvm_build_dir=$(build_directory ${host} llvm)
    cmark_build_dir=$(build_directory ${host} cmark)
    lldb_build_dir=$(build_directory ${host} lldb)
    swift_build_dir=$(build_directory ${host} swift)

    lldb_xcodebuild_options=(
        LLDB_PATH_TO_LLVM_SOURCE="${LLVM_SOURCE_DIR}"
        LLDB_PATH_TO_CLANG_SOURCE="${CLANG_SOURCE_DIR}"
        LLDB_PATH_TO_SWIFT_SOURCE="${SWIFT_SOURCE_DIR}"
        LLDB_PATH_TO_LLVM_BUILD="${llvm_build_dir}"
        LLDB_PATH_TO_CLANG_BUILD="${llvm_build_dir}"
        LLDB_PATH_TO_SWIFT_BUILD="${swift_build_dir}"
        LLDB_PATH_TO_CMARK_BUILD="${cmark_build_dir}"
        LLDB_IS_BUILDBOT_BUILD="${LLDB_IS_BUILDBOT_BUILD}"
        LLDB_BUILD_DATE="\"${LLDB_BUILD_DATE}\""
        SYMROOT="${lldb_build_dir}"
        OBJROOT="${lldb_build_dir}"
        ${LLDB_EXTRA_XCODEBUILD_ARGS}
    )
    if [[ "${LLDB_NO_DEBUGSERVER}" ]] ; then
        lldb_xcodebuild_options=(
            "${lldb_xcodebuild_options[@]}"
            DEBUGSERVER_DISABLE_CODESIGN="1"
            DEBUGSERVER_DELETE_AFTER_BUILD="1"
        )
    fi
    if [[ "${LLDB_USE_SYSTEM_DEBUGSERVER}" ]] ; then
        lldb_xcodebuild_options=(
            "${lldb_xcodebuild_options[@]}"
            DEBUGSERVER_USE_FROM_SYSTEM="1"
        )
    fi
    if [[ "${ENABLE_ASAN}" ]] ; then
	lldb_xcodebuild_options=(
	    "${lldb_xcodebuild_options[@]}"
	    ENABLE_ADDRESS_SANITIZER="YES"
	    -enableAddressSanitizer=YES
	)
    fi
    if [[ "${ENABLE_UBSAN}" ]] ; then
	lldb_xcodebuild_options=(
	    "${lldb_xcodebuild_options[@]}"
	    ENABLE_UNDEFINED_BEHAVIOR_SANITIZER="YES"
	    -enableUndefinedBehaviorSanitizer=YES
	)
    fi
}

#
# Configure and build each product
#
# Start with native deployment targets because the resulting tools are used during cross-compilation.


for host in "${ALL_HOSTS[@]}"; do
    # Skip this pass when the only action to execute can't match.
    if ! [[ $(should_execute_host_actions_for_phase ${host} build) ]]; then
        continue
    fi

    calculate_targets_for_host $host

    set_build_options_for_host $host

    # Don't echo anything if only executing an individual action.
    if [[ "${ONLY_EXECUTE}" = "all" ]]; then
        echo "Building the standard library for: ${SWIFT_STDLIB_TARGETS[@]}"
        if [[ "${SWIFT_TEST_TARGETS[@]}" ]] && ! [[ "${SKIP_TEST_SWIFT}" ]]; then
            echo "Running Swift tests for: ${SWIFT_TEST_TARGETS[@]}"
        fi
        if ! [[ "${SKIP_TEST_BENCHMARKS}" ]] &&
                [[ "${SWIFT_RUN_BENCHMARK_TARGETS[@]}" ]] &&
                ! [[ "${SKIP_TEST_BENCHMARK}" ]]; then
            echo "Running Swift benchmarks for: ${SWIFT_RUN_BENCHMARK_TARGETS[@]}"
        fi
    fi

    common_cmake_options_host=("${COMMON_CMAKE_OPTIONS[@]}")

    if [[ $(is_cross_tools_host ${host}) ]] ; then

        if [[ "${CROSS_COMPILE_WITH_HOST_TOOLS}" ]]; then
            # Optionally use the freshly-built host copy of clang to build
            # for foreign hosts.
            common_cmake_options_host+=(
                -DCMAKE_C_COMPILER="$(build_directory ${LOCAL_HOST} llvm)/bin/clang"
                -DCMAKE_CXX_COMPILER="$(build_directory ${LOCAL_HOST} llvm)/bin/clang++"
            )
        fi

        # CMake can't relink when using Ninja, but that's okay -
        # we don't need a build-local rpath because we can't run cross-compiled products
        if [[ "${CMAKE_GENERATOR}" == "Ninja" ]]; then
            common_cmake_options_host+=(
                -DCMAKE_BUILD_WITH_INSTALL_RPATH="1"
            )
        fi
    fi

    llvm_cmake_options=(
        "${llvm_cmake_options[@]}"
        -DCMAKE_INSTALL_PREFIX:PATH="$(get_host_install_prefix ${host})"
        -DINTERNAL_INSTALL_PREFIX="local"
    )

    if [[ "${DARWIN_TOOLCHAIN_VERSION}" ]] ; then
        swift_cmake_options=(
            "${swift_cmake_options[@]}"
            -DDARWIN_TOOLCHAIN_VERSION="${DARWIN_TOOLCHAIN_VERSION}"
        )
    fi

    if [[ "${ENABLE_ASAN}" || "$(uname -s)" == "Linux" ]] ; then
        swift_cmake_options=(
            "${swift_cmake_options[@]}"
            -DSWIFT_SOURCEKIT_USE_INPROC_LIBRARY:BOOL=TRUE
        )
    fi

    if [[ "${DARWIN_CRASH_REPORTER_CLIENT}" ]] ; then
        swift_cmake_options=(
            "${swift_cmake_options[@]}"
            -DSWIFT_RUNTIME_CRASH_REPORTER_CLIENT:BOOL=TRUE
        )
    fi

    swift_cmake_options=(
        "${swift_cmake_options[@]}"
        -DSWIFT_DARWIN_XCRUN_TOOLCHAIN:STRING="${DARWIN_XCRUN_TOOLCHAIN}"
    )

    if [[ "${DARWIN_STDLIB_INSTALL_NAME_DIR}" ]] ; then
        swift_cmake_options=(
            "${swift_cmake_options[@]}"
            -DSWIFT_DARWIN_STDLIB_INSTALL_NAME_DIR:STRING="${DARWIN_STDLIB_INSTALL_NAME_DIR}"
        )
    fi

    if [[ "${EXTRA_SWIFT_ARGS}" ]] ; then
        swift_cmake_options=(
            "${swift_cmake_options[@]}"
            -DSWIFT_EXPERIMENTAL_EXTRA_REGEXP_FLAGS="${EXTRA_SWIFT_ARGS}"
        )
    fi

    swift_cmake_options=(
        "${swift_cmake_options[@]}"
        -DSWIFT_AST_VERIFIER:BOOL=$(true_false "${SWIFT_ENABLE_AST_VERIFIER}")
        -DSWIFT_SIL_VERIFY_ALL:BOOL=$(true_false "${SIL_VERIFY_ALL}")
        -DSWIFT_RUNTIME_ENABLE_LEAK_CHECKER:BOOL=$(true_false "${SWIFT_RUNTIME_ENABLE_LEAK_CHECKER}")
    )

    if [[ "${SKIP_TEST_SOURCEKIT}" ]] ; then
        swift_cmake_options=(
            "${swift_cmake_options[@]}"
            -DSWIFT_ENABLE_SOURCEKIT_TESTS:BOOL=FALSE
        )
    fi

    for product in "${PRODUCTS[@]}"; do
        # Check if we should perform this action.
        if ! [[ $(should_execute_action "${host}-${product}-build") ]]; then
            continue
        fi

        unset skip_build
        source_dir_var="$(toupper ${product})_SOURCE_DIR"
        source_dir=${!source_dir_var}
        build_dir=$(build_directory ${host} ${product})
        build_targets=(all)

        cmake_options=("${common_cmake_options_host[@]}")

        llvm_build_dir=$(build_directory ${host} llvm)
        module_cache="${build_dir}/module-cache"

        # Add any specific cmake options specified by build-script
        product_cmake_options_name=$(to_varname "${product}")_CMAKE_OPTIONS
        product_cmake_options=(${!product_cmake_options_name}) # convert to array
        cmake_options+=("${product_cmake_options[@]}")
        
        #Set LIBDIR for cmake
        LIBDIR="lib${LIBDIR_SUFFIX}"
        cmake_options+=(
        -DSWIFT_LIBDIR:STRING="${LIBDIR}"
        )

        case ${product} in
            cmark)
                cmake_options=(
                  "${cmake_options[@]}"
                  -DCMAKE_BUILD_TYPE:STRING="${CMARK_BUILD_TYPE}"
                  "${cmark_cmake_options[@]}"
                )
                skip_build=${SKIP_BUILD_CMARK}
                build_targets=(all)
                ;;

            llvm)
                if [ "${BUILD_LLVM}" == "0" ] ; then
                    build_targets=(clean)
                fi
                if [ "${SKIP_BUILD_LLVM}" ] ; then
                    # We can't skip the build completely because the standalone
                    # build of Swift depend on these.
                    build_targets=(llvm-tblgen clang-headers intrinsics_gen clang-tablegen-targets)
                fi

                if [ "${HOST_LIBTOOL}" ] ; then
                    cmake_options=(
                        "${cmake_options[@]}"
                        -DCMAKE_LIBTOOL:PATH="${HOST_LIBTOOL}"
                    )
                fi

                # Note: we set the variable:
                #
                # LLVM_TOOL_SWIFT_BUILD
                #
                # below because this script builds swift separately, and people
                # often have reasons to symlink the swift directory into
                # llvm/tools, e.g. to build LLDB.
                cmake_options=(
                    "${cmake_options[@]}"
                    -DLLVM_LIBDIR_SUFFIX="${LIBDIR_SUFFIX}"
                    -DCLANG_LIBDIR_SUFFIX="${LIBDIR_SUFFIX}"
                    -DCMAKE_C_FLAGS="$(llvm_c_flags ${host})"
                    -DCMAKE_CXX_FLAGS="$(llvm_c_flags ${host})"
                    -DCMAKE_C_FLAGS_RELWITHDEBINFO="-O2 -DNDEBUG"
                    -DCMAKE_CXX_FLAGS_RELWITHDEBINFO="-O2 -DNDEBUG"
                    -DCMAKE_BUILD_TYPE:STRING="${LLVM_BUILD_TYPE}"
                    -DLLVM_TOOL_SWIFT_BUILD:BOOL=NO
                    -DLLVM_INCLUDE_DOCS:BOOL=TRUE
                    -DLLVM_ENABLE_LTO:STRING="${LLVM_ENABLE_LTO}"
                    "${llvm_cmake_options[@]}"
                )

                if [[ "${BUILD_TOOLCHAIN_ONLY}" ]]; then
                    cmake_options+=(
                    -DLLVM_BUILD_TOOLS=NO
                    -DLLVM_INSTALL_TOOLCHAIN_ONLY=YES
                    -DLLVM_INCLUDE_TESTS=NO
                    -DCLANG_INCLUDE_TESTS=NO
                    -DLLVM_INCLUDE_UTILS=NO
                    -DLLVM_TOOL_LLI_BUILD=NO
                    -DLLVM_TOOL_LLVM_AR_BUILD=NO
                    -DCLANG_TOOL_CLANG_CHECK_BUILD=NO
                    -DCLANG_TOOL_ARCMT_TEST_BUILD=NO
                    -DCLANG_TOOL_C_ARCMT_TEST_BUILD=NO
                    -DCLANG_TOOL_C_INDEX_TEST_BUILD=NO
                    -DCLANG_TOOL_DRIVER_BUILD=$(false_true "${BUILD_RUNTIME_WITH_HOST_COMPILER}")
                    -DCLANG_TOOL_DIAGTOOL_BUILD=NO
                    -DCLANG_TOOL_SCAN_BUILD_BUILD=NO
                    -DCLANG_TOOL_SCAN_VIEW_BUILD=NO
                    -DCLANG_TOOL_CLANG_FORMAT_BUILD=NO
                    )
                fi

                if [[ $(true_false "${LLVM_INCLUDE_TESTS}") == "FALSE" ]]; then
                    cmake_options+=(
                        -DLLVM_INCLUDE_TESTS=NO
                        -DCLANG_INCLUDE_TESTS=NO
                    )
                fi

                if [[ $(is_cross_tools_host ${host}) ]] ; then
                    cmake_options=(
                        "${cmake_options[@]}"
                        -DLLVM_TABLEGEN=$(build_directory "${LOCAL_HOST}" llvm)/bin/llvm-tblgen
                        -DCLANG_TABLEGEN=$(build_directory "${LOCAL_HOST}" llvm)/bin/clang-tblgen
                        -DLLVM_NATIVE_BUILD=$(build_directory "${LOCAL_HOST}" llvm)
                    )
                fi

                ;;

            swift)

                if [[ ! "${SKIP_BUILD_ANDROID}" ]]; then
                    cmake_options=(
                        "${cmake_options[@]}"
                        -DSWIFT_ANDROID_NDK_PATH:STRING="${ANDROID_NDK}"
                        -DSWIFT_ANDROID_NDK_GCC_VERSION:STRING="${ANDROID_NDK_GCC_VERSION}"
                        -DSWIFT_ANDROID_SDK_PATH:STRING="${ANDROID_NDK}/platforms/android-${ANDROID_API_LEVEL}/arch-arm"
                        -DSWIFT_ANDROID_armv7_ICU_UC:STRING="${ANDROID_ICU_UC}"
                        -DSWIFT_ANDROID_armv7_ICU_UC_INCLUDE:STRING="${ANDROID_ICU_UC_INCLUDE}"
                        -DSWIFT_ANDROID_armv7_ICU_I18N:STRING="${ANDROID_ICU_I18N}"
                        -DSWIFT_ANDROID_armv7_ICU_I18N_INCLUDE:STRING="${ANDROID_ICU_I18N_INCLUDE}"
                        -DSWIFT_ANDROID_DEPLOY_DEVICE_PATH:STRING="${ANDROID_DEPLOY_DEVICE_PATH}"
                    )
                fi

                if [[ "${DARWIN_OVERLAY_TARGET}" != "" ]]; then
                    # Split LOCAL_HOST into a pair ``arch-sdk``
                    # Example LOCAL_HOST: macosx-x86_64
                    [[ ${LOCAL_HOST} =~ (.*)-(.*) ]]
                    overlay_target_closure_cmd="${SWIFT_SOURCE_DIR}/utils/find-overlay-deps-closure.sh ${DARWIN_OVERLAY_TARGET} ${BASH_REMATCH[1]} ${BASH_REMATCH[2]}"
                    overlay_target_closure=$($overlay_target_closure_cmd)
                    swift_cmake_options=(
                        "${swift_cmake_options[@]}"
                        "-DSWIFT_OVERLAY_TARGETS:STRING=${overlay_target_closure}"
                    )
                fi

                native_llvm_tools_path=""
                native_clang_tools_path=""
                native_swift_tools_path=""
                if [[ $(is_cross_tools_host ${host}) ]] ; then

                    # Don't build benchmarks and tests when building cross compiler.
                    build_perf_testsuite_this_time=false
                    build_external_perf_testsuite_this_time=false
                    build_tests_this_time=false

                    native_llvm_tools_path="$(build_directory "${LOCAL_HOST}" llvm)/bin"
                    native_clang_tools_path="$(build_directory "${LOCAL_HOST}" llvm)/bin"
                    native_swift_tools_path="$(build_directory "${LOCAL_HOST}" swift)/bin"
                else
                    # FIXME: Why is the next line not using false_true?
                    build_perf_testsuite_this_time=$(true_false "$(not ${SKIP_BUILD_BENCHMARKS})")
                    build_external_perf_testsuite_this_time=$(false_true "${SKIP_BUILD_EXTERNAL_BENCHMARKS}")
                    build_tests_this_time=${SWIFT_INCLUDE_TESTS}
                fi

                # Command-line parameters override any autodetection that we
                # might have done.
                if [[ "${NATIVE_LLVM_TOOLS_PATH}" ]] ; then
                    native_llvm_tools_path="${NATIVE_LLVM_TOOLS_PATH}"
                fi
                if [[ "${NATIVE_CLANG_TOOLS_PATH}" ]] ; then
                    native_clang_tools_path="${NATIVE_CLANG_TOOLS_PATH}"
                fi
                if [[ "${NATIVE_SWIFT_TOOLS_PATH}" ]] ; then
                    native_swift_tools_path="${NATIVE_SWIFT_TOOLS_PATH}"
                fi

                if [ "${BUILD_LLVM}" == "0" ] ; then
                    cmake_options=(
                        "${cmake_options[@]}"
                        -DLLVM_TOOLS_BINARY_DIR:PATH=/tmp/dummy
                    )
                fi

                if [ "${HOST_LIPO}" ] ; then
                    cmake_options=(
                        "${cmake_options[@]}"
                        -DSWIFT_LIPO:PATH="${HOST_LIPO}"
                    )
                fi

                if [ "${SWIFT_ENABLE_RUNTIME_FUNCTION_COUNTERS}" == "" ] ; then
                    SWIFT_ENABLE_RUNTIME_FUNCTION_COUNTERS="${SWIFT_STDLIB_ENABLE_ASSERTIONS}"
                fi
                        

                cmake_options=(
                    "${cmake_options[@]}"
                    -DCMAKE_C_FLAGS="$(swift_c_flags ${host})"
                    -DCMAKE_CXX_FLAGS="$(swift_c_flags ${host})"
                    -DCMAKE_C_FLAGS_RELWITHDEBINFO="-O2 -DNDEBUG"
                    -DCMAKE_CXX_FLAGS_RELWITHDEBINFO="-O2 -DNDEBUG"
                    -DCMAKE_BUILD_TYPE:STRING="${SWIFT_BUILD_TYPE}"
                    -DLLVM_ENABLE_ASSERTIONS:BOOL=$(true_false "${SWIFT_ENABLE_ASSERTIONS}")
                    -DSWIFT_ANALYZE_CODE_COVERAGE:STRING=$(toupper "${SWIFT_ANALYZE_CODE_COVERAGE}")
                    -DSWIFT_STDLIB_BUILD_TYPE:STRING="${SWIFT_STDLIB_BUILD_TYPE}"
                    -DSWIFT_STDLIB_ASSERTIONS:BOOL=$(true_false "${SWIFT_STDLIB_ENABLE_ASSERTIONS}")
                    -DSWIFT_STDLIB_ENABLE_RESILIENCE:BOOL=$(true_false "${SWIFT_STDLIB_ENABLE_RESILIENCE}")
                    -DSWIFT_STDLIB_USE_NONATOMIC_RC:BOOL=$(true_false "${SWIFT_STDLIB_USE_NONATOMIC_RC}")
                    -DSWIFT_ENABLE_RUNTIME_FUNCTION_COUNTERS:BOOL=$(true_false "${SWIFT_ENABLE_RUNTIME_FUNCTION_COUNTERS}")
                    -DSWIFT_NATIVE_LLVM_TOOLS_PATH:STRING="${native_llvm_tools_path}"
                    -DSWIFT_NATIVE_CLANG_TOOLS_PATH:STRING="${native_clang_tools_path}"
                    -DSWIFT_NATIVE_SWIFT_TOOLS_PATH:STRING="${native_swift_tools_path}"
                    -DSWIFT_INCLUDE_TOOLS:BOOL=$(true_false "${BUILD_SWIFT_TOOLS}")
                    -DSWIFT_BUILD_REMOTE_MIRROR:BOOL=$(true_false "${BUILD_SWIFT_REMOTE_MIRROR}")
                    -DSWIFT_STDLIB_SIL_DEBUGGING:BOOL=$(true_false "${BUILD_SIL_DEBUGGING_STDLIB}")
                    -DSWIFT_CHECK_INCREMENTAL_COMPILATION:BOOL=$(true_false "${CHECK_INCREMENTAL_COMPILATION}")
                    -DSWIFT_REPORT_STATISTICS:BOOL=$(true_false "${REPORT_STATISTICS}")
                    -DSWIFT_BUILD_DYNAMIC_STDLIB:BOOL=$(true_false "${BUILD_SWIFT_DYNAMIC_STDLIB}")
                    -DSWIFT_BUILD_STATIC_STDLIB:BOOL=$(true_false "${BUILD_SWIFT_STATIC_STDLIB}")
                    -DSWIFT_BUILD_DYNAMIC_SDK_OVERLAY:BOOL=$(true_false "${BUILD_SWIFT_DYNAMIC_SDK_OVERLAY}")
                    -DSWIFT_BUILD_STATIC_SDK_OVERLAY:BOOL=$(true_false "${BUILD_SWIFT_STATIC_SDK_OVERLAY}")
                    -DSWIFT_BUILD_PERF_TESTSUITE:BOOL=$(true_false "${build_perf_testsuite_this_time}")
                    -DSWIFT_BUILD_EXTERNAL_PERF_TESTSUITE:BOOL=$(true_false "${build_external_perf_testsuite_this_time}")
                    -DSWIFT_BUILD_EXAMPLES:BOOL=$(true_false "${BUILD_SWIFT_EXAMPLES}")
                    -DSWIFT_INCLUDE_TESTS:BOOL=$(true_false "${build_tests_this_time}")
                    -DSWIFT_INSTALL_COMPONENTS:STRING="${SWIFT_INSTALL_COMPONENTS}"
                    -DSWIFT_EMBED_BITCODE_SECTION:BOOL=$(true_false "${EMBED_BITCODE_SECTION}")
                    -DSWIFT_TOOLS_ENABLE_LTO:STRING="${SWIFT_TOOLS_ENABLE_LTO}"
                    -DSWIFT_BUILD_RUNTIME_WITH_HOST_COMPILER:BOOL=$(true_false "${BUILD_RUNTIME_WITH_HOST_COMPILER}")
                    "${swift_cmake_options[@]}"
                )

                if [[ "${BUILD_TOOLCHAIN_ONLY}" ]]; then
                    cmake_options+=(
                    -DSWIFT_TOOL_SIL_OPT_BUILD=FALSE
                    -DSWIFT_TOOL_SWIFT_IDE_TEST_BUILD=FALSE
                    -DSWIFT_TOOL_SWIFT_REMOTEAST_TEST_BUILD=FALSE
                    -DSWIFT_TOOL_LLDB_MODULEIMPORT_TEST_BUILD=FALSE
                    -DSWIFT_TOOL_SIL_EXTRACT_BUILD=FALSE
                    -DSWIFT_TOOL_SWIFT_LLVM_OPT_BUILD=FALSE
                    -DSWIFT_TOOL_SWIFT_SDK_ANALYZER_BUILD=FALSE
                    -DSWIFT_TOOL_SWIFT_SDK_DIGESTER_BUILD=FALSE
                    -DSWIFT_TOOL_SOURCEKITD_TEST_BUILD=FALSE
                    -DSWIFT_TOOL_SOURCEKITD_REPL_BUILD=FALSE
                    -DSWIFT_TOOL_COMPLETE_TEST_BUILD=FALSE
                    -DSWIFT_TOOL_SWIFT_REFLECTION_DUMP_BUILD=FALSE
                    )
                fi

                cmake_options=(
                    "${cmake_options[@]}"
                    -DCMAKE_INSTALL_PREFIX:PATH="$(get_host_install_prefix ${host})"
                    -DSWIFT_PATH_TO_CLANG_SOURCE:PATH="${CLANG_SOURCE_DIR}"
                    -DSWIFT_PATH_TO_CLANG_BUILD:PATH="${llvm_build_dir}"
                    -DSWIFT_PATH_TO_LLVM_SOURCE:PATH="${LLVM_SOURCE_DIR}"
                    -DSWIFT_PATH_TO_LLVM_BUILD:PATH="${llvm_build_dir}"
                    -DSWIFT_PATH_TO_CMARK_SOURCE:PATH="${CMARK_SOURCE_DIR}"
                    -DSWIFT_PATH_TO_CMARK_BUILD:PATH="$(build_directory ${host} cmark)"
                    -DSWIFT_PATH_TO_LIBDISPATCH_SOURCE:PATH="${LIBDISPATCH_SOURCE_DIR}"
                    -DSWIFT_PATH_TO_LIBDISPATCH_BUILD:PATH="$(build_directory ${host} libdispatch)"
                )

                if [[ ! "${SKIP_BUILD_LIBICU}" ]] ; then
                    cmake_options=(
                        "${cmake_options[@]}"
                        -DSWIFT_PATH_TO_LIBICU_SOURCE:PATH="${LIBICU_SOURCE_DIR}"
                        -DSWIFT_PATH_TO_LIBICU_BUILD:PATH="$(build_directory ${host} libicu)"
                    )
                fi

                if [[ "${CMAKE_GENERATOR}" == "Xcode" ]] ; then
                    cmake_options=(
                        "${cmake_options[@]}"
                        -DSWIFT_CMARK_LIBRARY_DIR:PATH=$(build_directory ${host} cmark)/src/${CMARK_BUILD_TYPE}
                    )
                else
                    cmake_options=(
                        "${cmake_options[@]}"
                        -DSWIFT_CMARK_LIBRARY_DIR:PATH=$(build_directory ${host} cmark)/src
                    )
                fi

                if [[ "${SWIFT_SDKS}" ]] ; then
                    cmake_options=(
                        "${cmake_options[@]}"
                        -DSWIFT_SDKS:STRING="$(join ";" ${SWIFT_SDKS[@]})"
                    )
                fi
                if [[ "${SWIFT_PRIMARY_VARIANT_SDK}" ]] ; then
                    cmake_options=(
                        "${cmake_options[@]}"
                        -DSWIFT_PRIMARY_VARIANT_SDK:STRING="${SWIFT_PRIMARY_VARIANT_SDK}"
                        -DSWIFT_PRIMARY_VARIANT_ARCH:STRING="${SWIFT_PRIMARY_VARIANT_ARCH}"
                    )
                fi

                if contains_product "lldb" ; then
                    lldb_build_dir=$(build_directory ${host} lldb)
                    cmake_options=(
                        "${cmake_options[@]}"
                        -DLLDB_ENABLE:BOOL=TRUE
                        -DLLDB_BUILD_DIR:STRING="${lldb_build_dir}"
                    )
                fi

                build_targets=(all "${SWIFT_STDLIB_TARGETS[@]}")
                if [[ $(true_false "${build_perf_testsuite_this_time}") == "TRUE" ]]; then
                    native_swift_tools_path="$(build_directory_bin ${LOCAL_HOST} swift)"
                    cmake_options=(
                        "${cmake_options[@]}"
                        -DSWIFT_EXEC:STRING="${native_swift_tools_path}/swiftc"
                    )
                    build_targets=("${build_targets[@]}"
                                   "${SWIFT_BENCHMARK_TARGETS[@]}")
                fi

                skip_build=${SKIP_BUILD_SWIFT}
                ;;
            lldb)
                if [ ! -d "${LLDB_SOURCE_DIR}" ]; then
                    echo "error: lldb not found in ${LLDB_SOURCE_DIR}"
                    exit 1
                fi
                if [[ "${CMAKE_GENERATOR}" != "Ninja" ]] ; then
                    echo "error: lldb can only build with ninja"
                    exit 1
                fi
                cmark_build_dir=$(build_directory ${host} cmark)
                lldb_build_dir=$(build_directory ${host} lldb)
                swift_build_dir=$(build_directory ${host} swift)

                # Add any lldb extra cmake arguments here.

                cmake_options=(
                    "${cmake_options[@]}"
                    "${lldb_cmake_options[@]}"
                    )

                if [ ! -z "${LLDB_EXTRA_CMAKE_ARGS}" ]; then
                    cmake_options=(
                        "${cmake_options[@]}"
                        ${LLDB_EXTRA_CMAKE_ARGS}
                        )
                fi

                # Figure out if we think this is a buildbot build.
                # This will influence the lldb version line.
                if [ ! -z "${JENKINS_HOME}" -a ! -z "${JOB_NAME}" -a ! -z "${BUILD_NUMBER}" ]; then
                    LLDB_IS_BUILDBOT_BUILD=1
                else
                    LLDB_IS_BUILDBOT_BUILD=0
                fi

                # Get the build date
                LLDB_BUILD_DATE=$(date +%Y-%m-%d)

                case "${host}" in
                    linux-*)
                        cmake_options=(
                            "${cmake_options[@]}"
                            -DLLVM_LIBDIR_SUFFIX="${LIBDIR_SUFFIX}"
                            -DCLANG_LIBDIR_SUFFIX="${LIBDIR_SUFFIX}"
                            -DCMAKE_BUILD_TYPE:STRING="${LLDB_BUILD_TYPE}"
                            -DLLDB_SWIFTC:PATH="$(build_directory ${LOCAL_HOST} swift)/bin/swiftc"
                            -DCMAKE_INSTALL_PREFIX:PATH="$(get_host_install_prefix ${host})"
                            -DLLDB_PATH_TO_LLVM_SOURCE:PATH="${LLVM_SOURCE_DIR}"
                            -DLLDB_PATH_TO_CLANG_SOURCE:PATH="${CLANG_SOURCE_DIR}"
                            -DLLDB_PATH_TO_SWIFT_SOURCE:PATH="${SWIFT_SOURCE_DIR}"
                            -DLLDB_PATH_TO_LLVM_BUILD:PATH="${llvm_build_dir}"
                            -DLLDB_PATH_TO_CLANG_BUILD:PATH="${llvm_build_dir}"
                            -DLLDB_PATH_TO_SWIFT_BUILD:PATH="${swift_build_dir}"
                            -DLLDB_PATH_TO_CMARK_BUILD:PATH="${cmark_build_dir}"
                            -DLLDB_IS_BUILDBOT_BUILD="${LLDB_IS_BUILDBOT_BUILD}"
                            -DLLDB_BUILD_DATE:STRING="\"${LLDB_BUILD_DATE}\""
                            -DLLDB_ALLOW_STATIC_BINDINGS=1
                        )
                        ;;
                    freebsd-*)
                        cmake_options=(
                            "${cmake_options[@]}"
                            -DCMAKE_BUILD_TYPE:STRING="${LLDB_BUILD_TYPE}"
                            -DLLDB_SWIFTC:PATH="$(build_directory ${LOCAL_HOST} swift)/bin/swiftc"
                            -DCMAKE_INSTALL_PREFIX:PATH="$(get_host_install_prefix ${host})"
                            -DLLDB_PATH_TO_LLVM_SOURCE:PATH="${LLVM_SOURCE_DIR}"
                            -DLLDB_PATH_TO_CLANG_SOURCE:PATH="${CLANG_SOURCE_DIR}"
                            -DLLDB_PATH_TO_SWIFT_SOURCE:PATH="${SWIFT_SOURCE_DIR}"
                            -DLLDB_PATH_TO_LLVM_BUILD:PATH="${llvm_build_dir}"
                            -DLLDB_PATH_TO_CLANG_BUILD:PATH="${llvm_build_dir}"
                            -DLLDB_PATH_TO_SWIFT_BUILD:PATH="${swift_build_dir}"
                            -DLLDB_PATH_TO_CMARK_BUILD:PATH="${cmark_build_dir}"
                            -DLLDB_IS_BUILDBOT_BUILD="${LLDB_IS_BUILDBOT_BUILD}"
                            -DLLDB_BUILD_DATE:STRING="\"${LLDB_BUILD_DATE}\""
                            -DLLDB_ALLOW_STATIC_BINDINGS=1
                        )
                        ;;
                    cygwin-*)
                        cmake_options=(
                            "${cmake_options[@]}"
                            -DCMAKE_BUILD_TYPE:STRING="${LLDB_BUILD_TYPE}"
                            -DLLDB_SWIFTC:PATH="$(build_directory ${LOCAL_HOST} swift)/bin/swiftc"
                            -DCMAKE_INSTALL_PREFIX:PATH="$(get_host_install_prefix ${host})"
                            -DLLDB_PATH_TO_LLVM_SOURCE:PATH="${LLVM_SOURCE_DIR}"
                            -DLLDB_PATH_TO_CLANG_SOURCE:PATH="${CLANG_SOURCE_DIR}"
                            -DLLDB_PATH_TO_SWIFT_SOURCE:PATH="${SWIFT_SOURCE_DIR}"
                            -DLLDB_PATH_TO_LLVM_BUILD:PATH="${llvm_build_dir}"
                            -DLLDB_PATH_TO_CLANG_BUILD:PATH="${llvm_build_dir}"
                            -DLLDB_PATH_TO_SWIFT_BUILD:PATH="${swift_build_dir}"
                            -DLLDB_PATH_TO_CMARK_BUILD:PATH="${cmark_build_dir}"
                            -DLLDB_IS_BUILDBOT_BUILD="${LLDB_IS_BUILDBOT_BUILD}"
                            -DLLDB_BUILD_DATE:STRING="\"${LLDB_BUILD_DATE}\""
                            -DLLDB_ALLOW_STATIC_BINDINGS=1
                        )
                        ;;
                    haiku-*)
                        cmake_options=(
                            "${cmake_options[@]}"
                            -DCMAKE_BUILD_TYPE:STRING="${LLDB_BUILD_TYPE}"
                            -DLLDB_SWIFTC:PATH="$(build_directory ${LOCAL_HOST} swift)/bin/swiftc"
                            -DCMAKE_INSTALL_PREFIX:PATH="$(get_host_install_prefix ${host})"
                            -DLLDB_PATH_TO_LLVM_SOURCE:PATH="${LLVM_SOURCE_DIR}"
                            -DLLDB_PATH_TO_CLANG_SOURCE:PATH="${CLANG_SOURCE_DIR}"
                            -DLLDB_PATH_TO_SWIFT_SOURCE:PATH="${SWIFT_SOURCE_DIR}"
                            -DLLDB_PATH_TO_LLVM_BUILD:PATH="${llvm_build_dir}"
                            -DLLDB_PATH_TO_CLANG_BUILD:PATH="${llvm_build_dir}"
                            -DLLDB_PATH_TO_SWIFT_BUILD:PATH="${swift_build_dir}"
                            -DLLDB_PATH_TO_CMARK_BUILD:PATH="${cmark_build_dir}"
                            -DLLDB_IS_BUILDBOT_BUILD="${LLDB_IS_BUILDBOT_BUILD}"
                            -DLLDB_BUILD_DATE:STRING="\"${LLDB_BUILD_DATE}\""
                            -DLLDB_ALLOW_STATIC_BINDINGS=1
                        )
                        ;;
                    macosx-*)
                        if [[ "$(true_false ${LLDB_BUILD_WITH_XCODE})" == "TRUE" ]] ; then
                            # Set up flags to pass to xcodebuild
                            set_lldb_xcodebuild_options
                            set_lldb_build_mode
                            with_pushd ${source_dir} \
                                call xcodebuild -target desktop -configuration ${LLDB_BUILD_MODE} ${lldb_xcodebuild_options[@]}
                            continue
		        else
                            cmake_options=(
                                "${cmake_options[@]}"
                                -DCMAKE_BUILD_TYPE:STRING="${LLDB_BUILD_TYPE}"
                                -DLLDB_SWIFTC:PATH="$(build_directory ${LOCAL_HOST} swift)/bin/swiftc"
                                -DCMAKE_INSTALL_PREFIX:PATH="$(get_host_install_prefix ${host})"
                                -DLLDB_PATH_TO_LLVM_SOURCE:PATH="${LLVM_SOURCE_DIR}"
                                -DLLDB_PATH_TO_CLANG_SOURCE:PATH="${CLANG_SOURCE_DIR}"
                                -DLLDB_PATH_TO_SWIFT_SOURCE:PATH="${SWIFT_SOURCE_DIR}"
                                -DLLDB_PATH_TO_LLVM_BUILD:PATH="${llvm_build_dir}"
                                -DLLDB_PATH_TO_CLANG_BUILD:PATH="${llvm_build_dir}"
                                -DLLDB_PATH_TO_SWIFT_BUILD:PATH="${swift_build_dir}"
                                -DLLDB_PATH_TO_CMARK_BUILD:PATH="${cmark_build_dir}"
				-DLLDB_BUILD_FRAMEWORK:BOOL=TRUE
                                -DLLDB_IS_BUILDBOT_BUILD="${LLDB_IS_BUILDBOT_BUILD}"
                                -DLLDB_BUILD_DATE:STRING="\"${LLDB_BUILD_DATE}\""
                                -DLLDB_ALLOW_STATIC_BINDINGS=1
                                -DLLDB_CODESIGN_IDENTITY=""
                            )
                        fi
                        ;;
                esac
                ;;
            llbuild)
                cmake_options=(
                    "${cmake_options[@]}"
                    -DCMAKE_INSTALL_PREFIX:PATH="$(get_host_install_prefix ${host})"
                    -DLIT_EXECUTABLE:PATH="${LLVM_SOURCE_DIR}/utils/lit/lit.py"
                    -DFILECHECK_EXECUTABLE:PATH="$(build_directory_bin ${LOCAL_HOST} llvm)/FileCheck"
                    -DCMAKE_BUILD_TYPE:STRING="${LLBUILD_BUILD_TYPE}"
                    -DLLVM_ENABLE_ASSERTIONS:BOOL=$(true_false "${LLBUILD_ENABLE_ASSERTIONS}")
                )
                ;;
            swiftpm)
                set_swiftpm_bootstrap_command
                call "${swiftpm_bootstrap_command[@]}"

                # swiftpm installs itself with a bootstrap method. No further cmake building is performed.
                continue
                ;;
            xctest)
                SWIFTC_BIN="$(build_directory_bin ${LOCAL_HOST} swift)/swiftc"
                XCTEST_BUILD_DIR=$(build_directory ${host} xctest)
                FOUNDATION_BUILD_DIR=$(build_directory ${host} foundation)
                SWIFT_BUILD_DIR=$(build_directory ${host} swift)

                # Staging: require opt-in for building with dispatch
                if [[ ! "${SKIP_BUILD_LIBDISPATCH}" ]] ; then
                    LIBDISPATCH_BUILD_DIR="$(build_directory ${host} libdispatch)"
                    LIBDISPATCH_BUILD_ARGS="--libdispatch-src-dir=${LIBDISPATCH_SOURCE_DIR} --libdispatch-build-dir=${LIBDISPATCH_BUILD_DIR}"
                fi

                # Use XCTEST_BUILD_TYPE to build either --debug or --release.
                if [[ "${XCTEST_BUILD_TYPE}" ==  "Debug" ]] ; then
                    XCTEST_BUILD_ARGS="--debug"
                else
                    XCTEST_BUILD_ARGS="--release"
                fi

                call "${XCTEST_SOURCE_DIR}"/build_script.py \
                    --swiftc="${SWIFTC_BIN}" \
                    --libdir="${LIBDIR}" \
                    --build-dir="${XCTEST_BUILD_DIR}" \
                    --foundation-build-dir="${FOUNDATION_BUILD_DIR}/Foundation" \
                    --swift-build-dir="${SWIFT_BUILD_DIR}" \
                    $LIBDISPATCH_BUILD_ARGS \
                    $XCTEST_BUILD_ARGS

                # XCTest builds itself and doesn't rely on cmake
                continue
                ;;
            foundation)
                # The configuration script requires knowing about XCTest's
                # location for building and running the tests. Note that XCTest
                # is not yet built at this point.
                XCTEST_BUILD_DIR=$(build_directory ${host} xctest)
                SWIFTC_BIN="$(build_directory_bin ${LOCAL_HOST} swift)/swiftc"
                SWIFT_BIN="$(build_directory_bin ${LOCAL_HOST} swift)/swift"
                SWIFT_BUILD_PATH="$(build_directory ${host} swift)"
                LLVM_BIN="$(build_directory_bin ${LOCAL_HOST} llvm)"

                # Staging: require opt-in for building with dispatch
                if [[ ! "${SKIP_BUILD_LIBDISPATCH}" ]] ; then
                    LIBDISPATCH_BUILD_DIR="$(build_directory ${host} libdispatch)"
                    LIBDISPATCH_BUILD_ARGS="-DLIBDISPATCH_SOURCE_DIR=${LIBDISPATCH_SOURCE_DIR} -DLIBDISPATCH_BUILD_DIR=${LIBDISPATCH_BUILD_DIR}"
                fi

                # FIXME CROSSCOMPILING:
                # Foundation is a target library (like the Swift standard library),
                # so technically we should build it for all stdlib_targets, not just for the host.
                # However, we only have the triple and sysroot for the host.
                # Also, we will need to tell it which linker to use.
                FOUNDATION_BUILD_ARGS=()
                if [[ $(is_cross_tools_host ${host}) ]]; then
                    FOUNDATION_BUILD_ARGS+=(
                        "--target=${SWIFT_HOST_TRIPLE}"
                    )
                fi

                # FIXME: Foundation doesn't build from the script on OS X
                if [[ ${host} == "macosx"* ]]; then
                    echo "Skipping Foundation on OS X -- use the Xcode project instead"
                    continue
                fi

                # FIXME: Always re-build foundation on non-darwin platforms.
                # Remove this when products build in the CMake system.
                echo "Cleaning the Foundation build directory"
                call rm -rf "${build_dir}"

                with_pushd "${FOUNDATION_SOURCE_DIR}" \
                    call env SWIFTC="${SWIFTC_BIN}" CLANG="${LLVM_BIN}"/clang SWIFT="${SWIFT_BIN}" \
                      SDKROOT="${SWIFT_BUILD_PATH}" BUILD_DIR="${build_dir}" DSTROOT="$(get_host_install_destdir ${host})" PREFIX="$(get_host_install_prefix ${host})" LIBDIR="${LIBDIR}" ./configure "${FOUNDATION_BUILD_TYPE}" ${FOUNDATION_BUILD_ARGS[@]} -DXCTEST_BUILD_DIR=${XCTEST_BUILD_DIR} $LIBDISPATCH_BUILD_ARGS
                with_pushd "${FOUNDATION_SOURCE_DIR}" \
                    call ${NINJA_BIN}

                # Foundation builds itself and doesn't use cmake
                continue
                ;;
            libdispatch)
                LIBDISPATCH_BUILD_DIR=$(build_directory ${host} ${product})
                SWIFT_BUILD_PATH="$(build_directory ${host} swift)"
                SWIFTC_BIN="$(build_directory_bin ${LOCAL_HOST} swift)/swiftc"
                LLVM_BIN="$(build_directory_bin ${LOCAL_HOST} llvm)"

                case "${host}" in
                macosx-*)
                  if [[ "${RECONFIGURE}" || ! -f "${LIBDISPATCH_BUILD_DIR}"/config.status ]]; then
                      echo "Reconfiguring libdispatch"
                      # First time building; need to run autotools and configure
                      if [[ "$LIBDISPATCH_BUILD_TYPE" == "Release" ]] ; then
                          dispatch_build_variant_arg="release"
                      elif [[ "$LIBDISPATCH_BUILD_TYPE" == "RelWithDebInfo" ]]; then
                          dispatch_build_variant_arg="releasedebuginfo"
                      else
                          dispatch_build_variant_arg="debug"
                      fi

                      if [ $(true_false "${BUILD_SWIFT_STATIC_STDLIB}") == "TRUE" ]; then
                          libdispatch_enable_static="--enable-static=yes"
                      else
                          libdispatch_enable_static=""
                      fi

                      call mkdir -p "${LIBDISPATCH_BUILD_DIR}"
                      with_pushd "${LIBDISPATCH_SOURCE_DIR}" \
                          call autoreconf -fvi
                      with_pushd "${LIBDISPATCH_BUILD_DIR}" \
                          call env CC="${LLVM_BIN}/clang" CXX="${LLVM_BIN}/clang++" SWIFTC="${SWIFTC_BIN}" \
                              "${LIBDISPATCH_SOURCE_DIR}"/configure LIBDIR="${LIBDIR}" --with-swift-toolchain="${SWIFT_BUILD_PATH}" \
                              --with-build-variant=$dispatch_build_variant_arg \
                              --prefix="$(get_host_install_destdir ${host})$(get_host_install_prefix ${host})" ${libdispatch_enable_static}
                  else
                      echo "Skipping reconfiguration of libdispatch"
                  fi

                  with_pushd "${LIBDISPATCH_BUILD_DIR}" \
                      call make
                  with_pushd "${LIBDISPATCH_BUILD_DIR}/tests" \
                      call make build-tests

                  # libdispatch builds itself and doesn't use cmake
                  continue
                ;;
                *)
                  # FIXME: Always re-build libdispatch on non-darwin platforms.
                  # Remove this when products build in the CMake system.
                  echo "Cleaning the libdispatch build directory"
                  call rm -rf "${LIBDISPATCH_BUILD_DIR}"

                  cmake_options=(
                  "${cmake_options[@]}"
                    -DCMAKE_BUILD_TYPE:STRING="${LIBDISPATCH_BUILD_TYPE}"
                    -DCMAKE_C_COMPILER:PATH="${LLVM_BIN}/clang"
                    -DCMAKE_CXX_COMPILER:PATH="${LLVM_BIN}/clang++"
                    -DCMAKE_SWIFT_COMPILER:PATH="${SWIFTC_BIN}"
                    -DCMAKE_INSTALL_PREFIX:PATH="$(get_host_install_prefix ${host})"
                    -DCMAKE_INSTALL_LIBDIR:PATH="${LIBDIR}"

                    -DENABLE_SWIFT=YES
                    -DSWIFT_RUNTIME_LIBDIR:PATH="${SWIFT_BUILD_PATH}/${LIBDIR}/swift/${SWIFT_HOST_VARIANT}/${SWIFT_HOST_VARIANT_ARCH}"

                    -DENABLE_TESTING=YES
                  )
                ;;
                esac

                ;;
            libicu)
                SWIFT_BUILD_PATH=$(build_directory ${host} swift)
                LIBICU_BUILD_DIR=$(build_directory ${host} ${product})
                ICU_TMPINSTALL=$LIBICU_BUILD_DIR/tmp_install
                ICU_TMPLIBDIR="${SWIFT_BUILD_PATH}/${LIBDIR}/swift/${SWIFT_HOST_VARIANT}/${SWIFT_HOST_VARIANT_ARCH}"
                if [[ "${RECONFIGURE}" || ! -f "${LIBICU_BUILD_DIR}"/config.status ]]; then
                    echo "Reconfiguring libicu"
                    if [[ "$LIBICU_BUILD_TYPE" == "Release" ]] ; then
                        icu_build_variant_arg="--enable-release"
                    elif [[ "$LIBICU_BUILD_TYPE" == "RelWithDebInfo" ]]; then
                        icu_build_variant_arg="--enable-release"
                    else
                        icu_build_variant_arg="--enable-debug"
                    fi
                    call mkdir -p "${LIBICU_BUILD_DIR}"
                    with_pushd "${LIBICU_BUILD_DIR}" \
                        call "${LIBICU_SOURCE_DIR}"/source/configure \
                        ${icu_build_variant_arg} --prefix=${ICU_TMPINSTALL} \
                        --libdir=${ICU_TMPLIBDIR} \
                        --enable-shared --enable-static \
                        --enable-strict --disable-icuio \
                        --disable-plugins --disable-dyload --disable-extras \
                        --disable-samples --with-data-packaging=auto
                else
                    echo "Skipping reconfiguration of libicu"
                fi
                with_pushd "${LIBICU_BUILD_DIR}" \
                    call make install
                ICU_LIBDIR="$(build_directory ${host} swift)/${LIBDIR}/swift/${SWIFT_HOST_VARIANT}/${SWIFT_HOST_VARIANT_ARCH}"
                ICU_LIBDIR_STATIC="$(build_directory ${host} swift)/${LIBDIR}/swift_static/${SWIFT_HOST_VARIANT}"
                ICU_LIBDIR_STATIC_ARCH="$(build_directory ${host} swift)/${LIBDIR}/swift_static/${SWIFT_HOST_VARIANT}/${SWIFT_HOST_VARIANT_ARCH}"
                mkdir -p "${ICU_LIBDIR_STATIC_ARCH}"
                # Copy the static libs into the swift_static directory
                for l in uc i18n data
                do
                    lib="${ICU_LIBDIR}/libicu${l}.a"
                    cp "${lib}" "${ICU_LIBDIR_STATIC}"
                    cp "${lib}" "${ICU_LIBDIR_STATIC_ARCH}"
                done

                # Set the PKG_CONFIG_PATH so that core-foundation can find the libraries and
                # header files
                export PKG_CONFIG_PATH="${ICU_TMPLIBDIR}/pkgconfig"
                swift_cmake_options=(
                    "${swift_cmake_options[@]}"
                    -DSWIFT_${SWIFT_HOST_VARIANT_SDK}_${SWIFT_HOST_VARIANT_ARCH}_ICU_UC_INCLUDE:STRING="${ICU_TMPINSTALL}/include"
                    -DSWIFT_${SWIFT_HOST_VARIANT_SDK}_${SWIFT_HOST_VARIANT_ARCH}_ICU_I18N_INCLUDE:STRING="${ICU_TMPINSTALL}/include"
                    -DSWIFT_${SWIFT_HOST_VARIANT_SDK}_${SWIFT_HOST_VARIANT_ARCH}_ICU_STATICLIB:BOOL=TRUE
                )
                # libicu builds itself and doesn't use cmake
                continue
                ;;
            playgroundsupport)
                if [[ "$(uname -s)" != "Darwin" ]]; then
                    echo "error: unable to build PlaygroundLogger and PlaygroundSupport on this platform"
                    exit 1
                fi

                SWIFTC_BIN="$(build_directory_bin ${host} swift)/swiftc"

                set -x
                pushd "${PLAYGROUNDSUPPORT_SOURCE_DIR}"
                if [[ $(not ${SKIP_BUILD_OSX}) ]]; then
                    "xcodebuild" -configuration "${PLAYGROUNDSUPPORT_BUILD_TYPE}" -workspace swift-xcode-playground-support.xcworkspace -scheme BuildScript-macOS -sdk macosx -arch x86_64 -derivedDataPath "${build_dir}"/DerivedData SWIFT_EXEC="${SWIFTC_BIN}" ONLY_ACTIVE_ARCH=NO
                    
                    if [[ $(not ${SKIP_TEST_PLAYGROUNDSUPPORT}) ]]; then
                        # If we're going to end up testing PlaygroundLogger/PlaygroundSupport, then we need to build the tests too.
                        "xcodebuild" -configuration "${PLAYGROUNDSUPPORT_BUILD_TYPE}" -workspace swift-xcode-playground-support.xcworkspace -scheme BuildScript-Test-PlaygroundLogger-macOS -sdk macosx -arch x86_64 -derivedDataPath "${build_dir}"/DerivedData SWIFT_EXEC="${SWIFTC_BIN}" ONLY_ACTIVE_ARCH=NO BUILD_PLAYGROUNDLOGGER_TESTS=YES
                    fi
                fi

                if [[ $(not ${SKIP_BUILD_IOS_SIMULATOR}) ]]; then
                    "xcodebuild" -configuration "${PLAYGROUNDSUPPORT_BUILD_TYPE}" -workspace swift-xcode-playground-support.xcworkspace -scheme BuildScript-iOS -sdk iphonesimulator -arch x86_64 -derivedDataPath "${build_dir}"/DerivedData SWIFT_EXEC="${SWIFTC_BIN}" ONLY_ACTIVE_ARCH=NO
                fi

                if [[ $(not ${SKIP_BUILD_TVOS_SIMULATOR}) ]]; then
                    "xcodebuild" -configuration "${PLAYGROUNDSUPPORT_BUILD_TYPE}" -workspace swift-xcode-playground-support.xcworkspace -scheme BuildScript-tvOS -sdk appletvsimulator -arch x86_64 -derivedDataPath "${build_dir}"/DerivedData SWIFT_EXEC="${SWIFTC_BIN}" ONLY_ACTIVE_ARCH=NO
                fi
                popd
                { set +x; } 2>/dev/null
                continue
                ;;
            *)
                echo "error: unknown product: ${product}"
                exit 1
                ;;
        esac

        # Compute the generator output file to check for, to determine if we
        # must reconfigure. We only handle Ninja for now.
        #
        # This is important for ensuring that if a CMake configuration fails in
        # CI, that we will still be willing to rerun the configuration process.
        generator_output_path=""
        if [[ "${CMAKE_GENERATOR}" == "Ninja" ]] ; then
            generator_output_path="${build_dir}/build.ninja"
        fi

        # Configure if necessary.
        cmake_cache_path="${build_dir}/CMakeCache.txt"
        if [[  "${RECONFIGURE}" || ! -f "${cmake_cache_path}" || \
                    ( ! -z "${generator_output_path}" && ! -f "${generator_output_path}" ) ]] ; then
            call mkdir -p "${build_dir}"
            if [[ -n "${DISTCC}" ]]; then
                EXTRA_DISTCC_OPTIONS=("DISTCC_HOSTS=localhost,lzo,cpp")
            fi
            with_pushd "${build_dir}" \
                call env "${EXTRA_DISTCC_OPTIONS[@]}" "${CMAKE}" "${cmake_options[@]}" "${EXTRA_CMAKE_OPTIONS[@]}" "${source_dir}"
        fi

        # When we are building LLVM create symlinks to the c++ headers. We need
        # to do this before building LLVM since compiler-rt depends on being
        # built with the just built clang compiler. These are normally put into
        # place during the cmake step of LLVM's build when libcxx is in
        # tree... but we are not building llvm with libcxx in tree when we build
        # swift. So we need to do configure's work here.
        if [[ "${product}" == "llvm" ]]; then
            # Find the location of the c++ header dir.
            if [[ "$(uname -s)" == "Darwin" ]] ; then
              HOST_CXX_DIR=$(dirname ${HOST_CXX})
              HOST_CXX_HEADERS_DIR="$HOST_CXX_DIR/../../usr/include/c++"
            elif [[ "$(uname -s)" == "Haiku" ]] ; then
              HOST_CXX_HEADERS_DIR="/boot/system/develop/headers/c++"
            else # Linux
              HOST_CXX_HEADERS_DIR="/usr/include/c++"
            fi

            # Find the path in which the local clang build is expecting to find
            # the c++ header files.
            BUILT_CXX_INCLUDE_DIR="$llvm_build_dir/include"

            echo "symlinking the system headers ($HOST_CXX_HEADERS_DIR) into the local clang build directory ($BUILT_CXX_INCLUDE_DIR)."
            call ln -s -f "$HOST_CXX_HEADERS_DIR" "$BUILT_CXX_INCLUDE_DIR"
        fi

        # Build.
        if [[ ! "${skip_build}" ]]; then
            if [[ "${CMAKE_GENERATOR}" == "Xcode" ]] ; then
                # Xcode generator uses "ALL_BUILD" instead of "all".
                # Also, xcodebuild uses -target instead of bare names.
                build_targets=("${build_targets[@]/all/ALL_BUILD}")
                build_targets=("${build_targets[@]/#/${BUILD_TARGET_FLAG} }")

                # Xcode can't restart itself if it turns out we need to reconfigure.
                # Do an advance build to handle that.
                call "${CMAKE_BUILD[@]}" "${build_dir}" $(cmake_config_opt ${product})
            fi

            call "${CMAKE_BUILD[@]}" "${build_dir}" $(cmake_config_opt ${product}) -- "${BUILD_ARGS[@]}" ${build_targets[@]}
        fi
    done
done
# END OF BUILD PHASE

# Trap function to print the current test configuration when tests fail.
# This is a function so the text is not unnecessarily displayed when running -x.
tests_busted ()
{
    echo "*** Failed while running tests for $1 $2"
}

for host in "${ALL_HOSTS[@]}"; do
    # Skip this pass when the only action to execute can't match.
    if ! [[ $(should_execute_host_actions_for_phase ${host} test) ]]; then
        continue
    fi

    # Calculate test targets
    calculate_targets_for_host $host

    # Run the tests for each product
    for product in "${PRODUCTS[@]}"; do
        # Check if we should perform this action.
        if ! [[ $(should_execute_action "${host}-${product}-test") ]]; then
            continue
        fi

        case ${product} in
            cmark)
                if [[ "${SKIP_TEST_CMARK}" ]]; then
                    continue
                fi
                executable_target=api_test
                results_targets=(test)
                if [[ "${CMAKE_GENERATOR}" == "Xcode" ]]; then
                    # Xcode generator uses "RUN_TESTS" instead of "test".
                    results_targets=(RUN_TESTS)
                fi
                ;;
            llvm)
                continue # We don't test LLVM
                ;;
            swift)
                executable_target=
                results_targets=
                if ! [[ "${SKIP_TEST_SWIFT}" ]]; then
                    executable_target=SwiftUnitTests
                    results_targets=("${SWIFT_TEST_TARGETS[@]}")
                    if [[ "${STRESS_TEST_SOURCEKIT}" ]]; then
                        results_targets=(
                            "${results_targets[@]}"
                            stress-SourceKit
                        )
                    fi
                fi
                if ! [[ "${SKIP_TEST_BENCHMARKS}" ]]; then
                    results_targets=(
                        "${results_targets[@]}"
                        "${SWIFT_RUN_BENCHMARK_TARGETS[@]}"
                    )
                fi
                if [[ -z "${results_targets[@]}" ]]; then
                    continue
                fi
                ;;
            lldb)
                if [[ "${SKIP_TEST_LLDB}" ]]; then
                    continue
                fi
                lldb_build_dir=$(build_directory ${host} lldb)

                # Run the unittests.
                # FIXME: The xcode build project currently doesn't know how to run the lit style tests.
                if [[ "$(uname -s)" == "Darwin" && "$(true_false ${LLDB_BUILD_WITH_XCODE})" == "TRUE" ]] ; then
                    set_lldb_xcodebuild_options
                    # Run the LLDB unittests (gtests).
                    with_pushd ${LLDB_SOURCE_DIR} \
                               call xcodebuild -scheme lldb-gtest -configuration ${LLDB_BUILD_MODE} ${lldb_xcodebuild_options[@]}
                    rc=$?
                    if [[ "$rc" -ne 0 ]] ; then
                        >&2 echo "error: LLDB gtests failed"
                        exit 1
                    fi
                else
                    with_pushd ${lldb_build_dir} \
                        ${NINJA_BIN} check-lldb-lit
                fi

                swift_build_dir=$(build_directory ${host} swift)
                # Setup lldb executable path
                if [[ "$(uname -s)" == "Darwin" && "$(true_false ${LLDB_BUILD_WITH_XCODE})" == "TRUE" ]] ; then
                    lldb_executable="${lldb_build_dir}"/${LLDB_BUILD_MODE}/lldb
                else
                    lldb_executable="${lldb_build_dir}"/bin/lldb
                fi

                results_dir="${lldb_build_dir}/test-results"

                # Handle test results formatter
                if [[ "${LLDB_TEST_WITH_CURSES}" ]]; then
                    # Setup the curses results formatter.
                    LLDB_FORMATTER_OPTS="\
                                       --results-formatter lldbsuite.test_event.formatter.curses.Curses \
                                       --results-file /dev/stdout"
                else
                    LLDB_FORMATTER_OPTS="\
                                       --results-formatter lldbsuite.test_event.formatter.xunit.XunitFormatter \
                                       --results-file ${results_dir}/results.xml \
                                       -O--xpass=success \
                                       -O--xfail=success"
                    # Setup the xUnit results formatter.
                    if [[ "$(uname -s)" != "Darwin" ]] ; then
                        # On non-Darwin, we ignore skipped tests entirely
                        # so that they don't pollute our xUnit results with
                        # non-actionable content.
                        LLDB_FORMATTER_OPTS="${LLDB_FORMATTER_OPTS} -O-ndsym -O-rdebugserver -O-rlibc\\\\+\\\\+ -O-rlong.running -O-rbenchmarks -O-rrequires.one?.of.darwin"
                    fi
                fi

                # Handle test subdirectory clause
                if [[ "${LLDB_TEST_SWIFT_ONLY}" ]]; then
                    LLDB_TEST_SUBDIR_CLAUSE="--test-subdir lang/swift"
                    LLDB_TEST_CATEGORIES="--skip-category=dwo --skip-category=dsym --skip-category=gmodules -G swiftpr"
                else
                    LLDB_TEST_SUBDIR_CLAUSE=""
                    LLDB_TEST_CATEGORIES=""
                fi

                # figure out which C/C++ compiler we should use for building test inferiors.
                if [[ "${LLDB_TEST_CC}" == "host-toolchain" ]]; then
                    # Use the host toolchain: i.e. the toolchain specified by HOST_CC
                    LLDB_DOTEST_CC_OPTS="-C ${HOST_CC}"
                elif [[ -n "${LLDB_TEST_CC}" ]]; then
                    # Use exactly the compiler path specified by the user.
                    LLDB_DOTEST_CC_OPTS="-C ${LLDB_TEST_CC}"
                else
                    # Use the clang that was just built in the tree.
                    LLDB_DOTEST_CC_OPTS="-C $(build_directory $LOCAL_HOST llvm)"/bin/clang
                fi

                # If we need to use the system debugserver, do so explicitly.
                if [[ "$(uname -s)" == "Darwin" && "${LLDB_USE_SYSTEM_DEBUGSERVER}" ]] ; then
                    LLDB_TEST_DEBUG_SERVER="--server $(xcode-select -p)/../SharedFrameworks/LLDB.framework/Resources/debugserver"
                else
                    LLDB_TEST_DEBUG_SERVER=""
                fi

                # Options to find the just-built libddispatch and Foundation.
                if [[ "$(uname -s)" == "Darwin" || "${SKIP_BUILD_FOUNDATION}" ]] ; then
                    DOTEST_EXTRA=""
                else
                    # This assumes that there are no spaces in any on these paths.
                    FOUNDATION_BUILD_DIR=$(build_directory ${host} foundation)
                    DOTEST_EXTRA="-I${FOUNDATION_BUILD_DIR}/Foundation"
                    DOTEST_EXTRA="${DOTEST_EXTRA} -I${FOUNDATION_BUILD_DIR}/Foundation/usr/lib/swift"
                    DOTEST_EXTRA="${DOTEST_EXTRA} -I${LIBDISPATCH_SOURCE_DIR}"
                    DOTEST_EXTRA="${DOTEST_EXTRA} -L${FOUNDATION_BUILD_DIR}/Foundation"
                    DOTEST_EXTRA="${DOTEST_EXTRA} -L${LIBDISPATCH_BUILD_DIR}"
                    DOTEST_EXTRA="${DOTEST_EXTRA} -L${LIBDISPATCH_BUILD_DIR}/src"
                fi
                call mkdir -p "${results_dir}"
                with_pushd "${results_dir}" \
                           call env SWIFTCC="$(build_directory $LOCAL_HOST swift)/bin/swiftc" \
                           SWIFTLIBS="${swift_build_dir}/${LIBDIR}/swift" \
                           "${LLDB_SOURCE_DIR}"/test/dotest.py \
                           --executable "${lldb_executable}" \
                           ${LLDB_TEST_DEBUG_SERVER} \
                           ${LLDB_TEST_SUBDIR_CLAUSE} \
                           ${LLDB_TEST_CATEGORIES} \
                           ${LLDB_DOTEST_CC_OPTS} \
                           ${LLDB_FORMATTER_OPTS} \
                           -E "${DOTEST_EXTRA}"
                continue
                ;;
            llbuild)
                if [[ "${SKIP_TEST_LLBUILD}" ]]; then
                    continue
                fi
                results_targets=("test")
                executable_target=""
                ;;
            swiftpm)
                if [[ "${SKIP_TEST_SWIFTPM}" ]]; then
                    continue
                fi
                echo "--- Running tests for ${product} ---"
                call "${swiftpm_bootstrap_command[@]}" test --test-parallel
                # As swiftpm tests itself, we break early here.
                continue
                ;;
            xctest)
                if [[ "${SKIP_TEST_XCTEST}" ]]; then
                    continue
                fi
                # If libdispatch is being built then XCTest will need access to it
                if [[ ! "${SKIP_BUILD_LIBDISPATCH}" ]] ; then
                    LIBDISPATCH_BUILD_DIR="$(build_directory ${host} libdispatch)"
                    LIBDISPATCH_BUILD_ARGS="--libdispatch-src-dir=${LIBDISPATCH_SOURCE_DIR} --libdispatch-build-dir=${LIBDISPATCH_BUILD_DIR}"
                fi

                # Use XCTEST_BUILD_TYPE to build either --debug or --release.
                if [[ "${XCTEST_BUILD_TYPE}" ==  "Debug" ]] ; then
                    XCTEST_BUILD_ARGS="--debug"
                else
                    XCTEST_BUILD_ARGS="--release"
                fi

                echo "--- Running tests for ${product} ---"
                SWIFTC_BIN="$(build_directory_bin ${LOCAL_HOST} swift)/swiftc"
                FOUNDATION_BUILD_DIR=$(build_directory ${host} foundation)
                XCTEST_BUILD_DIR=$(build_directory ${host} xctest)
                call "${XCTEST_SOURCE_DIR}"/build_script.py test \
                    --swiftc="${SWIFTC_BIN}" \
<<<<<<< HEAD
                    --libdir="${LIBDIR}" \
=======
                    --lit="${LLVM_SOURCE_DIR}/utils/lit/lit.py" \
>>>>>>> 4cef8ae5
                    --foundation-build-dir="${FOUNDATION_BUILD_DIR}/Foundation" \
                    ${LIBDISPATCH_BUILD_ARGS} \
                    $XCTEST_BUILD_ARGS \
                    "${XCTEST_BUILD_DIR}"
                echo "--- Finished tests for ${product} ---"
                continue
                ;;
            foundation)
                # FIXME: Foundation doesn't build from the script on OS X
                if [[ ${host} == "macosx"* ]]; then
                    echo "Skipping Foundation on OS X -- use the Xcode project instead"
                    continue
                fi
                if [[ "${SKIP_TEST_FOUNDATION}" ]]; then
                    continue
                fi
                # If libdispatch is being built, TestFoundation will need access to it
                if [[ ! "${SKIP_BUILD_LIBDISPATCH}" ]] ; then
                    LIBDISPATCH_LIB_DIR=":$(build_directory ${host} libdispatch)/src/.libs"
                else
                    LIBDISPATCH_LIB_DIR=""
                fi
                echo "--- Running tests for ${product} ---"
                build_dir=$(build_directory ${host} ${product})
                XCTEST_BUILD_DIR=$(build_directory ${host} xctest)
                with_pushd "${FOUNDATION_SOURCE_DIR}" \
                    call ${NINJA_BIN} TestFoundation
                call env LD_LIBRARY_PATH="$(get_host_install_destdir ${host})$(get_host_install_prefix ${host})"/${LIBDIR}/swift/:"${build_dir}/Foundation":"${XCTEST_BUILD_DIR}""${LIBDISPATCH_LIB_DIR}":${LD_LIBRARY_PATH} "${build_dir}"/TestFoundation/TestFoundation
                echo "--- Finished tests for ${product} ---"
                continue
                ;;
            libdispatch)
                if [[ "${SKIP_TEST_LIBDISPATCH}" ]]; then
                    continue
                fi

                case "${host}" in
                macosx-*)
                  LIBDISPATCH_BUILD_DIR=$(build_directory ${host} ${product})
                  echo "--- Running tests for ${product} ---"
                  with_pushd "${LIBDISPATCH_BUILD_DIR}" \
                      call env VERBOSE=1 make check
                  echo "--- Finished tests for ${product} ---"
                  continue
                ;;
                *)
                  results_targets=( "test" )
                  executable_target=""
                ;;
                esac
                ;;
            libicu)
                if [[ "${SKIP_TEST_LIBICU}" ]]; then
                    continue
                fi
                LIBICU_BUILD_DIR=$(build_directory ${host} ${product})
                echo "--- Running tests for ${product} ---"
                with_pushd "${LIBICU_BUILD_DIR}/test" \
                    call make
                echo "--- Finished tests for ${product} ---"
                continue
                ;;
<<<<<<< HEAD
           playgroundlogger)
               SWIFT_DYLIB_PATH=$(build_directory ${host} swift)/${LIBDIR}/swift/macosx/
               PLAYGROUNDLOGGER_FRAMEWORK_PATH=$(build_directory ${host} ${product})
               set -x
               pushd "${PLAYGROUNDLOGGER_FRAMEWORK_PATH}"
               DYLD_LIBRARY_PATH=$SWIFT_DYLIB_PATH DYLD_FRAMEWORK_PATH=$PLAYGROUNDLOGGER_FRAMEWORK_PATH ./PlaygroundLogger_TestDriver
               popd
               { set +x; } 2>/dev/null
               continue
               ;;
=======
>>>>>>> 4cef8ae5
           playgroundsupport)
                if [[ "${SKIP_TEST_PLAYGROUNDSUPPORT}" ]]; then
                    continue
                fi

                if [[ "${host}" != "macosx"* ]]; then
                    echo "Skipping PlaygroundLogger tests on non-macOS platform"
                    continue
                fi

                set -x
                SWIFT_DYLIB_PATH=$(build_directory ${host} swift)/lib/swift/macosx/
                PLAYGROUNDLOGGER_FRAMEWORK_PATH=$(build_directory ${host} ${product})/DerivedData/Build/Products/${PLAYGROUNDSUPPORT_BUILD_TYPE}
                pushd "${PLAYGROUNDLOGGER_FRAMEWORK_PATH}"
                DYLD_LIBRARY_PATH=$SWIFT_DYLIB_PATH DYLD_FRAMEWORK_PATH=$PLAYGROUNDLOGGER_FRAMEWORK_PATH ./PlaygroundLogger_TestDriver
                popd
                { set +x; } 2>/dev/null
                continue
                ;;
            *)
                echo "error: unknown product: ${product}"
                exit 1
                ;;
        esac

        trap "tests_busted ${product} ''" ERR
        build_dir=$(build_directory ${host} ${product})
        build_cmd=("${CMAKE_BUILD[@]}" "${build_dir}" $(cmake_config_opt ${product}) -- "${BUILD_ARGS[@]}")

        if [[ "${executable_target}" != "" ]]; then
            echo "--- Building tests for ${product} ---"
            call "${build_cmd[@]}" ${BUILD_TARGET_FLAG} "${executable_target}"
        fi

        # We can only run tests built for the host machine, because
        # cross-compiled hosts only build their native target. See: get_stdlib_targets_for_host()
        if [[ $(is_cross_tools_host ${host}) ]]; then
            echo "--- Can't execute tests for ${host}, skipping... ---"
            continue
        fi

        echo "--- Running tests for ${product} ---"
        for target in "${results_targets[@]}"; do
            if [[ "${target}" != "" ]]; then
                echo "--- ${target} ---"
                trap "tests_busted ${product} '(${target})'" ERR

                test_target="$target"
                test_paths=()

                if [[ ${test_target} == check-swift* ]]; then
                    if [[ "${TEST_PATHS}" ]]; then
                        test_target="${test_target}-custom"
                        for path in ${TEST_PATHS}; do
                            test_paths+=(
                                "${build_dir}/$(echo ${path} | sed -E "s/^(validation-test|test)/\1-${host}/")"
                            )
                        done
                    fi
                fi

                # NOTE: In dry-run mode, build_dir might not exist yet. In that
                #       case, -n query will fail. So, in dry-run mode,
                #       we don't expand test script.
                if [[ ! "${DRY_RUN}" && "${CMAKE_GENERATOR}" == Ninja ]] && !( "${build_cmd[@]}" --version 2>&1 | grep -i -q llbuild ) && [[ -z "${DISTCC_PUMP}" ]]; then
                    # Ninja buffers command output to avoid scrambling the output
                    # of parallel jobs, which is awesome... except that it
                    # interferes with the progress meter when testing.  Instead of
                    # executing ninja directly, have it dump the commands it would
                    # run, strip Ninja's progress prefix with sed, and tell the
                    # shell to execute that.
                    # However, if we do this in a subshell in the ``sh -e -x -c`` line,
                    # errors in the command will not stop the script as they should.
                    echo "Generating dry run test command from: ${build_cmd[@]} -n -v ${test_target}"
                    dry_run_command_output="$(${build_cmd[@]} -n -v ${test_target} | sed -e 's/[^]]*] //')"
                    echo "Test command: ${dry_run_command_output}"

                    if [[ ! "${test_paths}" ]]; then
                        env bash -ex <(echo -e "${dry_run_command_output}")
                    else
                        env bash -ex <(echo -e "${dry_run_command_output}" "${test_paths[@]}")
                    fi
                else
                    call "${build_cmd[@]}" ${BUILD_TARGET_FLAG} ${test_target}
                fi
                echo "-- ${target} finished --"
            fi
        done

        trap - ERR
        echo "--- Finished tests for ${product} ---"
    done
done
# END OF TEST PHASE


LIPO_SRC_DIRS=()

for host in "${ALL_HOSTS[@]}"; do
    # Skip this pass when the only action to execute can't match.
    if ! [[ $(should_execute_host_actions_for_phase ${host} install) ]]; then
        continue
    fi

    # Skip this pass if flag is set and we are cross compiling and it's the local host.
    if [[ "${SKIP_LOCAL_HOST_INSTALL}" ]] && [[ $(has_cross_compile_hosts) ]] && [[ ${host} == ${LOCAL_HOST} ]]; then
        continue
    fi

    # Calculate the directory to install products in to.
    host_install_destdir=$(get_host_install_destdir ${host})
    host_install_prefix=$(get_host_install_prefix ${host})

    if [[ $(should_include_host_in_lipo ${host}) ]]; then
        LIPO_SRC_DIRS+=( "${host_install_destdir}" )
    fi

    # Set the build options for this host
    set_build_options_for_host $host

    for product in "${PRODUCTS[@]}"; do
        # Check if we should perform this action.
        if ! [[ $(should_execute_action "${host}-${product}-install") ]]; then
            continue
        fi

        INSTALL_TARGETS="install"

        case ${product} in
            cmark)
                if [[ -z "${INSTALL_CMARK}" ]] ; then
                    continue
                fi
                ;;
            llvm)
                if [[ -z "${LLVM_INSTALL_COMPONENTS}" ]] ; then
                    continue
                fi
                INSTALL_TARGETS=install-$(echo ${LLVM_INSTALL_COMPONENTS} | sed -E 's/;/ install-/g')
                ;;
            swift)
                if [[ -z "${INSTALL_SWIFT}" ]] ; then
                    continue
                fi
                ;;
            llbuild)
                if [[ -z "${INSTALL_LLBUILD}" ]] ; then
                    continue
                fi
                INSTALL_TARGETS=install-swift-build-tool
                ;;
            # Products from this here install themselves; they don't fall-through.
            lldb)
                if [[ -z "${INSTALL_LLDB}" ]] ; then
                    continue
                fi
                if [[ -z "${INSTALL_DESTDIR}" ]] ; then
                    echo "--install-destdir is required to install products."
                    exit 1
                fi

                case ${host} in
                    linux-*)
                        ;;
                    freebsd-*)
                        ;;
                    cygwin-*)
                        ;;
                    haiku-*)
                        ;;
                    macosx-*)
                        set_lldb_build_mode
                        with_pushd ${LLDB_SOURCE_DIR} \
                            call xcodebuild -target toolchain -configuration ${LLDB_BUILD_MODE} install ${lldb_xcodebuild_options[@]} DSTROOT="${host_install_destdir}" LLDB_TOOLCHAIN_PREFIX="${TOOLCHAIN_PREFIX}"
                        continue
                        ;;
                esac
                ;;
            swiftpm)
                if [[ -z "${INSTALL_SWIFTPM}" ]] ; then
                    continue
                fi
                if [[ -z "${INSTALL_DESTDIR}" ]] ; then
                    echo "--install-destdir is required to install products."
                    exit 1
                fi

                echo "--- Installing ${product} ---"
                call "${swiftpm_bootstrap_command[@]}" --prefix="${host_install_destdir}${host_install_prefix}" install
                # As swiftpm bootstraps the installation itself, we break early here.
                continue
                ;;
            xctest)
                if [[ -z "${INSTALL_XCTEST}" ]] ; then
                    continue
                fi
                if [[ -z "${INSTALL_DESTDIR}" ]] ; then
                    echo "--install-destdir is required to install products."
                    exit 1
                fi

                case ${host} in
                    linux-*)
                        LIB_TARGET="linux"
                        ;;
                    freebsd-*)
                        LIB_TARGET="freebsd"
                        ;;
                    cygwin-*)
                        LIB_TARGET="windows"
                        ;;
                    haiku-*)
                        LIB_TARGET="haiku"
                        ;;
                    *)
                        echo "error: --install-xctest is not supported on this platform"
                        exit 1
                        ;;
                esac

                echo "--- Installing ${product} ---"
                XCTEST_BUILD_DIR=$(build_directory ${host} xctest)
                XCTEST_INSTALL_PREFIX="${host_install_destdir}${host_install_prefix}/${LIBDIR}/swift/${LIB_TARGET}"
                if [ $(true_false "${BUILD_SWIFT_STATIC_STDLIB}") == "TRUE" ]; then
                    XCTEST_STATIC_INSTALL_PREFIX="${host_install_destdir}${host_install_prefix}/${LIBDIR}/swift_static/${LIB_TARGET}"
                    xctest_static_install="--static-library-install-path=${XCTEST_STATIC_INSTALL_PREFIX}"
                else
                    xctest_static_install=""
                fi
                # Note that installing directly to /usr/lib/swift usually
                # requires root permissions.
                call "${XCTEST_SOURCE_DIR}"/build_script.py install \
                    --library-install-path="${XCTEST_INSTALL_PREFIX}" ${xctest_static_install} \
                    --module-install-path="${XCTEST_INSTALL_PREFIX}"/"${SWIFT_HOST_VARIANT_ARCH}" \
                    "${XCTEST_BUILD_DIR}"

                # As XCTest installation is self-contained, we break early here.
                continue
                ;;
            foundation)
                # FIXME: Foundation doesn't build from the script on OS X
                if [[ ${host} == "macosx"* ]]; then
                    echo "Skipping Foundation on OS X -- use the Xcode project instead"
                    continue
                fi
                if [[ -z "${INSTALL_FOUNDATION}" ]] ; then
                    continue
                fi
                if [[ -z "${INSTALL_DESTDIR}" ]] ; then
                    echo "--install-destdir is required to install products."
                    exit 1
                fi
                echo "--- Installing ${product} ---"
                build_dir=$(build_directory ${host} ${product})
                with_pushd "${FOUNDATION_SOURCE_DIR}" \
                    call ${NINJA_BIN} install

                # As foundation installation is self-contained, we break early here.
                continue
                ;;
            libdispatch)
                if [[ -z "${INSTALL_LIBDISPATCH}" ]] ; then
                    continue
                fi

                case "${host}" in
                macosx-*)
                  if [[ -z "${INSTALL_DESTDIR}" ]] ; then
                      echo "--install-destdir is required to install products."
                      exit 1
                  fi
                  echo "--- Installing ${product} ---"
                  LIBDISPATCH_BUILD_DIR=$(build_directory ${host} ${product})
                  with_pushd "${LIBDISPATCH_BUILD_DIR}" \
                      call make install
                  DISPATCH_LIBDIR="${host_install_destdir}${host_install_prefix}/${LIBDIR}/swift/${SWIFT_HOST_VARIANT}"
                  DISPATCH_LIBDIR_STATIC="${host_install_destdir}${host_install_prefix}/${LIBDIR}/swift_static/${SWIFT_HOST_VARIANT}"
                  if [ -f "$DISPATCH_LIBDIR/libdispatch.a" ]; then
                      mv "$DISPATCH_LIBDIR/libdispatch.a" "$DISPATCH_LIBDIR_STATIC"
                  fi

                  # As libdispatch installation is self-contained, we break early here.
                  continue
                ;;
                *)
                ;;
                esac
                ;;
            libicu)
                if [[ -z "${INSTALL_LIBICU}" ]]; then
                    continue
                fi
                if [[ -z "${INSTALL_DESTDIR}" ]] ; then
                    echo "--install-destdir is required to install products."
                    exit 1
                fi
                echo "--- Installing ${product} ---"
                LIBICU_BUILD_DIR=$(build_directory ${host} ${product})
                ICU_LIBDIR="$(build_directory ${host} swift)/${LIBDIR}/swift/${SWIFT_HOST_VARIANT}/${SWIFT_HOST_VARIANT_ARCH}"
                LIBICU_DEST_DIR="$(get_host_install_destdir ${host})$(get_host_install_prefix ${host})${LIBDIR}/swift/${SWIFT_HOST_VARIANT}"
                LIBICU_DEST_DIR_STATIC="$(get_host_install_destdir ${host})$(get_host_install_prefix ${host})${LIBDIR}/swift_static/${SWIFT_HOST_VARIANT}"
                mkdir -p ${LIBICU_DEST_DIR}
                mkdir -p ${LIBICU_DEST_DIR_STATIC}
                for l in uc i18n data
                do
                    lib=${ICU_LIBDIR}/libicu${l}
                    echo "${lib} => ${LIBICU_DEST_DIR}"
                    cp -d ${lib}.so ${lib}.so.* ${LIBICU_DEST_DIR}
                    cp -d ${lib}.so ${lib}.so.* ${LIBICU_DEST_DIR}
                    cp -d ${lib}.a ${LIBICU_DEST_DIR_STATIC}
                    cp -d ${lib}.a ${LIBICU_DEST_DIR_STATIC}
                done
                continue
                ;;
            playgroundsupport)
                set -x
                if [[ -z "${INSTALL_PLAYGROUNDSUPPORT}" ]] ; then
                    continue
                fi
                if [[ -z "${INSTALL_DESTDIR}" ]] ; then
                    echo "--install-destdir is required to install products."
                    exit 1
                fi
                
                echo "--- Installing ${product} ---"
                
                PLAYGROUNDSUPPORT_BUILD_DIR=$(build_directory ${host} ${product})
                
                case "$(uname -s)" in
<<<<<<< HEAD
                    Linux)
                        PLAYGROUNDLOGGER_INSTALL_DIR="$(get_host_install_destdir ${host})/$(get_host_install_prefix ${host})/${LIBDIR}/swift/linux"
                        mkdir -p "${PLAYGROUNDLOGGER_INSTALL_DIR}"
                        cp -R "${PLAYGROUNDLOGGER_BUILD_DIR}"/libPlaygroundLogger.so "${PLAYGROUNDLOGGER_INSTALL_DIR}"
                        ;;
=======
>>>>>>> 4cef8ae5
                    Darwin)
                        pushd "${PLAYGROUNDSUPPORT_SOURCE_DIR}"
                        if [[ $(not ${SKIP_BUILD_OSX}) ]]; then
                            "xcodebuild" install -configuration "${PLAYGROUNDSUPPORT_BUILD_TYPE}" -workspace swift-xcode-playground-support.xcworkspace -scheme BuildScript-macOS -sdk macosx -arch x86_64 -derivedDataPath "${PLAYGROUNDSUPPORT_BUILD_DIR}"/DerivedData SWIFT_EXEC="${SWIFTC_BIN}" ONLY_ACTIVE_ARCH=NO DSTROOT="$(get_host_install_destdir ${host})" TOOLCHAIN_INSTALL_DIR="${TOOLCHAIN_PREFIX}" BUILD_PLAYGROUNDLOGGER_TESTS=NO
                        fi

                        if [[ $(not ${SKIP_BUILD_IOS_SIMULATOR}) ]]; then
                            "xcodebuild" install -configuration "${PLAYGROUNDSUPPORT_BUILD_TYPE}" -workspace swift-xcode-playground-support.xcworkspace -scheme BuildScript-iOS -sdk iphonesimulator -arch x86_64 -derivedDataPath "${PLAYGROUNDSUPPORT_BUILD_DIR}"/DerivedData SWIFT_EXEC="${SWIFTC_BIN}" ONLY_ACTIVE_ARCH=NO DSTROOT="$(get_host_install_destdir ${host})" TOOLCHAIN_INSTALL_DIR="${TOOLCHAIN_PREFIX}" BUILD_PLAYGROUNDLOGGER_TESTS=NO
                        fi

                        if [[ $(not ${SKIP_BUILD_TVOS_SIMULATOR}) ]]; then
                            "xcodebuild" install -configuration "${PLAYGROUNDSUPPORT_BUILD_TYPE}" -workspace swift-xcode-playground-support.xcworkspace -scheme BuildScript-tvOS -sdk appletvsimulator -arch x86_64 -derivedDataPath "${PLAYGROUNDSUPPORT_BUILD_DIR}"/DerivedData SWIFT_EXEC="${SWIFTC_BIN}" ONLY_ACTIVE_ARCH=NO DSTROOT="$(get_host_install_destdir ${host})" TOOLCHAIN_INSTALL_DIR="${TOOLCHAIN_PREFIX}" BUILD_PLAYGROUNDLOGGER_TESTS=NO
                        fi
                        popd
                        continue
                        ;;
                    *)
                        echo "error: --install-playgroundsupport is not supported on this platform"
                        exit 1
                        ;;
                esac
                { set +x; } 2>/dev/null
                ;;
            *)
                echo "error: unknown product: ${product}"
                exit 1
                ;;
        esac

        if [[ -z "${INSTALL_DESTDIR}" ]] ; then
            echo "--install-destdir is required to install products."
            exit 1
        fi

        echo "--- Installing ${product} ---"
        build_dir=$(build_directory ${host} ${product})

        call env DESTDIR="${host_install_destdir}" "${CMAKE_BUILD[@]}" "${build_dir}" -- ${INSTALL_TARGETS}
    done

    if [[ "${DARWIN_INSTALL_EXTRACT_SYMBOLS}" ]] && [[ $(host_has_darwin_symbols ${host}) ]]; then
        echo "--- Extracting symbols ---"

        # FIXME: Since it's hard to trace output pipe call,
        #        For now, We don't support dry-run trace for this block
        #        Instead, just echo we do "darwin_intall_extract_symbols".
        if [[ "${DRY_RUN}" ]]; then
            call darwin_install_extract_symbols
        else
            set -x
            # Copy executables and shared libraries from the `host_install_destdir` to
            # INSTALL_SYMROOT and run dsymutil on them.
            (cd "${host_install_destdir}" &&
             find ./"${TOOLCHAIN_PREFIX}" -perm -0111 -type f -print | cpio --insecure -pdm "${INSTALL_SYMROOT}")

            # Run dsymutil on executables and shared libraries.
            #
            # Exclude shell scripts.
            (cd "${INSTALL_SYMROOT}" &&
             find ./"${TOOLCHAIN_PREFIX}" -perm -0111 -type f -print | \
               grep -v crashlog.py | \
               grep -v symbolication.py | \
               xargs -n 1 -P ${BUILD_JOBS} $(xcrun_find_tool dsymutil))

            # Strip executables, shared libraries and static libraries in
            # `host_install_destdir`.
            find "${host_install_destdir}${TOOLCHAIN_PREFIX}/" \
              '(' -perm -0111 -or -name "*.a" ')' -type f -print | \
              xargs -n 1 -P ${BUILD_JOBS} $(xcrun_find_tool strip) -S

            { set +x; } 2>/dev/null
        fi
    fi
done
# Everything is 'installed', but some products may be awaiting lipo.


function build_and_test_installable_package() {

    local host="$1"

    if [[ "${INSTALLABLE_PACKAGE}" ]] ; then

        # Get the directory where the products where installed.
        # If INSTALL_DESTDIR not given, we couldn't have installed anything.

        if [[ -z "${INSTALL_DESTDIR}" ]] ; then
            echo "--install-destdir required to build a package. Skipping."
            return
        fi
        local host_install_destdir="$(get_host_install_destdir ${host})"
        local host_install_prefix="$(get_host_install_prefix ${host})"

        if [[ $(has_cross_compile_hosts) ]]; then
            package_for_host="${INSTALLABLE_PACKAGE}-${host}"
        else
            package_for_host="${INSTALLABLE_PACKAGE}"
        fi

        echo "--- Creating installable package ---"
        echo "-- Package file: ${package_for_host} --"

        # Assume the lipo builds are (or include) an OS X host and build an xctoolchain
        if [[ "${host}" == "macosx-"* ]] || [[ "${host}" == "merged-hosts" ]]; then
          # Create plist for xctoolchain.
          echo "-- Create Info.plist --"
          PLISTBUDDY_BIN="/usr/libexec/PlistBuddy"

          DARWIN_TOOLCHAIN_INSTALL_LOCATION="/Library/Developer/Toolchains/${DARWIN_TOOLCHAIN_NAME}.xctoolchain"
          DARWIN_TOOLCHAIN_INFO_PLIST="${host_install_destdir}${TOOLCHAIN_PREFIX}/Info.plist"
          DARWIN_TOOLCHAIN_REPORT_URL="https://bugs.swift.org/"
          COMPATIBILITY_VERSION=2
          COMPATIBILITY_VERSION_DISPLAY_STRING="Xcode 8.0"
          DARWIN_TOOLCHAIN_CREATED_DATE="$(date -u +'%a %b %d %T GMT %Y')"

          echo "-- Removing: ${DARWIN_TOOLCHAIN_INFO_PLIST}"
          call rm -f ${DARWIN_TOOLCHAIN_INFO_PLIST}

          call ${PLISTBUDDY_BIN} -c "Add DisplayName string '${DARWIN_TOOLCHAIN_DISPLAY_NAME}'" "${DARWIN_TOOLCHAIN_INFO_PLIST}"
          call ${PLISTBUDDY_BIN} -c "Add ShortDisplayName string '${DARWIN_TOOLCHAIN_DISPLAY_NAME_SHORT}'" "${DARWIN_TOOLCHAIN_INFO_PLIST}"
          call ${PLISTBUDDY_BIN} -c "Add CreatedDate date '${DARWIN_TOOLCHAIN_CREATED_DATE}'" "${DARWIN_TOOLCHAIN_INFO_PLIST}"
          call ${PLISTBUDDY_BIN} -c "Add CompatibilityVersion integer ${COMPATIBILITY_VERSION}" "${DARWIN_TOOLCHAIN_INFO_PLIST}"
          call ${PLISTBUDDY_BIN} -c "Add CompatibilityVersionDisplayString string ${COMPATIBILITY_VERSION_DISPLAY_STRING}" "${DARWIN_TOOLCHAIN_INFO_PLIST}"
          call ${PLISTBUDDY_BIN} -c "Add Version string '${DARWIN_TOOLCHAIN_VERSION}'" "${DARWIN_TOOLCHAIN_INFO_PLIST}"
          call ${PLISTBUDDY_BIN} -c "Add CFBundleIdentifier string '${DARWIN_TOOLCHAIN_BUNDLE_IDENTIFIER}'" "${DARWIN_TOOLCHAIN_INFO_PLIST}"
          call ${PLISTBUDDY_BIN} -c "Add ReportProblemURL string '${DARWIN_TOOLCHAIN_REPORT_URL}'" "${DARWIN_TOOLCHAIN_INFO_PLIST}"
          call ${PLISTBUDDY_BIN} -c "Add Aliases array" "${DARWIN_TOOLCHAIN_INFO_PLIST}"
          call ${PLISTBUDDY_BIN} -c "Add Aliases:0 string '${DARWIN_TOOLCHAIN_ALIAS}'" "${DARWIN_TOOLCHAIN_INFO_PLIST}"
          call ${PLISTBUDDY_BIN} -c "Add OverrideBuildSettings dict" "${DARWIN_TOOLCHAIN_INFO_PLIST}"
          call ${PLISTBUDDY_BIN} -c "Add OverrideBuildSettings:ENABLE_BITCODE string 'NO'" "${DARWIN_TOOLCHAIN_INFO_PLIST}"
          call ${PLISTBUDDY_BIN} -c "Add OverrideBuildSettings:SWIFT_DISABLE_REQUIRED_ARCLITE string 'YES'" "${DARWIN_TOOLCHAIN_INFO_PLIST}"
          call ${PLISTBUDDY_BIN} -c "Add OverrideBuildSettings:SWIFT_LINK_OBJC_RUNTIME string 'YES'" "${DARWIN_TOOLCHAIN_INFO_PLIST}"

          call chmod a+r "${DARWIN_TOOLCHAIN_INFO_PLIST}"

          if [[ "${DARWIN_TOOLCHAIN_APPLICATION_CERT}" ]] ; then
            echo "-- Codesign xctoolchain --"
            call "${SWIFT_SOURCE_DIR}/utils/toolchain-codesign" "${DARWIN_TOOLCHAIN_APPLICATION_CERT}" "${host_install_destdir}${TOOLCHAIN_PREFIX}/"
          fi
          if [[ "${DARWIN_TOOLCHAIN_INSTALLER_PACKAGE}" ]] ; then
            echo "-- Create Installer --"
            call "${SWIFT_SOURCE_DIR}/utils/toolchain-installer" "${host_install_destdir}${TOOLCHAIN_PREFIX}/" "${DARWIN_TOOLCHAIN_BUNDLE_IDENTIFIER}" \
                "${DARWIN_TOOLCHAIN_INSTALLER_CERT}" "${DARWIN_TOOLCHAIN_INSTALLER_PACKAGE}" "${DARWIN_TOOLCHAIN_INSTALL_LOCATION}" \
                "${DARWIN_TOOLCHAIN_VERSION}" "${SWIFT_SOURCE_DIR}/utils/darwin-installer-scripts"
          fi

          # host_install_destdir contains the toolchain prefix.
          # We want to create the package in host_install_destdir_nonprefixed.
          with_pushd "${host_install_destdir}" \
              call tar -c -z -f "${package_for_host}" "${TOOLCHAIN_PREFIX/#\/}"
        else
            # BSD tar doesn't support --owner/--group.
            if [[ "$(uname -s)" == "Darwin" || "$(uname -s)" == "FreeBSD" ]] ; then
                with_pushd "${host_install_destdir}" \
                    tar -c -z -f "${package_for_host}" "${host_install_prefix/#\/}"
            else
                with_pushd "${host_install_destdir}" \
                    tar -c -z -f "${package_for_host}" --owner=0 --group=0 "${host_install_prefix/#\/}"
            fi
        fi
        if [[ "${TEST_INSTALLABLE_PACKAGE}" ]] ; then
            PKG_TESTS_SOURCE_DIR="${WORKSPACE}/swift-integration-tests"
            PKG_TESTS_SANDBOX_PARENT="$(build_directory swift_package_sandbox_${host} none)"
            PKG_TESTS_TEMPS="${PKG_TESTS_SANDBOX_PARENT}"/"tests"

            if [[ "${host}" == "macosx-"* ]] ; then
                PKG_TESTS_SANDBOX="${PKG_TESTS_SANDBOX_PARENT}"/"${TOOLCHAIN_PREFIX}"
            else # Linux
                PKG_TESTS_SANDBOX="${PKG_TESTS_SANDBOX_PARENT}"
            fi

            LIT_EXECUTABLE_PATH="${LLVM_SOURCE_DIR}/utils/lit/lit.py"
            FILECHECK_EXECUTABLE_PATH="$(build_directory_bin ${LOCAL_HOST} llvm)/FileCheck"
            echo "-- Test Installable Package --"
            call rm -rf "${PKG_TESTS_SANDBOX_PARENT}"
            call mkdir -p "${PKG_TESTS_SANDBOX}"
            with_pushd "${PKG_TESTS_SANDBOX_PARENT}" \
                call tar xzf "${package_for_host}"

            with_pushd "${PKG_TESTS_SOURCE_DIR}" \
                call python "${LIT_EXECUTABLE_PATH}" . -sv --param package-path="${PKG_TESTS_SANDBOX}" --param filecheck="${FILECHECK_EXECUTABLE_PATH}" --param test-exec-root="${PKG_TESTS_TEMPS}"
        fi
    fi
}

# Build and test packages.
for host in "${ALL_HOSTS[@]}"; do

    # Check if we should perform this action.
    if ! [[ $(should_execute_action "${host}-package") ]]; then
        continue
    fi

    if [[ $(should_include_host_in_lipo ${host}) ]]; then
            continue
    fi

    build_and_test_installable_package ${host}
done

# Lipo those products which require it, optionally build and test an installable package.
if [[ ${#LIPO_SRC_DIRS[@]} -gt 0 ]]; then
    # This is from multiple hosts; Which host should we say it is?
    # Let's call it 'merged-hosts' so that we can identify it.
    mergedHost="merged-hosts"

    # Check if we should perform this action.
    if ! [[ $(should_execute_action "${mergedHost}-lipo") ]]; then
        continue
    fi

    echo "--- Merging and running lipo ---"

    # Allow passing lipo with --host-lipo
    if [[ -z "${HOST_LIPO}" ]] ; then
        LIPO_PATH=$(xcrun_find_tool lipo)
    else
        LIPO_PATH="${HOST_LIPO}"
    fi
    call "${SWIFT_SOURCE_DIR}"/utils/recursive-lipo --lipo=${LIPO_PATH} --copy-subdirs="$(get_host_install_prefix ${host})lib/swift $(get_host_install_prefix ${host})lib/swift_static" --destination="$(get_host_install_destdir ${mergedHost})" ${LIPO_SRC_DIRS[@]}

    # Build and test the lipo-ed package.
    build_and_test_installable_package ${mergedHost}
fi
# END<|MERGE_RESOLUTION|>--- conflicted
+++ resolved
@@ -2888,11 +2888,8 @@
                 XCTEST_BUILD_DIR=$(build_directory ${host} xctest)
                 call "${XCTEST_SOURCE_DIR}"/build_script.py test \
                     --swiftc="${SWIFTC_BIN}" \
-<<<<<<< HEAD
                     --libdir="${LIBDIR}" \
-=======
                     --lit="${LLVM_SOURCE_DIR}/utils/lit/lit.py" \
->>>>>>> 4cef8ae5
                     --foundation-build-dir="${FOUNDATION_BUILD_DIR}/Foundation" \
                     ${LIBDISPATCH_BUILD_ARGS} \
                     $XCTEST_BUILD_ARGS \
@@ -2955,19 +2952,6 @@
                 echo "--- Finished tests for ${product} ---"
                 continue
                 ;;
-<<<<<<< HEAD
-           playgroundlogger)
-               SWIFT_DYLIB_PATH=$(build_directory ${host} swift)/${LIBDIR}/swift/macosx/
-               PLAYGROUNDLOGGER_FRAMEWORK_PATH=$(build_directory ${host} ${product})
-               set -x
-               pushd "${PLAYGROUNDLOGGER_FRAMEWORK_PATH}"
-               DYLD_LIBRARY_PATH=$SWIFT_DYLIB_PATH DYLD_FRAMEWORK_PATH=$PLAYGROUNDLOGGER_FRAMEWORK_PATH ./PlaygroundLogger_TestDriver
-               popd
-               { set +x; } 2>/dev/null
-               continue
-               ;;
-=======
->>>>>>> 4cef8ae5
            playgroundsupport)
                 if [[ "${SKIP_TEST_PLAYGROUNDSUPPORT}" ]]; then
                     continue
@@ -3297,14 +3281,6 @@
                 PLAYGROUNDSUPPORT_BUILD_DIR=$(build_directory ${host} ${product})
                 
                 case "$(uname -s)" in
-<<<<<<< HEAD
-                    Linux)
-                        PLAYGROUNDLOGGER_INSTALL_DIR="$(get_host_install_destdir ${host})/$(get_host_install_prefix ${host})/${LIBDIR}/swift/linux"
-                        mkdir -p "${PLAYGROUNDLOGGER_INSTALL_DIR}"
-                        cp -R "${PLAYGROUNDLOGGER_BUILD_DIR}"/libPlaygroundLogger.so "${PLAYGROUNDLOGGER_INSTALL_DIR}"
-                        ;;
-=======
->>>>>>> 4cef8ae5
                     Darwin)
                         pushd "${PLAYGROUNDSUPPORT_SOURCE_DIR}"
                         if [[ $(not ${SKIP_BUILD_OSX}) ]]; then
