--- conflicted
+++ resolved
@@ -1902,17 +1902,17 @@
                     )
                 fi
 
-<<<<<<< HEAD
                 if [[ ! "${SKIP_BUILD_WASM}" ]]; then
                     cmake_options=(
                         "${cmake_options[@]}"
                         -DSWIFT_WASI_SYSROOT_PATH:STRING="${WASI_SYSROOT}"
-=======
+                    )
+                fi
+
                 if [[ $(is_cross_tools_host ${host}) && "${host}" == "openbsd-"* && -n "${OPENBSD_USE_TOOLCHAIN_FILE}" ]]; then
                     cmake_options=(
                         "${cmake_options[@]}"
                         -DCMAKE_TOOLCHAIN_FILE="${OPENBSD_USE_TOOLCHAIN_FILE}"
->>>>>>> d62beac4
                     )
                 fi
 
