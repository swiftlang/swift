--- conflicted
+++ resolved
@@ -882,15 +882,12 @@
             product_classes.append(products.SwiftSyntax)
         if self.args.build_skstresstester:
             product_classes.append(products.SKStressTester)
-<<<<<<< HEAD
         if self.args.build_swiftevolve:
             product_classes.append(products.SwiftEvolve)
-=======
         if self.args.build_indexstoredb:
             product_classes.append(products.IndexStoreDB)
         if self.args.build_sourcekitlsp:
             product_classes.append(products.SourceKitLSP)
->>>>>>> 75b5824b
         return product_classes
 
     def execute(self):
