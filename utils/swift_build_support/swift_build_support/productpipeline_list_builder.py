--- conflicted
+++ resolved
@@ -185,13 +185,8 @@
 
         return (filtered_results, last_impl_pipeline_index)
 
-<<<<<<< HEAD
     def finalize(self, shouldInfer: bool):
-        """Product a final schedule and return a list of our product pipelines. Resets
-=======
-    def finalize(self, shouldInfer):
         """Produce a final schedule and return a list of our product pipelines. Resets
->>>>>>> b37d0f66
            the builder when done so is a consuming operation.
         """
         # Append the current pipeline if we have one.
