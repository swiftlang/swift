--- conflicted
+++ resolved
@@ -195,47 +195,9 @@
         if enable_wasi_threads:
             c_flags.append('-pthread')
             cxx_flags.append('-pthread')
-<<<<<<< HEAD
-        self.cmake_options.define('CMAKE_C_FLAGS', ' '.join(c_flags))
-        self.cmake_options.define('CMAKE_CXX_FLAGS', ' '.join(cxx_flags))
-
-        self.cmake_options.define('CMAKE_C_COMPILER_TARGET:STRING', target_triple)
-        self.cmake_options.define('CMAKE_CXX_COMPILER_TARGET:STRING', target_triple)
-
-        self.cmake_options.define('CXX_SUPPORTS_CXX11:BOOL', 'TRUE')
-
         self.cmake_options.define('LIBCXX_ENABLE_THREADS:BOOL', cmake_has_threads)
-        self.cmake_options.define('LIBCXX_HAS_PTHREAD_API:BOOL', cmake_has_threads)
-        self.cmake_options.define('LIBCXX_HAS_EXTERNAL_THREAD_API:BOOL', 'FALSE')
-        self.cmake_options.define('LIBCXX_BUILD_EXTERNAL_THREAD_LIBRARY:BOOL', 'FALSE')
-        self.cmake_options.define('LIBCXX_HAS_WIN32_THREAD_API:BOOL', 'FALSE')
-        self.cmake_options.define('LIBCXX_ENABLE_SHARED:BOOL', 'FALSE')
-        self.cmake_options.define('LIBCXX_ENABLE_EXPERIMENTAL_LIBRARY:BOOL', 'FALSE')
-        self.cmake_options.define('LIBCXX_ENABLE_EXCEPTIONS:BOOL', 'FALSE')
-        self.cmake_options.define('LIBCXX_ENABLE_FILESYSTEM:BOOL', 'TRUE')
-        self.cmake_options.define('LIBCXX_CXX_ABI', 'libcxxabi')
-        self.cmake_options.define('LIBCXX_HAS_MUSL_LIBC:BOOL', 'TRUE')
-
-        self.cmake_options.define('LIBCXX_ABI_VERSION', '2')
-        self.cmake_options.define('LIBCXXABI_ENABLE_EXCEPTIONS:BOOL', 'FALSE')
-        self.cmake_options.define('LIBCXXABI_ENABLE_SHARED:BOOL', 'FALSE')
-        self.cmake_options.define('LIBCXXABI_USE_LLVM_UNWINDER:BOOL', 'FALSE')
-        self.cmake_options.define('LIBCXXABI_SILENT_TERMINATE:BOOL', 'TRUE')
-        self.cmake_options.define('LIBCXXABI_ENABLE_THREADS:BOOL', cmake_has_threads)
-        self.cmake_options.define('LIBCXXABI_HAS_PTHREAD_API:BOOL', cmake_has_threads)
-        self.cmake_options.define('LIBCXXABI_HAS_EXTERNAL_THREAD_API:BOOL', 'FALSE')
-        self.cmake_options.define('LIBCXXABI_BUILD_EXTERNAL_THREAD_LIBRARY:BOOL',
-                                  'FALSE')
-        self.cmake_options.define('LIBCXXABI_HAS_WIN32_THREAD_API:BOOL', 'FALSE')
-        self.cmake_options.define('LIBCXXABI_ENABLE_PIC:BOOL', 'FALSE')
-        self.cmake_options.define('UNIX:BOOL', 'TRUE')
-
-        self.build_with_cmake([], self.args.build_variant, [],
-                              prefer_native_toolchain=True)
-        self.install_with_cmake(
-=======
-        cmake.cmake_options.define('CMAKE_C_FLAGS:STRING', ' '.join(c_flags))
-        cmake.cmake_options.define('CMAKE_CXX_FLAGS:STRING', ' '.join(cxx_flags))
+        cmake.cmake_options.define('CMAKE_C_FLAGS', ' '.join(c_flags))
+        cmake.cmake_options.define('CMAKE_CXX_FLAGS', ' '.join(cxx_flags))
 
         cmake.cmake_options.define('CMAKE_C_COMPILER_TARGET:STRING', target_triple)
         cmake.cmake_options.define('CMAKE_CXX_COMPILER_TARGET:STRING', target_triple)
@@ -271,7 +233,6 @@
         cmake.build_with_cmake([], cmake.args.build_variant, [],
                                prefer_native_toolchain=True)
         cmake.install_with_cmake(
->>>>>>> a2ded360
             ["install"], WASILibc.sysroot_install_path(build_root, target_triple))
 
     @classmethod
