# WebAssembly support in Swift

WebAssembly is a platform that significantly differs from hardware platforms that Swift already supports.
While it's a virtual machine, there are considerations to be taken into account when targeting it:

* WebAssembly is still at an early stage, so many features you'd be expect from other platforms are not
available yet, specifically:
  1. `wasm64` variant is not specified yet, only the 32-bit `wasm32` variant is supported in WebAssembly
  hosts such as browsers.
  2. While a preview of multi-threading and atomics is available in some browsers and stand-alone 
  WebAssembly hosts, [the corresponding proposal](https://github.com/WebAssembly/threads/) haven't 
  formally reached the implementation phase yet.
    The multi-threading feature is available in `wasm32-unknown-wasip1-threads` target, but it's not
    in `wasm32-unknown-wasi` target.
  3. Dynamic linking is not formally specified and tooling for it is not available yet.
* Binary size is a high priority requirement. Since WebAssembly payloads are usually served in browsers,
one wouldn't want end users to download multi-megabyte binaries.

<<<<<<< HEAD
## Building and running Wasm stdlib tests
=======
## Running Wasm stdlib tests
>>>>>>> f9c064d1

If you're a compiler/stdlib engineer, this invocation builds LLVM, Swift, installs those together with necessary
tools, and also builds WasmKit to execute stdlib tests:

```
./utils/build-script --build-wasm-stdlib --wasmkit --build-embedded-stdlib --build-embedded-stdlib-cross-compiling \
  --install-swift --install-llvm \
  '--llvm-install-components=llvm-ar;llvm-nm;llvm-ranlib;llvm-cov;llvm-profdata;llvm-objdump;llvm-objcopy;llvm-symbolizer;IndexStore;clang;clang-resource-headers;builtins;runtimes;clangd;libclang;dsymutil;LTO;clang-features-file;lld' \
  --sccache
```

On macOS it's also best to avoid cross-compiling host tools from arm64 to x86 and vice versa, add this option to avoid that: `--infer-cross-compile-hosts-on-darwin=false`.

<<<<<<< HEAD
If you need to only run the tests, switch to the build directory first

```
cd build/Ninja-RelWithDebInfoAssert
```

Then run the compiler and stdlib test suite via `ninja` (assuming your host is arm64 macOS, adjust paths accordingly otherwise):

```
PATH="$(pwd)/wasmkit-macosx-arm64/bin:$(pwd)/llvm-macosx-arm64/bin:$PATH" \
  ninja check-swift-wasi-wasm32-custom check-swift-embedded-wasi -C wasmstdlib-macosx-arm64
```

Filter to a subset of tests you'd like to run with `LIT_FILTER`, i.e. only tests with `embedded` in their file path:

```
LIT_FILTER='(embedded)' PATH="$(pwd)/wasmkit-macosx-arm64/bin:$(pwd)/llvm-macosx-arm64/bin:$PATH" \
  ninja check-swift-wasi-wasm32-custom check-swift-embedded-wasi -C wasmstdlib-macosx-arm64
```

Filter out tests you don't want to run with `LIT_FILTER_OUT`, i.e. exclude tests containing `KeyPath` with

```
LIT_FILTER_OUT='(KeyPath)' PATH="$(pwd)/wasmkit-macosx-arm64/bin:$(pwd)/llvm-macosx-arm64/bin:$PATH" \
  ninja check-swift-wasi-wasm32-custom check-swift-embedded-wasi -C wasmstdlib-macosx-arm64
```

Values passed to these environment variables are regular expressions, thus to exclude both `embedded` and `KeyPath`
use `|` regex operator:

```
LIT_FILTER_OUT='(embedded|KeyPath)' PATH="$(pwd)/wasmkit-macosx-arm64/bin:$(pwd)/llvm-macosx-arm64/bin:$PATH" \
  ninja check-swift-wasi-wasm32-custom check-swift-embedded-wasi -C wasmstdlib-macosx-arm64
```


=======
>>>>>>> f9c064d1
## Building Swift SDK for WebAssembly

The [Swift SDK](https://github.com/swiftlang/swift-evolution/blob/main/proposals/0387-cross-compilation-destinations.md)
for WebAssembly is built and tested using the following command:

```bash
./utils/build-script --sccache --build-wasm-stdlib --wasmkit --install-llvm --install-swift --swiftpm --install-swiftpm \
  --libcxx --install-libcxx --llbuild --install-llbuild --swift-testing --install-swift-testing \
  --swift-testing-macros --install-swift-testing-macros --build-embedded-stdlib --build-embedded-stdlib-cross-compiling \
  '--llvm-install-components=llvm-ar;llvm-nm;llvm-ranlib;llvm-cov;llvm-profdata;llvm-objdump;llvm-objcopy;llvm-symbolizer;IndexStore;clang;clang-resource-headers;builtins;runtimes;clangd;libclang;dsymutil;LTO;clang-features-file;lld'
```

This command will build the Swift compiler for the host platform and then build the Swift standard library
for WebAssembly targets. Toolchain `lit.py` tests will run on the freshly built stdlib, both for embedded and non-embedded
builds.

The resulting Swift SDK `.artifactbundle` will be placed in the `../swift-sdk-generator/Bundles`
directory. Install it using the following command (assuming you're in the `swift` directory of `update-checkout` clones):

```
swift sdk install ../swift-sdk-generator/Bundles/swift-DEVELOPMENT-SNAPSHOT_wasm.artifactbundle
```

## Building Swift SDK for WebAssembly without building the compiler

Building the Swift compiler is a time-consuming process. If you only want to build the Swift standard library
with pre-built Swift compiler, you can use the following command:

```console
$ SWIFT_TOOLS_PATH=path/to/swift-development-snapshot/usr/bin
$ ./utils/build-script \
    --skip-build-llvm \
    --skip-build-swift \
    --skip-build-cmark \
    --build-wasm-stdlib \
    --native-swift-tools-path="$SWIFT_TOOLS_PATH" \
    --native-clang-tools-path="$SWIFT_TOOLS_PATH" \
    --native-llvm-tools-path="$SWIFT_TOOLS_PATH"
```

## Notes on the implementation

Here we're describing some decisions that were made while developing
the implementation.

### Relative Pointers

Relative pointers are used in Swift runtime, but currently it's not feasible to use them for some cases
where the pointee is a function pointer. The reason is that WebAssembly has a separate address space for
functions and data, and the offset bwtween a function and a data pointer cannot be defined. Therefore,
we have to use absolute pointers for function pointers in WebAssembly (see `include/swift/ABI/CompactFunctionPointer.h`
for more details).
<|MERGE_RESOLUTION|>--- conflicted
+++ resolved
@@ -16,11 +16,7 @@
 * Binary size is a high priority requirement. Since WebAssembly payloads are usually served in browsers,
 one wouldn't want end users to download multi-megabyte binaries.
 
-<<<<<<< HEAD
-## Building and running Wasm stdlib tests
-=======
 ## Running Wasm stdlib tests
->>>>>>> f9c064d1
 
 If you're a compiler/stdlib engineer, this invocation builds LLVM, Swift, installs those together with necessary
 tools, and also builds WasmKit to execute stdlib tests:
@@ -34,7 +30,6 @@
 
 On macOS it's also best to avoid cross-compiling host tools from arm64 to x86 and vice versa, add this option to avoid that: `--infer-cross-compile-hosts-on-darwin=false`.
 
-<<<<<<< HEAD
 If you need to only run the tests, switch to the build directory first
 
 ```
@@ -71,12 +66,10 @@
 ```
 
 
-=======
->>>>>>> f9c064d1
 ## Building Swift SDK for WebAssembly
 
 The [Swift SDK](https://github.com/swiftlang/swift-evolution/blob/main/proposals/0387-cross-compilation-destinations.md)
-for WebAssembly is built and tested using the following command:
+for WebAssembly is built and tested using the following command (exclude `--sccache` if it's not installed or build caching is not needed):
 
 ```bash
 ./utils/build-script --sccache --build-wasm-stdlib --wasmkit --install-llvm --install-swift --swiftpm --install-swiftpm \
