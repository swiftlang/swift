--- conflicted
+++ resolved
@@ -1,37 +1,7 @@
 # Documentation Index
 
-<<<<<<< HEAD
-This page describes the overall organization of documentation for the Swift toolchain.
-It is divided into the following sections:
-
-
-- [Tutorials](#tutorials)
-  gently guide you towards achieving introductory tasks,
-  while assuming minimal background knowledge.
-- [How-To Guides](#how-to-guides)
-  help you complete specific tasks in a step-by-step fashion.
-- [Explanations](#explanations)
-  discuss key subsystems and concepts, at a high level.
-  They also provide background information and talk about design tradeoffs.
-- [Reference Guides](#reference-guides)
-  contain a thorough technical reference for complex topics.
-  They assume some overall understanding of surrounding subsystems.
-- [Recommended Practices](#recommended-practices)
-  suggests guidelines for writing code and diagnostics.
-- [Project Information](#project-information)
-  tracks continuous integration (CI), branching and release history.
-- [Evolution Documents](#evolution-documents)
-  includes proposals and manifestos for changes to Swift.
-- The [External Resources](#external-resources) section provides links to
-  valuable discussions about Swift development, in the form of talks
-  and blog posts.
-- The [Uncategorized](#uncategorized) section is for documentation which does
-  not fit neatly into any of the above categories. We would like to minimize
-  items in this section; avoid adding new documentation here.
-=======
 This page contains a curated index of the documentation found in the Swift
 compiler repository.
->>>>>>> be5d4b37
 
 Sometimes documentation is not enough.
 Especially if you are a new contributor, you might run into roadblocks
