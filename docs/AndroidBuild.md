--- conflicted
+++ resolved
@@ -34,11 +34,7 @@
 git clone https://github.com/compnerd/swift-build swift-build
 ```
 
-<<<<<<< HEAD
-## 3. Acquire the lastest toolchain and dependencies
-=======
-## 1. Acquire the latest toolchain and dependencies
->>>>>>> 7e843559
+## 3. Acquire the latest toolchain and dependencies
 
 1. Download the toolchain, ICU, libxml2, and curl for android from
    [Azure](https://dev.azure.com/compnerd/swift-build) into `S:\b\a\Library`.
