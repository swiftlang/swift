--- conflicted
+++ resolved
@@ -20,27 +20,10 @@
 /// TensorGroup is used as an input, it gets passed to the tensor operation as
 /// an input list whose elements are the tensor fields of the type.
 ///
-<<<<<<< HEAD
-/// TODO: Add a derived conformance to TensorGroup so that users don't have
-/// to write the conformance themselves.
-public protocol TensorGroup {
-  /// The types of the tensor stored properties in this type.
-  static var _typeList: [TensorDataType] { get }
-
-  /// An array of `nil`s with the same number of elements as `_typeList`. The
-  /// `nil` represents unknown shape.
-  // TODO: This is a protocol requirement so that conformances can provide
-  // custom const-evaluable implementations. When the const-evaluator is
-  // powerful enough to evaluate the default implementation, remove this
-  // requirement.
-  static var _unknownShapeList: [TensorShape?] { get }
-
-=======
 /// This protocol is divided from OutputTensorGroup in order for the number of
 /// tensors to be determined at runtime. For example, Array<Tensor<Float>> may
 /// have an unknown number of elements compile time.
 public protocol InputTensorGroup {
->>>>>>> c6055168
   /// Writes the tensor handles to `address`, which must be allocated
   /// with enough capacity to hold `_tensorHandleCount` handles. The tensor
   /// handles written to `address` are borrowed: this container still
@@ -58,6 +41,14 @@
   /// The types of the tensor stored properties in this type.
   static var _outputTypeList: [TensorDataType] { get }
 
+  /// An array of `nil`s with the same number of elements as `_outputTypeList`.
+  /// The `nil` represents unknown shape.
+  // TODO: This is a protocol requirement so that conformances can provide
+  // custom const-evaluable implementations. When the const-evaluator is
+  // powerful enough to evaluate the default implementation, remove this
+  // requirement.
+  static var _unknownShapeList: [TensorShape?] { get }
+
   /// Initializes a value of this type, taking ownership of the
   /// `_tensorHandleCount` tensors that are at `tensorHandles`.
   init(_owning tensorHandles: UnsafePointer<CTensorHandle>?)
@@ -69,8 +60,8 @@
     return Int32(_outputTypeList.count)
   }
 
-  /// An array of `nil`s with the same number of elements as `_typeList`. The
-  /// `nil` represents unknown shape.
+  /// An array of `nil`s with the same number of elements as `_outputTypeList`.
+  /// The `nil` represents unknown shape.
   static var _unknownShapeList: [TensorShape?] {
     return Array(repeating: nil, count: Int(_outputTensorHandleCount))
   }
@@ -91,23 +82,18 @@
 //===----------------------------------------------------------------------===//
 
 extension TensorHandle : TensorGroup {
-<<<<<<< HEAD
-  @inlinable
-  public static var _typeList: [TensorDataType] {
+  @inlinable
+  public static var _outputTypeList: [TensorDataType] {
     return [Scalar.tensorFlowDataType]
   }
 
   @inlinable
   public static var _unknownShapeList: [TensorShape?] {
     return [nil]
-=======
-  public static var _outputTypeList: [TensorDataType] {
-    return [Scalar.tensorFlowDataType]
-  }
-
-  public var _inputTensorHandleCount : Int32 {
-    get { return Int32(TensorHandle._outputTypeList.count) }
->>>>>>> c6055168
+  }
+
+  public var _inputTensorHandleCount : Int32 {
+    return Int32(TensorHandle._outputTypeList.count)
   }
 
   public func _unpackTensorHandles(
@@ -121,17 +107,18 @@
 }
 
 extension ResourceHandle : TensorGroup {
-<<<<<<< HEAD
-  @inlinable
-  public static var _typeList: [TensorDataType] {
-=======
-  public static var _outputTypeList: [TensorDataType] {
->>>>>>> c6055168
+  @inlinable
+  public static var _outputTypeList: [TensorDataType] {
     return [TensorDataType(TF_RESOURCE)]
   }
 
-  public var _inputTensorHandleCount : Int32 {
-    get { return Int32(ResourceHandle._outputTypeList.count) }
+  @inlinable
+  public static var _unknownShapeList: [TensorShape?] {
+    return [nil]
+  }
+
+  public var _inputTensorHandleCount : Int32 {
+    return Int32(ResourceHandle._outputTypeList.count)
   }
 
   public func _unpackTensorHandles(
@@ -145,17 +132,18 @@
 }
 
 extension VariantHandle : TensorGroup {
-<<<<<<< HEAD
-  @inlinable
-  public static var _typeList: [TensorDataType] {
-=======
-  public static var _outputTypeList: [TensorDataType] {
->>>>>>> c6055168
+  @inlinable
+  public static var _outputTypeList: [TensorDataType] {
     return [TensorDataType(TF_VARIANT)]
   }
 
-  public var _inputTensorHandleCount : Int32 {
-    get { return Int32(VariantHandle._outputTypeList.count) }
+  @inlinable
+  public static var _unknownShapeList: [TensorShape?] {
+    return [nil]
+  }
+
+  public var _inputTensorHandleCount : Int32 {
+    return Int32(VariantHandle._outputTypeList.count)
   }
 
   public func _unpackTensorHandles(
@@ -169,23 +157,18 @@
 }
 
 extension Tensor : TensorGroup {
-<<<<<<< HEAD
-  @inlinable
-  public static var _typeList: [TensorDataType] {
+  @inlinable
+  public static var _outputTypeList: [TensorDataType] {
     return [Scalar.tensorFlowDataType]
   }
 
   @inlinable
   public static var _unknownShapeList: [TensorShape?] {
     return [nil]
-=======
-  public static var _outputTypeList: [TensorDataType] {
-    return [Scalar.tensorFlowDataType]
-  }
-
-  public var _inputTensorHandleCount : Int32 {
-    get { return Int32(Tensor._outputTypeList.count) }
->>>>>>> c6055168
+  }
+
+  public var _inputTensorHandleCount : Int32 {
+    return Int32(Tensor._outputTypeList.count)
   }
 
   public func _unpackTensorHandles(
@@ -199,23 +182,18 @@
 }
 
 extension TensorElementLiteral : TensorGroup {
-<<<<<<< HEAD
-  @inlinable
-  public static var _typeList: [TensorDataType] {
+  @inlinable
+  public static var _outputTypeList: [TensorDataType] {
     return [Scalar.tensorFlowDataType]
   }
 
   @inlinable
   public static var _unknownShapeList: [TensorShape?] {
     return [nil]
-=======
-  public static var _outputTypeList: [TensorDataType] {
-    return [Scalar.tensorFlowDataType]
-  }
-
-  public var _inputTensorHandleCount : Int32 {
-    get { return Int32(TensorElementLiteral._outputTypeList.count) }
->>>>>>> c6055168
+  }
+
+  public var _inputTensorHandleCount : Int32 {
+    return Int32(TensorElementLiteral._outputTypeList.count)
   }
 
   public func _unpackTensorHandles(
@@ -236,9 +214,9 @@
       ptr = ptr!.advanced(by: Int(elem._inputTensorHandleCount))
     }
   }
-  public var _inputTensorHandleCount : Int32 { get {
+  public var _inputTensorHandleCount : Int32 {
     var count: Int32 = 0
     for elem in self { count += elem._inputTensorHandleCount }
     return count
-  } }
+  }
 }