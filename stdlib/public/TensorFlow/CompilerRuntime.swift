//===-- CompilerRuntime.swift ---------------------------------*- swift -*-===//
//
// This source file is part of the Swift.org open source project
//
// Copyright (c) 2014 - 2017 Apple Inc. and the Swift project authors
// Licensed under Apache License v2.0 with Runtime Library Exception
//
// See https://swift.org/LICENSE.txt for license information
// See https://swift.org/CONTRIBUTORS.txt for the list of Swift project authors
//
//===----------------------------------------------------------------------===//
//
// This file defines the Swift runtime support for TensorFlow computation.
// Design notes on TF eager based runtime (non-eager path is to be removed):
//
// 1. A global context (`_ExecutionContext.global`) is used to manage all tensor
// computation and transfers.
//
// 2. When the tensor computation involves N device functions, run them in N
// threads (but with the same execution/eager context). In addition, run the
// host-side of sends/recvs in the main thread. These N + 1 threads form
// "coroutines", and use sends/recvs mechanisms to communicate and unblock each
// other's progress.
// 2a) The sends/recvs mechanism between host and TF is the enqueue / dequeue
// operations on TF (CPU-based) Fifo queues. Only tensor handles are transferred
// in these enqueue / dequeue operations. For host to consume the content of the
// tensor sent from TF, it uses TFE_TensorHandleResolve().
// 2b) The sends/recvs mechanism between TF devices is the _Send / _Recv TF ops.
//
// Potential TODOs:
// - Support async on platforms other than Linux and FreeBSD.
// - Revisit the concurrency model and see if Dispatch can be built without
//   Foundation.
//
// NOTE:
// - Much code is intentionally un-Swifty because TF/TFE support is likely to
//   change. Variable pairs with versions for TF/TFE would be better represented
//   as an enum, but since the TFE runtime is soon to be removed it doesn't make
//   sense temporarily change the code.
// - Code should be made Swifty after support is stabilized and churn rate is
//   lower (e.g. variable pairs should be rewritten as an enums).
//
//===----------------------------------------------------------------------===//

#if os(macOS) || os(iOS) || os(watchOS) || os(tvOS)
import Darwin
#else
import Glibc
#endif
import CTensorFlow

// If `serverAddress` is nil, use local session (good for forge testing).
//
// FIXME: We need transparent here because deabstraction isn't inlining this
// function.  We need to inline if a callee contains tensor ops, not only if
// it takes and returns a TensorFlow value.
@_transparent
public func enableTPU(serverAddress: String? = nil, infeed: Bool = true) {
  _RuntimeConfig.executionMode = .tpu
  if let serverAddress = serverAddress {
    _RuntimeConfig.session = .remote(grpcAddress: serverAddress)
  }
  #tfop("tfc.configureTPU", enableInfeed: infeed) as Void
}

// FIXME: Extend the interface to support multiple GPU devices, and unify it
// with enableTPU() above.
@_transparent
public func enableGPU() {
  #tfop("tfc.configureGPU") as Void
}

@_transparent
public func enableCPU() {
  #tfop("tfc.configureCPU") as Void
}

@_frozen
public enum _ExecutionMode : Equatable {
  /// CPU or GPU execution.
  case auto
  /// TPU execution.
  // TODO: assess if we can pass this bit of info from compiler settings (when
  // enableTPU() is called), and avoid having this additional runtime bit.
  case tpu
  /// XLA jit-compilation backend (will use GPU when available, and otherwise
  /// CPU).
  case xla

  public var isTPU: Bool {
    switch self {
    case .tpu: return true
    default: return false
    }
  }
}

/// The configuration for the compiler runtime.
// TODO(hongm): Revisit the longer-term design.
@_frozen
public enum _RuntimeConfig {
  /// When false, tensorflow runtime will be initialized before running any
  /// tensor program in this process.
  static public var tensorFlowRuntimeInitialized = false

  /// When true, run the entire tensor computation in
  /// _TFCStartTensorComputation(), instead of running it on a separate thread.
  /// - Note: Set to true only for debugging purposes, as it has limited
  ///   functionality (e.g. no sends/recvs support).
  static public var usesSynchronousExecution = false

  /// When true, uses the TF eager C API, and TF interpreter backend.
  /// Otherwise uses the TF C API, with execution mode set below.
  static public var usesTFEagerAPI = false

  /// Only defined when usesTFEagerAPI == false.
  ///
  /// For CPU and GPU execution without XLA, use the auto mode. For XLA and/or
  /// TPU execution, set the enum value accordingly.
  static public var executionMode: _ExecutionMode = .auto

  /// When true, let TensorFlow GPU memory allocation start small and grow as
  /// needed. Otherwise, The entire GPU memory region is pre-allocated.
  static public var gpuMemoryAllowGrowth = true

  /// When non-nil, run metadata (with full trace) of each session execution
  /// will be dumped to the give path.
  static public var runMetadataOutputPath: String? = nil

  /// Specifies whether the TensorFlow computation runs in a local (in-process)
  /// session, or a remote session with the specified server address (must start
  /// with "grpc://" in that case).
  @_frozen
  public enum RuntimeSession {
    case local
    case remote(grpcAddress: String)
  }
  static public var session: RuntimeSession = .local

  /// When true, prints various debug messages on the runtime state.
  ///
  /// If the value is true when running tensor computation for the first time in
  /// the process, INFO log from TensorFlow will also get printed.
  static public var printsDebugLog = false

  /// Specifies the verbose log level in TensorFlow; a higher level prints out
  /// more log. Only meaningful when `printsDebugLog` is true, and must be
  /// within [0, 4] in that case.
  static public var tensorflowVerboseLogLevel: Int32 = 0 {
    willSet {
      debugLog("About to set tensorflowVerboseLogLevel to \(newValue)")
      guard newValue >= 0 && newValue <= 4 else {
        fatalError("Invalid tensorflowVerboseLogLevel value \(newValue)")
      }
    }
  }
}

private func configureRuntimeFromEnvironment() {
  if let value = getenv("SWIFT_TENSORFLOW_ENABLE_DEBUG_LOGGING"),
    String(cString: value).lowercased() == "true" {
      _RuntimeConfig.printsDebugLog = true
      debugLog("Turning on debug logging from env.")
  }

  if let value = getenv("SWIFT_TENSORFLOW_VERBOSE_LOG_LEVEL") {
    guard var verboseLevel = Int32(String(cString: value)) else {
      fatalError("SWIFT_TENSORFLOW_VERBOSE_LOG_LEVEL must take an int value.")
    }
    if verboseLevel > 4 {
      verboseLevel = 4
    }
    _RuntimeConfig.tensorflowVerboseLogLevel = verboseLevel
    debugLog("Setting TF logging verbose level to \(verboseLevel) from env.")
  }

  if let value = getenv("SWIFT_TENSORFLOW_USE_TPU_INFEED"),
    String(cString: value).lowercased() == "true" {
      _RuntimeConfig.executionMode = .tpu
      debugLog("Setting TPU execution with infeed from env.")
  }

  if let value = getenv("SWIFT_TENSORFLOW_SYNC_EXECUTION"),
    String(cString: value).lowercased() == "true" {
      _RuntimeConfig.usesSynchronousExecution = true
      debugLog("Using sync execution from env.")
  }

  if let value = getenv("SWIFT_TENSORFLOW_SERVER_ADDRESS") {
    let address = String(cString: value)
    debugLog("Env var SWIFT_TENSORFLOW_SERVER_ADDRESS has value \(address).")
    if address == "local" {
      _RuntimeConfig.session = .local
      debugLog("Using local TF session.")
      return
    }

    guard address.prefix(7) == "grpc://" else {
      fatalError("SWIFT_TENSORFLOW_SERVER_ADDRESS must start with 'grpc://'.")
    }
    _RuntimeConfig.session = .remote(grpcAddress: address)
    debugLog("Setting TF server address to \(address) from env.")
  }

  if let value = getenv("SWIFT_TENSORFLOW_RUN_METADATA_OUTPUT") {
    let path = String(cString: value)
    _RuntimeConfig.runMetadataOutputPath = path
    debugLog("Setting run metadata output path to \(path) from env.")
  }
}

/// Initialize the TPU system.
/// - Note: This should be called only once.
/// - Precondition: The given session must contain the given graph.
// TODO(b/77572335): Reassess how to reset TPU after execution error.
private func initializeTPU(withSession session: CTFSession, graph: CTFGraph,
                           status: CTFStatus) {
  debugLog("Initializing TPU.")
  let configOp = TF_GraphOperationByName(graph, "ConfigureDistributedTPU")
  internalConsistencyCheck(configOp != nil)
  var configNode = TF_Output(oper: configOp, index: 0)
  var dummyOutput: CTensor?
  TF_SessionRun(session, nil, nil, nil, 0, &configNode, &dummyOutput, 1, nil,
                0, nil, status)
  checkOk(status)
  TF_DeleteTensor(dummyOutput)
}

/// The host of any tensor computation.
@_fixed_layout
public final class _ExecutionContext {
  /// Global context storing all available devices, loaded functions, etc.
  public static let global: _ExecutionContext = _ExecutionContext()

  public let cpuDeviceName: String

  /// Only set when there is a usable GPU.
  public let gpuDeviceName: String?

  /// The buffer storing a serialized TensorFlow config proto.
  public let tensorFlowConfig: UnsafeMutablePointer<TF_Buffer>

  /// The TFE_Context object.
  @usableFromInline let eagerContext: CTFEContext

  // NOTE: the following properties are intentionally not implemented as an enum
  // due to high churn, *please do not refactor for Swiftiness*.
  /// The set of all loaded programs indexed by their unique address.
  /// Used when _RuntimeConfig.usesTFEagerAPI is true.
  private var loadedTFEPrograms: [UnsafeRawPointer : CTFGraph] = [:]

  /// Used when _RuntimeConfig.usesTFEagerAPI is false.
  internal typealias ProgramInstance = (graph: CTFGraph, session: CTFSession)
  private var loadedTFPrograms: [UnsafeRawPointer : ProgramInstance] = [:]

  /// The status for checking TensorFlow errors.
  private let status: CTFStatus = TF_NewStatus()

  /// The mutex for preventing potential concurrent access.
  private var mutex: pthread_mutex_t = pthread_mutex_t()

  /// Initializes a new execution context by initializing available devices.
  @usableFromInline
  init() {
    configureRuntimeFromEnvironment()

    debugLog("Initializing global context.")

    // Initialize the TF runtime exactly once. Only affects local execution
    // (when _RuntimeConfig.tensorFlowServer is set to "").
    if !_RuntimeConfig.tensorFlowRuntimeInitialized {
      InitTensorFlowRuntime(_RuntimeConfig.printsDebugLog ? 1 : 0,
                            _RuntimeConfig.tensorflowVerboseLogLevel)
      _RuntimeConfig.tensorFlowRuntimeInitialized = true
    }

    guard let opts = TFE_NewContextOptions() else {
      fatalError("ContextOptions object can never be nil.")
    }

    // Create TF config object.
    if _RuntimeConfig.executionMode == .xla {
      debugLog("Enable XLA execution.")
    }
    if _RuntimeConfig.gpuMemoryAllowGrowth {
      debugLog("Allowing growth for GPU memory allocator.")
    }
    self.tensorFlowConfig = TF_CreateConfig(
      _RuntimeConfig.executionMode == .xla ? 1 : 0,
      _RuntimeConfig.gpuMemoryAllowGrowth ? 1 : 0)
    TFE_ContextOptionsSetConfig(opts,
                                tensorFlowConfig.pointee.data,
                                tensorFlowConfig.pointee.length,
                                status)
    checkOk(status)

    let ctx = TFE_NewContext(opts, status)
    checkOk(status)
    self.eagerContext = ctx!
    TFE_DeleteContextOptions(opts)
    checkOk(status)

    // Initialize GPU device.
    // While the code here is only needed when _RuntimeConfig.executionMode is
    // set to .gpu, running it in all code paths helps keep things simple
    // (e.g. so that the cpuDeviceName property is always set.)
    let devices = TFE_ContextListDevices(eagerContext, status)
    checkOk(status)
    defer { TF_DeleteDeviceList(devices!) }

    let deviceCount = TF_DeviceListCount(devices!)
    debugLog("There are \(deviceCount) devices.")
    var deviceNames: [String : String] = [:]
    for deviceId in 0..<deviceCount {
      let cDeviceName = TF_DeviceListName(devices, deviceId, status)
      checkOk(status)
      let deviceName = String(cString: cDeviceName!)
      let cDeviceType = TF_DeviceListType(devices, deviceId, status)
      checkOk(status)
      let deviceType = String(cString: cDeviceType!)
      debugLog(
        "Device \(deviceId) has type \(deviceType) and name \(deviceName)."
      )
      deviceNames[deviceType] = deviceName
    }
    guard let cpuDeviceName = deviceNames["CPU"] else {
      fatalError("CPU should always be an available device.")
    }
    self.cpuDeviceName = cpuDeviceName
    // This can be nil when no GPU is available.
    self.gpuDeviceName = deviceNames["GPU"]

    // Initialize the mutex.
    pthread_mutex_init(&mutex, nil)
  }

  deinit {
    debugLog("De-initializing global context.")
    // Delete all loaded programs.
    for (graph, session) in loadedTFPrograms.values {
      TF_DeleteSession(session, status)
      checkOk(status)
      TF_DeleteGraph(graph)
    }
    TFE_DeleteContext(eagerContext)
    TF_DeleteBuffer(tensorFlowConfig)
    TF_DeleteStatus(status)
    pthread_mutex_destroy(&mutex)
  }
}

internal extension _ExecutionContext {
  /// Synchronously execute the body, preventing asynchronous computation from
  /// corrupting the context data.
  private func sync<Result>(
    execute body: () throws -> Result
  ) rethrows -> Result {
    let lockStatus = pthread_mutex_lock(&mutex)
    internalConsistencyCheck(lockStatus == 0)
    defer {
      let unlockStatus = pthread_mutex_unlock(&mutex)
      internalConsistencyCheck(unlockStatus == 0)
      // Create a cancellation point.
      pthread_testcancel()
    }
    return try body()
  }
}

fileprivate extension _ExecutionContext {
  /// Load the graph functions of a serialized TensorFlow GraphDef binary proto
  /// into the context, if that has not been done yet. Return the graph.
  /// - Parameters:
  ///   - address: The address of the serialized program in memory.
  ///   - count: The size of the program in bytes.
  func loadProgramInBytes(_ address: UnsafeRawPointer, count: Int) -> CTFGraph {
    return sync {
      debugLog("Loading a program.")
       // If the program is already loaded, do nothing.
      if let graph = loadedTFEPrograms[address] {
        return graph
      }
      // Here we have to do a fairly awkward dance to load the graph functions
      // and populate them into the TFE_Context.  We load the program as a
      // TF_Graph, then copy the functions out of it, then copy them into the
      // TFE_Context.
      debugLog("Loading graph functions.")
      let graph = TF_NewGraph()!
      // TensorFlow loads things through TF_Buffer.  Create one that avoids
      // redundantly copying the program bytes.
      var programBuf = TF_Buffer(data: address, length: count,
                                 data_deallocator: nil)
      let graphDefOptions = TF_NewImportGraphDefOptions()
      TF_GraphImportGraphDef(graph, &programBuf, graphDefOptions, self.status)
      TF_DeleteImportGraphDefOptions(graphDefOptions)
      checkOk(self.status)
      // Now that we have all of the TF_Function objects in the graph, copy them
      // to standalone TF_Function's.
      let funcCount = TF_GraphNumFunctions(graph)
      // Allocate an array to accept functions.
      var funcs: [CTFFunction?] = Array(repeating: nil, count: Int(funcCount))
      TF_GraphGetFunctions(graph, &funcs, funcCount, self.status)
      checkOk(self.status)

      // Add functions to the context.
      debugLog("Adding \(funcCount) functions to context.")
      for function in UnsafeBufferPointer(start: funcs, count: Int(funcCount)) {
        TFE_ContextAddFunction(self.eagerContext, function, self.status)
        checkOk(self.status)
        debugLog("Added func \(String(cString: TF_FunctionName(function))).")
        TF_DeleteFunction(function)
      }

       // Memorize the loaded program by address.
      loadedTFEPrograms[address] = graph
      debugLog("Done loading a new program.")
      return graph
    }
  }

  /// Returns a cached session along with its graph if it exists, or creates a
  /// new one and caches it.
  func session(
    forProgram programByteAddress: UnsafeRawPointer,
    programByteCount: Int
  ) -> ProgramInstance {
    return sync {
      // If a program instance for this program is already cached, use that.
      if let instance = loadedTFPrograms[programByteAddress] {
        return instance
      }

      // Otherwise, load the graph, create a session, and cache them.
      debugLog("Loading a tensor program as a TF graph.")
      let newGraph = TF_NewGraph()!
      // TensorFlow loads things through TF_Buffer.  Create one that avoids
      // redundantly copying the program bytes.
      var programBuf = TF_Buffer(data: programByteAddress,
                                 length: programByteCount,
                                 data_deallocator: nil)
      let graphDefOptions = TF_NewImportGraphDefOptions()
      TF_GraphImportGraphDef(newGraph, &programBuf, graphDefOptions, status)
      TF_DeleteImportGraphDefOptions(graphDefOptions)
      checkOk(status)
      debugLog("Done loading a new program.")

      // Prepare session options for initializing a session.
      let sessionOptions = TF_NewSessionOptions()
      TF_SetConfig(sessionOptions,
                   tensorFlowConfig.pointee.data,
                   tensorFlowConfig.pointee.length,
                   status)
      checkOk(status)

      // If needed, enable remote execution in session options.
      if case .remote(let grpcAddress) = _RuntimeConfig.session {
        debugLog("Set TensorFlow server to \(grpcAddress).")
        TF_SetTarget(sessionOptions, grpcAddress)
      }
      // Create a new session using the session options above.
      let maybeNewSession = TF_NewSession(newGraph, sessionOptions, status)
      checkOk(status)
      let newSession = maybeNewSession!
      TF_DeleteSessionOptions(sessionOptions)
      // If this is the first session in TPU mode, make sure TPU is
      // reset/initialized.
      if loadedTFPrograms.isEmpty, _RuntimeConfig.executionMode.isTPU {
        initializeTPU(withSession: newSession, graph: newGraph, status: status)
      }

      // Cache the session.
      let newInstance = (graph: newGraph, session: newSession)
      loadedTFPrograms[programByteAddress] = newInstance
      return newInstance
    }
  }
}

@usableFromInline
internal func dumpTensorContent<Scalar : AccelerableByTensorFlow>(
  _ inputTensor: CTensorHandle, _: Scalar.Type
) {
  let array = ShapedArray<Scalar>(cTensorHandle: inputTensor)
  debugLog("Rank is \(array.rank), shape is \(array.shape).")
  debugLog("""
    The content of the \(array.scalars.count) scalars are: \
    \(array.scalars).
    """)
}

@usableFromInline
internal func dumpCTensorHandleContent(
  _ idx: Int,
  _ inputTensorHandle: CTensorHandle) {
  let dType: TF_DataType = TFE_TensorHandleDataType(inputTensorHandle)
  debugLog("Tensor \(idx) has TF data type \(dType).")
  switch dType {
  case TF_UINT8: dumpTensorContent(inputTensorHandle, UInt8.self)
  case TF_INT8: dumpTensorContent(inputTensorHandle, Int8.self)
  case TF_UINT16: dumpTensorContent(inputTensorHandle, UInt16.self)
  case TF_INT16: dumpTensorContent(inputTensorHandle, Int16.self)
  case TF_UINT32: dumpTensorContent(inputTensorHandle, UInt32.self)
  case TF_INT32: dumpTensorContent(inputTensorHandle, Int32.self)
  case TF_UINT64: dumpTensorContent(inputTensorHandle, UInt64.self)
  case TF_INT64: dumpTensorContent(inputTensorHandle, Int64.self)
  case TF_FLOAT: dumpTensorContent(inputTensorHandle, Float.self)
  case TF_DOUBLE: dumpTensorContent(inputTensorHandle, Double.self)
  case TF_BOOL: dumpTensorContent(inputTensorHandle, Bool.self)
  // TODO: Handle `TF_BFloat16`? BFloat16 does not have a host-side
  // representation and cannot be printed directly. Consider calling into TF
  // runtime.
  default: fatalError("Unsupported dtype \(dType)")
  }
}

private class TFEState {
  let status: CTFStatus = TF_NewStatus()
  /// The set of graph functions to be concurrently executed (as TFE ops).
  ///
  /// The first one is on the primary device, handling input and output
  /// tensors. The other ones are helper functions that are executed only for
  /// their side effects (e.g. sending and receiving tensors with the primary
  /// function).
  var ops: [CTFEOp] = []
  init(_ programByteAddress: UnsafeRawPointer,
       programByteCount: Int,
       helperFunctionCount: Int,
       entryFunctionBaseNameAddress: UnsafePointer<Int8>) {
    let context = _ExecutionContext.global
    // Make sure the program is loaded into the context.
    let graph = context.loadProgramInBytes(programByteAddress,
                                           count: programByteCount)

    let entryFunctionBaseName = String(cString: entryFunctionBaseNameAddress)
    debugLog("Looking up op(s) from func base name \(entryFunctionBaseName).")
    for i in 0...helperFunctionCount {
      // Also look up in the TensorFlow program a function name (op type) based
      // on the op name. e.g. given op name "tfc_func_S4mainyycfU_.tf", return
      // op type "S4mainyycfU_.tf_CPU.device_partition". TFE ops are created by
      // the op types.
      var opName = "tfc_func_" + entryFunctionBaseName;
      if i > 0 {
        opName += "_helper_\(i-1)"
      }
      let funcNode = TF_GraphOperationByName(graph, opName)
      internalConsistencyCheck(
        funcNode != nil,
        "Cannot find func node name \(opName)"
      )

      let opType = String(cString: TF_OperationOpType(funcNode))
      debugLog("Creating a new op based on type \(opType).")
      let op: CTFEOp? = TFE_NewOp(context.eagerContext, opType, status)
      checkOk(status)
      if opType.hasSuffix("_CPU.device_partition") {
        TFE_OpSetDevice(op, context.cpuDeviceName, status)
        debugLog("Placing the op on device \(context.cpuDeviceName).")
      } else {
        // TODO: support TPU as well.
        internalConsistencyCheck(opType.hasSuffix("_GPU.device_partition"))
        internalConsistencyCheck(context.gpuDeviceName != nil)
        TFE_OpSetDevice(op, context.gpuDeviceName!, status)
        debugLog("Placing the op on device \(context.gpuDeviceName!).")
      }
      checkOk(status)
      ops.append(op!)
    }
  }
  deinit {
    for op in ops {
      TFE_DeleteOp(op)
    }
    TF_DeleteStatus(status)
  }
}

extension TFEState {
  func addInput(_ inputTensorHandle: CTensorHandle) {
    TFE_OpAddInput(ops[0], inputTensorHandle, status)
  }
}

private class TFState {
  let status: CTFStatus = TF_NewStatus()

  /// The TF_Session to execute the function.
  fileprivate let cSession: CTFSession
  /// The graph that contains the function to execute. Not owned.
  let graph: CTFGraph
  /// The input tensors.
  var inputTensors: [CTensor?] = []

  init(_ programByteAddress: UnsafeRawPointer, programByteCount: Int) {
    let context = _ExecutionContext.global
    (graph, cSession) = context.session(forProgram: programByteAddress,
                                        programByteCount: programByteCount)
  }

  deinit {
    TF_DeleteStatus(status)
  }
}

extension TFState {
  func addInput(_ inputTensorHandle: CTensorHandle) {
    // We assume the input tensors live in host memory.
    let cTensor = TFE_TensorHandleResolve(inputTensorHandle, status)
    checkOk(status)
    inputTensors.append(cTensor!)
  }

  /// Runs the tensor program. Aborts the process on error, and emits an error
  /// string to STDERR.
  /// See the comment on _TensorComputation.helperFunctionCount on the concept
  /// of a "helper function".
  func execute(_ entryFunctionBaseName: String,
               helperFunctionCount: Int,
               returnValues: inout [CTensorHandle?]) {
    let funcNodeName = "tfc_func_" + entryFunctionBaseName
    let funcNode = TF_GraphOperationByName(graph, funcNodeName)
    internalConsistencyCheck(
      funcNode != nil,
      "Cannot find func node name \(funcNodeName)"
    )
    internalConsistencyCheck(
      TF_OperationNumOutputs(funcNode) == returnValues.count
    )

    // Prepare input related parameters for TF_SessionRun().
    var inputNodeSpecs: [TF_Output] = []
    for i in 0..<inputTensors.count {
      let inputNodeName = "tfc_input_\(i)_\(entryFunctionBaseName)"
      let inputNode = TF_GraphOperationByName(graph, inputNodeName)
      internalConsistencyCheck(inputNode != nil,
        "Cannot find input node name \(inputNodeName)")
      inputNodeSpecs.append(TF_Output(oper: inputNode, index: 0))
    }

    // Prepare output related parameters for TF_SessionRun().
    var outputNodeSpecs: [TF_Output] = []
    for i in 0..<returnValues.count {
      let outputNodeName = "tfc_output_\(i)_\(entryFunctionBaseName)"
      let outputNode = TF_GraphOperationByName(graph, outputNodeName)
      internalConsistencyCheck(outputNode != nil,
                               "Cannot find output node name \(outputNodeName)")
      outputNodeSpecs.append(TF_Output(oper: outputNode, index: 0))
    }
    var outputTensors: [CTensor?] = Array(repeating: nil,
                                          count: returnValues.count)

    // Prepare target related parameters for TF_SessionRun().
    // A vector of TF_Operation* objects.
    var targetNodeSpecs: [OpaquePointer?] = []
    for i in 0..<helperFunctionCount {
      let helperFuncNodeName = "tfc_func_\(entryFunctionBaseName)_helper_\(i)"
      let helperFuncNode = TF_GraphOperationByName(graph, helperFuncNodeName)
      guard helperFuncNode != nil else {
        fatalError("Cannot find helper func node name \(helperFuncNodeName)")
      }
      targetNodeSpecs.append(helperFuncNode)
    }

    if returnValues.isEmpty {
        debugLog("""
          Function \(entryFunctionBaseName) has no result tensors, so adding \
          it as a target node.
          """)
      targetNodeSpecs.append(funcNode)
    }
    if _RuntimeConfig.executionMode.isTPU {
      debugLog("Enable TPU execution.")
      // When infeed is enabled, run it along with the output tensor nodes
      // below.
      let infeedEnqueueNode = TF_GraphOperationByName(graph,
                                                      "InfeedEnqueueTuple")
      if let infeedEnqueueNode = infeedEnqueueNode {
        targetNodeSpecs.append(infeedEnqueueNode)
        debugLog("Running enqueue with \(inputTensors.count) input tensors.")
      }
    }
    var runOptions: UnsafeMutablePointer<TF_Buffer>? = nil
    var runMetadataOutput: UnsafeMutablePointer<TF_Buffer>? = nil
    // When there's a run metadata output path specified, we enable `FULL_TRACE`
    // in run options and dump that to the specified path after execution.
    if _RuntimeConfig.runMetadataOutputPath != nil {
      runOptions = TF_CreateRunOptions(/*enable_full_trace*/ 1)
      runMetadataOutput = TF_NewBuffer()
    }
    debugLog("""
      Calling TF_SessionRun on function \(entryFunctionBaseName), With \
      \(targetNodeSpecs.count) target nodes.
      """)
    TF_SessionRun(
      cSession, UnsafePointer(runOptions),
      // input related parameters
      inputNodeSpecs, inputTensors, Int32(inputTensors.count),
      // output related parameters
      outputNodeSpecs, &outputTensors, Int32(returnValues.count),
      // target related parameters
      targetNodeSpecs, Int32(targetNodeSpecs.count),
      /*run_metadata*/ runMetadataOutput, status
    )
    if (TF_GetCode(status) != TF_OK) {
      _ = fputs(TF_Message(status), stderr)
      exit(-1)
    }
    debugLog("Done running TF computation.")

    // If run metadata path was set, dump the run metadata proto to a file.
    if let path = _RuntimeConfig.runMetadataOutputPath {
      TF_DeleteBuffer(runOptions)
      debugLog("Writing run metadata to \"\(path)\".")
      writeContents(of: runMetadataOutput!, toFile: path)
      TF_DeleteBuffer(runMetadataOutput)
    }

    // Delete input tensors.
    for inputTensor in inputTensors {
      TF_DeleteTensor(inputTensor)
    }

    // Synthesize TFE tensor handles to work with the existing Swift TF
    // library code.
    for i in 0..<returnValues.count {
      assert(outputTensors[i] != nil)
      returnValues[i] = TFE_NewTensorHandle(outputTensors[i], status)
      checkOk(status)
      TF_DeleteTensor(outputTensors[i])
      if _RuntimeConfig.printsDebugLog {
        dumpCTensorHandleContent(i, returnValues[i]!)
      }
    }
  }
}

//===----------------------------------------------------------------------===//
// - MARK: Tensor computation
//===----------------------------------------------------------------------===//

/// Tensor computation.
///
/// - Note: The call sequence for the APIs below must be one of the two:
///   `init -> terminate()` or `init -> finish()`.
///   The finish/terminate APIs may only be called once.
@_fixed_layout
public final class _TensorComputation {
  /// The status for checking TensorFlow errors.
  let status: CTFStatus = TF_NewStatus()

  /// The base name for the set of graph functions to execute in this instance.
  let entryFunctionBaseName: String

  /// The number of helper functions associated with this TF graph
  /// execution. For a graph execution over N TF devices, there is a single
  /// *primary* graph function, responsible for taking input and producing
  /// output tensors as part of the SessionRun() spec. The other N-1 graph
  /// functions are *helper* functions, executed together with the primary one
  /// for their side-effects, such as sending/receiving tensors, "helping" the
  /// primary function produce the desired output tensors and side effects as
  /// needed by the SessionRun() call.
  let helperFunctionCount: Int

  /// The tensor handles returned by the tensor program.
  // TODO(hongm): Retire returnValues when eager based runtime is removed.
  var returnValues: [CTensorHandle?]

  // NOTE: the following properties are intentionally not implemented as an enum
  // due to high churn, *please do not refactor for Swiftiness*.
  private var stateTFE: TFEState?
  private var stateTF: TFState?

  /// The threads to run tensor computation in. In eager mode, we use N threads
  /// when the tensor computation involves N device functions. In non-eager
  /// mode, we use a single thread (that's sufficient as these N device
  /// functions can be sent to the same TF_SessionRun() call.)
  ///
  /// The global config flag '_RuntimeConfig.usesSynchronousExecution' decides
  /// whether tensor computation should be synchronous: if true, this property
  /// will always be empty. Otherwise, this property is non-empty only when the
  /// tensor computation is on-going.
  /// TODO: Remove the `usesSynchronousExecution` mode as it is very limiting
  /// (e.g. does not support running multiple device functions).
  private var pthreads: [pthread_t] = []

  /// The data structure to pass into pthread creation API.
  /// We cannot have the ThreadBody closure below close over on `threadIndex`,
  /// because ThreadBody is of C convention.
  private class ThreadParam {
    let computation: _TensorComputation
    let threadIndex: Int

    init(computation: _TensorComputation, threadIndex: Int) {
      self.computation = computation
      self.threadIndex = threadIndex
    }
  }

  /// Loads the TF program from a binary TF FunctionDef proto given by
  /// 'programByteAddress' and 'programByteCount', and start the computation.
  ///
  /// - Parameters:
  ///   - programByteAddress: The address of the raw program.
  ///   - programByteCount: The number of bytes in the program.
  ///   - entryFunctionBaseNameAddress: The base name of the functions to run.
  ///   - tensorArgumentAddress: The address to the buffer containing tensor
  ///     arguments as CTensorHandle.
  ///   - tensorArgumentCount: The number of tensor arguments to pass in.
  ///   - helperFunctionCount: The number of helper functions to run.
  ///   - resultCount: The number of output tensors.
  ///
  /// - TODO(clattner): `resultCount` should go away when the runtime is
  ///   implemented with an async design.
  @usableFromInline
  init(programByteAddress: UnsafeRawPointer,
       programByteCount: Int,
       entryFunctionBaseNameAddress: UnsafePointer<Int8>,
       tensorArgumentAddress: UnsafePointer<CTensorHandle>,
       tensorArgumentCount: Int,
       helperFunctionCount: Int,
       resultCount: Int) {
    configureRuntimeFromEnvironment()

    let inputTensorHandles = UnsafeBufferPointer(start: tensorArgumentAddress,
                                                 count: tensorArgumentCount)

    // Initialize global execution context if that's not yet done. It caches all
    // our tensor programs.
    _ = _ExecutionContext.global

    if _RuntimeConfig.printsDebugLog {
      let buffer = UnsafeBufferPointer(
        start: programByteAddress.assumingMemoryBound(to: UInt8.self),
        count: programByteCount)
      debugLog("The program bytes are \(Array(buffer)).")
    }

    // Now that we have them in our context, we can get ready to get the top
    // level function and create an op.
    self.entryFunctionBaseName = String(cString: entryFunctionBaseNameAddress)
    debugLog("""
      Creating a new op with func base name \
      \(String(cString: entryFunctionBaseNameAddress)).
      """)
    self.helperFunctionCount = helperFunctionCount
    if _RuntimeConfig.usesTFEagerAPI {
      self.stateTFE = TFEState(
        programByteAddress,
        programByteCount: programByteCount,
        helperFunctionCount: helperFunctionCount,
        entryFunctionBaseNameAddress: entryFunctionBaseNameAddress)
      debugLog("Done initializing TFE-specific state.")
    } else {
      self.stateTF = TFState(programByteAddress,
        programByteCount: programByteCount)
      debugLog("Done initializing TF-specific state.")
    }

    debugLog("Populating the op's input list.")
    for (i, inputTensorHandle) in inputTensorHandles.enumerated() {
      if _RuntimeConfig.printsDebugLog {
        dumpCTensorHandleContent(i, inputTensorHandle)
      }

      if let stateTFE = stateTFE {
        internalConsistencyCheck(_RuntimeConfig.usesTFEagerAPI)
        stateTFE.addInput(inputTensorHandle)
      } else {
        internalConsistencyCheck(!_RuntimeConfig.usesTFEagerAPI)
        guard let stateTF = stateTF else {
          fatalError("""
            stateTF must be defined when _RuntimeConfig.usesTFEagerAPI == false.
            """)
        }
        stateTF.addInput(inputTensorHandle)
      }
    }

    debugLog("Created returning info.")
    self.returnValues = Array(repeating: nil, count: resultCount)

    debugLog("Starting TF graph execution.")

    // If it's asynchronous, we execute the tensor computation via threads.
    if !_RuntimeConfig.usesSynchronousExecution {
      let threadCount =
        _RuntimeConfig.usesTFEagerAPI ? helperFunctionCount + 1 : 1
      for threadIndex in 0..<threadCount {
        // The function to launch in the parallel thread.
#if os(macOS) || os(iOS) || os(watchOS) || os(tvOS)
        typealias ThreadBody = @convention(c)
          (UnsafeMutableRawPointer) -> UnsafeMutableRawPointer?
#else
        typealias ThreadBody = @convention(c)
          (UnsafeMutableRawPointer?) -> UnsafeMutableRawPointer?
#endif
        let body: ThreadBody = { arg in
          // Set the cancelability of the detached thread.
          pthread_setcanceltype(Int32(PTHREAD_CANCEL_DEFERRED), nil)
          // Execute the tensor computation.
#if !(os(macOS) || os(iOS) || os(watchOS) || os(tvOS))
          let arg = arg!
#endif
          let param: ThreadParam =
            Unmanaged.fromOpaque(arg).takeRetainedValue()
          param.computation.execute(threadIndex: param.threadIndex)
          checkOk(param.computation.status)
          return nil
        }
#if os(macOS) || os(iOS) || os(watchOS) || os(tvOS)
        var newThread: pthread_t!
#else
        var newThread = pthread_t()
#endif
        let creationStatus = pthread_create(
          &newThread, nil, body,
          Unmanaged.passRetained(
            ThreadParam(computation: self,
                        threadIndex: threadIndex)).toOpaque()
        )
        // TODO(hongm): do error handling.
        internalConsistencyCheck(creationStatus == 0)
        pthreads.append(newThread)
      }
    }
    // If it's synchronous, we call execute() on the main thread directly.
    else {
      // Log a debug message to differentiate from async computation.
      debugLog("Running tensor computation synchronously.")
      execute(threadIndex: 0)
    }
    debugLog("Exiting _TensorComputation.init().")
  }

  deinit {
    debugLog("De-initializing _TensorComputation.")
    TF_DeleteStatus(status)
  }
}

private extension _TensorComputation {
  /// In eager mode, runs a device function in a corresponding thread given by
  /// `threadIndex`. Otherwise, runs all devices functions of the tensor
  /// program. Aborts the process on error, and emits an error string to STDERR.
  // NOTE: This is to be called by the initializer. The computation gets
  // executed on initialization, thus this method will not be exposed to users.
  private func execute(threadIndex: Int) {
    debugLog("Executing thread \(threadIndex).")
    if let stateTFE = stateTFE {
      internalConsistencyCheck(_RuntimeConfig.usesTFEagerAPI)
      internalConsistencyCheck(threadIndex <= helperFunctionCount)
      let op = stateTFE.ops[threadIndex]
      if threadIndex == 0 {
        var returnValueCount = Int32(returnValues.count)
        TFE_Execute(op, &returnValues, &returnValueCount, status)
        debugLog("""
          returnValues.count=\(returnValues.count), \
          returnValueCount=\(returnValueCount).
          """)
        internalConsistencyCheck(returnValueCount == returnValues.count)
      } else {
        var returnValueCountForHelper: Int32 = 0
        TFE_Execute(op, /*returnValues*/nil, &returnValueCountForHelper, status)
        internalConsistencyCheck(returnValueCountForHelper == 0)
      }
      checkOk(status)

      debugLog("Done execution with eager.")
      return
    }
    // Non-eager based execution.
    internalConsistencyCheck(!_RuntimeConfig.usesTFEagerAPI)
    internalConsistencyCheck(threadIndex == 0)
    debugLog("Executing TF function \(entryFunctionBaseName).")
    guard let stateTF = stateTF else {
      fatalError("stateTF must be defined in non-eager mode.")
    }
    stateTF.execute(entryFunctionBaseName,
                    helperFunctionCount: helperFunctionCount,
                    returnValues: &returnValues)
    debugLog("Done execution.")
  }
}

public extension _TensorComputation {
  /// Terminates the computation, and clean up the state.
  func terminate() {
    for pthread in pthreads {
      // TODO(hongm): Assess TF's thread cancel support.
      let cancelStatus = pthread_cancel(pthread)
      internalConsistencyCheck(cancelStatus == 0)
    }
    pthreads.removeAll()
  }

  /// Waits for completion the computation as given by 'program', and returns
  /// output handles, whose underlying tensors may live on CPU or GPU.
  /// Aborts the process on error, and emits an error string to STDERR.
  func finish() -> [CTensorHandle] {
    debugLog("Calling _TensorComputation.finish().")
    if pthreads.isEmpty {
      internalConsistencyCheck(
        _RuntimeConfig.usesSynchronousExecution, """
          finish() is called in async execution mode with pthread == nil -- \
          Was finish() already called?
          """)
    }
    for pthread in pthreads {
      debugLog("Waiting for thread to join.")
      let joinStatus = pthread_join(pthread, nil)
      internalConsistencyCheck(joinStatus == 0)
    }
    pthreads.removeAll()
    debugLog("Done executing TF graph.")

    // Now that all the elements have been filled in, remove a level of
    // optional.
    return returnValues.map { $0! }
  }
}

extension _TensorComputation {
  @usableFromInline
  var cSession: CTFSession {
    if let stateTF = stateTF {
      return stateTF.cSession
    }
    fatalError("No TF Session is available!")
  }
}

//===----------------------------------------------------------------------===//
// - MARK: Compiler runtime entrypoints
//===----------------------------------------------------------------------===//
// These are the entrypoints that are well-known to the compiler internals.  The
// signatures and forms must not be changed without updating the compiler.  Any
// code put into the body of these functions will end up being inlined into the
// user code, so they are generally just wrappers around the implementation
// above.

/// Loads the TF computation from a binary TF FunctionDef proto given by 'bytes'
/// and 'size', start the computation, and return a _TensorComputation object as
/// a unique identifier for that computation.
///
/// - Parameters:
///   - programByteAddress: The address of the raw program.
///   - programByteCount: The number of bytes in the program.
///   - entryFunctionBaseNameAddress: The base name of the functions to run.
///   - tensorArgumentAddress: The address to the buffer containing tensor
///     arguments as CTensorHandle.
///   - tensorArgumentCount: The number of tensor arguments to pass in.
///   - helperFunctionCount: The number of helper functions to run.
///   - resultCount: The number of output tensors.
@inlinable
@_silgen_name("_swift_tfc_StartTensorComputation")
public func _TFCStartTensorComputation(
  _ programByteAddress: UnsafeRawPointer,
  _ programByteCount: Int,
  _ entryFunctionBaseNameAddress: UnsafePointer<Int8>,
  _ tensorArgumentAddress: UnsafePointer<CTensorHandle>,
  _ tensorArgumentCount: Int,
  _ helperFunctionCount: Int,
  _ resultCount: Int
) -> _TensorComputation {

  debugLog("""
    _TFCStartTensorComputation() is called with \(programByteCount) \
    program bytes, \(tensorArgumentCount) input tensors \
    \(String(cString:entryFunctionBaseNameAddress)) as the func base name, \
    \(helperFunctionCount) helper functions, and \(resultCount) output tensors.
    """)

  internalConsistencyCheck(programByteCount > 0, "Cannot run an empty graph!")

  return _TensorComputation(programByteAddress: programByteAddress,
                            programByteCount: programByteCount,
                            entryFunctionBaseNameAddress: entryFunctionBaseNameAddress,
                            tensorArgumentAddress: tensorArgumentAddress,
                            tensorArgumentCount: tensorArgumentCount,
                            helperFunctionCount: helperFunctionCount,
                            resultCount: resultCount)
}

/// Waits for completion of the computation as given by `computation`, and
/// returns results.
/// Aborts the process on error, and emits an error string to STDERR.
///
/// - Parameters:
///   - computation: The tensor computation to finish.
///   - tensorResultAddress: The address to an uninitialized buffer to accept
///     results of the computation, where the output tensors may live on CPU or
///     GPU.
///   - tensorResultCount: The number of results to accept from the computation.
/// - Note: The result address as passed in is pointing to uninitialized memory,
///   this must initialize the memory, transfering ownership of the tensor
///   handles to the caller.
@inlinable
@_silgen_name("_swift_tfc_FinishTensorComputation")
public func _TFCFinishTensorComputation(
  _ computation: _TensorComputation,
  _ tensorResultAddress: UnsafeMutablePointer<CTensorHandle>,
  _ tensorResultCount: Int
) {
  debugLog("Expecting \(tensorResultCount) output tensors.")
  let results = computation.finish()
  internalConsistencyCheck(results.count == tensorResultCount,
    "internal compiler error: result count mismatch!")
  tensorResultAddress.initialize(from: results, count: tensorResultCount)
}

/// Terminates the computation as given by 'program', and clean up the state.
///
/// - Parameters:
///   - program: The tensor program to terminate.
/// - Note: If the execution was synchronous, then this function does nothing.
@inlinable
@_silgen_name("_swift_tfc_TerminateTensorComputation")
public func _TFCTerminateTensorComputation(_ computation: _TensorComputation) {
  computation.terminate()
}

/// Creates a scalar CTensorHandle value for the given data type.
///
/// - Parameters:
///   - value: The scalar value.
///   - dtype: The TF data type of the tensor handle to create.
/// - Returns: A new CTensorHandle representing the scalar.
/// - Precondition: T must conform to AccelerableByTensorFlow and 'dtype' must
///   be equal to T's corresponding data type.
/// - TODO(rxwei): Constrain T to AccelerableByTensorFlow and remove the
///   precondition. This requires the compiler to emit a call to the generic
///   function.
@inlinable
@_silgen_name("_swift_tfc_CreateCTensorHandle")
public func _TFCCreateCTensorHandle<T>(_ value: T,
                                       _ dtype: TF_DataType) -> CTensorHandle {
  // Create a new CTensor and initialize it to the scalar value.
  let tensor = TF_AllocateTensor(dtype, nil, 0, MemoryLayout<T>.stride)
  TF_TensorData(tensor).assumingMemoryBound(to: T.self).initialize(to: value)
  // Create a new CTensorHandle from the CTensor.
  let status = TF_NewStatus()
  let cTensorHandle = TFE_NewTensorHandle(tensor, status)
  checkOk(status)
  TF_DeleteStatus(status)
  TF_DeleteTensor(tensor)
  return cTensorHandle!
}

//===----------------------------------------------------------------------===//
// - MARK: Dynamic compilation (per-op dispatch) entrypoints
//===----------------------------------------------------------------------===//

// TODO: Remove the RunXXXTest method with hard-coded tensor computation.
@inlinable
@_silgen_name("_swift_tfc_RunEagerConstTest")
public func _RunEagerConstTest(_ ctx: CTFEContext) -> TensorHandle<Float> {
  debugLog("Calling _RunEagerConstTest()")
  let cHandle: CTensorHandle! = TFE_RunConstOp(ctx)
  return TensorHandle<Float>(owning: cHandle)
}

@inlinable
@_silgen_name("_swift_tfc_GetGlobalEagerContext")
public func _GetGlobalEagerContext() -> CTFEContext {
  debugLog("Calling _GetGlobalEagerContext()")
  return _ExecutionContext.global.eagerContext
}

<<<<<<< HEAD
@inlinable
@_silgen_name("_swift_tfc_GetCTensorHandleFromSwift")
public func _GetCTensorHandleFromSwift(
  _ handle: _AnyTensorHandle
=======
// TODO: replace these functions with generic ones that do not hard-code Float.
@inlinable
@_silgen_name("_swift_tfc_ExtractFloatCTensorHandle")
public func _ExtractCTensorHandle(
  _ handle: TensorHandle<Float>
>>>>>>> ad7def2c
) -> CTensorHandle {
  return handle.cTensorHandle
}

@inlinable
<<<<<<< HEAD
@_silgen_name("_swift_tfc_CreateTensorHandleFromC")
public func _CreateTensorHandleFromC(
  _ cHandle: CTensorHandle
) -> _AnyTensorHandle {
  let dtype = TFE_TensorHandleDataType(cHandle)
  switch dtype {
  case TF_BFLOAT16: return TensorHandle<BFloat16>(owning: cHandle)
  case TF_UINT8: return TensorHandle<UInt8>(owning: cHandle)
  case TF_INT8: return TensorHandle<Int8>(owning: cHandle)
  case TF_UINT16: return TensorHandle<UInt16>(owning: cHandle)
  case TF_INT16: return TensorHandle<Int16>(owning: cHandle)
  case TF_UINT32: return TensorHandle<UInt32>(owning: cHandle)
  case TF_INT32: return TensorHandle<Int32>(owning: cHandle)
  case TF_UINT64: return TensorHandle<UInt64>(owning: cHandle)
  case TF_INT64: return TensorHandle<Int64>(owning: cHandle)
  case TF_FLOAT: return TensorHandle<Float>(owning: cHandle)
  case TF_DOUBLE: return TensorHandle<Double>(owning: cHandle)
  case TF_BOOL: return TensorHandle<Bool>(owning: cHandle)
  default: fatalError("Unsupported dtype \(dtype)")
  }
}
=======
@_silgen_name("_swift_tfc_CreateFloatTensorHandleFromCTensorHandle")
public func _CreateTensorHandleFromCTensorHandle(
  _ ownedCHandle: CTensorHandle
) -> TensorHandle<Float> {
  return TensorHandle<Float>(owning: ownedCHandle)
}
>>>>>>> ad7def2c
<|MERGE_RESOLUTION|>--- conflicted
+++ resolved
@@ -1165,24 +1165,24 @@
   return _ExecutionContext.global.eagerContext
 }
 
-<<<<<<< HEAD
-@inlinable
-@_silgen_name("_swift_tfc_GetCTensorHandleFromSwift")
-public func _GetCTensorHandleFromSwift(
-  _ handle: _AnyTensorHandle
-=======
 // TODO: replace these functions with generic ones that do not hard-code Float.
 @inlinable
 @_silgen_name("_swift_tfc_ExtractFloatCTensorHandle")
 public func _ExtractCTensorHandle(
   _ handle: TensorHandle<Float>
->>>>>>> ad7def2c
 ) -> CTensorHandle {
   return handle.cTensorHandle
 }
 
 @inlinable
-<<<<<<< HEAD
+@_silgen_name("_swift_tfc_GetCTensorHandleFromSwift")
+public func _GetCTensorHandleFromSwift(
+  _ handle: _AnyTensorHandle
+) -> CTensorHandle {
+  return handle.cTensorHandle
+}
+
+@inlinable
 @_silgen_name("_swift_tfc_CreateTensorHandleFromC")
 public func _CreateTensorHandleFromC(
   _ cHandle: CTensorHandle
@@ -1204,11 +1204,10 @@
   default: fatalError("Unsupported dtype \(dtype)")
   }
 }
-=======
+
 @_silgen_name("_swift_tfc_CreateFloatTensorHandleFromCTensorHandle")
 public func _CreateTensorHandleFromCTensorHandle(
   _ ownedCHandle: CTensorHandle
 ) -> TensorHandle<Float> {
   return TensorHandle<Float>(owning: ownedCHandle)
-}
->>>>>>> ad7def2c
+}