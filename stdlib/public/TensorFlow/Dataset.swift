//===-- Dataset.swift -----------------------------------------*- swift -*-===//
//
// This source file is part of the Swift.org open source project
//
// Copyright (c) 2014 - 2017 Apple Inc. and the Swift project authors
// Licensed under Apache License v2.0 with Runtime Library Exception
//
// See https://swift.org/LICENSE.txt for license information
// See https://swift.org/CONTRIBUTORS.txt for the list of Swift project authors
//
//===----------------------------------------------------------------------===//
//
// The dataset API.
//
//===----------------------------------------------------------------------===//

/// The default graph seed.
///
/// - Note: See TensorFlow's `python.framework.random_seed.DEFAULT_GRAPH_SEED`.
@usableFromInline let _defaultGraphSeed: Int64 = 87654321

/// Returns the local seeds an operation should use given an op-specific seed.
///
/// Given operation-specific seed, `seed`, this helper function returns two
/// seeds derived from graph-level and op-level seeds. Many random operations
/// internally use the two seeds to allow user to change the seed globally for a
/// graph, or for only specific operations.
///
/// - Note: See TensorFlow's `python.framework.random_seed.get_seed`.
///
// TODO: There's no support for TF's "global seed" yet, so we always use the
// default graph seed as the first seed. Need to investigate the best way to
// model TF's "global seed".
@usableFromInline @inline(__always)
func _tensorSeeds(_ seed: Tensor<Int64>) -> (Tensor<Int64>, Tensor<Int64>) {
  return (Tensor(_defaultGraphSeed), seed)
}

//===----------------------------------------------------------------------===//
// Single value dataset
//===----------------------------------------------------------------------===//

/// Represents a potentially large set of elements.
///
/// A `Dataset` can be used to represent an input pipeline as a
/// collection of element tensors.
@_fixed_layout
public struct Dataset<Element : TensorGroup> {
  @usableFromInline let _handle: VariantHandle

  @usableFromInline @inline(__always)
  internal init(_handle: VariantHandle) {
    self._handle = _handle
  }
}

public extension Dataset {
  @inlinable @inline(__always)
  init(randomSeed: Int64) {
    let (seed1, seed2) = _tensorSeeds(Tensor(randomSeed))
    self.init(
      _handle: #tfop("RandomDataset", seed1, seed2,
                     output_types$dtype: Element._typeList,
                     output_shapes: Element._unknownShapeList)
    )
  }
}

public extension Dataset {
  /// Creates a dataset from a batch of elements as a tensor.
  @inlinable @inline(__always)
  init(elements: Element) {
    // A dataset creation op only runs on TF CPU.
    self.init(
      _handle: #tfop(
        "TensorSliceDataset", [elements],
        Toutput_types$dtype: Element._typeList,
        output_shapes: Element._unknownShapeList
      )
    )
  }
}

extension Dataset : Sequence {
  public typealias Iterator = DatasetIterator<Element>

  /// Returns an iterator over the elements of this dataset.
  @inlinable @inline(__always)
  public func makeIterator() -> DatasetIterator<Element> {
    let resource: ResourceHandle =
      #tfop("AnonymousIterator", output_types$dtype: Element._typeList,
            output_shapes: Element._unknownShapeList)
    #tfop("MakeIterator", _handle, resource) as Void
    return DatasetIterator(_handle: resource)
  }
}

/// FIXME(SR-8684): @convention(tensorflow) types crash SILGen when their
/// parameters or results have generic parameters. This is blocking generic
/// higher-order dataset transformation functions.
public extension Dataset where Element == Tensor<Float> {
  @inlinable @inline(__always)
  func map(
    _ transform: @convention(tensorflow) (Element) -> Element
  ) -> Dataset {
    // FIXME(SR-8570): If we pass an empty Array<TensorHandle<T>> as
    // other_arguments and an empty Array<Any.Type> as Targuments, partitioning
    // won't recognize the attribute:
    //    error: unknown array attribute
    return Dataset(
      _handle: #tfop(
        "MapDataset", _handle, [Tensor<Int32>(0)], f: transform,
        Targuments$dtype: [Int32.tensorFlowDataType],
        output_types$dtype: Element._typeList,
        output_shapes: Element._unknownShapeList
      )
    )
  }

  @inlinable @inline(__always)
  func filter(
    _ isIncluded:
      @convention(tensorflow) (Element) -> Tensor<Bool>
  ) -> Dataset {
    // FIXME(SR-8570): If we pass an empty Array<TensorHandle<T>> as
    // other_arguments and an empty Array<Any.Type> as Targuments, partitioning
    // won't recognize the attribute:
    //    error: unknown array attribute
    return Dataset(
      _handle: #tfop(
        "FilterDataset", _handle, [Tensor<Int32>(0)],
        predicate: isIncluded, Targuments$dtype: [Int32.tensorFlowDataType],
        output_types$dtype: Element._typeList,
        output_shapes: Element._unknownShapeList
      )
    )
  }
}

public extension Dataset {
  @inlinable @inline(__always)
  func shuffled(
    sampleCount: Int64, randomSeed: Int64
  ) -> Dataset {
    let (seed1, seed2) = _tensorSeeds(Tensor(randomSeed))
    return Dataset(
      _handle: #tfop(
        "ShuffleDataset", _handle, Tensor<Int64>(sampleCount), seed1, seed2,
        output_types$dtype: Element._typeList,
        output_shapes: Element._unknownShapeList
      )
    )
  }

  @inlinable @inline(__always)
  func batched(_ batchSize: Int64) -> Dataset {
    return Dataset(
      _handle: #tfop(
        "BatchDataset", _handle, Tensor<Int64>(batchSize),
        output_types$dtype: Element._typeList,
        output_shapes: Element._unknownShapeList
      )
    )
  }
}

/// Represents the state of iterating through a `Dataset`.
@_fixed_layout
public struct DatasetIterator<Element : TensorGroup> {
  @usableFromInline let _handle: ResourceHandle

  @usableFromInline @inline(__always)
  internal init(_handle: ResourceHandle) {
    self._handle = _handle
  }
}

extension DatasetIterator : IteratorProtocol {
  // Advances to the next element and returns it, or nil if no next element
  // exists.
  @inlinable @inline(__always)
  public mutating func next() -> Element? {
    let optional: VariantHandle =
      #tfop("IteratorGetNextAsOptional", _handle,
            output_types$dtype: Element._typeList,
            output_shapes: Element._unknownShapeList)
    guard _TFGetScalarOrDie(#tfop("OptionalHasValue", optional)) else {
      return nil
    }
    return #tfop("OptionalGetValue", optional,
                 output_types$dtype: Element._typeList,
                 output_shapes: Element._unknownShapeList) as Element
  }
}

<<<<<<< HEAD
// TODO(SR-9156): This does not work in graph mode.
@inlinable @inline(__always)
public func zip<A : TensorGroup, B : TensorGroup>(
  _ dataset1: Dataset<A>, _ dataset2: Dataset<B>
) -> Dataset<TensorPair<A, B>> {
  let handle: VariantHandle = #tfop(
     "ZipDataset", TensorPair(dataset1._handle, dataset2._handle),
     output_types$dtype: TensorPair<A, B>._outputTypeList,
     output_shapes: TensorPair<A, B>._unknownShapeList)
  return Dataset(_handle: handle)
}
=======
// FIXME: SR-8599 blocks heterogeneous scalar types.
// FIXME: Tuples can't conform to TensorGroup, so we will have to define a
// custom struct to contain the result tuple, or find some other workaround.
// @inlinable @inline(__always)
// public func zip<T>(
//   _ dataset1: Dataset<T>, _ dataset2: Dataset<T>
// ) -> Dataset<(T, T)> {
//   return #tfop("ZipDataset", [dataset1, dataset2],
//                output_types$dtype: (T, T)._typeList,
//                output_shapes: (T, T)._unknownShapeList)
// }
>>>>>>> e8d919e7
<|MERGE_RESOLUTION|>--- conflicted
+++ resolved
@@ -193,28 +193,14 @@
   }
 }
 
-<<<<<<< HEAD
 // TODO(SR-9156): This does not work in graph mode.
 @inlinable @inline(__always)
-public func zip<A : TensorGroup, B : TensorGroup>(
-  _ dataset1: Dataset<A>, _ dataset2: Dataset<B>
-) -> Dataset<TensorPair<A, B>> {
+public func zip<T : TensorGroup, U : TensorGroup>(
+  _ dataset1: Dataset<T>, _ dataset2: Dataset<U>
+) -> Dataset<TensorPair<T, U>> {
   let handle: VariantHandle = #tfop(
      "ZipDataset", TensorPair(dataset1._handle, dataset2._handle),
-     output_types$dtype: TensorPair<A, B>._outputTypeList,
-     output_shapes: TensorPair<A, B>._unknownShapeList)
+     output_types$dtype: TensorPair<T, U>._outputTypeList,
+     output_shapes: TensorPair<T, U>._unknownShapeList)
   return Dataset(_handle: handle)
-}
-=======
-// FIXME: SR-8599 blocks heterogeneous scalar types.
-// FIXME: Tuples can't conform to TensorGroup, so we will have to define a
-// custom struct to contain the result tuple, or find some other workaround.
-// @inlinable @inline(__always)
-// public func zip<T>(
-//   _ dataset1: Dataset<T>, _ dataset2: Dataset<T>
-// ) -> Dataset<(T, T)> {
-//   return #tfop("ZipDataset", [dataset1, dataset2],
-//                output_types$dtype: (T, T)._typeList,
-//                output_shapes: (T, T)._unknownShapeList)
-// }
->>>>>>> e8d919e7
+}