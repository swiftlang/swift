--- conflicted
+++ resolved
@@ -1597,43 +1597,6 @@
 // Indexing and slicing
 //===----------------------------------------------------------------------===//
 
-<<<<<<< HEAD
-// TODO: Strided slices and negative indices.
-=======
-public extension Tensor {
-  /// Access the element tensor specified by an index in the leading dimension.
-  /// - Parameter index: Index of the element tensor.
-  @inlinable
-  subscript(index: Int32) -> Tensor {
-    get {
-      let slice = Raw.stridedSlice(
-        self, begin: Tensor<Int32>([index]), end: Tensor<Int32>([index + 1]),
-        strides: Tensor<Int32>([1]))
-      return slice.squeezingShape(at: 0)
-    }
-    set {
-      let leftElements = self[0..<index]
-      let rightElements = self[index+1..<shape[0]]
-      self = Raw.concatV2([leftElements, newValue.rankLifted(), rightElements],
-                          axis: Tensor<Int32>(0))
-    }
-  }
-
-  /// Access the subtensor specified by a contiguous range of indices.
-  /// - Parameter bounds: Contiguous range of indices.
-  @inlinable
-  subscript(bounds: Range<Int32>) -> Tensor {
-    return Raw.stridedSlice(
-      self, begin: Tensor<Int32>([bounds.lowerBound]),
-      end: Tensor<Int32>([bounds.upperBound]), strides: Tensor<Int32>([1]))
-  }
-
-  // TODO(danielzheng): Add strided slices? (increment by something different
-  // than 1)
-  // Ideas for strided slice API: it could be another subscript method, or it
-  // be a top level `stride` function like Swift's `stride(from:to:by:)`.
->>>>>>> ec500868
-
 public extension Tensor {
   /// Extracts a slice from the tensor defined by lower and upper bounds for
   /// each dimension.
