//===-- Ops.swift ------------------------------------------*- swift -*-===//
//
// This source file is part of the Swift.org open source project
//
// Copyright (c) 2014 - 2017 Apple Inc. and the Swift project authors
// Licensed under Apache License v2.0 with Runtime Library Exception
//
// See https://swift.org/LICENSE.txt for license information
// See https://swift.org/CONTRIBUTORS.txt for the list of Swift project authors
//
//===----------------------------------------------------------------------===//
//
// This file contains definitions of most tensor operations.
//
//===----------------------------------------------------------------------===//

//===----------------------------------------------------------------------===//
// Ops and Convenience Methods
//===----------------------------------------------------------------------===//
//
// The majority of the Tensor API is implemented in terms of 'ops' that are
// partitioned out to the TensorFlow graph when the compiler runs.  These
// ops are intentially designed to reflect TensorFlow ops, but provide nicer
// Swift syntax for accessing them.  In addition to the core ops themselves,
// we also define some helper function wrappers, e.g. to make things symmetric
// and generally feel nice to use.
//
// The ops themselves are defined by the primitive #tfop(...) syntax, here are
// some examples:
//     result = #tfop("Add", lhs, rhs)
//     result = #tfop("Const", dtype: Float.self, value$tensor: 4.0)
//
// The first parameter to this syntax is the TensorFlow op name as a string.
// After that, the inputs are specified, and then attributes are specified
// with their name as the keyword argument.
//
// Inputs and outputs must be of TensorHandle, ResourceHandle, or VariantHandle
// type.  These are magic types known to the compiler.
//

infix operator ++ : AdditionPrecedence

infix operator .< : ComparisonPrecedence
infix operator .<= : ComparisonPrecedence
infix operator .>= : ComparisonPrecedence
infix operator .> : ComparisonPrecedence
infix operator .== : ComparisonPrecedence
infix operator .!= : ComparisonPrecedence
infix operator .=

// TODO:
// - Consider explicit broadcasting for elementwise binary ops when
//   scalarization and rank getter are implemented.

//===----------------------------------------------------------------------===//
// Scalar type cast
//===----------------------------------------------------------------------===//

public extension Tensor where Scalar : Numeric {
  /// Perform an element-wise type conversion from a `Bool` tensor.
  @inlinable @inline(__always)
  init(_ other: Tensor<Bool>) {
    self = Raw.cast(other)
  }
}

//===----------------------------------------------------------------------===//
// Additive group
//===----------------------------------------------------------------------===//

extension Tensor : AdditiveArithmetic where Scalar : Numeric {
  /// A scalar zero tensor.
  @inlinable
  public static var zero: Tensor {
    @inline(__always)
    get {
      return Tensor(zeros: [])
    }
  }

  /// Adds two tensors and produces their sum.
  /// - Note: `+` supports broadcasting.
  @inlinable @inline(__always)
  @differentiable(
    vjp: _vjpAdd(lhs:rhs:)
    where Scalar : TensorFlowFloatingPoint
  )
  public static func + (lhs: Tensor, rhs: Tensor) -> Tensor {
    return Raw.add(lhs, rhs)
  }

  /// Subtracts one tensor from another and produces their difference.
  /// - Note: `-` supports broadcasting.
  @inlinable @inline(__always)
  @differentiable(
    vjp: _vjpSubtract(lhs:rhs:)
    where Scalar : TensorFlowFloatingPoint
  )
  public static func - (lhs: Tensor, rhs: Tensor) -> Tensor {
    return Raw.sub(lhs, rhs)
  }
}

//===----------------------------------------------------------------------===//
// Vector space
//===----------------------------------------------------------------------===//

extension Tensor : VectorNumeric where Scalar : Numeric {
  /// Multiplies the scalar with every scalar of the tensor and produces the
  /// product.
  @inlinable @inline(__always)
  @differentiable(
    vjp: _vjpMultiply(lhs:rhs:)
    where Scalar : TensorFlowFloatingPoint
  )
  public static func * (lhs: Scalar, rhs: Tensor) -> Tensor {
    return Tensor(lhs) * rhs
  }
}

extension Tensor : ShapedVectorNumeric where Scalar : Numeric {}

extension Tensor : Differentiable where Scalar : TensorFlowFloatingPoint {
  public typealias TangentVector = Tensor
  public typealias CotangentVector = Tensor
  public typealias AllDifferentiableVariables = Tensor
  @inlinable @inline(__always)
  public func tangentVector(from cotangent: CotangentVector) -> TangentVector {
    return cotangent
  }
}

//===----------------------------------------------------------------------===//
// Additional element-wise operators
//===----------------------------------------------------------------------===//

public extension Tensor where Scalar : Numeric {
  /// Adds the scalar to every scalar of the tensor and produces the sum.
  @inlinable @inline(__always)
  @differentiable(vjp: _vjpAdd(lhs:rhs:) where Scalar : TensorFlowFloatingPoint)
  static func + (lhs: Scalar, rhs: Tensor) -> Tensor {
    return Tensor(lhs) + rhs
  }

  /// Adds the scalar to every scalar of the tensor and produces the sum.
  @inlinable @inline(__always)
  @differentiable(vjp: _vjpAdd(lhs:rhs:) where Scalar : TensorFlowFloatingPoint)
  static func + (lhs: Tensor, rhs: Scalar) -> Tensor {
    return lhs + Tensor(rhs)
  }

  /// Subtracts the scalar from every scalar of the tensor and produces the
  /// difference.
  @inlinable @inline(__always)
  @differentiable(
    vjp: _vjpSubtract(lhs:rhs:)
    where Scalar : TensorFlowFloatingPoint
  )
  static func - (lhs: Scalar, rhs: Tensor) -> Tensor {
    return Tensor(lhs) - rhs
  }

  /// Subtracts the scalar from every scalar of the tensor and produces the
  /// difference.
  @inlinable @inline(__always)
  @differentiable(
    vjp: _vjpSubtract(lhs:rhs:)
    where Scalar : TensorFlowFloatingPoint
  )
  static func - (lhs: Tensor, rhs: Scalar) -> Tensor {
    return lhs - Tensor(rhs)
  }

  /// Adds two tensors and stores the result in the left-hand-side variable.
  /// - Note: `+=` supports broadcasting.
  @inlinable @inline(__always)
  static func += (lhs: inout Tensor, rhs: Tensor) {
    lhs = lhs + rhs
  }

  /// Adds the scalar to every scalar of the tensor and stores the result in the
  /// left-hand-side variable.
  @inlinable @inline(__always)
  static func += (lhs: inout Tensor, rhs: Scalar) {
    lhs = lhs + rhs
  }

  /// Subtracts the second tensor from the first and stores the result in the
  /// left-hand-side variable.
  /// - Note: `-=` supports broadcasting.
  @inlinable @inline(__always)
  static func -= (lhs: inout Tensor, rhs: Tensor) {
    lhs = lhs - rhs
  }

  /// Subtracts the scalar from every scalar of the tensor and stores the result
  /// in the left-hand-side variable.
  @inlinable @inline(__always)
  static func -= (lhs: inout Tensor, rhs: Scalar) {
    lhs = lhs - rhs
  }

  /// Multiplies two tensors and produces their product.
  /// - Note: `*` supports broadcasting.
  @inlinable @inline(__always)
  @differentiable(
    vjp: _vjpMultiply(lhs:rhs:)
    where Scalar : TensorFlowFloatingPoint
  )
  static func * (lhs: Tensor, rhs: Tensor) -> Tensor {
    return Raw.mul(lhs, rhs)
  }

  /// Multiplies the scalar with every scalar of the tensor and produces the
  /// product.
  @inlinable @inline(__always)
  @differentiable(
    vjp: _vjpMultiply(lhs:rhs:)
    where Scalar : TensorFlowFloatingPoint
  )
  static func * (lhs: Tensor, rhs: Scalar) -> Tensor {
    return lhs * Tensor(rhs)
  }

  /// Multiplies two tensors and stores the result in the left-hand-side
  /// variable.
  /// - Note: `*=` supports broadcasting.
  @inlinable @inline(__always)
  static func *= (lhs: inout Tensor, rhs: Tensor) {
    lhs = lhs * rhs
  }

  @inlinable @inline(__always)
  static func *= (lhs: inout Tensor, rhs: Scalar) {
    lhs = lhs * rhs
  }

  /// Returns the quotient of dividing the first tensor by the second.
  /// - Note: `/` supports broadcasting.
  @inlinable @inline(__always)
  @differentiable(
    vjp: _vjpDivide(lhs:rhs:)
    where Scalar : TensorFlowFloatingPoint
  )
  static func / (lhs: Tensor, rhs: Tensor) -> Tensor {
    return Raw.div(lhs, rhs)
  }

  /// Returns the quotient of dividing the scalar by the tensor, broadcasting
  /// the scalar.
  @inlinable @inline(__always)
  @differentiable(
    vjp: _vjpDivide(lhs:rhs:)
    where Scalar : TensorFlowFloatingPoint
  )
  static func / (lhs: Scalar, rhs: Tensor) -> Tensor {
    return Tensor(lhs) / rhs
  }

  /// Returns the quotient of dividing the tensor by the scalar, broadcasting
  /// the scalar.
  @inlinable @inline(__always)
  @differentiable(
    vjp: _vjpDivide(lhs:rhs:)
    where Scalar : TensorFlowFloatingPoint
  )
  static func / (lhs: Tensor, rhs: Scalar) -> Tensor {
    return lhs / Tensor(rhs)
  }

  /// Divides the first tensor by the second and stores the quotient in the
  /// left-hand-side variable.
  @inlinable @inline(__always)
  static func /= (lhs: inout Tensor, rhs: Tensor) {
    lhs = lhs / rhs
  }

  /// Divides the tensor by the scalar, broadcasting the scalar, and stores the
  /// quotient in the left-hand-side variable.
  @inlinable @inline(__always)
  static func /= (lhs: inout Tensor, rhs: Scalar) {
    lhs = lhs / rhs
  }

  /// Returns the remainder of dividing the first tensor by the second.
  /// - Note: `%` supports broadcasting.
  @inlinable @inline(__always)
  static func % (lhs: Tensor, rhs: Tensor) -> Tensor {
    return Raw.mod(lhs, rhs)
  }

  /// Returns the remainder of dividing the tensor by the scalar, broadcasting
  /// the scalar.
  @inlinable @inline(__always)
  static func % (lhs: Tensor, rhs: Scalar) -> Tensor {
    return lhs % Tensor(rhs)
  }

  /// Returns the remainder of dividing the scalar by the tensor, broadcasting
  /// the scalar.
  @inlinable @inline(__always)
  static func % (lhs: Scalar, rhs: Tensor) -> Tensor {
    return Tensor(lhs) % rhs
  }

  /// Divides the first tensor by the second and stores the remainder in the
  /// left-hand-side variable.
  @inlinable @inline(__always)
  static func %= (lhs: inout Tensor, rhs: Tensor) {
    lhs = lhs % rhs
  }

  /// Divides the tensor by the scalar and stores the remainder in the
  /// left-hand-side variable.
  @inlinable @inline(__always)
  static func %= (lhs: inout Tensor, rhs: Scalar) {
    lhs = lhs % rhs
  }
}

//===----------------------------------------------------------------------===//
// Linear algebra
//===----------------------------------------------------------------------===//

/// Performs matrix multiplication with another tensor and produces the
/// result.
@inlinable @inline(__always)
@differentiable(
  vjp: _vjpMatmul(_:_:)
  where Scalar : TensorFlowFloatingPoint
)
public func matmul<Scalar : Numeric>(
  _ lhs: Tensor<Scalar>, _ rhs: Tensor<Scalar>
) -> Tensor<Scalar> {
  // Default arguments specified explicitly to avoid "external declarations of
  // SILFunctions with shared visibility is not allowed" SILVerifier error in
  // "tests/AutoDiff/tensor_autodiff_runtime.swift".
  return Raw.matMul(lhs, rhs, transposeA: false, transposeB: false)
}

infix operator • : MultiplicationPrecedence

public extension Tensor where Scalar : Numeric {
  // TODO: We have to define a custom VJP on • because AD can't yet
  // differentiate generic methods. After AD can differentiate generic methods,
  // remove the custom VJP.

  /// Performs matrix multiplication between two tensors and produces the
  /// result.
  @inlinable @inline(__always)
  @differentiable(
    vjp: _vjpMatmulOperator(lhs:rhs:)
    where Scalar : TensorFlowFloatingPoint
  )
  static func • (lhs: Tensor, rhs: Tensor) -> Tensor {
    return matmul(lhs, rhs)
  }
}

//===----------------------------------------------------------------------===//
// Element-wise binary comparison
//===----------------------------------------------------------------------===//

public extension Tensor where Scalar : Numeric & Comparable {
  /// Computes `lhs < rhs` element-wise and returns a `Tensor` of Boolean
  /// scalars.
  @inlinable @inline(__always)
  static func .< (lhs: Tensor, rhs: Tensor) -> Tensor<Bool> {
    return Raw.less(lhs, rhs)
  }

  /// Computes `lhs <= rhs` element-wise and returns a `Tensor` of Boolean
  /// scalars.
  @inlinable @inline(__always)
  static func .<= (lhs: Tensor, rhs: Tensor) -> Tensor<Bool> {
    return Raw.lessEqual(lhs, rhs)
  }

  /// Computes `lhs > rhs` element-wise and returns a `Tensor` of Boolean
  /// scalars.
  @inlinable @inline(__always)
  static func .> (lhs: Tensor, rhs: Tensor) -> Tensor<Bool> {
    return Raw.greater(lhs, rhs)
  }

  /// Computes `lhs >= rhs` element-wise and returns a `Tensor` of Boolean
  /// scalars.
  @inlinable @inline(__always)
  static func .>= (lhs: Tensor, rhs: Tensor) -> Tensor<Bool> {
    return Raw.greaterEqual(lhs, rhs)
  }

  /// Computes `lhs < rhs` element-wise and returns a `Tensor` of Boolean
  /// scalars.
  /// - Note: `.<` supports broadcasting.
  @inlinable @inline(__always)
  static func .< (lhs: Scalar, rhs: Tensor) -> Tensor<Bool> {
    return Raw.less(Tensor(lhs), rhs)
  }

  /// Computes `lhs <= rhs` element-wise and returns a `Tensor` of Boolean
  /// scalars.
  /// - Note: `.<=` supports broadcasting.
  @inlinable @inline(__always)
  static func .<= (lhs: Scalar, rhs: Tensor) -> Tensor<Bool> {
    return Raw.lessEqual(Tensor(lhs), rhs)
  }

  /// Computes `lhs > rhs` element-wise and returns a `Tensor` of Boolean
  /// scalars.
  /// - Note: `.>` supports broadcasting.
  @inlinable @inline(__always)
  static func .> (lhs: Scalar, rhs: Tensor) -> Tensor<Bool> {
    return Raw.greater(Tensor(lhs), rhs)
  }

  /// Computes `lhs >= rhs` element-wise and returns a `Tensor` of Boolean
  /// scalars.
  /// - Note: `.>=` supports broadcasting.
  @inlinable @inline(__always)
  static func .>= (lhs: Scalar, rhs: Tensor) -> Tensor<Bool> {
    return Raw.greaterEqual(Tensor(lhs), rhs)
  }

  /// Computes `lhs < rhs` element-wise and returns a `Tensor` of Boolean
  /// scalars.
  /// - Note: `.<` supports broadcasting.
  @inlinable @inline(__always)
  static func .< (lhs: Tensor, rhs: Scalar) -> Tensor<Bool> {
    return Raw.less(lhs, Tensor(rhs))
  }

  /// Computes `lhs <= rhs` element-wise and returns a `Tensor` of Boolean
  /// scalars.
  /// - Note: `.<=` supports broadcasting.
  @inlinable @inline(__always)
  static func .<= (lhs: Tensor, rhs: Scalar) -> Tensor<Bool> {
    return Raw.lessEqual(lhs, Tensor(rhs))
  }

  /// Computes `lhs > rhs` element-wise and returns a `Tensor` of Boolean
  /// scalars.
  /// - Note: `.>` supports broadcasting.
  @inlinable @inline(__always)
  static func .> (lhs: Tensor, rhs: Scalar) -> Tensor<Bool> {
    return Raw.greater(lhs, Tensor(rhs))
  }

  /// Computes `lhs >= rhs` element-wise and returns a `Tensor` of Boolean
  /// scalars.
  /// - Note: `.>=` supports broadcasting.
  @inlinable @inline(__always)
  static func .>= (lhs: Tensor, rhs: Scalar) -> Tensor<Bool> {
    return Raw.greaterEqual(lhs, Tensor(rhs))
  }
}

extension Tensor : Comparable where Scalar : Numeric & Comparable {
  /// Returns a Boolean value indicating whether the value of the first argument
  /// is lexicographically less than that of the second argument.
  @inlinable @inline(__always)
  public static func < (lhs: Tensor, rhs: Tensor) -> Bool {
    return (lhs .< rhs).all()
  }

  /// Returns a Boolean value indicating whether the value of the first argument
  /// is lexicographically less than or equal to that of the second argument.
  @inlinable @inline(__always)
  public static func <= (lhs: Tensor, rhs: Tensor) -> Bool {
    return (lhs .<= rhs).all()
  }

  /// Returns a Boolean value indicating whether the value of the first argument
  /// is lexicographically greater than that of the second argument.
  @inlinable @inline(__always)
  public static func > (lhs: Tensor, rhs: Tensor) -> Bool {
    return (lhs .> rhs).all()
  }

  /// Returns a Boolean value indicating whether the value of the first argument
  /// is lexicographically greater than or equal to that of the second argument.
  @inlinable @inline(__always)
  public static func >= (lhs: Tensor, rhs: Tensor) -> Bool {
    return (lhs .>= rhs).all()
  }
}

public extension Tensor where Scalar : Numeric & Comparable {
  /// Returns a Boolean value indicating whether the value of the first argument
  /// is lexicographically less than that of the second argument.
  @inlinable @inline(__always)
  static func < (lhs: Tensor, rhs: Scalar) -> Bool {
    return (lhs .< rhs).all()
  }

  /// Returns a Boolean value indicating whether the value of the first argument
  /// is lexicographically less than or equal to that of the second argument.
  @inlinable @inline(__always)
  static func <= (lhs: Tensor, rhs: Scalar) -> Bool {
    return (lhs .<= rhs).all()
  }

  /// Returns a Boolean value indicating whether the value of the first argument
  /// is lexicographically greater than that of the second argument.
  @inlinable @inline(__always)
  static func > (lhs: Tensor, rhs: Scalar) -> Bool {
    return (lhs .> rhs).all()
  }

  /// Returns a Boolean value indicating whether the value of the first argument
  /// is lexicographically greater than or equal to that of the second argument.
  @inlinable @inline(__always)
  static func >= (lhs: Tensor, rhs: Scalar) -> Bool {
    return (lhs .>= rhs).all()
  }
}

public extension Tensor where Scalar : Equatable {
  /// Computes `lhs != rhs` element-wise and returns a `Tensor` of Boolean
  /// scalars.
  /// - Note: `.==` supports broadcasting.
  @inlinable @inline(__always)
  static func .==(lhs: Tensor, rhs: Tensor) -> Tensor<Bool> {
    return Raw.equal(lhs, rhs)
  }

  /// Computes `lhs != rhs` element-wise and returns a `Tensor` of Boolean
  /// scalars.
  /// - Note: `.!=` supports broadcasting.
  @inlinable @inline(__always)
  static func .!=(lhs: Tensor, rhs: Tensor) -> Tensor<Bool> {
    return Raw.notEqual(lhs, rhs)
  }

  /// Computes `lhs == rhs` element-wise and returns a `Tensor` of Boolean
  /// scalars.
  /// - Note: `.==` supports broadcasting.
  @inlinable @inline(__always)
  static func .==(lhs: Scalar, rhs: Tensor) -> Tensor<Bool> {
    return Tensor(lhs) .== rhs
  }

  /// Computes `lhs != rhs` element-wise and returns a `Tensor` of Boolean
  /// scalars.
  /// - Note: `.!=` supports broadcasting.
  @inlinable @inline(__always)
  static func .!=(lhs: Scalar, rhs: Tensor) -> Tensor<Bool> {
    return Tensor(lhs) .!= rhs
  }

  /// Computes `lhs == rhs` element-wise and returns a `Tensor` of Boolean
  /// scalars.
  /// - Note: `.==` supports broadcasting.
  @inlinable @inline(__always)
  static func .==(lhs: Tensor, rhs: Scalar) -> Tensor<Bool> {
    return lhs .== Tensor(rhs)
  }

  /// Computes `lhs != rhs` element-wise and returns a `Tensor` of Boolean
  /// scalars.
  /// - Note: `.!=` supports broadcasting.
  @inlinable @inline(__always)
  static func .!=(lhs: Tensor, rhs: Scalar) -> Tensor<Bool> {
    return lhs .!= Tensor(rhs)
  }
}

infix operator ≈ : ComparisonPrecedence

public extension Tensor where Scalar : FloatingPoint & Equatable {
  /// Returns a `Tensor` of Boolean values indicating whether the elements of
  /// `self` are approximately equal to those of `other`.
  @inlinable @inline(__always)
  func elementsApproximatelyEqual(_ other: Tensor,
                                  tolerance: Double = 0.00001) -> Tensor<Bool> {
    return Raw.approximateEqual(self, other, tolerance: tolerance)
  }
}

<<<<<<< HEAD
public extension Tensor where Scalar : TensorFlowFloatingPoint {
  // TODO: standardDeviation() should handle non floating point Tensors.

  /// Returns the standard deviation of the elements along the specified axes.
  /// The reduced dimensions are retained with value `1`. Does not apply
  /// Bessel's correction.
  ///
  /// - Parameter axes: The dimensions to reduce.
  /// - Precondition: Each value in `axes` must be in the range `-rank..<rank`.
  @differentiable(wrt: self)
  func standardDeviation() -> Tensor {
    // Reduce along all dimensions.
    return standardDeviation(alongAxes: Array(0..<shape.rank))
  }

  /// Returns the standard deviation of the elements along the specified axes.
  /// The reduced dimensions are retained with value `1`. Does not apply
  /// Bessel's correction.
  ///
  /// - Parameter axes: The dimensions to reduce.
  /// - Precondition: Each value in `axes` must be in the range `-rank..<rank`.
  @differentiable(wrt: self)
  func standardDeviation(alongAxes axes: Int...) -> Tensor {
    return standardDeviation(alongAxes: axes)
  }

  /// Returns the standard deviation of the elements along the specified axes.
  /// The reduced dimensions are retained with value `1`. Does not apply
  /// Bessel's correction.
  ///
  /// - Parameter axes: The dimensions to reduce.
  /// - Precondition: Each value in `axes` must be in the range `-rank..<rank`.
  @inlinable @inline(__always)
  @differentiable(wrt: self)
  func standardDeviation(alongAxes axes: [Int]) -> Tensor {
    return sqrt(variance(alongAxes: axes))
  }
}

=======
>>>>>>> 3c27938d
public extension Tensor where Scalar == Bool {
  /// Computes `!self` element-wise.
  @inlinable @inline(__always)
  func elementsLogicalNot() -> Tensor {
    return Raw.logicalNot(self)
  }

  /// Computes `self && other` element-wise.
  /// - Note: `&&` supports broadcasting.
  @inlinable @inline(__always)
  func elementsLogicalAnd(_ other: Tensor) -> Tensor {
    return Raw.logicalAnd(self, other)
  }

  /// Computes `self && other` element-wise, broadcasting `other`.
  @inlinable @inline(__always)
  func elementsLogicalAnd(_ other: Scalar) -> Tensor {
    return elementsLogicalAnd(Tensor(other))
  }

  /// Computes `self || other` element-wise.
  @inlinable @inline(__always)
  func elementsLogicalOr(_ other: Tensor) -> Tensor {
    return Raw.logicalOr(self, other)
  }

  /// Computes `self || other` element-wise, broadcasting `other`.
  @inlinable @inline(__always)
  func elementsLogicalOr(_ other: Scalar) -> Tensor {
    return elementsLogicalOr(Tensor(other))
  }
}

//===----------------------------------------------------------------------===//
// Transforms
//===----------------------------------------------------------------------===//

public extension Tensor {
  /// Returns a transposed tensor, with dimensions permuted in the specified
  /// order.
  @inlinable @inline(__always)
  @differentiable(
    wrt: self, vjp: _vjpTransposed(withPermutations:)
    where Scalar : TensorFlowFloatingPoint
  )
  func transposed(
    withPermutations permutations: Tensor<Int32>
  ) -> Tensor {
    return Raw.transpose(self, perm: permutations)
  }

  /// Returns a transposed tensor, with dimensions permuted in the specified
  /// order.
  @inlinable @inline(__always)
  @differentiable(
    wrt: self, vjp: _vjpTransposed(withPermutations:)
    where Scalar : TensorFlowFloatingPoint
  )
  func transposed(withPermutations permutations: [Int]) -> Tensor {
    let permutations = permutations.map(Int32.init)
    return transposed(withPermutations: Tensor<Int32>(permutations))
  }

  /// Returns a transposed tensor, with dimensions permuted in the specified
  /// order.
  @inlinable @inline(__always)
  @differentiable(
    wrt: self, vjp: _vjpTransposed(withPermutations:)
    where Scalar : TensorFlowFloatingPoint
  )
  func transposed(withPermutations permutations: Int...) -> Tensor {
    return transposed(withPermutations: permutations)
  }

  /// Returns a transposed tensor, with dimensions permuted in reverse order.
  @inlinable @inline(__always)
  @differentiable(
    wrt: self, vjp: _vjpTransposed()
    where Scalar : TensorFlowFloatingPoint
  )
  func transposed() -> Tensor {
    let defaultPermutations = rankTensor - 1 - Tensor<Int32>(
      rangeFrom: 0, to: Int32(rank), stride: 1
    )
    return transposed(withPermutations: Tensor<Int32>(defaultPermutations))
  }
}

public extension Tensor {
  /// Returns a concatenated tensor of the given tensors.
  /// - Precondition: The tensors must have the same dimensions, except for the
  ///   specified axis.
  /// - Precondition: The axis must be in the range `-rank..<rank`.
  init(concatenating tensors: [Tensor<Scalar>], alongAxis axis: Int = 0) {
    self = Raw.concatV2(tensors, axis: Tensor<Int32>(Int32(axis)))
  }

  /// Concatenates tensors along the specified axis.
  /// - Precondition: The tensors must have the same dimensions, except for the
  ///   specified axis.
  /// - Precondition: The axis must be in the range `-rank..<rank`.
  @inlinable @inline(__always)
  @differentiable(vjp: _vjpConcatenated where Scalar : TensorFlowFloatingPoint)
  func concatenated(with other: Tensor, alongAxis axis: Int = 0) -> Tensor {
    return Raw.concatV2([self, other], axis: Tensor<Int32>(Int32(axis)))
  }

  /// Concatenation operator.
  /// - Note: `++` is a custom operator that does not exist in Swift, but does
  ///   in Haskell/Scala. Its addition is not an insignificant language change
  ///   and may be controversial. The existence/naming of `++` will be discussed
  ///   during a later API design phase.
  @inlinable @inline(__always)
  @differentiable(where Scalar : TensorFlowFloatingPoint)
  static func ++ (lhs: Tensor, rhs: Tensor) -> Tensor {
    return lhs.concatenated(with: rhs)
  }
}

internal extension Tensor where Scalar : TensorFlowFloatingPoint {
  @inlinable @inline(__always)
  func _vjpConcatenated(with other: Tensor, alongAxis axis: Int)
    -> (Tensor, (Tensor) -> (Tensor, Tensor)) {
    let idx = axis < 0 ? axis + rank : axis
    let splits = Tensor<Int32>([shapeTensor[idx], other.shapeTensor[idx]])
    return (concatenated(with: other, alongAxis: axis), { result in
      let ret: (TensorHandle<Scalar>, TensorHandle<Scalar>) = #tfop("SplitV",
        result,
        splits,
        Tensor<Int32>(Int32(axis)),
        num_split: Int64(2),
        T$dtype: Scalar.tensorFlowDataType,
        Tlen$dtype: Int32.tensorFlowDataType)
      return (Tensor(handle: ret.0), Tensor(handle: ret.1))
    })
  }
}

//===----------------------------------------------------------------------===//
// Element-wise math functions
//===----------------------------------------------------------------------===//

// Export Glibc/Darwin math functions. We should not require users to import
// Foundation/Darwin/Glibc in order to use scalar math functions.
//
#if os(macOS) || os(iOS) || os(watchOS) || os(tvOS)
@_exported import Darwin.C
#else
@_exported import Glibc
#endif
//
// FIXME(rxwei): Scoped imports are not yet supported in parseable module
// interfaces, so `@_exported import` won't work. When that becomes supported,
// switch to `@_exported import` by removing `import Darwin.C/Glibc` above and
// uncommenting the following lines. In the meantime, consider using indirect
// wrappers for each function so that random libc symbols won't be leaked to
// users' code completion.
//
// #if os(macOS) || os(iOS) || os(watchOS) || os(tvOS)
// @_exported import func Darwin.C.sin
// @_exported import func Darwin.C.cos
// @_exported import func Darwin.C.tan
// @_exported import func Darwin.C.sinf
// @_exported import func Darwin.C.cosf
// @_exported import func Darwin.C.tanf
// @_exported import func Darwin.C.sinh
// @_exported import func Darwin.C.cosh
// @_exported import func Darwin.C.tanh
// @_exported import func Darwin.C.sinhf
// @_exported import func Darwin.C.coshf
// @_exported import func Darwin.C.tanhf
// @_exported import func Darwin.C.log
// @_exported import func Darwin.C.logf
// @_exported import func Darwin.C.exp
// @_exported import func Darwin.C.expf
// @_exported import func Darwin.C.pow
// @_exported import func Darwin.C.powf
// #else
// @_exported import func Glibc.sin
// @_exported import func Glibc.cos
// @_exported import func Glibc.tan
// @_exported import func Glibc.sinf
// @_exported import func Glibc.cosf
// @_exported import func Glibc.tanf
// @_exported import func Glibc.sinh
// @_exported import func Glibc.cosh
// @_exported import func Glibc.tanh
// @_exported import func Glibc.sinhf
// @_exported import func Glibc.coshf
// @_exported import func Glibc.tanhf
// @_exported import func Glibc.log
// @_exported import func Glibc.logf
// @_exported import func Glibc.exp
// @_exported import func Glibc.expf
// @_exported import func Glibc.pow
// @_exported import func Glibc.powf
// #endif

public extension Tensor where Scalar : SignedNumeric {
  /// Computes the negation of the specified tensor element-wise.
  @inlinable @inline(__always)
  @differentiable(
    vjp: _vjpNegate(_:)
    where Scalar : TensorFlowFloatingPoint
  )
  static prefix func - (rhs: Tensor) -> Tensor {
    return Raw.neg(rhs)
  }
}

/// Computes the absolute value of the specified tensor element-wise.
@inlinable @inline(__always)
@differentiable(vjp: _vjpAbs(_:) where T : TensorFlowFloatingPoint)
public func abs<T : SignedNumeric>(_ x: Tensor<T>) -> Tensor<T> {
  return Raw.abs(x)
}

/// Computes the natural logarithm of the specified tensor element-wise.
@inlinable @inline(__always)
@differentiable(vjp: _vjpLog(_:) where T : TensorFlowFloatingPoint)
public func log<T : FloatingPoint>(_ x: Tensor<T>) -> Tensor<T> {
  return Raw.log(x)
}

/// Computes `sin` of the specified tensor element-wise.
@inlinable @inline(__always)
@differentiable(vjp: _vjpSin(_:) where T : TensorFlowFloatingPoint)
public func sin<T : FloatingPoint>(_ x: Tensor<T>) -> Tensor<T> {
  return Raw.sin(x)
}

/// Computes `cos` of the specified tensor element-wise.
@inlinable @inline(__always)
@differentiable(vjp: _vjpCos(_:) where T : TensorFlowFloatingPoint)
public func cos<T : FloatingPoint>(_ x: Tensor<T>) -> Tensor<T> {
  return Raw.cos(x)
}

/// Computes `tan` of the specified tensor element-wise.
@inlinable @inline(__always)
@differentiable(vjp: _vjpTan(_:) where T : TensorFlowFloatingPoint)
public func tan<T : FloatingPoint>(_ x: Tensor<T>) -> Tensor<T> {
  return Raw.tan(x)
}

/// Computes `sinh` of the specified tensor element-wise.
@inlinable @inline(__always)
@differentiable(vjp: _vjpSinh(_:) where T : TensorFlowFloatingPoint)
public func sinh<T : FloatingPoint>(_ x: Tensor<T>) -> Tensor<T> {
  return Raw.sinh(x)
}

/// Computes `cosh` of the specified tensor element-wise.
@inlinable @inline(__always)
@differentiable(vjp: _vjpCosh(_:) where T : TensorFlowFloatingPoint)
public func cosh<T : FloatingPoint>(_ x: Tensor<T>) -> Tensor<T> {
  return Raw.cosh(x)
}

/// Computes `tanh` of the specified tensor element-wise.
@inlinable @inline(__always)
@differentiable(vjp: _vjpTanh(_:) where T : TensorFlowFloatingPoint)
public func tanh<T : FloatingPoint>(_ x: Tensor<T>) -> Tensor<T> {
  return Raw.tanh(x)
}

/// Computes the square root of the specified tensor element-wise.
@inlinable @inline(__always)
@differentiable(vjp: _vjpSqrt(_:) where T : TensorFlowFloatingPoint)
public func sqrt<T : FloatingPoint>(_ x: Tensor<T>) -> Tensor<T> {
  return Raw.sqrt(x)
}

/// Computes the inverse square root of the specified tensor element-wise.
@inlinable @inline(__always)
@differentiable(vjp: _vjpRsqrt(_:) where T : TensorFlowFloatingPoint)
public func rsqrt<T : FloatingPoint>(_ x: Tensor<T>) -> Tensor<T> {
  return Raw.rsqrt(x)
}

/// Computes `exp` of the specified tensor element-wise.
@inlinable @inline(__always)
@differentiable(vjp: _vjpExp(_:) where T : TensorFlowFloatingPoint)
public func exp<T : FloatingPoint>(_ x: Tensor<T>) -> Tensor<T> {
  return Raw.exp(x)
}

/// Computes the ceiling of the specified tensor element-wise.
@inlinable @inline(__always)
@differentiable(vjp: _vjpCeil(_:) where T : TensorFlowFloatingPoint)
public func ceil<T : FloatingPoint>(_ x: Tensor<T>) -> Tensor<T> {
  return Raw.ceil(x)
}

/// Computes the floor of the specified tensor element-wise.
@inlinable @inline(__always)
@differentiable(vjp: _vjpFloor(_:) where T : TensorFlowFloatingPoint)
public func floor<T : FloatingPoint>(_ x: Tensor<T>) -> Tensor<T> {
  return Raw.floor(x)
}

/// Computes the power of the first tensor to the second tensor.
@inlinable @inline(__always)
@differentiable(vjp: _vjpPow(_:_:) where T : TensorFlowFloatingPoint)
public func pow<T>(_ lhs: Tensor<T>, _ rhs: Tensor<T>) -> Tensor<T>
  where T : FloatingPoint {
  return Raw.pow(lhs, rhs)
}

/// Computes the power of the scalar to the tensor, broadcasting the scalar.
@inlinable @inline(__always)
// @differentiable(where T : TensorFlowFloatingPoint)
public func pow<T>(_ lhs: T, _ rhs: Tensor<T>) -> Tensor<T>
  where T : FloatingPoint {
  return pow(Tensor(lhs), rhs)
}

/// Computes the power of the tensor to the scalar, broadcasting the scalar.
@inlinable @inline(__always)
// @differentiable(where T : TensorFlowFloatingPoint)
public func pow<T>(_ lhs: Tensor<T>, _ rhs: T) -> Tensor<T>
  where T : FloatingPoint {
  return pow(lhs, Tensor(rhs))
}

/// Computes the element-wise maximum of two tensors.
/// - Note: `max` supports broadcasting.
@inlinable @inline(__always)
@differentiable(vjp: _vjpMax(_:_:) where T : TensorFlowFloatingPoint)
public func max<T>(_ lhs: Tensor<T>, _ rhs: Tensor<T>) -> Tensor<T>
  where T : Numeric & Comparable {
  return Raw.maximum(lhs, rhs)
}

/// Computes the element-wise maximum of the scalar and the tensor, broadcasting
/// the scalar.
@inlinable @inline(__always)
//@differentiable(where T : TensorFlowFloatingPoint)
public func max<T>(_ lhs: T, _ rhs: Tensor<T>) -> Tensor<T>
  where T : Numeric & Comparable {
  return max(Tensor(lhs), rhs)
}

/// Computes the element-wise maximum of the scalar and the tensor, broadcasting
/// the scalar.
@inlinable @inline(__always)
// @differentiable(where T : TensorFlowFloatingPoint)
public func max<T>(_ lhs: Tensor<T>, _ rhs: T) -> Tensor<T>
  where T : Numeric & Comparable {
  return max(lhs, Tensor(rhs))
}

/// Computes the element-wise minimum of two tensors.
/// - Note: `min` supports broadcasting.
@inlinable @inline(__always)
@differentiable(vjp: _vjpMin(_:_:) where T : TensorFlowFloatingPoint)
public func min<T>(_ lhs: Tensor<T>, _ rhs: Tensor<T>) -> Tensor<T>
  where T : Numeric & Comparable {
  return Raw.minimum(lhs, rhs)
}

/// Computes the element-wise minimum of the scalar and the tensor, broadcasting
/// the scalar.
@inlinable @inline(__always)
// @differentiable(where T : TensorFlowFloatingPoint)
public func min<T>(_ lhs: T, _ rhs: Tensor<T>) -> Tensor<T>
  where T : Numeric & Comparable {
  return min(Tensor(lhs), rhs)
}

/// Computes the element-wise minimum of the scalar and the tensor, broadcasting
/// the scalar.
@inlinable @inline(__always)
// @differentiable(where T : TensorFlowFloatingPoint)
public func min<T>(_ lhs: Tensor<T>, _ rhs: T) -> Tensor<T>
  where T : Numeric & Comparable {
  return min(lhs, Tensor(rhs))
}

/// Computes the square of the tensor.
public extension Tensor where Scalar : Numeric {
  @inlinable @inline(__always)
  @differentiable(
    wrt: self, vjp: _vjpSquared()
    where Scalar : TensorFlowFloatingPoint
  )
  func squared() -> Tensor {
    return Raw.square(self)
  }
}

/// Computes the log-softmax of the specified tensor element-wise.
@inlinable @inline(__always)
@differentiable(vjp: _vjpLogSoftmax(_:) where T : TensorFlowFloatingPoint)
public func logSoftmax<T : FloatingPoint>(_ x: Tensor<T>) -> Tensor<T> {
  return Raw.logSoftmax(logits: x)
}

//===----------------------------------------------------------------------===//
// Selection
//===----------------------------------------------------------------------===//

public extension Tensor where Scalar == Bool {
  /// Returns a new tensor containing elements from either `left` or `right`,
  /// depending on the elements of `self`.
  ///
  /// `self` acts as a mask that chooses, based on the value at each scalar,
  ///  whether the corresponding scalar in the output should be taken from
  /// `left` (if `true`) or `right` (if `false`).
  ///
  /// - Precondition: `left` and `right` must have the same shape. If
  ///   `left` and `right` are scalar, then `self` must also be scalar. If
  ///   `left` and `right` have rank greater than or equal to 1, then `self`
  ///   must be either have the same shape as `left` or be a 1-D `Tensor` such
  ///   that `self.scalarCount == left[0]`.
  @available(*, deprecated, message: "Use '.replacing(with:mask:)' instead")
  @inlinable
  func selecting<T>(_ left: Tensor<T>, _ right: Tensor<T>) -> Tensor<T> {
    return left.replacing(with: right, where: self)
  }
}

public extension Tensor {
  /// Replaces elements of this tensor with `other` in the lanes where `mask` is
  /// `true`.
  ///
  /// - Precondition: `self` and `other` must have the same shape. If
  ///   `self` and `other` are scalar, then `mask` must also be scalar. If
  ///   `self` and `other` have rank greater than or equal to `1`, then `mask`
  ///   must be either have the same shape as `self` or be a 1-D `Tensor` such
  ///   that `mask.scalarCount == self.shape[0]`.
  @inlinable
  @differentiable(wrt: (self, other),
                  vjp: _vjpReplacing where Scalar : TensorFlowFloatingPoint)
  func replacing(with other: Tensor,
                 where mask: Tensor<Bool>) -> Tensor {
    return Raw.select(condition: mask, t: self, e: other)
  }
}

public extension Tensor where Scalar : TensorFlowFloatingPoint {
  @inlinable
  internal func _vjpReplacing(with other: Tensor, where mask: Tensor<Bool>)
    -> (Tensor, (Tensor) -> (Tensor, Tensor)) {
    return (replacing(with: other, where: mask), { v in
      let zeros = Tensor(zeros: v.shape)
      return (v.replacing(with: zeros, where: mask),
              zeros.replacing(with: v, where: mask))
    })
  }
}

//===----------------------------------------------------------------------===//
// Reduction
//===----------------------------------------------------------------------===//

public extension Tensor where Scalar == Bool {
  /// Returns `true` if all scalars are equal to `true`. Otherwise, returns
  /// `false`.
  // NOTE: This overload is necessary, otherwise `all()` would refer
  // to the variadic method `all(squeezingAxes:)` with zero indices.
  @inlinable @inline(__always)
  func all() -> Bool {
    let axes = Tensor<Int32>(rangeFrom: 0, to: Int32(rank), stride: 1)
    return _TFGetScalarOrDie(Raw.all(self, reductionIndices: axes).handle)
  }

  /// Returns `true` if any scalars are equal to `true`. Otherwise, returns
  /// `false`.
  // NOTE: This overload is necessary, otherwise `any()` would refer
  // to the variadic method `any(squeezingAxes:)` with zero indices.
  @inlinable @inline(__always)
  func any() -> Bool {
    let axes = Tensor<Int32>(rangeFrom: 0, to: Int32(rank), stride: 1)
    return _TFGetScalarOrDie(Raw.any(self, reductionIndices: axes).handle)
  }

  /// Performs a logical AND operation along the specified axes. The reduced
  /// dimensions are removed.
  /// - Parameter axes: The dimensions to reduce.
  /// - Precondition: Each value in `axes` must be in the range `-rank..<rank`.
  @inlinable @inline(__always)
  func all(squeezingAxes axes: Int...) -> Tensor {
    let axes = axes.map(Int32.init)
    return Raw.all(self, reductionIndices: Tensor<Int32>(axes), keepDims: false)
  }

  /// Performs a logical AND operation along the specified axes. The reduced
  /// dimensions are removed.
  /// - Parameter axes: The dimensions to reduce.
  /// - Precondition: Each value in `axes` must be in the range `-rank..<rank`.
  @inlinable @inline(__always)
  func any(squeezingAxes axes: Int...) -> Tensor {
    let axes = axes.map(Int32.init)
    return Raw.any(self, reductionIndices: Tensor<Int32>(axes), keepDims: false)
  }

  /// Performs a logical AND operation along the specified axes. The reduced
  /// dimensions are retained with value 1.
  /// - Parameter axes: The dimensions to reduce.
  /// - Precondition: Each value in `axes` must be in the range `-rank..<rank`.
  @inlinable @inline(__always)
  func all(alongAxes axes: Int...) -> Tensor {
    let axes = axes.map(Int32.init)
    return Raw.all(self, reductionIndices: Tensor<Int32>(axes), keepDims: true)
  }

  /// Performs a logical OR operation along the specified axes. The reduced
  /// dimensions are retained with value 1.
  /// - Parameter axes: The dimensions to reduce.
  /// - Precondition: Each value in `axes` must be in the range `-rank..<rank`.
  @inlinable @inline(__always)
  func any(alongAxes axes: Int...) -> Tensor {
    let axes = axes.map(Int32.init)
    return Raw.any(self, reductionIndices: Tensor<Int32>(axes), keepDims: true)
  }
}

public extension Tensor where Scalar : Numeric & Comparable {
  // NOTE: This overload is necessary, otherwise `min()` would refer
  // to the variadic method `min(squeezingAxes:)` with zero indices.
  @inlinable @inline(__always)
  func min() -> Tensor {
    let axes = Tensor<Int32>(rangeFrom: 0, to: Int32(rank), stride: 1)
    return Raw.min(self, reductionIndices: axes)
  }

  // NOTE: This overload is necessary, otherwise `max()` would refer
  // to the variadic method `max(squeezingAxes:)` with zero indices.
  @inlinable @inline(__always)
  func max() -> Tensor {
    let axes = Tensor<Int32>(rangeFrom: 0, to: Int32(rank), stride: 1)
    return Raw.max(self, reductionIndices: axes)
  }

  /// Returns the maximum values along the specified axes. The reduced
  /// dimensions are removed.
  /// - Parameter axes: The dimensions to reduce.
  /// - Precondition: Each value in `axes` must be in the range `-rank..<rank`.
  @inlinable @inline(__always)
  func max(squeezingAxes axes: [Int]) -> Tensor {
    let axes = axes.map(Int32.init)
    return Raw.max(self, reductionIndices: Tensor<Int32>(axes), keepDims: false)
  }

  /// Returns the maximum values along the specified axes. The reduced
  /// dimensions are removed.
  /// - Parameter axes: The dimensions to reduce.
  /// - Precondition: Each value in `axes` must be in the range `-rank..<rank`.
  @inlinable @inline(__always)
  func max(squeezingAxes axes: Int...) -> Tensor {
    return max(squeezingAxes: axes)
  }

  /// Returns the minimum values along the specified axes. The reduced
  /// dimensions are removed.
  /// - Parameter axes: The dimensions to reduce.
  /// - Precondition: Each value in `axes` must be in the range `-rank..<rank`.
  @inlinable @inline(__always)
  func min(squeezingAxes axes: [Int]) -> Tensor {
    let axes = axes.map(Int32.init)
    return Raw.min(self, reductionIndices: Tensor<Int32>(axes), keepDims: false)
  }

  /// Returns the minimum values along the specified axes. The reduced
  /// dimensions are removed.
  /// - Parameter axes: The dimensions to reduce.
  /// - Precondition: Each value in `axes` must be in the range `-rank..<rank`.
  @inlinable @inline(__always)
  func min(squeezingAxes axes: Int...) -> Tensor {
    return min(squeezingAxes: axes)
  }

  /// Returns the indices of the maximum values along the specified axes. The
  /// reduced dimensions are removed.
  /// - Parameter axes: The dimensions to reduce.
  /// - Precondition: Each value in `axes` must be in the range `-rank..<rank`.
  @inlinable @inline(__always)
  func argmax(squeezingAxis axis: Int) -> Tensor<Int32> {
    return Raw.argMax(self, dimension: Tensor<Int32>(Int32(axis)))
  }

  /// Returns the indices of the minimum values along the specified axes. The
  /// reduced dimensions are removed.
  /// - Parameter axes: The dimensions to reduce.
  /// - Precondition: Each value in `axes` must be in the range `-rank..<rank`.
  @inlinable @inline(__always)
  func argmin(squeezingAxis axis: Int) -> Tensor<Int32> {
    return Raw.argMin(self, dimension: Tensor<Int32>(Int32(axis)))
  }

  /// Returns the minimum along the specified axes. The reduced dimensions are
  /// retained with value 1.
  /// - Parameter axes: The dimensions to reduce.
  /// - Precondition: Each value in `axes` must be in the range `-rank..<rank`.
  @inlinable @inline(__always)
  func min(alongAxes axes: [Int]) -> Tensor {
    let axes = axes.map(Int32.init)
    return Raw.min(self, reductionIndices: Tensor<Int32>(axes), keepDims: true)
  }

  /// Returns the minimum along the specified axes. The reduced dimensions are
  /// retained with value 1.
  /// - Parameter axes: The dimensions to reduce.
  /// - Precondition: Each value in `axes` must be in the range `-rank..<rank`.
  @inlinable @inline(__always)
  func min(alongAxes axes: Int...) -> Tensor {
    return min(alongAxes: axes)
  }

  /// Returns the minimum along the specified axes. The reduced dimensions are
  /// retained with value 1.
  /// - Parameter axes: The dimensions to reduce.
  /// - Precondition: Each value in `axes` must be in the range `-rank..<rank`.
  @inlinable @inline(__always)
  func max(alongAxes axes: [Int]) -> Tensor {
    let axes = axes.map(Int32.init)
    return Raw.max(self, reductionIndices: Tensor<Int32>(axes), keepDims: true)
  }

  /// Returns the minimum along the specified axes. The reduced dimensions are
  /// retained with value 1.
  /// - Parameter axes: The dimensions to reduce.
  /// - Precondition: Each value in `axes` must be in the range `-rank..<rank`.
  @inlinable @inline(__always)
  func max(alongAxes axes: Int...) -> Tensor {
    return max(alongAxes: axes)
  }

  /// Returns the index of the maximum value of the flattened scalars.
  @inlinable @inline(__always)
  func argmax() -> Tensor<Int32> {
    return flattened().argmax(squeezingAxis: 0)
  }

  /// Returns the index of the minimum value of the flattened scalars.
  @inlinable @inline(__always)
  func argmin() -> Tensor<Int32> {
    return flattened().argmin(squeezingAxis: 0)
  }
}

// MARK: - Numeric reduction

public extension Tensor where Scalar : Numeric {
  // MARK: - Sum

  /// Returns the sum along the specified axes. The reduced dimensions are
  /// removed.
  /// - Parameter axes: The dimensions to reduce.
  /// - Precondition: Each value in `axes` must be in the range `-rank...rank`.
  @inlinable @inline(__always)
  @differentiable(
    wrt: self, vjp: _vjpSum(squeezingAxes:)
    where Scalar : TensorFlowFloatingPoint
  )
<<<<<<< HEAD
  func sum() -> Tensor {
    let axes = Tensor<Int32>(rangeFrom: 0, to: Int32(rank), stride: 1)
    return Raw.sum(self, reductionIndices: axes)
=======
  func sum(squeezingAxes axes: Tensor<Int32>) -> Tensor {
    return Raw.sum(self, reductionIndices: Tensor<Int32>(axes), keepDims: false)
>>>>>>> 3c27938d
  }

  /// Returns the sum along the specified axes. The reduced dimensions are
  /// removed.
  /// - Parameter axes: The dimensions to reduce.
  /// - Precondition: Each value in `axes` must be in the range `-rank...rank`.
  @inlinable @inline(__always)
<<<<<<< HEAD
  func product() -> Tensor {
    let axes = Tensor<Int32>(rangeFrom: 0, to: Int32(rank), stride: 1)
    return Raw.prod(self, reductionIndices: axes)
=======
  @differentiable(wrt: self where Scalar : TensorFlowFloatingPoint)
  func sum(squeezingAxes axes: [Int32]) -> Tensor {
    return sum(squeezingAxes: Tensor<Int32>(axes))
>>>>>>> 3c27938d
  }

  /// Returns the sum along the specified axes. The reduced dimensions are
  /// removed.
  /// - Parameter axes: The dimensions to reduce.
  /// - Precondition: Each value in `axes` must be in the range `-rank...rank`.
  @inlinable @inline(__always)
<<<<<<< HEAD
  func mean() -> Tensor {
    let axes = Tensor<Int32>(rangeFrom: 0, to: Int32(rank), stride: 1)
    return Raw.mean(self, reductionIndices: axes)
=======
  @differentiable(wrt: self where Scalar : TensorFlowFloatingPoint)
  func sum(squeezingAxes axes: Int32...) -> Tensor {
    return sum(squeezingAxes: axes)
>>>>>>> 3c27938d
  }

  @inlinable @inline(__always)
  @differentiable(wrt: self where Scalar : TensorFlowFloatingPoint)
  func sum() -> Tensor {
    return flattened().sum(squeezingAxes: 0)
  }

  /// Returns the sum along the specified axes. The reduced dimensions are
  /// retained with value 1.
  /// - Parameter axes: The dimensions to reduce.
  /// - Precondition: Each value in `axes` must be in the range `-rank..<rank`.
  @inlinable @inline(__always)
  @differentiable(
    wrt: self, vjp: _vjpSum(squeezingAxes:)
    where Scalar : TensorFlowFloatingPoint
  )
<<<<<<< HEAD
  func sum(squeezingAxes axes: [Int]) -> Tensor {
    let axes = axes.map(Int32.init)
    return Raw.sum(self, reductionIndices: Tensor<Int32>(axes), keepDims: false)
=======
  func sum(alongAxes axes: Tensor<Int32>) -> Tensor {
    return Raw.sum(self, reductionIndices: axes, keepDims: true)
>>>>>>> 3c27938d
  }

  /// Returns the sum along the specified axes. The reduced dimensions are
  /// retained with value 1.
  /// - Parameter axes: The dimensions to reduce.
  /// - Precondition: Each value in `axes` must be in the range `-rank..<rank`.
  @inlinable @inline(__always)
  @differentiable(wrt: self where Scalar : TensorFlowFloatingPoint)
  func sum(alongAxes axes: [Int32]) -> Tensor {
    return sum(alongAxes: Tensor<Int32>(axes))
  }

  /// Returns the sum along the specified axes. The reduced dimensions are
  /// retained with value 1.
  /// - Parameter axes: The dimensions to reduce.
  /// - Precondition: Each value in `axes` must be in the range `-rank..<rank`.
  @inlinable @inline(__always)
  @differentiable(wrt: self where Scalar : TensorFlowFloatingPoint)
  func sum(alongAxes axes: Int32...) -> Tensor {
    return sum(alongAxes: axes)
  }

  // MARK: - Product

  /// Returns the product along the specified axes. The reduced dimensions are
  /// removed.
  ///
  /// - Parameter axes: The dimensions to reduce.
  /// - Precondition: Each value in `axes` must be in the range `-rank...rank`.
  // TODO: Make this @differentiable.
  @inlinable @inline(__always)
<<<<<<< HEAD
  func sum(squeezingAxes axes: Int...) -> Tensor {
    return sum(squeezingAxes: axes)
=======
  func product(squeezingAxes axes: Tensor<Int32>) -> Tensor {
    return Raw.prod(self, reductionIndices: axes, keepDims: false)
>>>>>>> 3c27938d
  }

  /// Returns the product along the specified axes. The reduced dimensions are
  /// removed.
  ///
  /// - Parameter axes: The dimensions to reduce.
  /// - Precondition: Each value in `axes` must be in the range `-rank...rank`.
  @inlinable @inline(__always)
<<<<<<< HEAD
  func product(squeezingAxes axes: [Int]) -> Tensor {
    let axes = axes.map(Int32.init)
    return Raw.prod(self, reductionIndices: Tensor<Int32>(axes),
                    keepDims: false)
=======
  func product(squeezingAxes axes: [Int32]) -> Tensor {
    return product(squeezingAxes: Tensor<Int32>(axes))
>>>>>>> 3c27938d
  }

  /// Returns the product along the specified axes. The reduced dimensions are
  /// removed.
  ///
  /// - Parameter axes: The dimensions to reduce.
  /// - Precondition: Each value in `axes` must be in the range `-rank...rank`.
  @inlinable @inline(__always)
  func product(squeezingAxes axes: Int...) -> Tensor {
    return product(squeezingAxes: axes)
  }

  @inlinable @inline(__always)
<<<<<<< HEAD
  @differentiable(
    wrt: self, vjp: _vjpMean(squeezingAxes:)
    where Scalar : TensorFlowFloatingPoint
  )
  func mean(squeezingAxes axes: [Int]) -> Tensor {
    let axes = axes.map(Int32.init)
    return Raw.mean(self, reductionIndices: Tensor<Int32>(axes),
                    keepDims: false)
=======
  func product() -> Tensor {
    return flattened().product(squeezingAxes: 0)
>>>>>>> 3c27938d
  }

  /// Returns the product along the specified axes. The reduced dimensions are
  /// retained with value 1.
  /// - Parameter axes: The dimensions to reduce.
  /// - Precondition: Each value in `axes` must be in the range `-rank..<rank`.
  @inlinable @inline(__always)
<<<<<<< HEAD
  func mean(squeezingAxes axes: Int...) -> Tensor {
    return mean(squeezingAxes: axes)
  }

  /// Returns the variance along the specified axes. The reduced dimensions are
  /// removed. Does not apply Bessel's correction.
  /// - Parameter axes: The dimensions to reduce.
  /// - Precondition: Each value in `axes` must be in the range `-rank..<rank`.
  @inlinable @inline(__always)
  @differentiable(wrt: self where Scalar : TensorFlowFloatingPoint)
  func variance(squeezingAxes axes: [Int]) -> Tensor {
    let mean = self.mean(alongAxes: axes)
    let squaredDiff = (self - mean).squared()
    return squaredDiff.mean(squeezingAxes: axes)
  }

  /// Returns the variance along the specified axes. The reduced dimensions are
  /// retained with value 1. Does not apply Bessel's correction.
  /// - Parameter axes: The dimensions to reduce.
  /// - Precondition: Each value in `axes` must be in the range `-rank..<rank`.
  @inlinable @inline(__always)
  @differentiable(wrt: self where Scalar : TensorFlowFloatingPoint)
  func variance(squeezingAxes axes: Int...) -> Tensor {
    return variance(squeezingAxes: axes)
=======
  func product(alongAxes axes: Tensor<Int32>) -> Tensor {
    return Raw.prod(self, reductionIndices: axes, keepDims: true)
  }

  /// Returns the product along the specified axes. The reduced dimensions are
  /// retained with value 1.
  /// - Parameter axes: The dimensions to reduce.
  /// - Precondition: Each value in `axes` must be in the range `-rank..<rank`.
  @inlinable @inline(__always)
  func product(alongAxes axes: [Int32]) -> Tensor {
    return product(alongAxes: Tensor<Int32>(axes))
  }

  /// Returns the product along the specified axes. The reduced dimensions are
  /// retained with value 1.
  /// - Parameter axes: The dimensions to reduce.
  /// - Precondition: Each value in `axes` must be in the range `-rank..<rank`.
  @inlinable @inline(__always)
  func product(alongAxes axes: Int32...) -> Tensor {
    return product(alongAxes: axes)
>>>>>>> 3c27938d
  }

  // MARK: - Mean

  /// Returns the arithmetic mean along the specified axes. The reduced
  /// dimensions are removed.
  /// - Parameter axes: The dimensions to reduce.
  /// - Precondition: Each value in `axes` must be in the range `-rank...rank`.
  @inlinable @inline(__always)
  @differentiable(
    wrt: self, vjp: _vjpMean(squeezingAxes:)
    where Scalar : TensorFlowFloatingPoint
  )
<<<<<<< HEAD
  func sum(alongAxes axes: [Int]) -> Tensor {
    let axes = axes.map(Int32.init)
    return Raw.sum(self, reductionIndices: Tensor<Int32>(axes), keepDims: true)
=======
  func mean(squeezingAxes axes: Tensor<Int32>) -> Tensor {
    return Raw.mean(self, reductionIndices: axes, keepDims: false)
>>>>>>> 3c27938d
  }

  /// Returns the arithmetic mean along the specified axes. The reduced
  /// dimensions are removed.
  /// - Parameter axes: The dimensions to reduce.
  /// - Precondition: Each value in `axes` must be in the range `-rank...rank`.
  @inlinable @inline(__always)
  @differentiable(wrt: self where Scalar : TensorFlowFloatingPoint)
<<<<<<< HEAD
  func sum(alongAxes axes: Int...) -> Tensor {
    return sum(alongAxes: axes)
=======
  func mean(squeezingAxes axes: [Int32]) -> Tensor {
    return mean(squeezingAxes: Tensor<Int32>(axes))
>>>>>>> 3c27938d
  }

  /// Returns the arithmetic mean along the specified axes. The reduced
  /// dimensions are removed.
  /// - Parameter axes: The dimensions to reduce.
  /// - Precondition: Each value in `axes` must be in the range `-rank...rank`.
  @inlinable @inline(__always)
<<<<<<< HEAD
  func product(alongAxes axes: [Int]) -> Tensor {
    let axes = axes.map(Int32.init)
    return Raw.prod(self, reductionIndices: Tensor<Int32>(axes), keepDims: true)
=======
  @differentiable(wrt: self where Scalar : TensorFlowFloatingPoint)
  func mean(squeezingAxes axes: Int32...) -> Tensor {
    return mean(squeezingAxes: axes)
>>>>>>> 3c27938d
  }

  @inlinable @inline(__always)
<<<<<<< HEAD
  func product(alongAxes axes: Int...) -> Tensor {
    return product(alongAxes: axes)
=======
  @differentiable(wrt: self where Scalar : TensorFlowFloatingPoint)
  func mean() -> Tensor {
    return flattened().mean(squeezingAxes: [0])
>>>>>>> 3c27938d
  }

  /// Returns the arithmetic mean along the specified axes. The reduced
  /// dimensions are retained with value 1.
  /// - Parameter axes: The dimensions to reduce.
  /// - Precondition: Each value in `axes` must be in the range `-rank..<rank`.
  @inlinable @inline(__always)
  @differentiable(
    wrt: self, vjp: _vjpMean(alongAxes:)
    where Scalar : TensorFlowFloatingPoint
  )
  func mean(alongAxes axes: Tensor<Int32>) -> Tensor {
    return Raw.mean(self, reductionIndices: axes, keepDims: true)
  }

  /// Returns the arithmetic mean along the specified axes. The reduced
  /// dimensions are retained with value 1.
  /// - Parameter axes: The dimensions to reduce.
  /// - Precondition: Each value in `axes` must be in the range `-rank..<rank`.
  @inlinable @inline(__always)
<<<<<<< HEAD
  @differentiable(
    wrt: self, vjp: _vjpMean(alongAxes:)
    where Scalar : TensorFlowFloatingPoint
  )
  func mean(alongAxes axes: [Int]) -> Tensor {
    let axes = axes.map(Int32.init)
=======
  @differentiable(wrt: self where Scalar : TensorFlowFloatingPoint)
  func mean(alongAxes axes: [Int32]) -> Tensor {
>>>>>>> 3c27938d
    return mean(alongAxes: Tensor<Int32>(axes))
  }

  /// Returns the arithmetic mean along the specified axes. The reduced
  /// dimensions are retained with value 1.
  /// - Parameter axes: The dimensions to reduce.
  /// - Precondition: Each value in `axes` must be in the range `-rank..<rank`.
  @inlinable @inline(__always)
  @differentiable(wrt: self where Scalar : TensorFlowFloatingPoint)
  func mean(alongAxes axes: Int...) -> Tensor {
    return mean(alongAxes: axes)
  }

  // MARK: - Variance

  /// Returns the variance along the specified axes. The reduced dimensions are
  /// removed. Does not apply Bessel's correction.
  /// - Parameter axes: The dimensions to reduce.
  /// - Precondition: Each value in `axes` must be in the range `-rank..<rank`.
  @inlinable @inline(__always)
  @differentiable(wrt: self where Scalar : TensorFlowFloatingPoint)
  func variance(squeezingAxes axes: Tensor<Int32>) -> Tensor {
    let squaredDiff = (self - mean(alongAxes: axes)).squared()
    return squaredDiff.mean(squeezingAxes: axes)
  }

  /// Returns the variance along the specified axes. The reduced dimensions are
  /// removed. Does not apply Bessel's correction.
  /// - Parameter axes: The dimensions to reduce.
  /// - Precondition: Each value in `axes` must be in the range `-rank..<rank`.
  @inlinable @inline(__always)
  @differentiable(wrt: self where Scalar : TensorFlowFloatingPoint)
  func variance(squeezingAxes axes: [Int32]) -> Tensor {
    return variance(squeezingAxes: Tensor<Int32>(axes))
  }

  /// Returns the variance along the specified axes. The reduced dimensions are
  /// retained with value 1. Does not apply Bessel's correction.
  /// - Parameter axes: The dimensions to reduce.
  /// - Precondition: Each value in `axes` must be in the range `-rank..<rank`.
  @inlinable @inline(__always)
  @differentiable(wrt: self where Scalar : TensorFlowFloatingPoint)
<<<<<<< HEAD
  func variance(alongAxes axes: Tensor<Int32>) -> Tensor {
    let mean = self.mean(alongAxes: axes)
    let squaredDiff = (self - mean).squared()
    return squaredDiff.mean(alongAxes: axes)
=======
  func variance(squeezingAxes axes: Int32...) -> Tensor {
    return variance(squeezingAxes: axes)
  }

  @differentiable(wrt: self where Scalar : TensorFlowFloatingPoint)
  @inlinable @inline(__always)
  func variance() -> Tensor {
    let mean = self.mean()
    let squaredDiff = (self - mean).squared()
    return squaredDiff.mean()
>>>>>>> 3c27938d
  }

  /// Returns the variance along the specified axes. The reduced dimensions are
  /// retained with value 1. Does not apply Bessel's correction.
  /// - Parameter axes: The dimensions to reduce.
  /// - Precondition: Each value in `axes` must be in the range `-rank..<rank`.
  @inlinable @inline(__always)
  @differentiable(wrt: self where Scalar : TensorFlowFloatingPoint)
<<<<<<< HEAD
  func variance(alongAxes axes: [Int]) -> Tensor {
    // TODO(TF-433): Remove workaround for differentiating `map`.
    return variance(alongAxes: Tensor<Int32>({axes.map(Int32.init)}()))
=======
  func variance(alongAxes axes: Tensor<Int32>) -> Tensor {
    let squaredDiff = (self - mean(alongAxes: axes)).squared()
    return squaredDiff.mean(alongAxes: axes)
>>>>>>> 3c27938d
  }

  /// Returns the variance along the specified axes. The reduced dimensions are
  /// retained with value 1. Does not apply Bessel's correction.
  /// - Parameter axes: The dimensions to reduce.
  /// - Precondition: Each value in `axes` must be in the range `-rank..<rank`.
  @inlinable @inline(__always)
  @differentiable(wrt: self where Scalar : TensorFlowFloatingPoint)
  func variance(alongAxes axes: Int...) -> Tensor {
    return variance(alongAxes: axes)
  }

  /// Returns the variance along the specified axes. The reduced dimensions are
  /// retained with value 1. Does not apply Bessel's correction.
  /// - Parameter axes: The dimensions to reduce.
  /// - Precondition: Each value in `axes` must be in the range `-rank..<rank`.
  @inlinable @inline(__always)
  @differentiable(wrt: self where Scalar : TensorFlowFloatingPoint)
  func variance(alongAxes axes: Int32...) -> Tensor {
    return variance(alongAxes: axes)
  }
}

// TODO: Consider making the return type be generic over `FloatingPoint` types
// so that `self`'s scalar type can be any `Numeric` type.
public extension Tensor where Scalar : TensorFlowFloatingPoint {
  /// Returns the standard deviation of the elements along the specified axes.
  /// The reduced dimensions are retained with value `1`. Does not apply
  /// Bessel's correction.
  ///
  /// - Parameter axes: The dimensions to reduce.
  /// - Precondition: Each value in `axes` must be in the range `-rank..<rank`.
  @inlinable @inline(__always)
  @differentiable(wrt: self)
  func standardDeviation(squeezingAxes axes: Tensor<Int32>) -> Tensor {
    return sqrt(variance(squeezingAxes: axes))
  }

  /// Returns the standard deviation of the elements along the specified axes.
  /// The reduced dimensions are retained with value `1`. Does not apply
  /// Bessel's correction.
  ///
  /// - Parameter axes: The dimensions to reduce.
  /// - Precondition: Each value in `axes` must be in the range `-rank..<rank`.
  @inlinable @inline(__always)
  @differentiable(wrt: self)
  func standardDeviation(squeezingAxes axes: [Int32]) -> Tensor {
    return sqrt(variance(squeezingAxes: axes))
  }

  /// Returns the standard deviation of the elements along the specified axes.
  /// The reduced dimensions are retained with value `1`. Does not apply
  /// Bessel's correction.
  ///
  /// - Parameter axes: The dimensions to reduce.
  /// - Precondition: Each value in `axes` must be in the range `-rank..<rank`.
  @differentiable(wrt: self)
  func standardDeviation(squeezingAxes axes: Int32...) -> Tensor {
    return standardDeviation(squeezingAxes: axes)
  }

  /// Returns the standard deviation of the elements along the specified axes.
  /// The reduced dimensions are retained with value `1`. Does not apply
  /// Bessel's correction.
  ///
  /// - Parameter axes: The dimensions to reduce.
  /// - Precondition: Each value in `axes` must be in the range `-rank..<rank`.
  @differentiable(wrt: self)
  func standardDeviation() -> Tensor {
    // Reduce along all dimensions.
    return standardDeviation(squeezingAxes: Array(0..<shape.rank))
  }

  /// Returns the standard deviation of the elements along the specified axes.
  /// The reduced dimensions are retained with value `1`. Does not apply
  /// Bessel's correction.
  ///
  /// - Parameter axes: The dimensions to reduce.
  /// - Precondition: Each value in `axes` must be in the range `-rank..<rank`.
  @differentiable(wrt: self)
  func standardDeviation(alongAxes axes: Tensor<Int32>) -> Tensor {
    return sqrt(variance(alongAxes: axes))
  }

  /// Returns the standard deviation of the elements along the specified axes.
  /// The reduced dimensions are retained with value `1`. Does not apply
  /// Bessel's correction.
  ///
  /// - Parameter axes: The dimensions to reduce.
  /// - Precondition: Each value in `axes` must be in the range `-rank..<rank`.
  @differentiable(wrt: self)
  func standardDeviation(alongAxes axes: [Int32]) -> Tensor {
    return standardDeviation(alongAxes: Tensor<Int32>(axes))
  }

  /// Returns the standard deviation of the elements along the specified axes.
  /// The reduced dimensions are retained with value `1`. Does not apply
  /// Bessel's correction.
  ///
  /// - Parameter axes: The dimensions to reduce.
  /// - Precondition: Each value in `axes` must be in the range `-rank..<rank`.
  @inlinable @inline(__always)
  @differentiable(wrt: self)
  func standardDeviation(alongAxes axes: Int32...) -> Tensor {
    return sqrt(variance(alongAxes: axes))
  }
}

//===----------------------------------------------------------------------===//
// Tensor properties
//===----------------------------------------------------------------------===//

public extension Tensor {
  /// The rank of the tensor, represented as a `Tensor<Int32>`.
  @inlinable
  var rankTensor: Tensor<Int32> {
    @inline(__always)
    get {
      return Raw.rank(self)
    }
  }

  /// The dimensions of the tensor, represented as a `Tensor<Int32>`.
  @inlinable
  var shapeTensor: Tensor<Int32> {
    @inline(__always)
    get {
      return Raw.shape(self)
    }
  }

  /// The number of scalars in the tensor, represented as a `Tensor<Int32>`.
  @inlinable
  var scalarCountTensor: Tensor<Int32> {
    @inline(__always)
    get {
      return Raw.size(self)
    }
  }
}

//===----------------------------------------------------------------------===//
// Broadcasting
//===----------------------------------------------------------------------===//

public extension Tensor {
  @inlinable @inline(__always)
  func broadcast(toShape shape: Tensor<Int32>) -> Tensor {
    return Raw.broadcastTo(self, shape: shape)
  }

  @inlinable @inline(__always)
  func broadcast(to shape: TensorShape) -> Tensor {
    return broadcast(toShape: Tensor<Int32>(shape.dimensions.map(Int32.init)))
  }

  /// Broadcast to the same shape as the specified `Tensor`.
  /// - Precondition: The specified shape must be compatible for broadcasting.
  @inlinable @inline(__always)
  func broadcast<OtherScalar>(like other: Tensor<OtherScalar>) -> Tensor {
    return broadcast(toShape: other.shapeTensor)
  }
}

public extension Tensor where Scalar : Numeric {
  @inlinable
  func unbroadcast(toShape otherShape: Tensor<Int32>) -> Tensor {
    let rankDiff = (rankTensor - otherShape.scalarCountTensor).rankLifted()
    let ones: Tensor<Int32> = Raw.fill(dims: rankDiff, value: Tensor<Int32>(1))
    let paddedShape = ones ++ otherShape
    let nonEqualIndices = paddedShape .!= shapeTensor
    let broadcastIndices = Raw.where_(nonEqualIndices).flattened()
    let unbroadcasted: Tensor = Raw.sum(
      self, reductionIndices: Tensor<Int32>(broadcastIndices), keepDims: false)
    return Raw.reshape(unbroadcasted, shape: otherShape)
  }

  @inlinable @inline(__always)
  func unbroadcast<OtherScalar>(like other: Tensor<OtherScalar>) -> Tensor {
    return unbroadcast(toShape: other.shapeTensor)
  }

  @inlinable @inline(__always)
  func unbroadcast(to shape: TensorShape) -> Tensor {
    return unbroadcast(toShape: Tensor<Int32>(shape.dimensions.map(Int32.init)))
  }

  @inlinable @inline(__always)
  static func .= (lhs: inout Tensor, rhs: Tensor) {
    lhs = rhs.broadcast(like: lhs)
  }
}

//===----------------------------------------------------------------------===//
// Padding
//===----------------------------------------------------------------------===//

public extension Tensor where Scalar : Numeric {
  /// Returns a padded tensor according to the specified padding sizes.
  @inlinable
  func padded(
    forSizes sizes: [(before: Int, after: Int)],
    with value: Scalar = 0
  ) -> Tensor {
    let paddings = Tensor<Int32>(
      shape: [sizes.count, 2],
      scalars: sizes.flatMap { [Int32($0.before), Int32($0.after)] }
    )
    return Raw.padV2(self, paddings: paddings, constantValues: Tensor(value))
  }
}

//===----------------------------------------------------------------------===//
// Indexing and slicing
//===----------------------------------------------------------------------===//

public extension Tensor {
  /// Access the element tensor specified by an index in the leading dimension.
  /// - Parameter index: Index of the element tensor.
  @inlinable
  subscript(index: Int) -> Tensor {
    get {
      let index = Int32(index)
      let slice = Raw.stridedSlice(
        self, begin: Tensor<Int32>([index]), end: Tensor<Int32>([index + 1]),
        strides: Tensor<Int32>([1]))
      return slice.squeezingShape(at: 0)
    }
    set {
      let leftElements = self[0..<index]
      let rightElements = self[index+1..<shape[0]]
      self = Raw.concatV2([leftElements, newValue.rankLifted(), rightElements],
                          axis: Tensor<Int32>(0))
    }
  }

  /// Access the subtensor specified by a contiguous range of indices.
  /// - Parameter bounds: Contiguous range of indices.
  @inlinable
  subscript(bounds: Range<Int>) -> Tensor {
    return Raw.stridedSlice(
      self,
      begin: Tensor<Int32>([Int32(bounds.lowerBound)]),
      end: Tensor<Int32>([Int32(bounds.upperBound)]),
      strides: Tensor<Int32>([1]))
  }

  // TODO(danielzheng): Add strided slices? (increment by something different
  // than 1)
  // Ideas for strided slice API: it could be another subscript method, or it
  // be a top level `stride` function like Swift's `stride(from:to:by:)`.

  /// Extracts a slice from the tensor defined by lower and upper bounds for
  /// each dimension.
  ///
  /// - Parameter lowerBounds: The lower bounds at each dimension.
  /// - Parameter upperBounds: The upper bounds at each dimension.
  @inlinable @inline(__always)
  func slice(lowerBounds: [Int], upperBounds: [Int]) -> Tensor {
    /// TODO: Precondition `lowerBounds.count == upperBounds.count`,
    /// preferably in graph.
    let lowerBoundsTensor = Tensor<Int32>(lowerBounds.map(Int32.init))
    let upperBoundsTensor = Tensor<Int32>(upperBounds.map(Int32.init))
    return Raw.slice(
      self,
      begin: lowerBoundsTensor,
      size: upperBoundsTensor - lowerBoundsTensor)
  }
}<|MERGE_RESOLUTION|>--- conflicted
+++ resolved
@@ -577,48 +577,6 @@
   }
 }
 
-<<<<<<< HEAD
-public extension Tensor where Scalar : TensorFlowFloatingPoint {
-  // TODO: standardDeviation() should handle non floating point Tensors.
-
-  /// Returns the standard deviation of the elements along the specified axes.
-  /// The reduced dimensions are retained with value `1`. Does not apply
-  /// Bessel's correction.
-  ///
-  /// - Parameter axes: The dimensions to reduce.
-  /// - Precondition: Each value in `axes` must be in the range `-rank..<rank`.
-  @differentiable(wrt: self)
-  func standardDeviation() -> Tensor {
-    // Reduce along all dimensions.
-    return standardDeviation(alongAxes: Array(0..<shape.rank))
-  }
-
-  /// Returns the standard deviation of the elements along the specified axes.
-  /// The reduced dimensions are retained with value `1`. Does not apply
-  /// Bessel's correction.
-  ///
-  /// - Parameter axes: The dimensions to reduce.
-  /// - Precondition: Each value in `axes` must be in the range `-rank..<rank`.
-  @differentiable(wrt: self)
-  func standardDeviation(alongAxes axes: Int...) -> Tensor {
-    return standardDeviation(alongAxes: axes)
-  }
-
-  /// Returns the standard deviation of the elements along the specified axes.
-  /// The reduced dimensions are retained with value `1`. Does not apply
-  /// Bessel's correction.
-  ///
-  /// - Parameter axes: The dimensions to reduce.
-  /// - Precondition: Each value in `axes` must be in the range `-rank..<rank`.
-  @inlinable @inline(__always)
-  @differentiable(wrt: self)
-  func standardDeviation(alongAxes axes: [Int]) -> Tensor {
-    return sqrt(variance(alongAxes: axes))
-  }
-}
-
-=======
->>>>>>> 3c27938d
 public extension Tensor where Scalar == Bool {
   /// Computes `!self` element-wise.
   @inlinable @inline(__always)
@@ -1275,14 +1233,8 @@
     wrt: self, vjp: _vjpSum(squeezingAxes:)
     where Scalar : TensorFlowFloatingPoint
   )
-<<<<<<< HEAD
-  func sum() -> Tensor {
-    let axes = Tensor<Int32>(rangeFrom: 0, to: Int32(rank), stride: 1)
-    return Raw.sum(self, reductionIndices: axes)
-=======
   func sum(squeezingAxes axes: Tensor<Int32>) -> Tensor {
     return Raw.sum(self, reductionIndices: Tensor<Int32>(axes), keepDims: false)
->>>>>>> 3c27938d
   }
 
   /// Returns the sum along the specified axes. The reduced dimensions are
@@ -1290,15 +1242,11 @@
   /// - Parameter axes: The dimensions to reduce.
   /// - Precondition: Each value in `axes` must be in the range `-rank...rank`.
   @inlinable @inline(__always)
-<<<<<<< HEAD
-  func product() -> Tensor {
-    let axes = Tensor<Int32>(rangeFrom: 0, to: Int32(rank), stride: 1)
-    return Raw.prod(self, reductionIndices: axes)
-=======
   @differentiable(wrt: self where Scalar : TensorFlowFloatingPoint)
-  func sum(squeezingAxes axes: [Int32]) -> Tensor {
+  func sum(squeezingAxes axes: [Int]) -> Tensor {
+    // TODO(TF-433): Remove workaround for differentiating `map`.
+    let axes = {axes.map(Int32.init)}()
     return sum(squeezingAxes: Tensor<Int32>(axes))
->>>>>>> 3c27938d
   }
 
   /// Returns the sum along the specified axes. The reduced dimensions are
@@ -1306,15 +1254,9 @@
   /// - Parameter axes: The dimensions to reduce.
   /// - Precondition: Each value in `axes` must be in the range `-rank...rank`.
   @inlinable @inline(__always)
-<<<<<<< HEAD
-  func mean() -> Tensor {
-    let axes = Tensor<Int32>(rangeFrom: 0, to: Int32(rank), stride: 1)
-    return Raw.mean(self, reductionIndices: axes)
-=======
   @differentiable(wrt: self where Scalar : TensorFlowFloatingPoint)
-  func sum(squeezingAxes axes: Int32...) -> Tensor {
+  func sum(squeezingAxes axes: Int...) -> Tensor {
     return sum(squeezingAxes: axes)
->>>>>>> 3c27938d
   }
 
   @inlinable @inline(__always)
@@ -1332,14 +1274,8 @@
     wrt: self, vjp: _vjpSum(squeezingAxes:)
     where Scalar : TensorFlowFloatingPoint
   )
-<<<<<<< HEAD
-  func sum(squeezingAxes axes: [Int]) -> Tensor {
-    let axes = axes.map(Int32.init)
-    return Raw.sum(self, reductionIndices: Tensor<Int32>(axes), keepDims: false)
-=======
   func sum(alongAxes axes: Tensor<Int32>) -> Tensor {
     return Raw.sum(self, reductionIndices: axes, keepDims: true)
->>>>>>> 3c27938d
   }
 
   /// Returns the sum along the specified axes. The reduced dimensions are
@@ -1348,7 +1284,9 @@
   /// - Precondition: Each value in `axes` must be in the range `-rank..<rank`.
   @inlinable @inline(__always)
   @differentiable(wrt: self where Scalar : TensorFlowFloatingPoint)
-  func sum(alongAxes axes: [Int32]) -> Tensor {
+  func sum(alongAxes axes: [Int]) -> Tensor {
+    // TODO(TF-433): Remove workaround for differentiating `map`.
+    let axes = {axes.map(Int32.init)}()
     return sum(alongAxes: Tensor<Int32>(axes))
   }
 
@@ -1358,7 +1296,7 @@
   /// - Precondition: Each value in `axes` must be in the range `-rank..<rank`.
   @inlinable @inline(__always)
   @differentiable(wrt: self where Scalar : TensorFlowFloatingPoint)
-  func sum(alongAxes axes: Int32...) -> Tensor {
+  func sum(alongAxes axes: Int...) -> Tensor {
     return sum(alongAxes: axes)
   }
 
@@ -1371,13 +1309,8 @@
   /// - Precondition: Each value in `axes` must be in the range `-rank...rank`.
   // TODO: Make this @differentiable.
   @inlinable @inline(__always)
-<<<<<<< HEAD
-  func sum(squeezingAxes axes: Int...) -> Tensor {
-    return sum(squeezingAxes: axes)
-=======
   func product(squeezingAxes axes: Tensor<Int32>) -> Tensor {
     return Raw.prod(self, reductionIndices: axes, keepDims: false)
->>>>>>> 3c27938d
   }
 
   /// Returns the product along the specified axes. The reduced dimensions are
@@ -1386,15 +1319,10 @@
   /// - Parameter axes: The dimensions to reduce.
   /// - Precondition: Each value in `axes` must be in the range `-rank...rank`.
   @inlinable @inline(__always)
-<<<<<<< HEAD
   func product(squeezingAxes axes: [Int]) -> Tensor {
-    let axes = axes.map(Int32.init)
-    return Raw.prod(self, reductionIndices: Tensor<Int32>(axes),
-                    keepDims: false)
-=======
-  func product(squeezingAxes axes: [Int32]) -> Tensor {
+    // TODO(TF-433): Remove workaround for differentiating `map`.
+    let axes = {axes.map(Int32.init)}()
     return product(squeezingAxes: Tensor<Int32>(axes))
->>>>>>> 3c27938d
   }
 
   /// Returns the product along the specified axes. The reduced dimensions are
@@ -1408,19 +1336,8 @@
   }
 
   @inlinable @inline(__always)
-<<<<<<< HEAD
-  @differentiable(
-    wrt: self, vjp: _vjpMean(squeezingAxes:)
-    where Scalar : TensorFlowFloatingPoint
-  )
-  func mean(squeezingAxes axes: [Int]) -> Tensor {
-    let axes = axes.map(Int32.init)
-    return Raw.mean(self, reductionIndices: Tensor<Int32>(axes),
-                    keepDims: false)
-=======
   func product() -> Tensor {
     return flattened().product(squeezingAxes: 0)
->>>>>>> 3c27938d
   }
 
   /// Returns the product along the specified axes. The reduced dimensions are
@@ -1428,116 +1345,71 @@
   /// - Parameter axes: The dimensions to reduce.
   /// - Precondition: Each value in `axes` must be in the range `-rank..<rank`.
   @inlinable @inline(__always)
-<<<<<<< HEAD
+  func product(alongAxes axes: Tensor<Int32>) -> Tensor {
+    return Raw.prod(self, reductionIndices: axes, keepDims: true)
+  }
+
+  /// Returns the product along the specified axes. The reduced dimensions are
+  /// retained with value 1.
+  /// - Parameter axes: The dimensions to reduce.
+  /// - Precondition: Each value in `axes` must be in the range `-rank..<rank`.
+  @inlinable @inline(__always)
+  func product(alongAxes axes: [Int]) -> Tensor {
+    // TODO(TF-433): Remove workaround for differentiating `map`.
+    let axes = {axes.map(Int32.init)}()
+    return product(alongAxes: Tensor<Int32>(axes))
+  }
+
+  /// Returns the product along the specified axes. The reduced dimensions are
+  /// retained with value 1.
+  /// - Parameter axes: The dimensions to reduce.
+  /// - Precondition: Each value in `axes` must be in the range `-rank..<rank`.
+  @inlinable @inline(__always)
+  func product(alongAxes axes: Int...) -> Tensor {
+    return product(alongAxes: axes)
+  }
+
+  // MARK: - Mean
+
+  /// Returns the arithmetic mean along the specified axes. The reduced
+  /// dimensions are removed.
+  /// - Parameter axes: The dimensions to reduce.
+  /// - Precondition: Each value in `axes` must be in the range `-rank...rank`.
+  @inlinable @inline(__always)
+  @differentiable(
+    wrt: self, vjp: _vjpMean(squeezingAxes:)
+    where Scalar : TensorFlowFloatingPoint
+  )
+  func mean(squeezingAxes axes: Tensor<Int32>) -> Tensor {
+    return Raw.mean(self, reductionIndices: axes, keepDims: false)
+  }
+
+  /// Returns the arithmetic mean along the specified axes. The reduced
+  /// dimensions are removed.
+  /// - Parameter axes: The dimensions to reduce.
+  /// - Precondition: Each value in `axes` must be in the range `-rank...rank`.
+  @inlinable @inline(__always)
+  @differentiable(wrt: self where Scalar : TensorFlowFloatingPoint)
+  func mean(squeezingAxes axes: [Int]) -> Tensor {
+    // TODO(TF-433): Remove workaround for differentiating `map`.
+    let axes = {axes.map(Int32.init)}()
+    return mean(squeezingAxes: Tensor<Int32>(axes))
+  }
+
+  /// Returns the arithmetic mean along the specified axes. The reduced
+  /// dimensions are removed.
+  /// - Parameter axes: The dimensions to reduce.
+  /// - Precondition: Each value in `axes` must be in the range `-rank...rank`.
+  @inlinable @inline(__always)
+  @differentiable(wrt: self where Scalar : TensorFlowFloatingPoint)
   func mean(squeezingAxes axes: Int...) -> Tensor {
     return mean(squeezingAxes: axes)
   }
 
-  /// Returns the variance along the specified axes. The reduced dimensions are
-  /// removed. Does not apply Bessel's correction.
-  /// - Parameter axes: The dimensions to reduce.
-  /// - Precondition: Each value in `axes` must be in the range `-rank..<rank`.
-  @inlinable @inline(__always)
-  @differentiable(wrt: self where Scalar : TensorFlowFloatingPoint)
-  func variance(squeezingAxes axes: [Int]) -> Tensor {
-    let mean = self.mean(alongAxes: axes)
-    let squaredDiff = (self - mean).squared()
-    return squaredDiff.mean(squeezingAxes: axes)
-  }
-
-  /// Returns the variance along the specified axes. The reduced dimensions are
-  /// retained with value 1. Does not apply Bessel's correction.
-  /// - Parameter axes: The dimensions to reduce.
-  /// - Precondition: Each value in `axes` must be in the range `-rank..<rank`.
-  @inlinable @inline(__always)
-  @differentiable(wrt: self where Scalar : TensorFlowFloatingPoint)
-  func variance(squeezingAxes axes: Int...) -> Tensor {
-    return variance(squeezingAxes: axes)
-=======
-  func product(alongAxes axes: Tensor<Int32>) -> Tensor {
-    return Raw.prod(self, reductionIndices: axes, keepDims: true)
-  }
-
-  /// Returns the product along the specified axes. The reduced dimensions are
-  /// retained with value 1.
-  /// - Parameter axes: The dimensions to reduce.
-  /// - Precondition: Each value in `axes` must be in the range `-rank..<rank`.
-  @inlinable @inline(__always)
-  func product(alongAxes axes: [Int32]) -> Tensor {
-    return product(alongAxes: Tensor<Int32>(axes))
-  }
-
-  /// Returns the product along the specified axes. The reduced dimensions are
-  /// retained with value 1.
-  /// - Parameter axes: The dimensions to reduce.
-  /// - Precondition: Each value in `axes` must be in the range `-rank..<rank`.
-  @inlinable @inline(__always)
-  func product(alongAxes axes: Int32...) -> Tensor {
-    return product(alongAxes: axes)
->>>>>>> 3c27938d
-  }
-
-  // MARK: - Mean
-
-  /// Returns the arithmetic mean along the specified axes. The reduced
-  /// dimensions are removed.
-  /// - Parameter axes: The dimensions to reduce.
-  /// - Precondition: Each value in `axes` must be in the range `-rank...rank`.
-  @inlinable @inline(__always)
-  @differentiable(
-    wrt: self, vjp: _vjpMean(squeezingAxes:)
-    where Scalar : TensorFlowFloatingPoint
-  )
-<<<<<<< HEAD
-  func sum(alongAxes axes: [Int]) -> Tensor {
-    let axes = axes.map(Int32.init)
-    return Raw.sum(self, reductionIndices: Tensor<Int32>(axes), keepDims: true)
-=======
-  func mean(squeezingAxes axes: Tensor<Int32>) -> Tensor {
-    return Raw.mean(self, reductionIndices: axes, keepDims: false)
->>>>>>> 3c27938d
-  }
-
-  /// Returns the arithmetic mean along the specified axes. The reduced
-  /// dimensions are removed.
-  /// - Parameter axes: The dimensions to reduce.
-  /// - Precondition: Each value in `axes` must be in the range `-rank...rank`.
-  @inlinable @inline(__always)
-  @differentiable(wrt: self where Scalar : TensorFlowFloatingPoint)
-<<<<<<< HEAD
-  func sum(alongAxes axes: Int...) -> Tensor {
-    return sum(alongAxes: axes)
-=======
-  func mean(squeezingAxes axes: [Int32]) -> Tensor {
-    return mean(squeezingAxes: Tensor<Int32>(axes))
->>>>>>> 3c27938d
-  }
-
-  /// Returns the arithmetic mean along the specified axes. The reduced
-  /// dimensions are removed.
-  /// - Parameter axes: The dimensions to reduce.
-  /// - Precondition: Each value in `axes` must be in the range `-rank...rank`.
-  @inlinable @inline(__always)
-<<<<<<< HEAD
-  func product(alongAxes axes: [Int]) -> Tensor {
-    let axes = axes.map(Int32.init)
-    return Raw.prod(self, reductionIndices: Tensor<Int32>(axes), keepDims: true)
-=======
-  @differentiable(wrt: self where Scalar : TensorFlowFloatingPoint)
-  func mean(squeezingAxes axes: Int32...) -> Tensor {
-    return mean(squeezingAxes: axes)
->>>>>>> 3c27938d
-  }
-
-  @inlinable @inline(__always)
-<<<<<<< HEAD
-  func product(alongAxes axes: Int...) -> Tensor {
-    return product(alongAxes: axes)
-=======
+  @inlinable @inline(__always)
   @differentiable(wrt: self where Scalar : TensorFlowFloatingPoint)
   func mean() -> Tensor {
     return flattened().mean(squeezingAxes: [0])
->>>>>>> 3c27938d
   }
 
   /// Returns the arithmetic mean along the specified axes. The reduced
@@ -1558,17 +1430,10 @@
   /// - Parameter axes: The dimensions to reduce.
   /// - Precondition: Each value in `axes` must be in the range `-rank..<rank`.
   @inlinable @inline(__always)
-<<<<<<< HEAD
-  @differentiable(
-    wrt: self, vjp: _vjpMean(alongAxes:)
-    where Scalar : TensorFlowFloatingPoint
-  )
+  @differentiable(wrt: self where Scalar : TensorFlowFloatingPoint)
   func mean(alongAxes axes: [Int]) -> Tensor {
-    let axes = axes.map(Int32.init)
-=======
-  @differentiable(wrt: self where Scalar : TensorFlowFloatingPoint)
-  func mean(alongAxes axes: [Int32]) -> Tensor {
->>>>>>> 3c27938d
+    // TODO(TF-433): Remove workaround for differentiating `map`.
+    let axes = {axes.map(Int32.init)}()
     return mean(alongAxes: Tensor<Int32>(axes))
   }
 
@@ -1601,7 +1466,9 @@
   /// - Precondition: Each value in `axes` must be in the range `-rank..<rank`.
   @inlinable @inline(__always)
   @differentiable(wrt: self where Scalar : TensorFlowFloatingPoint)
-  func variance(squeezingAxes axes: [Int32]) -> Tensor {
+  func variance(squeezingAxes axes: [Int]) -> Tensor {
+    // TODO(TF-433): Remove workaround for differentiating `map`.
+    let axes = {axes.map(Int32.init)}()
     return variance(squeezingAxes: Tensor<Int32>(axes))
   }
 
@@ -1611,13 +1478,7 @@
   /// - Precondition: Each value in `axes` must be in the range `-rank..<rank`.
   @inlinable @inline(__always)
   @differentiable(wrt: self where Scalar : TensorFlowFloatingPoint)
-<<<<<<< HEAD
-  func variance(alongAxes axes: Tensor<Int32>) -> Tensor {
-    let mean = self.mean(alongAxes: axes)
-    let squaredDiff = (self - mean).squared()
-    return squaredDiff.mean(alongAxes: axes)
-=======
-  func variance(squeezingAxes axes: Int32...) -> Tensor {
+  func variance(squeezingAxes axes: Int...) -> Tensor {
     return variance(squeezingAxes: axes)
   }
 
@@ -1627,7 +1488,6 @@
     let mean = self.mean()
     let squaredDiff = (self - mean).squared()
     return squaredDiff.mean()
->>>>>>> 3c27938d
   }
 
   /// Returns the variance along the specified axes. The reduced dimensions are
@@ -1636,15 +1496,9 @@
   /// - Precondition: Each value in `axes` must be in the range `-rank..<rank`.
   @inlinable @inline(__always)
   @differentiable(wrt: self where Scalar : TensorFlowFloatingPoint)
-<<<<<<< HEAD
-  func variance(alongAxes axes: [Int]) -> Tensor {
-    // TODO(TF-433): Remove workaround for differentiating `map`.
-    return variance(alongAxes: Tensor<Int32>({axes.map(Int32.init)}()))
-=======
   func variance(alongAxes axes: Tensor<Int32>) -> Tensor {
     let squaredDiff = (self - mean(alongAxes: axes)).squared()
     return squaredDiff.mean(alongAxes: axes)
->>>>>>> 3c27938d
   }
 
   /// Returns the variance along the specified axes. The reduced dimensions are
@@ -1653,8 +1507,10 @@
   /// - Precondition: Each value in `axes` must be in the range `-rank..<rank`.
   @inlinable @inline(__always)
   @differentiable(wrt: self where Scalar : TensorFlowFloatingPoint)
-  func variance(alongAxes axes: Int...) -> Tensor {
-    return variance(alongAxes: axes)
+  func variance(alongAxes axes: [Int]) -> Tensor {
+    // TODO(TF-433): Remove workaround for differentiating `map`.
+    let axes = {axes.map(Int32.init)}()
+    return variance(alongAxes: Tensor<Int32>(axes))
   }
 
   /// Returns the variance along the specified axes. The reduced dimensions are
@@ -1663,7 +1519,7 @@
   /// - Precondition: Each value in `axes` must be in the range `-rank..<rank`.
   @inlinable @inline(__always)
   @differentiable(wrt: self where Scalar : TensorFlowFloatingPoint)
-  func variance(alongAxes axes: Int32...) -> Tensor {
+  func variance(alongAxes axes: Int...) -> Tensor {
     return variance(alongAxes: axes)
   }
 }
@@ -1691,7 +1547,7 @@
   /// - Precondition: Each value in `axes` must be in the range `-rank..<rank`.
   @inlinable @inline(__always)
   @differentiable(wrt: self)
-  func standardDeviation(squeezingAxes axes: [Int32]) -> Tensor {
+  func standardDeviation(squeezingAxes axes: [Int]) -> Tensor {
     return sqrt(variance(squeezingAxes: axes))
   }
 
@@ -1702,7 +1558,7 @@
   /// - Parameter axes: The dimensions to reduce.
   /// - Precondition: Each value in `axes` must be in the range `-rank..<rank`.
   @differentiable(wrt: self)
-  func standardDeviation(squeezingAxes axes: Int32...) -> Tensor {
+  func standardDeviation(squeezingAxes axes: Int...) -> Tensor {
     return standardDeviation(squeezingAxes: axes)
   }
 
@@ -1736,7 +1592,9 @@
   /// - Parameter axes: The dimensions to reduce.
   /// - Precondition: Each value in `axes` must be in the range `-rank..<rank`.
   @differentiable(wrt: self)
-  func standardDeviation(alongAxes axes: [Int32]) -> Tensor {
+  func standardDeviation(alongAxes axes: [Int]) -> Tensor {
+    // TODO(TF-433): Remove workaround for differentiating `map`.
+    let axes = {axes.map(Int32.init)}()
     return standardDeviation(alongAxes: Tensor<Int32>(axes))
   }
 
@@ -1748,7 +1606,7 @@
   /// - Precondition: Each value in `axes` must be in the range `-rank..<rank`.
   @inlinable @inline(__always)
   @differentiable(wrt: self)
-  func standardDeviation(alongAxes axes: Int32...) -> Tensor {
+  func standardDeviation(alongAxes axes: Int...) -> Tensor {
     return sqrt(variance(alongAxes: axes))
   }
 }
