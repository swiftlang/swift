//===--- Task.cpp - Task object and management ----------------------------===//
//
// This source file is part of the Swift.org open source project
//
// Copyright (c) 2014 - 2020 Apple Inc. and the Swift project authors
// Licensed under Apache License v2.0 with Runtime Library Exception
//
// See https://swift.org/LICENSE.txt for license information
// See https://swift.org/CONTRIBUTORS.txt for the list of Swift project authors
//
//===----------------------------------------------------------------------===//
//
// Object management routines for asynchronous task objects.
//
//===----------------------------------------------------------------------===//

#include "../CompatibilityOverride/CompatibilityOverride.h"
#include "swift/Runtime/Concurrency.h"
#include "swift/ABI/Task.h"
#include "swift/ABI/TaskLocal.h"
#include "swift/ABI/TaskOptions.h"
#include "swift/ABI/Metadata.h"
#include "swift/Runtime/Mutex.h"
#include "swift/Runtime/HeapObject.h"
#include "TaskGroupPrivate.h"
#include "TaskPrivate.h"
#include "AsyncCall.h"
#include "Debug.h"
#include "Error.h"

#include <dispatch/dispatch.h>

#if !defined(_WIN32)
#include <dlfcn.h>
#endif

using namespace swift;
using FutureFragment = AsyncTask::FutureFragment;
using TaskGroup = swift::TaskGroup;

void FutureFragment::destroy() {
  auto queueHead = waitQueue.load(std::memory_order_acquire);
  switch (queueHead.getStatus()) {
  case Status::Executing:
    assert(false && "destroying a task that never completed");

  case Status::Success:
    resultType->vw_destroy(getStoragePtr());
    break;

  case Status::Error:
    swift_unknownObjectRelease(reinterpret_cast<OpaqueValue *>(getError()));
    break;
  }
}

FutureFragment::Status AsyncTask::waitFuture(AsyncTask *waitingTask,
                                             AsyncContext *waitingTaskContext,
                                             TaskContinuationFunction *resumeFn,
                                             AsyncContext *callerContext,
                                             OpaqueValue *result) {
  using Status = FutureFragment::Status;
  using WaitQueueItem = FutureFragment::WaitQueueItem;

  assert(isFuture());
  auto fragment = futureFragment();

  auto queueHead = fragment->waitQueue.load(std::memory_order_acquire);
  bool contextIntialized = false;
  while (true) {
    switch (queueHead.getStatus()) {
    case Status::Error:
    case Status::Success:
#if SWIFT_TASK_PRINTF_DEBUG
      fprintf(stderr, "[%lu] task %p waiting on task %p, completed immediately\n",
              _swift_get_thread_id(), waitingTask, this);
#endif
      _swift_tsan_acquire(static_cast<Job *>(this));
      // The task is done; we don't need to wait.
      return queueHead.getStatus();

    case Status::Executing:
#if SWIFT_TASK_PRINTF_DEBUG
      fprintf(stderr, "[%lu] task %p waiting on task %p, going to sleep\n",
              _swift_get_thread_id(), waitingTask, this);
#endif
      _swift_tsan_release(static_cast<Job *>(waitingTask));
      // Task is now complete. We'll need to add ourselves to the queue.
      break;
    }

    if (!contextIntialized) {
      contextIntialized = true;
      auto context =
          reinterpret_cast<TaskFutureWaitAsyncContext *>(waitingTaskContext);
      context->errorResult = nullptr;
      context->successResultPointer = result;
      context->ResumeParent = resumeFn;
      context->Parent = callerContext;
    }

    // Put the waiting task at the beginning of the wait queue.
    waitingTask->getNextWaitingTask() = queueHead.getTask();
    auto newQueueHead = WaitQueueItem::get(Status::Executing, waitingTask);
    if (fragment->waitQueue.compare_exchange_weak(
            queueHead, newQueueHead,
            /*success*/ std::memory_order_release,
            /*failure*/ std::memory_order_acquire)) {
      // Escalate the priority of this task based on the priority
      // of the waiting task.
      swift_task_escalate(this, waitingTask->Flags.getPriority());
      return FutureFragment::Status::Executing;
    }
  }
}

void NullaryContinuationJob::process(Job *_job) {
  auto *job = cast<NullaryContinuationJob>(_job);

  auto *task = job->Task;
  auto *continuation = job->Continuation;

  _swift_task_dealloc_specific(task, job);

  auto *context = cast<ContinuationAsyncContext>(continuation->ResumeContext);

  context->setErrorResult(nullptr);
  swift_continuation_resume(continuation);
}

void AsyncTask::completeFuture(AsyncContext *context) {
  using Status = FutureFragment::Status;
  using WaitQueueItem = FutureFragment::WaitQueueItem;

  assert(isFuture());
  auto fragment = futureFragment();

  // If an error was thrown, save it in the future fragment.
  auto asyncContextPrefix = reinterpret_cast<FutureAsyncContextPrefix *>(
      reinterpret_cast<char *>(context) - sizeof(FutureAsyncContextPrefix));
  bool hadErrorResult = false;
  auto errorObject = asyncContextPrefix->errorResult;
  fragment->getError() = errorObject;
  if (errorObject) {
    hadErrorResult = true;
  }

  _swift_tsan_release(static_cast<Job *>(this));

  // Update the status to signal completion.
  auto newQueueHead = WaitQueueItem::get(
    hadErrorResult ? Status::Error : Status::Success,
    nullptr
  );
  auto queueHead = fragment->waitQueue.exchange(
      newQueueHead, std::memory_order_acquire);
  assert(queueHead.getStatus() == Status::Executing);

  // If this is task group child, notify the parent group about the completion.
  if (hasGroupChildFragment()) {
    // then we must offer into the parent group that we completed,
    // so it may `next()` poll completed child tasks in completion order.
    auto group = groupChildFragment()->getGroup();
    group->offer(this, context);
  }

  // Schedule every waiting task on the executor.
  auto waitingTask = queueHead.getTask();

#if SWIFT_TASK_PRINTF_DEBUG
  if (!waitingTask)
    fprintf(stderr, "[%lu] task %p had no waiting tasks\n",
            _swift_get_thread_id(), this);
#endif

  while (waitingTask) {
    // Find the next waiting task before we invalidate it by resuming
    // the task.
    auto nextWaitingTask = waitingTask->getNextWaitingTask();

#if SWIFT_TASK_PRINTF_DEBUG
    fprintf(stderr, "[%lu] waking task %p from future of task %p\n",
            _swift_get_thread_id(), waitingTask, this);
#endif

    // Fill in the return context.
    auto waitingContext =
      static_cast<TaskFutureWaitAsyncContext *>(waitingTask->ResumeContext);
    if (hadErrorResult) {
      waitingContext->fillWithError(fragment);
    } else {
      waitingContext->fillWithSuccess(fragment);
    }

    _swift_tsan_acquire(static_cast<Job *>(waitingTask));

    // Enqueue the waiter on the global executor.
    // TODO: allow waiters to fill in a suggested executor
    swift_task_enqueueGlobal(waitingTask);

    // Move to the next task.
    waitingTask = nextWaitingTask;
  }
}

SWIFT_CC(swift)
static void destroyJob(SWIFT_CONTEXT HeapObject *obj) {
  assert(false && "A non-task job should never be destroyed as heap metadata.");
}

AsyncTask::~AsyncTask() {
  // For a future, destroy the result.
  if (isFuture()) {
    futureFragment()->destroy();
  }

  Private.destroy();
}

SWIFT_CC(swift)
static void destroyTask(SWIFT_CONTEXT HeapObject *obj) {
  auto task = static_cast<AsyncTask*>(obj);

  task->~AsyncTask();

  // The task execution itself should always hold a reference to it, so
  // if we get here, we know the task has finished running, which means
  // swift_task_complete should have been run, which will have torn down
  // the task-local allocator.  There's actually nothing else to clean up
  // here.

#if SWIFT_TASK_PRINTF_DEBUG
  fprintf(stderr, "[%lu] destroy task %p\n", _swift_get_thread_id(), task);
#endif
  free(task);
}

static ExecutorRef executorForEnqueuedJob(Job *job) {
  void *jobQueue = job->SchedulerPrivate[Job::DispatchQueueIndex];
  if (jobQueue == DISPATCH_QUEUE_GLOBAL_EXECUTOR)
    return ExecutorRef::generic();
  else
    return ExecutorRef::forOrdinary(reinterpret_cast<HeapObject*>(jobQueue),
                    _swift_task_getDispatchQueueSerialExecutorWitnessTable());
}

static void jobInvoke(void *obj, void *unused, uint32_t flags) {
  (void)unused;
  Job *job = reinterpret_cast<Job *>(obj);

  swift_job_run(job, executorForEnqueuedJob(job));
}

// Magic constant to identify Swift Job vtables to Dispatch.
static const unsigned long dispatchSwiftObjectType = 1;

FullMetadata<DispatchClassMetadata> swift::jobHeapMetadata = {
  {
    {
      &destroyJob
    },
    {
      /*value witness table*/ nullptr
    }
  },
  {
    MetadataKind::Job,
    dispatchSwiftObjectType,
    jobInvoke
  }
};

/// Heap metadata for an asynchronous task.
static FullMetadata<DispatchClassMetadata> taskHeapMetadata = {
  {
    {
      &destroyTask
    },
    {
      /*value witness table*/ nullptr
    }
  },
  {
    MetadataKind::Task,
    dispatchSwiftObjectType,
    jobInvoke
  }
};

const void *const swift::_swift_concurrency_debug_jobMetadata =
    static_cast<Metadata *>(&jobHeapMetadata);
const void *const swift::_swift_concurrency_debug_asyncTaskMetadata =
    static_cast<Metadata *>(&taskHeapMetadata);

static void completeTaskImpl(AsyncTask *task,
                             AsyncContext *context,
                             SwiftError *error) {
  assert(task && "completing task, but there is no active task registered");

  // Store the error result.
  auto asyncContextPrefix = reinterpret_cast<AsyncContextPrefix *>(
      reinterpret_cast<char *>(context) - sizeof(AsyncContextPrefix));
  asyncContextPrefix->errorResult = error;

  task->Private.complete(task);

#if SWIFT_TASK_PRINTF_DEBUG
  fprintf(stderr, "[%lu] task %p completed\n", _swift_get_thread_id(), task);
#endif

  // Complete the future.
  // Warning: This deallocates the task in case it's an async let task.
  // The task must not be accessed afterwards.
  if (task->isFuture()) {
    task->completeFuture(context);
  }

  // TODO: set something in the status?
  // if (task->hasChildFragment()) {
    // TODO: notify the parent somehow?
    // TODO: remove this task from the child-task chain?
  // }
}

/// The function that we put in the context of a simple task
/// to handle the final return.
SWIFT_CC(swiftasync)
static void completeTask(SWIFT_ASYNC_CONTEXT AsyncContext *context,
                         SWIFT_CONTEXT SwiftError *error) {
  // Set that there's no longer a running task in the current thread.
  auto task = _swift_task_clearCurrent();
  assert(task && "completing task, but there is no active task registered");

  completeTaskImpl(task, context, error);
}

/// The function that we put in the context of a simple task
/// to handle the final return.
SWIFT_CC(swiftasync)
static void completeTaskAndRelease(SWIFT_ASYNC_CONTEXT AsyncContext *context,
                                   SWIFT_CONTEXT SwiftError *error) {
  // Set that there's no longer a running task in the current thread.
  auto task = _swift_task_clearCurrent();
  assert(task && "completing task, but there is no active task registered");

  completeTaskImpl(task, context, error);

  // Release the task, balancing the retain that a running task has on itself.
  // If it was a group child task, it will remain until the group returns it.
  swift_release(task);
}

/// The function that we put in the context of a simple task
/// to handle the final return from a closure.
SWIFT_CC(swiftasync)
static void completeTaskWithClosure(SWIFT_ASYNC_CONTEXT AsyncContext *context,
                                    SWIFT_CONTEXT SwiftError *error) {
  // Release the closure context.
  auto asyncContextPrefix = reinterpret_cast<AsyncContextPrefix *>(
      reinterpret_cast<char *>(context) - sizeof(AsyncContextPrefix));

  swift_release((HeapObject *)asyncContextPrefix->closureContext);
  
  // Clean up the rest of the task.
  return completeTaskAndRelease(context, error);
}

SWIFT_CC(swiftasync)
static void non_future_adapter(SWIFT_ASYNC_CONTEXT AsyncContext *_context) {
  auto asyncContextPrefix = reinterpret_cast<AsyncContextPrefix *>(
      reinterpret_cast<char *>(_context) - sizeof(AsyncContextPrefix));
  return asyncContextPrefix->asyncEntryPoint(
      _context, asyncContextPrefix->closureContext);
}

SWIFT_CC(swiftasync)
static void future_adapter(SWIFT_ASYNC_CONTEXT AsyncContext *_context) {
  auto asyncContextPrefix = reinterpret_cast<FutureAsyncContextPrefix *>(
      reinterpret_cast<char *>(_context) - sizeof(FutureAsyncContextPrefix));
  return asyncContextPrefix->asyncEntryPoint(
      asyncContextPrefix->indirectResult, _context,
      asyncContextPrefix->closureContext);
}

SWIFT_CC(swiftasync)
static void task_wait_throwing_resume_adapter(SWIFT_ASYNC_CONTEXT AsyncContext *_context) {

  auto context = static_cast<TaskFutureWaitAsyncContext *>(_context);
  auto resumeWithError =
      reinterpret_cast<AsyncVoidClosureEntryPoint *>(context->ResumeParent);
  return resumeWithError(context->Parent, context->errorResult);
}

SWIFT_CC(swiftasync)
static void
task_future_wait_resume_adapter(SWIFT_ASYNC_CONTEXT AsyncContext *_context) {
  return _context->ResumeParent(_context->Parent);
}

/// Implementation of task creation.
SWIFT_CC(swift)
static AsyncTaskAndContext swift_task_create_commonImpl(
    size_t rawTaskCreateFlags,
    TaskOptionRecord *options,
    const Metadata *futureResultType,
    FutureAsyncSignature::FunctionType *function, void *closureContext,
    size_t initialContextSize) {
  TaskCreateFlags taskCreateFlags(rawTaskCreateFlags);

  // Propagate task-creation flags to job flags as appropriate.
  JobFlags jobFlags(JobKind::Task, taskCreateFlags.getPriority());
  jobFlags.task_setIsChildTask(taskCreateFlags.isChildTask());
  if (futureResultType) {
    jobFlags.task_setIsFuture(true);
    assert(initialContextSize >= sizeof(FutureAsyncContext));
  }

  // Collect the options we know about.
  ExecutorRef executor = ExecutorRef::generic();
  TaskGroup *group = nullptr;
  AsyncLet *asyncLet = nullptr;
  for (auto option = options; option; option = option->getParent()) {
    switch (option->getKind()) {
    case TaskOptionRecordKind::Executor:
      executor = cast<ExecutorTaskOptionRecord>(option)->getExecutor();
      break;

    case TaskOptionRecordKind::TaskGroup:
      group = cast<TaskGroupTaskOptionRecord>(option)->getGroup();
      assert(group && "Missing group");
      jobFlags.task_setIsGroupChildTask(true);
      break;

    case TaskOptionRecordKind::AsyncLet:
      asyncLet = cast<AsyncLetTaskOptionRecord>(option)->getAsyncLet();
      assert(asyncLet && "Missing async let storage");
      jobFlags.task_setIsAsyncLetTask(true);
      jobFlags.task_setIsChildTask(true);
      break;
    }
  }

  // Add to the task group, if requested.
  if (taskCreateFlags.addPendingGroupTaskUnconditionally()) {
    assert(group && "Missing group");
    swift_taskGroup_addPending(group, /*unconditionally=*/true);
  }

  AsyncTask *parent = nullptr;
  if (jobFlags.task_isChildTask()) {
    parent = swift_task_getCurrent();
    assert(parent != nullptr && "creating a child task with no active task");
  }

  // Inherit the priority of the currently-executing task if unspecified and
  // we want to inherit.
  if (jobFlags.getPriority() == JobPriority::Unspecified &&
      (jobFlags.task_isChildTask() || taskCreateFlags.inheritContext())) {
    AsyncTask *currentTask = parent;
    if (!currentTask)
      currentTask = swift_task_getCurrent();

    if (currentTask)
      jobFlags.setPriority(currentTask->getPriority());
    else
      jobFlags.setPriority(swift_task_getCurrentThreadPriority());
  }

  // Figure out the size of the header.
  size_t headerSize = sizeof(AsyncTask);
  if (parent) {
    headerSize += sizeof(AsyncTask::ChildFragment);
  }
  if (group) {
    headerSize += sizeof(AsyncTask::GroupChildFragment);
  }
  if (futureResultType) {
    headerSize += FutureFragment::fragmentSize(futureResultType);
    // Add the future async context prefix.
    headerSize += sizeof(FutureAsyncContextPrefix);
  } else {
    // Add the async context prefix.
    headerSize += sizeof(AsyncContextPrefix);
  }

  headerSize = llvm::alignTo(headerSize, llvm::Align(alignof(AsyncContext)));

  // Allocate the initial context together with the job.
  // This means that we never get rid of this allocation.
  size_t amountToAllocate = headerSize + initialContextSize;

  assert(amountToAllocate % MaximumAlignment == 0);

  constexpr unsigned initialSlabSize = 512;

  void *allocation = nullptr;
  if (asyncLet) {
    assert(parent);
    allocation = _swift_task_alloc_specific(parent,
                                        amountToAllocate + initialSlabSize);
  } else {
    allocation = malloc(amountToAllocate);
  }
#if SWIFT_TASK_PRINTF_DEBUG
  fprintf(stderr, "[%lu] allocate task %p, parent = %p\n",
          _swift_get_thread_id(), allocation, parent);
#endif

  AsyncContext *initialContext =
    reinterpret_cast<AsyncContext*>(
      reinterpret_cast<char*>(allocation) + headerSize);

  //  We can't just use `function` because it uses the new async function entry
  //  ABI -- passing parameters, closure context, indirect result addresses
  //  directly -- but AsyncTask->ResumeTask expects the signature to be
  //  `void (*, *, swiftasync *)`.
  //  Instead we use an adapter. This adaptor should use the storage prefixed to
  //  the async context to get at the parameters.
  //  See e.g. FutureAsyncContextPrefix.

  if (!futureResultType) {
    auto asyncContextPrefix = reinterpret_cast<AsyncContextPrefix *>(
        reinterpret_cast<char *>(allocation) + headerSize -
        sizeof(AsyncContextPrefix));
    asyncContextPrefix->asyncEntryPoint =
        reinterpret_cast<AsyncVoidClosureEntryPoint *>(function);
    asyncContextPrefix->closureContext = closureContext;
    function = non_future_adapter;
    assert(sizeof(AsyncContextPrefix) == 3 * sizeof(void *));
  } else {
    auto asyncContextPrefix = reinterpret_cast<FutureAsyncContextPrefix *>(
        reinterpret_cast<char *>(allocation) + headerSize -
        sizeof(FutureAsyncContextPrefix));
    asyncContextPrefix->asyncEntryPoint =
        reinterpret_cast<AsyncGenericClosureEntryPoint *>(function);
    function = future_adapter;
    asyncContextPrefix->closureContext = closureContext;
    assert(sizeof(FutureAsyncContextPrefix) == 4 * sizeof(void *));
  }

  // Initialize the task so that resuming it will run the given
  // function on the initial context.
  AsyncTask *task = nullptr;
  if (asyncLet) {
    // Initialize the refcount bits to "immortal", so that
    // ARC operations don't have any effect on the task.
    task = new(allocation) AsyncTask(&taskHeapMetadata,
                             InlineRefCounts::Immortal, jobFlags,
                             function, initialContext);
  } else {
    task = new(allocation) AsyncTask(&taskHeapMetadata, jobFlags,
                                    function, initialContext);
  }

  // Initialize the child fragment if applicable.
  if (parent) {
    auto childFragment = task->childFragment();
    new (childFragment) AsyncTask::ChildFragment(parent);
  }

  // Initialize the group child fragment if applicable.
  if (group) {
    auto groupChildFragment = task->groupChildFragment();
    new (groupChildFragment) AsyncTask::GroupChildFragment(group);
  }
  
  // Initialize the future fragment if applicable.
  if (futureResultType) {
    assert(task->isFuture());
    auto futureFragment = task->futureFragment();
    new (futureFragment) FutureFragment(futureResultType);

    // Set up the context for the future so there is no error, and a successful
    // result will be written into the future fragment's storage.
    auto futureAsyncContextPrefix =
        reinterpret_cast<FutureAsyncContextPrefix *>(
            reinterpret_cast<char *>(allocation) + headerSize -
            sizeof(FutureAsyncContextPrefix));
    futureAsyncContextPrefix->indirectResult = futureFragment->getStoragePtr();
  }

#if SWIFT_TASK_PRINTF_DEBUG
  fprintf(stderr, "[%lu] creating task %p with parent %p\n",
          _swift_get_thread_id(), task, parent);
#endif

  // Initialize the task-local allocator.
  if (asyncLet) {
    initialContext->ResumeParent = reinterpret_cast<TaskContinuationFunction *>(
                                                   &completeTask);
    assert(parent);
    void *initialSlab = (char*)allocation + amountToAllocate;
    task->Private.initializeWithSlab(task, initialSlab, initialSlabSize);
  } else {
    initialContext->ResumeParent = reinterpret_cast<TaskContinuationFunction *>(
        closureContext ? &completeTaskWithClosure : &completeTaskAndRelease);
    task->Private.initialize(task);
  }

  // Perform additional linking between parent and child task.
  if (parent) {
    // If the parent was already cancelled, we carry this flag forward to the child.
    //
    // In a task group we would not have allowed the `add` to create a child anymore,
    // however better safe than sorry and `async let` are not expressed as task groups,
    // so they may have been spawned in any case still.
    if (swift_task_isCancelled(parent) ||
        (group && group->isCancelled()))
      swift_task_cancel(task);

    // Initialize task locals with a link to the parent task.
    task->_private().Local.initializeLinkParent(task, parent);
  }

  // Configure the initial context.
  //
  // FIXME: if we store a null pointer here using the standard ABI for
  // signed null pointers, then we'll have to authenticate context pointers
  // as if they might be null, even though the only time they ever might
  // be is the final hop.  Store a signed null instead.
  initialContext->Parent = nullptr;
  initialContext->Flags = AsyncContextKind::Ordinary;
  initialContext->Flags.setShouldNotDeallocateInCallee(true);

<<<<<<< HEAD
  _swift_tsan_release(task);

  return {task, initialContext};
}
=======
  // Attach to the group, if needed.
  if (group) {
    swift_taskGroup_attachChild(group, task);
  }
>>>>>>> 16f33063

  // If we're supposed to copy task locals, do so now.
  if (taskCreateFlags.copyTaskLocals()) {
    swift_task_localsCopyTo(task);
  }

  // Push the async let task status record.
  if (asyncLet) {
    asyncLet_addImpl(task, asyncLet);
  }

  // If we're supposed to enqueue the task, do so now.
  if (taskCreateFlags.enqueueJob()) {
    swift_retain(task);
    swift_task_enqueue(task, executor);
  }

  return {task, initialContext};
}

/// Extract the entry point address and initial context size from an async closure value.
template<typename AsyncSignature, uint16_t AuthDiscriminator>
SWIFT_ALWAYS_INLINE // so this doesn't hang out as a ptrauth gadget
std::pair<typename AsyncSignature::FunctionType *, size_t>
getAsyncClosureEntryPointAndContextSize(void *function,
                                        HeapObject *functionContext) {
  auto fnPtr =
      reinterpret_cast<const AsyncFunctionPointer<AsyncSignature> *>(function);
#if SWIFT_PTRAUTH
  fnPtr = (const AsyncFunctionPointer<AsyncSignature> *)ptrauth_auth_data(
      (void *)fnPtr, ptrauth_key_process_independent_data, AuthDiscriminator);
#endif
  return {reinterpret_cast<typename AsyncSignature::FunctionType *>(
              fnPtr->Function.get()),
          fnPtr->ExpectedContextSize};
}

SWIFT_CC(swift)
AsyncTaskAndContext swift::swift_task_create(
    size_t taskCreateFlags,
    TaskOptionRecord *options,
    const Metadata *futureResultType,
    void *closureEntry, HeapObject *closureContext) {
  FutureAsyncSignature::FunctionType *taskEntry;
  size_t initialContextSize;
  std::tie(taskEntry, initialContextSize)
    = getAsyncClosureEntryPointAndContextSize<
      FutureAsyncSignature,
      SpecialPointerAuthDiscriminators::AsyncFutureFunction
    >(closureEntry, closureContext);

  return swift_task_create_common(
      taskCreateFlags, options, futureResultType, taskEntry, closureContext,
      initialContextSize);
}

SWIFT_CC(swiftasync)
static void swift_task_future_waitImpl(
  OpaqueValue *result,
  SWIFT_ASYNC_CONTEXT AsyncContext *callerContext,
  AsyncTask *task,
  TaskContinuationFunction *resumeFn,
  AsyncContext *callContext) {
  // Suspend the waiting task.
  auto waitingTask = swift_task_getCurrent();
  waitingTask->ResumeTask = task_future_wait_resume_adapter;
  waitingTask->ResumeContext = callContext;

  // Wait on the future.
  assert(task->isFuture());

  switch (task->waitFuture(waitingTask, callContext, resumeFn, callerContext,
                           result)) {
  case FutureFragment::Status::Executing:
    // The waiting task has been queued on the future.
    return;

  case FutureFragment::Status::Success: {
    // Run the task with a successful result.
    auto future = task->futureFragment();
    future->getResultType()->vw_initializeWithCopy(result,
                                                   future->getStoragePtr());
    return resumeFn(callerContext);
  }

  case FutureFragment::Status::Error:
    swift_Concurrency_fatalError(0, "future reported an error, but wait cannot throw");
  }
}

SWIFT_CC(swiftasync)
void swift_task_future_wait_throwingImpl(
    OpaqueValue *result, SWIFT_ASYNC_CONTEXT AsyncContext *callerContext,
    AsyncTask *task,
    ThrowingTaskFutureWaitContinuationFunction *resumeFunction,
    AsyncContext *callContext) {
  auto waitingTask = swift_task_getCurrent();
  // Suspend the waiting task.
  waitingTask->ResumeTask = task_wait_throwing_resume_adapter;
  waitingTask->ResumeContext = callContext;

  auto resumeFn = reinterpret_cast<TaskContinuationFunction *>(resumeFunction);

  // Wait on the future.
  assert(task->isFuture());

  switch (task->waitFuture(waitingTask, callContext, resumeFn, callerContext,
                           result)) {
  case FutureFragment::Status::Executing:
    // The waiting task has been queued on the future.
    return;

  case FutureFragment::Status::Success: {
    auto future = task->futureFragment();
    future->getResultType()->vw_initializeWithCopy(result,
                                                   future->getStoragePtr());
    return resumeFunction(callerContext, nullptr /*error*/);
  }

  case FutureFragment::Status::Error: {
    // Run the task with an error result.
    auto future = task->futureFragment();
    auto error = future->getError();
    swift_errorRetain(error);
    return resumeFunction(callerContext, error);
  }
  }
}

namespace {

#if SWIFT_CONCURRENCY_COOPERATIVE_GLOBAL_EXECUTOR

class RunAndBlockSemaphore {
  bool Finished = false;
public:
  void wait() {
    donateThreadToGlobalExecutorUntil([](void *context) {
      return *reinterpret_cast<bool*>(context);
    }, &Finished);

    assert(Finished && "ran out of tasks before we were signalled");
  }

  void signal() {
    Finished = true;
  }
};

#else

class RunAndBlockSemaphore {
  ConditionVariable Queue;
  ConditionVariable::Mutex Lock;
  bool Finished = false;
public:
  /// Wait for a signal.
  void wait() {
    Lock.withLockOrWait(Queue, [&] {
      return Finished;
    });
  }

  void signal() {
    Lock.withLockThenNotifyAll(Queue, [&]{
      Finished = true;
    });
  }
};

#endif

using RunAndBlockSignature =
  AsyncSignature<void(HeapObject*), /*throws*/ false>;
struct RunAndBlockContext: AsyncContext {
  const void *Function;
  HeapObject *FunctionContext;
  RunAndBlockSemaphore *Semaphore;
};
using RunAndBlockCalleeContext =
  AsyncCalleeContext<RunAndBlockContext, RunAndBlockSignature>;

} // end anonymous namespace

/// Second half of the runAndBlock async function.
SWIFT_CC(swiftasync)
static void runAndBlock_finish(SWIFT_ASYNC_CONTEXT AsyncContext *_context) {
  auto calleeContext = static_cast<RunAndBlockCalleeContext*>(_context);

  auto context = popAsyncContext(calleeContext);

  context->Semaphore->signal();

  return context->ResumeParent(context);
}

/// First half of the runAndBlock async function.
SWIFT_CC(swiftasync)
static void runAndBlock_start(SWIFT_ASYNC_CONTEXT AsyncContext *_context,
                              SWIFT_CONTEXT HeapObject *closureContext) {
  auto callerContext = static_cast<RunAndBlockContext*>(_context);

  RunAndBlockSignature::FunctionType *function;
  size_t calleeContextSize;
  auto functionContext = callerContext->FunctionContext;
  assert(closureContext == functionContext);
  std::tie(function, calleeContextSize)
    = getAsyncClosureEntryPointAndContextSize<
      RunAndBlockSignature,
      SpecialPointerAuthDiscriminators::AsyncRunAndBlockFunction
    >(const_cast<void*>(callerContext->Function), functionContext);

  auto calleeContext =
    pushAsyncContext<RunAndBlockSignature>(callerContext,
                                           calleeContextSize,
                                           &runAndBlock_finish,
                                           functionContext);
  return reinterpret_cast<AsyncVoidClosureEntryPoint *>(function)(
      calleeContext, functionContext);
}

// TODO: Remove this hack.
void swift::swift_task_runAndBlockThread(const void *function,
                                         HeapObject *functionContext) {
  RunAndBlockSemaphore semaphore;

  // Set up a task that runs the runAndBlock async function above.
  auto flags = TaskCreateFlags();
  flags.setPriority(JobPriority::Default);
  auto pair = swift_task_create_common(
      flags.getOpaqueValue(),
      /*options=*/nullptr,
      /*futureResultType=*/nullptr,
      reinterpret_cast<ThinNullaryAsyncSignature::FunctionType *>(
          &runAndBlock_start),
      nullptr,
      sizeof(RunAndBlockContext));
  auto context = static_cast<RunAndBlockContext*>(pair.InitialContext);
  context->Function = function;
  context->FunctionContext = functionContext;
  context->Semaphore = &semaphore;

  // Enqueue the task.
  swift_task_enqueueGlobal(pair.Task);

  // Wait until the task completes.
  semaphore.wait();
}

size_t swift::swift_task_getJobFlags(AsyncTask *task) {
  return task->Flags.getOpaqueValue();
}

AsyncTask *swift::swift_continuation_init(ContinuationAsyncContext *context,
                                          AsyncContinuationFlags flags) {
  context->Flags = AsyncContextKind::Continuation;
  if (flags.canThrow()) context->Flags.setCanThrow(true);
  context->ErrorResult = nullptr;

  // Set the current executor as the target executor unless there's
  // an executor override.
  if (!flags.hasExecutorOverride())
    context->ResumeToExecutor = swift_task_getCurrentExecutor();

  // We can initialize this with a relaxed store because resumption
  // must happen-after this call.
  context->AwaitSynchronization.store(flags.isPreawaited()
                                        ? ContinuationStatus::Awaited
                                        : ContinuationStatus::Pending, 
                                      std::memory_order_relaxed);

  auto task = swift_task_getCurrent();
  assert(task && "initializing a continuation with no current task");
  task->ResumeContext = context;
  task->ResumeTask = context->ResumeParent;

  return task;
}

static void resumeTaskAfterContinuation(AsyncTask *task,
                                        ContinuationAsyncContext *context) {
  auto &sync = context->AwaitSynchronization;
  auto status = sync.load(std::memory_order_acquire);
  assert(status != ContinuationStatus::Resumed &&
         "continuation was already resumed");

  // Make sure TSan knows that the resume call happens-before the task
  // restarting.
  _swift_tsan_release(static_cast<Job *>(task));

  // The status should be either Pending or Awaited.  If it's Awaited,
  // which is probably the most likely option, then we should immediately
  // enqueue; we don't need to update the state because there shouldn't
  // be a racing attempt to resume the continuation.  If it's Pending,
  // we need to set it to Resumed; if that fails (with a strong cmpxchg),
  // it should be because the original thread concurrently set it to
  // Awaited, and so we need to enqueue.
  if (status == ContinuationStatus::Pending &&
      sync.compare_exchange_strong(status, ContinuationStatus::Resumed,
                                   /*success*/ std::memory_order_release,
                                   /*failure*/ std::memory_order_relaxed)) {
    return;
  }
  assert(status == ContinuationStatus::Awaited &&
         "detected concurrent attempt to resume continuation");

  // TODO: maybe in some mode we should set the status to Resumed here
  // to make a stronger best-effort attempt to catch racing attempts to
  // resume the continuation?

  swift_task_enqueue(task, context->ResumeToExecutor);
}

SWIFT_CC(swift)
static void swift_continuation_resumeImpl(AsyncTask *task) {
  auto context = cast<ContinuationAsyncContext>(task->ResumeContext);
  resumeTaskAfterContinuation(task, context);
}

SWIFT_CC(swift)
static void swift_continuation_throwingResumeImpl(AsyncTask *task) {
  auto context = cast<ContinuationAsyncContext>(task->ResumeContext);
  resumeTaskAfterContinuation(task, context);
}


SWIFT_CC(swift)
static void swift_continuation_throwingResumeWithErrorImpl(AsyncTask *task,
                                                /* +1 */ SwiftError *error) {
  auto context = cast<ContinuationAsyncContext>(task->ResumeContext);
  context->ErrorResult = error;
  resumeTaskAfterContinuation(task, context);
}

bool swift::swift_task_isCancelled(AsyncTask *task) {
  return task->isCancelled();
}

SWIFT_CC(swift)
static CancellationNotificationStatusRecord*
swift_task_addCancellationHandlerImpl(
    CancellationNotificationStatusRecord::FunctionType handler,
    void *context) {
  void *allocation =
      swift_task_alloc(sizeof(CancellationNotificationStatusRecord));
  auto unsigned_handler = swift_auth_code(handler, 3848);
  auto *record = new (allocation)
      CancellationNotificationStatusRecord(unsigned_handler, context);

  swift_task_addStatusRecord(record);
  return record;
}

SWIFT_CC(swift)
static void swift_task_removeCancellationHandlerImpl(
    CancellationNotificationStatusRecord *record) {
  swift_task_removeStatusRecord(record);
  swift_task_dealloc(record);
}

SWIFT_CC(swift)
static NullaryContinuationJob*
swift_task_createNullaryContinuationJobImpl(
    size_t priority,
    AsyncTask *continuation) {
  void *allocation =
      swift_task_alloc(sizeof(NullaryContinuationJob));
  auto *job =
      new (allocation) NullaryContinuationJob(
        swift_task_getCurrent(), static_cast<JobPriority>(priority),
        continuation);

  return job;
}

SWIFT_CC(swift)
void swift::swift_continuation_logFailedCheck(const char *message) {
  swift_reportError(0, message);
}

SWIFT_CC(swift)
static void swift_task_asyncMainDrainQueueImpl() {
#if SWIFT_CONCURRENCY_COOPERATIVE_GLOBAL_EXECUTOR
  bool Finished = false;
  donateThreadToGlobalExecutorUntil([](void *context) {
    return *reinterpret_cast<bool*>(context);
  }, &Finished);
#else
#if defined(_WIN32)
  static void(FAR *pfndispatch_main)(void) = NULL;

  if (pfndispatch_main)
    return pfndispatch_main();

  HMODULE hModule = LoadLibraryW(L"dispatch.dll");
  if (hModule == NULL)
    abort();

  pfndispatch_main =
      reinterpret_cast<void (FAR *)(void)>(GetProcAddress(hModule,
                                                          "dispatch_main"));
  if (pfndispatch_main == NULL)
    abort();

  pfndispatch_main();
  exit(0);
#else
  // CFRunLoop is not available on non-Darwin targets.  Foundation has an
  // implementation, but CoreFoundation is not meant to be exposed.  We can only
  // assume the existence of `CFRunLoopRun` on Darwin platforms, where the
  // system provides an implementation of CoreFoundation.
#if defined(__APPLE__)
  auto runLoop =
      reinterpret_cast<void (*)(void)>(dlsym(RTLD_DEFAULT, "CFRunLoopRun"));
  if (runLoop) {
    runLoop();
    exit(0);
  }
#endif

    dispatch_main();
#endif
#endif
}

#define OVERRIDE_TASK COMPATIBILITY_OVERRIDE
#include COMPATIBILITY_OVERRIDE_INCLUDE_PATH<|MERGE_RESOLUTION|>--- conflicted
+++ resolved
@@ -622,17 +622,10 @@
   initialContext->Flags = AsyncContextKind::Ordinary;
   initialContext->Flags.setShouldNotDeallocateInCallee(true);
 
-<<<<<<< HEAD
-  _swift_tsan_release(task);
-
-  return {task, initialContext};
-}
-=======
   // Attach to the group, if needed.
   if (group) {
     swift_taskGroup_attachChild(group, task);
   }
->>>>>>> 16f33063
 
   // If we're supposed to copy task locals, do so now.
   if (taskCreateFlags.copyTaskLocals()) {
@@ -649,6 +642,8 @@
     swift_retain(task);
     swift_task_enqueue(task, executor);
   }
+  
+  _swift_tsan_release(task);
 
   return {task, initialContext};
 }
