///===--- GlobalExecutor.cpp - Global concurrent executor ------------------===///
///
/// This source file is part of the Swift.org open source project
///
/// Copyright (c) 2014 - 2020 Apple Inc. and the Swift project authors
/// Licensed under Apache License v2.0 with Runtime Library Exception
///
/// See https:///swift.org/LICENSE.txt for license information
/// See https:///swift.org/CONTRIBUTORS.txt for the list of Swift project authors
///
///===----------------------------------------------------------------------===///
///
/// Routines related to the global concurrent execution service.
///
/// The execution side of Swift's concurrency model centers around
/// scheduling work onto various execution services ("executors").
/// Executors vary in several different dimensions:
///
/// First, executors may be exclusive or concurrent.  An exclusive
/// executor can only execute one job at once; a concurrent executor
/// can execute many.  Exclusive executors are usually used to achieve
/// some higher-level requirement, like exclusive access to some
/// resource or memory.  Concurrent executors are usually used to
/// manage a pool of threads and prevent the number of allocated
/// threads from growing without limit.
/// 
/// Second, executors may own dedicated threads, or they may schedule
/// work onto some some underlying executor.  Dedicated threads can
/// improve the responsiveness of a subsystem *locally*, but they impose
/// substantial costs which can drive down performance *globally*
/// if not used carefully.  When an executor relies on running work
/// on its own dedicated threads, jobs that need to run briefly on
/// that executor may need to suspend and restart.  Dedicating threads
/// to an executor is a decision that should be made carefully
/// and holistically.
///
/// If most executors should not have dedicated threads, they must
/// be backed by some underlying executor, typically a concurrent
/// executor.  The purpose of most concurrent executors is to
/// manage threads and prevent excessive growth in the number
/// of threads.  Having multiple independent concurrent executors
/// with their own dedicated threads would undermine that.
/// Therefore, it is sensible to have a single, global executor
/// that will ultimately schedule most of the work in the system.  
/// With that as a baseline, special needs can be recognized and
/// carved out from the global executor with its cooperation.
///
/// This file defines Swift's interface to that global executor.
///
/// The default implementation is backed by libdispatch, but there
/// may be good reasons to provide alternatives (e.g. when building
/// a single-threaded runtime).
///
///===----------------------------------------------------------------------===///

#include "../CompatibilityOverride/CompatibilityOverride.h"
#include "swift/Runtime/Concurrency.h"
#include "swift/Runtime/EnvironmentVariables.h"
#include "TaskPrivate.h"
#include "Error.h"

#if SWIFT_CONCURRENCY_ENABLE_DISPATCH
#include <dispatch/dispatch.h>

#if !defined(_WIN32)
#include <dlfcn.h>
#endif

#endif

using namespace swift;

SWIFT_CC(swift)
void (*swift::swift_task_enqueueGlobal_hook)(
    Job *job, swift_task_enqueueGlobal_original original) = nullptr;

SWIFT_CC(swift)
void (*swift::swift_task_enqueueGlobalWithDelay_hook)(
    unsigned long long delay, Job *job,
    swift_task_enqueueGlobalWithDelay_original original) = nullptr;

SWIFT_CC(swift)
void (*swift::swift_task_enqueueMainExecutor_hook)(
    Job *job, swift_task_enqueueMainExecutor_original original) = nullptr;

#if SWIFT_CONCURRENCY_COOPERATIVE_GLOBAL_EXECUTOR

#include <chrono>
#include <thread>

static Job *JobQueue = nullptr;

class DelayedJob {
public:
  Job *job;
  unsigned long long when;
  DelayedJob *next;

  DelayedJob(Job *job, unsigned long long when) : job(job), when(when), next(nullptr) {}
};

static DelayedJob *DelayedJobQueue = nullptr;

/// Get the next-in-queue storage slot.
static Job *&nextInQueue(Job *cur) {
  return reinterpret_cast<Job*&>(cur->SchedulerPrivate[Job::NextWaitingTaskIndex]);
}

/// Insert a job into the cooperative global queue.
static void insertIntoJobQueue(Job *newJob) {
  Job **position = &JobQueue;
  while (auto cur = *position) {
    // If we find a job with lower priority, insert here.
    if (cur->getPriority() < newJob->getPriority()) {
      nextInQueue(newJob) = cur;
      *position = newJob;
      return;
    }

    // Otherwise, keep advancing through the queue.
    position = &nextInQueue(cur);
  }
  nextInQueue(newJob) = nullptr;
  *position = newJob;
}

static unsigned long long currentNanos() {
  auto now = std::chrono::steady_clock::now();
  auto nowNanos = std::chrono::time_point_cast<std::chrono::nanoseconds>(now);
  auto value = std::chrono::duration_cast<std::chrono::nanoseconds>(nowNanos.time_since_epoch());
  return value.count();
}

/// Insert a job into the cooperative global queue.
static void insertIntoDelayedJobQueue(unsigned long long delay, Job *job) {
  DelayedJob **position = &DelayedJobQueue;
  DelayedJob *newJob = new DelayedJob(job, currentNanos() + delay);

  while (auto cur = *position) {
    // If we find a job with lower priority, insert here.
    if (cur->when > newJob->when) {
      newJob->next = cur;
      *position = newJob;
      return;
    }

    // Otherwise, keep advancing through the queue.
    position = &cur->next;
  }
  *position = newJob;
}

/// Claim the next job from the cooperative global queue.
static Job *claimNextFromJobQueue() {
  // Check delayed jobs first
  while (true) {
    if (auto delayedJob = DelayedJobQueue) {
      if (delayedJob->when < currentNanos()) {
        DelayedJobQueue = delayedJob->next;
        auto job = delayedJob->job;
        
        delete delayedJob;

        return job;
      }
    }
    if (auto job = JobQueue) {
      JobQueue = nextInQueue(job);
      return job;
    }
    // there are only delayed jobs left, but they are not ready,
    // so we sleep until the first one is
    if (auto delayedJob = DelayedJobQueue) {
      std::this_thread::sleep_for(std::chrono::nanoseconds(delayedJob->when - currentNanos()));
      continue;
    }
    return nullptr;
  }
}

void swift::
swift_task_donateThreadToGlobalExecutorUntil(bool (*condition)(void *),
                                             void *conditionContext) {
  while (!condition(conditionContext)) {
    auto job = claimNextFromJobQueue();
    if (!job) return;
    swift_job_run(job, ExecutorRef::generic());
  }
}

#elif !SWIFT_CONCURRENCY_ENABLE_DISPATCH

// No implementation.  The expectation is that integrators in this
// configuration will hook all the appropriate functions.

#else

// Ensure that Job's layout is compatible with what Dispatch expects.
// Note: MinimalDispatchObjectHeader just has the fields we care about, it is
// not complete and should not be used for anything other than these asserts.
struct MinimalDispatchObjectHeader {
  const void *VTable;
  int Opaque0;
  int Opaque1;
  void *Linkage;
};
static_assert(
    offsetof(Job, metadata) == offsetof(MinimalDispatchObjectHeader, VTable),
    "Job Metadata field must match location of Dispatch VTable field.");
static_assert(offsetof(Job, SchedulerPrivate[Job::DispatchLinkageIndex]) ==
                  offsetof(MinimalDispatchObjectHeader, Linkage),
              "Dispatch Linkage field must match Job "
              "SchedulerPrivate[DispatchLinkageIndex].");

/// The function passed to dispatch_async_f to execute a job.
static void __swift_run_job(void *_job) {
  Job *job = (Job*) _job;
  auto metadata =
      reinterpret_cast<const DispatchClassMetadata *>(job->metadata);
  metadata->VTableInvoke(job, nullptr, 0);
}

/// The type of a function pointer for enqueueing a Job object onto a dispatch
/// queue.
typedef void (*dispatchEnqueueFuncType)(dispatch_queue_t queue, void *obj,
                                        dispatch_qos_class_t qos);

/// Initialize dispatchEnqueueFunc and then call through to the proper
/// implementation.
static void initializeDispatchEnqueueFunc(dispatch_queue_t queue, void *obj,
                                          dispatch_qos_class_t qos);

/// A function pointer to the function used to enqueue a Job onto a dispatch
/// queue. Initially set to initializeDispatchEnqueueFunc, so that the first
/// call will initialize it. initializeDispatchEnqueueFunc sets it to point
/// either to dispatch_async_swift_job when it's available, otherwise to
/// dispatchEnqueueDispatchAsync.
static std::atomic<dispatchEnqueueFuncType> dispatchEnqueueFunc{
    initializeDispatchEnqueueFunc};

/// A small adapter that dispatches a Job onto a queue using dispatch_async_f.
static void dispatchEnqueueDispatchAsync(dispatch_queue_t queue, void *obj,
                                         dispatch_qos_class_t qos) {
  dispatch_async_f(queue, obj, __swift_run_job);
}

static void initializeDispatchEnqueueFunc(dispatch_queue_t queue, void *obj,
                                          dispatch_qos_class_t qos) {
  dispatchEnqueueFuncType func = nullptr;

  // Always fall back to plain dispatch_async_f on Windows for now, and
  // also for back-deployed concurrency.
#if !defined(_WIN32) && !defined(SWIFT_CONCURRENCY_BACK_DEPLOYMENT)
  if (runtime::environment::concurrencyEnableJobDispatchIntegration())
    func = reinterpret_cast<dispatchEnqueueFuncType>(
        dlsym(RTLD_NEXT, "dispatch_async_swift_job"));
#endif

  if (!func)
    func = dispatchEnqueueDispatchAsync;

  dispatchEnqueueFunc.store(func, std::memory_order_relaxed);

  func(queue, obj, qos);
}

/// Enqueue a Job onto a dispatch queue using dispatchEnqueueFunc.
static void dispatchEnqueue(dispatch_queue_t queue, Job *job,
                            dispatch_qos_class_t qos, void *executorQueue) {
  job->SchedulerPrivate[Job::DispatchQueueIndex] = executorQueue;
  dispatchEnqueueFunc.load(std::memory_order_relaxed)(queue, job, qos);
}

static constexpr size_t globalQueueCacheCount =
    static_cast<size_t>(JobPriority::UserInteractive) + 1;
static std::atomic<dispatch_queue_t> globalQueueCache[globalQueueCacheCount];

<<<<<<< HEAD
#if defined(SWIFT_CONCURRENCY_BACK_DEPLOYMENT) || defined(__linux__)
=======
#if defined(SWIFT_CONCURRENCY_BACK_DEPLOYMENT) || !defined(__APPLE__)
>>>>>>> 701130a5
extern "C" void dispatch_queue_set_width(dispatch_queue_t dq, long width);
#endif

static dispatch_queue_t getGlobalQueue(JobPriority priority) {
  size_t numericPriority = static_cast<size_t>(priority);
  if (numericPriority >= globalQueueCacheCount)
    swift_Concurrency_fatalError(0, "invalid job priority %#zx");

#ifdef SWIFT_CONCURRENCY_BACK_DEPLOYMENT
  std::memory_order loadOrder = std::memory_order_acquire;
#else
  std::memory_order loadOrder = std::memory_order_relaxed;
#endif

  auto *ptr = &globalQueueCache[numericPriority];
  auto queue = ptr->load(loadOrder);
  if (SWIFT_LIKELY(queue))
    return queue;

<<<<<<< HEAD
#if defined(SWIFT_CONCURRENCY_BACK_DEPLOYMENT) || defined(__linux__)
=======
#if defined(SWIFT_CONCURRENCY_BACK_DEPLOYMENT) || !defined(__APPLE__)
>>>>>>> 701130a5
  const int DISPATCH_QUEUE_WIDTH_MAX_LOGICAL_CPUS = -3;

  // Create a new cooperative concurrent queue and swap it in.
  dispatch_queue_attr_t newQueueAttr = dispatch_queue_attr_make_with_qos_class(
      DISPATCH_QUEUE_CONCURRENT, (dispatch_qos_class_t)priority, 0);
  dispatch_queue_t newQueue = dispatch_queue_create(
      "Swift global concurrent queue", newQueueAttr);
  dispatch_queue_set_width(newQueue, DISPATCH_QUEUE_WIDTH_MAX_LOGICAL_CPUS);

  if (!ptr->compare_exchange_strong(queue, newQueue,
                                    /*success*/ std::memory_order_release,
                                    /*failure*/ std::memory_order_acquire)) {
    dispatch_release(newQueue);
    return queue;
  }

  return newQueue;
#else
  // If we don't have a queue cached for this priority, cache it now. This may
  // race with other threads doing this at the same time for this priority, but
  // that's OK, they'll all end up writing the same value.
  queue = dispatch_get_global_queue((dispatch_qos_class_t)priority,
                                    /*flags*/ 0);

  // Unconditionally store it back in the cache. If we raced with another
  // thread, we'll just overwrite the entry with the same value.
  ptr->store(queue, std::memory_order_relaxed);
#endif

  return queue;
}

#endif

SWIFT_CC(swift)
static void swift_task_enqueueGlobalImpl(Job *job) {
  assert(job && "no job provided");

#if SWIFT_CONCURRENCY_COOPERATIVE_GLOBAL_EXECUTOR
  insertIntoJobQueue(job);
#elif !SWIFT_CONCURRENCY_ENABLE_DISPATCH
  swift_reportError(0, "operation unsupported without libdispatch: "
                       "swift_task_enqueueGlobal");
#else
  // We really want four things from the global execution service:
  //  - Enqueuing work should have minimal runtime and memory overhead.
  //  - Adding work should never result in an "explosion" where many
  //    more threads are created than the available cores.
  //  - Jobs should run on threads with an appropriate priority.
  //  - Thread priorities should temporarily elevatable to avoid
  //    priority inversions.
  //
  // Of these, the first two are the most important.  Many programs
  // do not rely on high-usage priority scheduling, and many priority
  // inversions can be avoided at a higher level (albeit with some
  // performance cost, e.g. by creating higher-priority tasks to run
  // critical sections that contend with high-priority work).  In
  // contrast, if the async feature adds too much overhead, or if
  // heavy use of it leads to thread explosions and memory exhaustion,
  // programmers will have no choice but to stop using it.  So if
  // goals are in conflict, it's best to focus on core properties over
  // priority-inversion avoidance.

  // We currently use Dispatch for our thread pool on all platforms.
  // Dispatch currently backs its serial queues with a global
  // concurrent queue that is prone to thread explosions when a flood
  // of jobs are added to it.  That problem does not apply equally
  // to the global concurrent queues returned by dispatch_get_global_queue,
  // which are not strictly CPU-limited but are at least much more
  // cautious about adding new threads.  We cannot safely elevate
  // the priorities of work added to this queue using Dispatch's public
  // API, but as discussed above, that is less important than avoiding
  // performance problems.
  JobPriority priority = job->getPriority();

  auto queue = getGlobalQueue(priority);

  dispatchEnqueue(queue, job, (dispatch_qos_class_t)priority,
                  DISPATCH_QUEUE_GLOBAL_EXECUTOR);
#endif
}

void swift::swift_task_enqueueGlobal(Job *job) {
  _swift_tsan_release(job);

  if (swift_task_enqueueGlobal_hook)
    swift_task_enqueueGlobal_hook(job, swift_task_enqueueGlobalImpl);
  else
    swift_task_enqueueGlobalImpl(job);
}

SWIFT_CC(swift)
static void swift_task_enqueueGlobalWithDelayImpl(unsigned long long delay,
                                                  Job *job) {
  assert(job && "no job provided");

#if SWIFT_CONCURRENCY_COOPERATIVE_GLOBAL_EXECUTOR
  insertIntoDelayedJobQueue(delay, job);
#elif !SWIFT_CONCURRENCY_ENABLE_DISPATCH
  swift_reportError(0, "operation unsupported without libdispatch: "
                       "swift_task_enqueueGlobalWithDelay");
#else

  dispatch_function_t dispatchFunction = &__swift_run_job;
  void *dispatchContext = job;

  JobPriority priority = job->getPriority();

  auto queue = getGlobalQueue(priority);

  job->SchedulerPrivate[Job::DispatchQueueIndex] =
      DISPATCH_QUEUE_GLOBAL_EXECUTOR;

  dispatch_time_t when = dispatch_time(DISPATCH_TIME_NOW, delay);
  dispatch_after_f(when, queue, dispatchContext, dispatchFunction);
#endif
}

void swift::swift_task_enqueueGlobalWithDelay(unsigned long long delay,
                                              Job *job) {
  if (swift_task_enqueueGlobalWithDelay_hook)
    swift_task_enqueueGlobalWithDelay_hook(
        delay, job, swift_task_enqueueGlobalWithDelayImpl);
  else
    swift_task_enqueueGlobalWithDelayImpl(delay, job);
}

/// Enqueues a task on the main executor.
/// FIXME: only exists for the quick-and-dirty MainActor implementation.
SWIFT_CC(swift)
static void swift_task_enqueueMainExecutorImpl(Job *job) {
  assert(job && "no job provided");

#if SWIFT_CONCURRENCY_COOPERATIVE_GLOBAL_EXECUTOR
  insertIntoJobQueue(job);
#elif !SWIFT_CONCURRENCY_ENABLE_DISPATCH
  swift_reportError(0, "operation unsupported without libdispatch: "
                       "swift_task_enqueueMainExecutor");
#else

  JobPriority priority = job->getPriority();

  // This is an inline function that compiles down to a pointer to a global.
  auto mainQueue = dispatch_get_main_queue();

  dispatchEnqueue(mainQueue, job, (dispatch_qos_class_t)priority, mainQueue);

#endif
}

void swift::swift_task_enqueueMainExecutor(Job *job) {
  if (swift_task_enqueueMainExecutor_hook)
    swift_task_enqueueMainExecutor_hook(job,
                                        swift_task_enqueueMainExecutorImpl);
  else
    swift_task_enqueueMainExecutorImpl(job);
}

#if SWIFT_CONCURRENCY_ENABLE_DISPATCH
void swift::swift_task_enqueueOnDispatchQueue(Job *job,
                                              HeapObject *_queue) {
  JobPriority priority = job->getPriority();
  auto queue = reinterpret_cast<dispatch_queue_t>(_queue);
  dispatchEnqueue(queue, job, (dispatch_qos_class_t)priority, queue);
}
#endif

ExecutorRef swift::swift_task_getMainExecutor() {
#if !SWIFT_CONCURRENCY_ENABLE_DISPATCH
  // FIXME: this isn't right for the non-cooperative environment
  return ExecutorRef::generic();
#else
  return ExecutorRef::forOrdinary(
           reinterpret_cast<HeapObject*>(&_dispatch_main_q),
           _swift_task_getDispatchQueueSerialExecutorWitnessTable());
#endif
}

bool ExecutorRef::isMainExecutor() const {
#if !SWIFT_CONCURRENCY_ENABLE_DISPATCH
  // FIXME: this isn't right for the non-cooperative environment
  return isGeneric();
#else
  return Identity == reinterpret_cast<HeapObject*>(&_dispatch_main_q);
#endif
}

#define OVERRIDE_GLOBAL_EXECUTOR COMPATIBILITY_OVERRIDE
#include COMPATIBILITY_OVERRIDE_INCLUDE_PATH<|MERGE_RESOLUTION|>--- conflicted
+++ resolved
@@ -275,11 +275,7 @@
     static_cast<size_t>(JobPriority::UserInteractive) + 1;
 static std::atomic<dispatch_queue_t> globalQueueCache[globalQueueCacheCount];
 
-<<<<<<< HEAD
-#if defined(SWIFT_CONCURRENCY_BACK_DEPLOYMENT) || defined(__linux__)
-=======
 #if defined(SWIFT_CONCURRENCY_BACK_DEPLOYMENT) || !defined(__APPLE__)
->>>>>>> 701130a5
 extern "C" void dispatch_queue_set_width(dispatch_queue_t dq, long width);
 #endif
 
@@ -299,11 +295,7 @@
   if (SWIFT_LIKELY(queue))
     return queue;
 
-<<<<<<< HEAD
-#if defined(SWIFT_CONCURRENCY_BACK_DEPLOYMENT) || defined(__linux__)
-=======
 #if defined(SWIFT_CONCURRENCY_BACK_DEPLOYMENT) || !defined(__APPLE__)
->>>>>>> 701130a5
   const int DISPATCH_QUEUE_WIDTH_MAX_LOGICAL_CPUS = -3;
 
   // Create a new cooperative concurrent queue and swap it in.
