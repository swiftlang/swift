///===--- Actor.cpp - Standard actor implementation ------------------------===///
///
/// This source file is part of the Swift.org open source project
///
/// Copyright (c) 2014 - 2020 Apple Inc. and the Swift project authors
/// Licensed under Apache License v2.0 with Runtime Library Exception
///
/// See https:///swift.org/LICENSE.txt for license information
/// See https:///swift.org/CONTRIBUTORS.txt for the list of Swift project authors
///
///===----------------------------------------------------------------------===///
///
/// The default actor implementation for Swift actors, plus related
/// routines such as generic executor enqueuing and switching.
///
///===----------------------------------------------------------------------===///

#include "swift/Runtime/Concurrency.h"

#include "../CompatibilityOverride/CompatibilityOverride.h"
#include "swift/Runtime/Atomic.h"
#include "swift/Runtime/Casting.h"
#include "swift/Runtime/Once.h"
#include "swift/Runtime/Mutex.h"
#include "swift/Runtime/ThreadLocal.h"
#include "swift/ABI/Task.h"
#include "swift/ABI/Actor.h"
#include "llvm/ADT/PointerIntPair.h"
#include "TaskPrivate.h"

#if !SWIFT_CONCURRENCY_COOPERATIVE_GLOBAL_EXECUTOR
#include <dispatch/dispatch.h>
#endif

#if defined(__APPLE__)
#include <asl.h>
#elif defined(__ANDROID__)
#include <android/log.h>
#endif

#if defined(__ELF__)
#include <unwind.h>
#endif

#if defined(__APPLE__)
#include <asl.h>
#elif defined(__ANDROID__)
#include <android/log.h>
#endif

#if defined(__ELF__)
#include <sys/syscall.h>
#endif

#if HAVE_PTHREAD_H
#include <pthread.h>
#endif

#if defined(_WIN32)
#include <io.h>
#include <handleapi.h>
#include <processthreadsapi.h>
#endif

using namespace swift;

/// Should we yield the thread?
static bool shouldYieldThread() {
  // FIXME: system scheduler integration
  return false;
}

/*****************************************************************************/
/******************************* TASK TRACKING ******************************/
/*****************************************************************************/

namespace {

/// An extremely silly class which exists to make pointer
/// default-initialization constexpr.
template <class T> struct Pointer {
  T *Value;
  constexpr Pointer() : Value(nullptr) {}
  constexpr Pointer(T *value) : Value(value) {}
  operator T *() const { return Value; }
  T *operator->() const { return Value; }
};

/// A class which encapsulates the information we track about
/// the current thread and active executor.
class ExecutorTrackingInfo {
  /// A thread-local variable pointing to the active tracking
  /// information about the current thread, if any.
  ///
  /// TODO: this is obviously runtime-internal and therefore not
  /// reasonable to make ABI. We might want to also provide a way 
  /// for generated code to efficiently query the identity of the
  /// current executor, in order to do a cheap comparison to avoid
  /// doing all the work to suspend the task when we're already on
  /// the right executor. It would make sense for that to be a
  /// separate thread-local variable (or whatever is most efficient
  /// on the target platform).
  static SWIFT_RUNTIME_DECLARE_THREAD_LOCAL(Pointer<ExecutorTrackingInfo>,
                                            ActiveInfoInThread);

  /// The active executor.
  ExecutorRef ActiveExecutor = ExecutorRef::generic();

  /// Whether this context allows switching.  Some contexts do not;
  /// for example, we do not allow switching from swift_job_run
  /// unless the passed-in executor is generic.
  bool AllowsSwitching = true;

  /// The tracking info that was active when this one was entered.
  ExecutorTrackingInfo *SavedInfo;

public:
  ExecutorTrackingInfo() = default;

  ExecutorTrackingInfo(const ExecutorTrackingInfo &) = delete;
  ExecutorTrackingInfo &operator=(const ExecutorTrackingInfo &) = delete;

  /// Unconditionally initialize a fresh tracking state on the
  /// current state, shadowing any previous tracking state.
  /// leave() must be called beforet the object goes out of scope.
  void enterAndShadow(ExecutorRef currentExecutor) {
    ActiveExecutor = currentExecutor;
    SavedInfo = ActiveInfoInThread.get();
    ActiveInfoInThread.set(this);
  }

  /// Initialize a tracking state on the current thread if there
  /// isn't one already, or else update the current tracking state.
  ///
  /// Returns a pointer to the active tracking info.  If this is the
  /// same as the object on which this was called, leave() must be
  /// called before the object goes out of scope.
  ExecutorTrackingInfo *enterOrUpdate(ExecutorRef currentExecutor) {
    if (auto activeInfo = ActiveInfoInThread.get()) {
      activeInfo->ActiveExecutor = currentExecutor;
      return activeInfo;
    }

    ActiveExecutor = currentExecutor;
    SavedInfo = nullptr;
    ActiveInfoInThread.set(this);
    return this;
  }

  ExecutorRef getActiveExecutor() const {
    return ActiveExecutor;
  }

  void setActiveExecutor(ExecutorRef newExecutor) {
    ActiveExecutor = newExecutor;
  }


  bool allowsSwitching() const {
    return AllowsSwitching;
  }

  /// Disallow switching in this tracking context.  This should only
  /// be set on a new tracking info, before any jobs are run in it.
  void disallowSwitching() {
    AllowsSwitching = false;
  }

  static ExecutorTrackingInfo *current() {
    return ActiveInfoInThread.get();
  }

  void leave() {
    ActiveInfoInThread.set(SavedInfo);
  }
};

class ActiveTask {
  /// A thread-local variable pointing to the active tracking
  /// information about the current thread, if any.
  static SWIFT_RUNTIME_DECLARE_THREAD_LOCAL(Pointer<AsyncTask>, Value);

public:
  static void set(AsyncTask *task) { Value.set(task); }
  static AsyncTask *get() { return Value.get(); }
};

/// Define the thread-locals.
SWIFT_RUNTIME_DECLARE_THREAD_LOCAL(
  Pointer<ExecutorTrackingInfo>,
  ExecutorTrackingInfo::ActiveInfoInThread);
SWIFT_RUNTIME_DECLARE_THREAD_LOCAL(
  Pointer<AsyncTask>,
  ActiveTask::Value);

} // end anonymous namespace

void swift::runJobInEstablishedExecutorContext(Job *job) {
  _swift_tsan_acquire(job);

  if (auto task = dyn_cast<AsyncTask>(job)) {
    // Update the active task in the current thread.
    ActiveTask::set(task);

    // FIXME: update the task status to say that it's running
    // on the current thread.  If the task suspends itself to run
    // on an actor, it should update the task status appropriately;
    // we don't need to update it afterwards.

    task->runInFullyEstablishedContext();

    // Clear the active task.
    ActiveTask::set(nullptr);
  } else {
    // There's no extra bookkeeping to do for simple jobs.
    job->runSimpleInFullyEstablishedContext();
  }

  _swift_tsan_release(job);
}

SWIFT_CC(swift)
static AsyncTask *swift_task_getCurrentImpl() {
  return ActiveTask::get();
}

AsyncTask *swift::_swift_task_clearCurrent() {
  auto task = ActiveTask::get();
  ActiveTask::set(nullptr);
  return task;
}

SWIFT_CC(swift)
static ExecutorRef swift_task_getCurrentExecutorImpl() {
  auto currentTracking = ExecutorTrackingInfo::current();
  auto result = (currentTracking ? currentTracking->getActiveExecutor()
                                 : ExecutorRef::generic());
#if SWIFT_TASK_PRINTF_DEBUG
  fprintf(stderr, "[%p] getting current executor %p\n", pthread_self(), result.getIdentity());
#endif
  return result;
}

#if defined(_WIN32)
static HANDLE __initialPthread = INVALID_HANDLE_VALUE;
#endif

/// Determine whether we are currently executing on the main thread
/// independently of whether we know that we are on the main actor.
static bool isExecutingOnMainThread() {
#if defined(__linux__)
  return syscall(SYS_gettid) == getpid();
#elif defined(_WIN32)
  if (__initialPthread == INVALID_HANDLE_VALUE) {
    DuplicateHandle(GetCurrentProcess(), GetCurrentThread(),
                    GetCurrentProcess(), &__initialPthread, 0, FALSE,
                    DUPLICATE_SAME_ACCESS);
  }

  return __initialPthread == GetCurrentThread();
#else
  return pthread_main_np() == 1;
#endif
}

JobPriority swift::swift_task_getCurrentThreadPriority() {
  if (isExecutingOnMainThread())
    return JobPriority::UserInitiated;

#if defined(__APPLE__)
  return static_cast<JobPriority>(qos_class_self());
#else
  return JobPriority::Unspecified;
#endif
}

SWIFT_CC(swift)
static bool swift_task_isCurrentExecutorImpl(ExecutorRef executor) {
  if (auto currentTracking = ExecutorTrackingInfo::current()) {
    return currentTracking->getActiveExecutor() == executor;
  }

  return executor.isMainExecutor() && isExecutingOnMainThread();
}

/// Logging level for unexpected executors:
/// 0 - no logging
/// 1 - warn on each instance
/// 2 - fatal error
static unsigned unexpectedExecutorLogLevel = 1;

static void checkUnexpectedExecutorLogLevel(void *context) {
  const char *levelStr = getenv("SWIFT_UNEXPECTED_EXECUTOR_LOG_LEVEL");
  if (!levelStr)
    return;

  long level = strtol(levelStr, nullptr, 0);
  if (level >= 0 && level < 3)
    unexpectedExecutorLogLevel = level;
}

SWIFT_CC(swift)
void swift::swift_task_reportUnexpectedExecutor(
    const unsigned char *file, uintptr_t fileLength, bool fileIsASCII,
    uintptr_t line, ExecutorRef executor) {
  // Make sure we have an appropriate log level.
  static swift_once_t logLevelToken;
  swift_once(&logLevelToken, checkUnexpectedExecutorLogLevel, nullptr);

  bool isFatalError = false;
  switch (unexpectedExecutorLogLevel) {
  case 0:
    return;

  case 1:
    isFatalError = false;
    break;

  case 2:
    isFatalError = true;
    break;
  }

  const char *functionIsolation;
  const char *whereExpected;
  if (executor.isMainExecutor()) {
    functionIsolation = "@MainActor function";
    whereExpected = "the main thread";
  } else {
    functionIsolation = "actor-isolated function";
    whereExpected = "the same actor";
  }

  char *message;
  swift_asprintf(
      &message,
      "%s: data race detected: %s at %.*s:%d was not called on %s\n",
      isFatalError ? "error" : "warning", functionIsolation,
      (int)fileLength, file, (int)line, whereExpected);

  if (_swift_shouldReportFatalErrorsToDebugger()) {
    RuntimeErrorDetails details = {
        .version = RuntimeErrorDetails::currentVersion,
        .errorType = "actor-isolation-violation",
        .currentStackDescription = "Actor-isolated function called from another thread",
        .framesToSkip = 1,
    };
    _swift_reportToDebugger(
        isFatalError ? RuntimeErrorFlagFatal : RuntimeErrorFlagNone, message,
        &details);
  }

#if defined(_WIN32)
#define STDERR_FILENO 2
  _write(STDERR_FILENO, message, strlen(message));
#else
  write(STDERR_FILENO, message, strlen(message));
#endif
#if defined(__APPLE__)
  asl_log(nullptr, nullptr, ASL_LEVEL_ERR, "%s", message);
#elif defined(__ANDROID__)
  __android_log_print(ANDROID_LOG_FATAL, "SwiftRuntime", "%s", message);
#endif

  free(message);

  if (isFatalError)
    abort();
}

/*****************************************************************************/
/*********************** DEFAULT ACTOR IMPLEMENTATION ************************/
/*****************************************************************************/

namespace {

class DefaultActorImpl;

/// A job to process a default actor.  Allocated inline in the actor.
class ProcessInlineJob : public Job {
public:
  ProcessInlineJob(JobPriority priority)
    : Job({JobKind::DefaultActorInline, priority}, &process) {}

  SWIFT_CC(swiftasync)
  static void process(Job *job);

  static bool classof(const Job *job) {
    return job->Flags.getKind() == JobKind::DefaultActorInline;
  }
};

/// A job to process a default actor that's allocated separately from
/// the actor but doesn't need the override mechanics.
class ProcessOutOfLineJob : public Job {
  DefaultActorImpl *Actor;
public:
  ProcessOutOfLineJob(DefaultActorImpl *actor, JobPriority priority)
    : Job({JobKind::DefaultActorSeparate, priority}, &process),
      Actor(actor) {}

  SWIFT_CC(swiftasync)
  static void process(Job *job);

  static bool classof(const Job *job) {
    return job->Flags.getKind() == JobKind::DefaultActorSeparate;
  }
};

/// A job to process a default actor with a new priority; allocated
/// separately from the actor.
class ProcessOverrideJob;

/// Information about the currently-running processing job.
struct RunningJobInfo {
  enum KindType : uint8_t {
    Inline, Override, Other
  };
  KindType Kind;
  JobPriority Priority;
  ProcessOverrideJob *OverrideJob;

  bool wasInlineJob() const {
    return Kind == Inline;
  }

  static RunningJobInfo forOther(JobPriority priority) {
    return {Other, priority, nullptr};
  }
  static RunningJobInfo forInline(JobPriority priority) {
    return {Inline, priority, nullptr};
  }
  static RunningJobInfo forOverride(ProcessOverrideJob *job);

  void setAbandoned();
  void setRunning();
  bool waitForActivation();
};

class JobRef {
  enum : uintptr_t {
    NeedsPreprocessing = 0x1,
    IsOverride = 0x2,
    JobMask = ~uintptr_t(NeedsPreprocessing | IsOverride)
  };

  /// A Job* that may have one of the two bits above mangled into it.
  uintptr_t Value;

  JobRef(Job *job, unsigned flags)
    : Value(reinterpret_cast<uintptr_t>(job) | flags) {}
public:
  constexpr JobRef() : Value(0) {}

  /// Return a reference to a job that's been properly preprocessed.
  static JobRef getPreprocessed(Job *job) {
    /// We allow null pointers here.
    return { job, 0 };
  }

  /// Return a reference to a job that hasn't been preprocesssed yet.
  static JobRef getUnpreprocessed(Job *job) {
    assert(job && "passing a null job");
    return { job, NeedsPreprocessing };
  }

  /// Return a reference to an override job, which needs special
  /// treatment during preprocessing.
  static JobRef getOverride(ProcessOverrideJob *job);

  /// Is this a null reference?
  operator bool() const { return Value != 0; }

  /// Does this job need to be pre-processed before we can treat
  /// the job queue as a proper queue?
  bool needsPreprocessing() const {
    return Value & NeedsPreprocessing;
  }

  /// Is this an unpreprocessed override job?
  bool isOverride() const {
    return Value & IsOverride;
  }

  /// Given that this is an override job, return it.
  ProcessOverrideJob *getAsOverride() const {
    assert(isOverride());
    return reinterpret_cast<ProcessOverrideJob*>(Value & JobMask);
  }
  ProcessOverrideJob *getAsPreprocessedOverride() const;

  Job *getAsJob() const {
    assert(!isOverride());
    return reinterpret_cast<Job*>(Value & JobMask);
  }
  Job *getAsPreprocessedJob() const {
    assert(!isOverride() && !needsPreprocessing());
    return reinterpret_cast<Job*>(Value);
  }

  bool operator==(JobRef other) const {
    return Value == other.Value;
  }
  bool operator!=(JobRef other) const {
    return Value != other.Value;
  }
};

/// The default actor implementation.
///
/// Ownership of the actor is subtle.  Jobs are assumed to keep the actor
/// alive as long as they're executing on it; this allows us to avoid
/// retaining and releasing whenever threads are scheduled to run a job.
/// While jobs are enqueued on the actor, there is a conceptual shared
/// ownership of the currently-enqueued jobs which is passed around
/// between threads and processing jobs and managed using extra retains
/// and releases of the actor.  The basic invariant is as follows:
///
/// - Let R be 1 if there are jobs enqueued on the actor or if a job
///   is currently running on the actor; otherwise let R be 0.
/// - Let N be the number of active processing jobs for the actor.
/// - N >= R
/// - There are N - R extra retains of the actor.
///
/// We can think of this as there being one "owning" processing job
/// and K "extra" jobs.  If there is a processing job that is actively
/// running the actor, it is always the owning job; otherwise, any of
/// the N jobs may win the race to become the owning job.
///
/// We then have the following ownership rules:
///
/// - When we enqueue the first job on an actor, then R becomes 1, and
///   we must create a processing job so that N >= R.  We do not need to
///   retain the actor.
/// - When we create an extra job to process an actor (e.g. because of
///   priority overrides), N increases but R remains the same.  We must
///   retain the actor.
/// - When we start running an actor, our job definitively becomes the
///   owning job, but neither N nor R changes.  We do not need to retain
///   the actor.
/// - When we go to start running an actor and for whatever reason we
///   don't actually do so, we are eliminating an extra processing job,
///   and so N decreases but R remains the same.  We must release the
///   actor.
/// - When we are running an actor and give it up, and there are no
///   remaining jobs on it, then R becomes 0 and N decreases by 1.
///   We do not need to release the actor.
/// - When we are running an actor and give it up, and there are jobs
///   remaining on it, then R remains 1 but N is decreasing by 1.
///   We must either release the actor or create a new processing job
///   for it to maintain the balance.
class DefaultActorImpl : public HeapObject {
  enum class Status {
    /// The actor is not currently scheduled.  Completely redundant
    /// with the job list being empty.
    Idle,

    /// There is currently a job scheduled to process the actor at the
    /// stored max priority.
    Scheduled,

    /// There is currently a thread processing the actor at the stored
    /// max priority.
    Running,

    /// The actor is a zombie that's been fully released but is still
    /// running.  We delay deallocation until its running thread gives
    /// it up, which fortunately doesn't touch anything in the
    /// actor except for the DefaultActorImpl.
    ///
    /// To coordinate between the releasing thread and the running
    /// thread, we have a two-stage "latch".  This is because the
    /// releasing thread does not atomically decide to not deallocate.
    /// Fortunately almost all of the overhead here is only incurred
    /// when we actually do end up in the zombie state.
    Zombie_Latching,
    Zombie_ReadyForDeallocation
  };

  struct Flags : public FlagSet<size_t> {
    enum : size_t {
      Status_offset = 0,
      Status_width = 3,

<<<<<<< HEAD
      HasActiveInlineJob = 2,
      IsDistributedRemote = 3,
=======
      HasActiveInlineJob = 3,
>>>>>>> 712e439f

      MaxPriority = 8,
      MaxPriority_width = JobFlags::Priority_width,

      // FIXME: add a reference to the running thread ID so that we
      // can boost priorities.
    };

    /// What is the current high-level status of this actor?
    FLAGSET_DEFINE_FIELD_ACCESSORS(Status_offset, Status_width, Status,
                                   getStatus, setStatus)

    bool isAnyRunningStatus() const {
      auto status = getStatus();
      return status == Status::Running ||
             status == Status::Zombie_Latching ||
             status == Status::Zombie_ReadyForDeallocation;
    }

    bool isAnyZombieStatus() const {
      auto status = getStatus();
      return status == Status::Zombie_Latching ||
             status == Status::Zombie_ReadyForDeallocation;
    }

    /// Is there currently an active processing job allocated inline
    /// in the actor?
    FLAGSET_DEFINE_FLAG_ACCESSORS(HasActiveInlineJob,
                                  hasActiveInlineJob, setHasActiveInlineJob)

    /// Is the actor a distributed 'remote' actor?
    /// I.e. it does not have storage for user-defined properties and all
    /// function call must be transformed into $distributed_ function calls.
    FLAGSET_DEFINE_FLAG_ACCESSORS(IsDistributedRemote,
                                  isDistributedRemote, setIsDistributedRemote)

    /// What is the maximum priority of jobs that are currently running
    /// or enqueued on this actor?
    ///
    /// Note that the above isn't quite correct: we don't actually
    /// lower this after we finish processing higher-priority tasks.
    /// (Doing so introduces some subtleties around kicking off
    /// lower-priority processing jobs.)
    FLAGSET_DEFINE_FIELD_ACCESSORS(MaxPriority, MaxPriority_width,
                                   JobPriority,
                                   getMaxPriority, setMaxPriority)
  };

  /// This is designed to fit into two words, which can generally be
  /// done lock-free on all our supported platforms.
  struct alignas(2 * sizeof(void*)) State {
    JobRef FirstJob;
    struct Flags Flags;
  };

  swift::atomic<State> CurrentState;

  friend class ProcessInlineJob;
  union {
    ProcessInlineJob JobStorage;
  };

public:
  /// Properly construct an actor, except for the heap header.
  /// \param isDistributedRemote When true sets the IsDistributedRemote flag
  void initialize(bool isDistributedRemote = false) {
    // TODO: this is just a simple implementation, rather we would want to allocate a proxy
    auto flags = Flags();
    flags.setIsDistributedRemote(isDistributedRemote);
    new (&CurrentState) std::atomic<State>(State{JobRef(), flags});
  }

  /// Properly destruct an actor, except for the heap header.
  void destroy();

  /// Properly respond to the last release of a default actor.  Note
  /// that the actor will have been completely torn down by the time
  /// we reach this point.
  void deallocate();

  /// Add a job to this actor.
  void enqueue(Job *job);

  /// Take over running this actor in the current thread, if possible.
  bool tryAssumeThread(RunningJobInfo runner);

  /// Give up running this actor in the current thread.
  void giveUpThread(RunningJobInfo runner);

  /// Claim the next job off the actor or give it up.
  Job *claimNextJobOrGiveUp(bool actorIsOwned, RunningJobInfo runner);

  /// Check if the actor is actually a distributed *remote* actor.
  ///
  /// Note that a distributed *local* actor instance is the same as any other
  /// ordinary default (local) actor, and no special handling is needed for them.
  bool isDistributedRemote();

private:
  void deallocateUnconditional();

  /// Schedule an inline processing job.  This can generally only be
  /// done if we know nobody else is trying to do it at the same time,
  /// e.g. if this thread just sucessfully transitioned the actor from
  /// Idle to Scheduled.
  void scheduleNonOverrideProcessJob(JobPriority priority,
                                     bool hasActiveInlineJob);

  static DefaultActorImpl *fromInlineJob(Job *job) {
    assert(isa<ProcessInlineJob>(job));
#pragma clang diagnostic push
#pragma clang diagnostic ignored "-Winvalid-offsetof"
    return reinterpret_cast<DefaultActorImpl*>(
      reinterpret_cast<char*>(job) - offsetof(DefaultActorImpl, JobStorage));
#pragma clang diagnostic pop
  }

  class OverrideJobCache {
    ProcessOverrideJob *Job = nullptr;
    bool IsNeeded = false;
#ifndef NDEBUG
    bool WasCommitted = false;
#endif
  public:
    OverrideJobCache() = default;
    OverrideJobCache(const OverrideJobCache &) = delete;
    OverrideJobCache &operator=(const OverrideJobCache &) = delete;
    ~OverrideJobCache() {
      assert(WasCommitted && "didn't commit override job!");
    }

    void addToState(DefaultActorImpl *actor, State &newState);
    void setNotNeeded() { IsNeeded = false; }
    void commit();
  };
};

} /// end anonymous namespace

static_assert(sizeof(DefaultActorImpl) <= sizeof(DefaultActor) &&
              alignof(DefaultActorImpl) <= alignof(DefaultActor),
              "DefaultActorImpl doesn't fit in DefaultActor");

static DefaultActorImpl *asImpl(DefaultActor *actor) {
  return reinterpret_cast<DefaultActorImpl*>(actor);
}

static DefaultActor *asAbstract(DefaultActorImpl *actor) {
  return reinterpret_cast<DefaultActor*>(actor);
}

/*****************************************************************************/
/*********************** DEFAULT ACTOR IMPLEMENTATION ************************/
/*****************************************************************************/

void DefaultActorImpl::destroy() {
  auto oldState = CurrentState.load(std::memory_order_relaxed);
  while (true) {
    assert(!oldState.FirstJob && "actor has queued jobs at destruction");
    if (oldState.Flags.getStatus() == Status::Idle) return;

    assert(oldState.Flags.getStatus() == Status::Running &&
           "actor scheduled but not running at destruction");

    // If the actor is currently running, set it to zombie status
    // so that we know to deallocate it when it's given up.
    auto newState = oldState;
    newState.Flags.setStatus(Status::Zombie_Latching);
    if (CurrentState.compare_exchange_weak(oldState, newState,
                                           std::memory_order_relaxed,
                                           std::memory_order_relaxed))
      return;
  }
}

void DefaultActorImpl::deallocate() {
  // If we're in a zombie state waiting to latch, put the actor in the
  // ready-for-deallocation state, but don't actually deallocate yet.
  // Note that we should never see the actor already in the
  // ready-for-deallocation state; giving up the actor while in the
  // latching state will always put it in Idle state.
  auto oldState = CurrentState.load(std::memory_order_relaxed);
  while (oldState.Flags.getStatus() == Status::Zombie_Latching) {
    auto newState = oldState;
    newState.Flags.setStatus(Status::Zombie_ReadyForDeallocation);
    if (CurrentState.compare_exchange_weak(oldState, newState,
                                           std::memory_order_relaxed,
                                           std::memory_order_relaxed))
      return;
  }

  assert(oldState.Flags.getStatus() == Status::Idle);

  deallocateUnconditional();
}

void DefaultActorImpl::deallocateUnconditional() {
  auto metadata = cast<ClassMetadata>(this->metadata);
  swift_deallocObject(this, metadata->getInstanceSize(),
                      metadata->getInstanceAlignMask());
}

/// Given that a job is enqueued normally on a default actor, get/set
/// the next job in the actor's queue.
///
/// Note that this must not be used on the override jobs that can appear
/// in the queue; those jobs are not actually in the actor's queue (they're
/// on the global execution queues).  So the actor's actual queue flows
/// through the NextJob field on those objects rather than through
/// the SchedulerPrivate fields.
static JobRef getNextJobInQueue(Job *job) {
  return *reinterpret_cast<JobRef*>(job->SchedulerPrivate);
}
static void setNextJobInQueue(Job *job, JobRef next) {
  *reinterpret_cast<JobRef*>(job->SchedulerPrivate) = next;
}

/// Schedule a processing job that doesn't have to be an override job.
///
/// We can either do this with inline storage or heap-allocated.
/// To ues inline storage, we need to verify that the hasActiveInlineJob
/// flag is not set in the state and then successfully set it.  The
/// argument reports that this has happened correctly.
///
/// We should only schedule a non-override processing job at all if
/// we're transferring ownership of the jobs in it; see the ownership
/// comment on DefaultActorImpl.
void DefaultActorImpl::scheduleNonOverrideProcessJob(JobPriority priority,
                                                     bool hasActiveInlineJob) {
  Job *job;
  if (hasActiveInlineJob) {
    job = new ProcessOutOfLineJob(this, priority);
  } else {
    job = new (&JobStorage) ProcessInlineJob(priority);
  }
  swift_task_enqueueGlobal(job);
}


namespace {

/// A job to process a specific default actor at a higher priority than
/// it was previously running at.
///
/// When an override job is successfully registered with an actor
/// (not enqueued there), the thread processing the actor and the
/// thread processing the override job coordinate by each calling
/// one of a set of methods on the object.
class ProcessOverrideJob : public Job {
  DefaultActorImpl *Actor;

  ConditionVariable::Mutex Lock;
  ConditionVariable Queue;

  /// Has the actor made a decision about this job yet?
  bool IsResolvedByActor = false;

  /// Has the job made a decision about itself yet?
  bool IsResolvedByJob = false;

  /// Has this job been abandoned?
  bool IsAbandoned = false;

public:
  /// SchedulerPrivate in an override job is used for actually scheduling
  /// the job, so the actor queue goes through this instead.
  ///
  /// We also use this temporarily for the list of override jobs on
  /// the actor that we need to wake up.
  JobRef NextJob;

public:
  ProcessOverrideJob(DefaultActorImpl *actor, JobPriority priority,
                     JobRef nextJob)
    : Job({JobKind::DefaultActorOverride, priority}, &process),
      Actor(actor), NextJob(nextJob) {}

  DefaultActorImpl *getActor() const { return Actor; }

  /// Called by the job to notify the actor that the job has chosen
  /// to abandon its work.  This is irrevocable: the job is not going
  /// to have a thread behind it.
  ///
  /// This may delete the job or cause it to be deleted on another thread.
  void setAbandoned() {
    bool shouldDelete = false;
    Lock.withLock([&] {
      assert(!IsResolvedByJob && "job already resolved itself");
      IsResolvedByJob = true;
      IsAbandoned = true;
      shouldDelete = IsResolvedByJob && IsResolvedByActor;
    });
    if (shouldDelete) delete this;    
  }

  /// Called by the job to notify the actor that the job has successfully
  /// taken over the actor and is now running it.
  ///
  /// This may delete the job object or cause it to be deleted on
  /// another thread.
  void setRunning() {
    bool shouldDelete = false;
    Lock.withLock([&] {
      assert(!IsResolvedByJob && "job already resolved itself");
      IsResolvedByJob = true;
      shouldDelete = IsResolvedByJob && IsResolvedByActor;
    });
    if (shouldDelete) delete this;    
  }

  /// Called by the job to wait for the actor to resolve what the job
  /// should do.
  bool waitForActivation() {
    bool isActivated = false;
    Lock.withLockOrWait(Queue, [&] {
      assert(!IsResolvedByJob && "job already resolved itself");
      if (IsResolvedByActor) {
        isActivated = !IsAbandoned;
        IsResolvedByJob = true;
        return true;
      }
      return false;
    });
    delete this;
    return isActivated;
  }

  /// Called by the actor to notify this job that the actor thinks it
  /// should try to take over the actor.  It's okay if that doesn't
  /// succeed (as long as that's because some other job is going to
  /// take over).
  ///
  /// This may delete the job or cause it to be deleted on another
  /// thread.
  bool wakeAndActivate() {
    bool shouldDelete = false;
    bool mayHaveBeenActivated = false;
    Lock.withLockThenNotifyAll(Queue, [&] {
      assert(!IsResolvedByActor && "actor already resolved this sjob");
      IsResolvedByActor = true;
      mayHaveBeenActivated = IsResolvedByJob && !IsAbandoned;
      shouldDelete = IsResolvedByJob && IsResolvedByActor;
    });
    if (shouldDelete) delete this;
    return mayHaveBeenActivated;
  }

  /// Called by the actor to notify this job that the actor does not
  /// think it should try to take over the actor.  It's okay if the
  /// job successfully takes over the actor anyway.
  ///
  /// This may delete the job or cause it to be deleted on another
  /// thread.
  void wakeAndAbandon() {
    bool shouldDelete = false;
    Lock.withLockThenNotifyAll(Queue, [&] {
      assert(!IsResolvedByActor && "actor already resolved this job");
      IsResolvedByActor = true;
      IsAbandoned = true;
      shouldDelete = IsResolvedByJob && IsResolvedByActor;
    });
    if (shouldDelete) delete this;
  }

  SWIFT_CC(swiftasync)
  static void process(Job *job);

  static bool classof(const Job *job) {
    return job->Flags.getKind() == JobKind::DefaultActorOverride;
  }
};

} /// end anonymous namespace

JobRef JobRef::getOverride(ProcessOverrideJob *job) {
  return JobRef(job, NeedsPreprocessing | IsOverride);
}
ProcessOverrideJob *JobRef::getAsPreprocessedOverride() const {
  return cast_or_null<ProcessOverrideJob>(getAsPreprocessedJob());
}
RunningJobInfo RunningJobInfo::forOverride(ProcessOverrideJob *job) {
  return {Override, job->getPriority(), job};
}

/// Flag that the current processing job has been abandoned
/// and will not be running the actor.
void RunningJobInfo::setAbandoned() {
  if (OverrideJob) {
    OverrideJob->setAbandoned();
    OverrideJob = nullptr;
  }
}

/// Flag that the current processing job is now running the actor.
void RunningJobInfo::setRunning() {
  if (OverrideJob) {
    OverrideJob->setRunning();
    OverrideJob = nullptr;
  }
}

/// Try to wait for the current processing job to be activated,
/// if that's possible.  It's okay to call this multiple times
/// (or to call setAbandoned/setRunning after it) as long as
/// it's all on a single value.
bool RunningJobInfo::waitForActivation() {
  if (Kind == Override) {
    // If we don't have an override job, it's because we've already
    // waited for activation successfully.
    if (!OverrideJob) return true;

    bool result = OverrideJob->waitForActivation();
    OverrideJob = nullptr;
    return result;
  }
  return false;
}

/// Wake all the overrides in the given list, activating the first
/// that exactly matches the target priority, if any.
static void wakeOverrides(ProcessOverrideJob *nextOverride,
                          Optional<JobPriority> targetPriority) {
  bool hasAlreadyActivated = false;
  while (nextOverride) {
    // We have to advance to the next override before we call one of
    // the wake methods because they can delete the job immediately
    // (and even if they don't, we'd still be racing with deletion).
    auto cur = nextOverride;
    nextOverride = cur->NextJob.getAsPreprocessedOverride();

    if (hasAlreadyActivated ||
        !targetPriority ||
        cur->getPriority() != *targetPriority)
      cur->wakeAndAbandon();
    else
      hasAlreadyActivated = cur->wakeAndActivate();
  }
}

/// Flag that an override job is needed and create it.
void DefaultActorImpl::OverrideJobCache::addToState(DefaultActorImpl *actor,
                                                    State &newState) {
  IsNeeded = true;
  auto newPriority = newState.Flags.getMaxPriority();
  auto nextJob = newState.FirstJob;
  if (Job) {
    Job->Flags.setPriority(newPriority);
    Job->NextJob = nextJob;
  } else {
    // Override jobs are always "extra" from the perspective of our
    // ownership rules and so require a retain of the actor.  We must
    // do this before changing the actor state because other jobs may
    // race to release the actor as soon as we change the actor state.
    swift_retain(actor);
    Job = new ProcessOverrideJob(actor, newPriority, nextJob);
  }
  newState.FirstJob = JobRef::getOverride(Job);
}

/// Schedule the override job if we created one and still need it.
/// If we created one but didn't end up needing it (which can happen
/// with a race to override), destroy it.
void DefaultActorImpl::OverrideJobCache::commit() {
#ifndef NDEBUG
  assert(!WasCommitted && "committing override job multiple timee");
  WasCommitted = true;
#endif

  if (Job) {
    if (IsNeeded) {
      swift_task_enqueueGlobal(Job);
    } else {
      swift_release(Job->getActor());
      delete Job;
    }
  }
}

/// Preprocess the prefix of the actor's queue that hasn't already
/// been preprocessed:
///
/// - Split the jobs into registered overrides and actual jobs.
/// - Append the actual jobs to any already-preprocessed job list.
///
/// The returned job should become the new root of the job queue
/// (or may be immediately dequeued, in which its successor should).
/// All of the jobs in this list are guaranteed to be non-override jobs.
static Job *preprocessQueue(JobRef first,
                            JobRef previousFirst,
                            Job *previousFirstNewJob,
                            ProcessOverrideJob *&overridesToWake) {
  assert(previousFirst || previousFirstNewJob == nullptr);

  if (!first.needsPreprocessing())
    return first.getAsPreprocessedJob();

  Job *firstNewJob = nullptr;

  while (first != previousFirst) {
    // If we find something that doesn't need preprocessing, it must've
    // been left by a previous queue-processing, which means that
    // this must be our first attempt to preprocess in this processing.
    // Just treat the queue from this point as a well-formed whole
    // to which we need to add any new items we might've just found.
    if (!first.needsPreprocessing()) {
      assert(!previousFirst && !previousFirstNewJob);
      previousFirstNewJob = first.getAsPreprocessedJob();
      break;
    }

    // If the job is an override, add it to the list of override jobs
    // that we need to wake up.  Note that the list of override jobs
    // flows through NextJob; we must not use getNextJobInQueue because
    // that touches queue-private state, and the override job is
    // not enqueued on the actor, merely registered with it.
    if (first.isOverride()) {
      auto overrideJob = first.getAsOverride();
      first = overrideJob->NextJob;
      overrideJob->NextJob = JobRef::getPreprocessed(overridesToWake);
      overridesToWake = overrideJob;
      continue;
    }

    // If the job isn't an override, add it to the front of the list of
    // jobs we're building up.  Note that this reverses the order of
    // jobs; since enqueue() always adds jobs to the front, reversing
    // the order effectively makes the actor queue FIFO, which is what
    // we want.
    // FIXME: but we should also sort by priority
    auto job = first.getAsJob();
    first = getNextJobInQueue(job);
    setNextJobInQueue(job, JobRef::getPreprocessed(firstNewJob));
    firstNewJob = job;
  }

  // If there are jobs already in the queue, put the new jobs at the end.
  if (!firstNewJob) {
    firstNewJob = previousFirstNewJob;
  } else if (previousFirstNewJob) {
    auto cur = previousFirstNewJob;
    while (true) {
      auto next = getNextJobInQueue(cur).getAsPreprocessedJob();
      if (!next) {
        setNextJobInQueue(cur, JobRef::getPreprocessed(firstNewJob));
        break;
      }
      cur = next;
    }
    firstNewJob = previousFirstNewJob;
  }

  return firstNewJob;
}

void DefaultActorImpl::giveUpThread(RunningJobInfo runner) {
#if SWIFT_TASK_PRINTF_DEBUG
  fprintf(stderr, "[%p] giving up thread for actor %p\n", pthread_self(), this);
#endif
  auto oldState = CurrentState.load(std::memory_order_acquire);
  assert(oldState.Flags.isAnyRunningStatus());

  ProcessOverrideJob *overridesToWake = nullptr;
  auto firstNewJob = preprocessQueue(oldState.FirstJob, JobRef(), nullptr,
                                     overridesToWake);

  _swift_tsan_release(this);
  while (true) {
    // In Zombie_ReadyForDeallocation state, nothing else should
    // be touching the atomic, and there's no point updating it.
    if (oldState.Flags.getStatus() == Status::Zombie_ReadyForDeallocation) {
      wakeOverrides(overridesToWake, oldState.Flags.getMaxPriority());
      deallocateUnconditional();
      return;
    }

    // In Zombie_Latching state, we should try to update to Idle;
    // if we beat the releasing thread, it'll deallocate.
    // In Running state, we may need to schedule a processing job.

    State newState = oldState;
    newState.FirstJob = JobRef::getPreprocessed(firstNewJob);
    if (firstNewJob) {
      assert(oldState.Flags.getStatus() == Status::Running);
      newState.Flags.setStatus(Status::Scheduled);
    } else {
      newState.Flags.setStatus(Status::Idle);
    }

    // If the runner was an inline job, it's no longer active.
    if (runner.wasInlineJob()) {
      newState.Flags.setHasActiveInlineJob(false);
    }

    bool hasMoreJobs = (bool) newState.FirstJob;
    bool hasOverrideAtNewPriority =
      (runner.Priority < oldState.Flags.getMaxPriority());
    bool hasActiveInlineJob = newState.Flags.hasActiveInlineJob();
    bool needsNewProcessJob = hasMoreJobs && !hasOverrideAtNewPriority;

    // If we want to create a new inline job below, be sure to claim that
    // in the new state.
    if (needsNewProcessJob && !hasActiveInlineJob) {
      newState.Flags.setHasActiveInlineJob(true);
    }

    auto firstPreprocessed = oldState.FirstJob;
    if (!CurrentState.compare_exchange_weak(oldState, newState,
                    /*success*/ std::memory_order_release,
                    /*failure*/ std::memory_order_acquire)) {
      // Preprocess any new queue items.
      firstNewJob = preprocessQueue(oldState.FirstJob,
                                    firstPreprocessed,
                                    firstNewJob,
                                    overridesToWake);

      // Try again.
      continue;
    }
    
#if SWIFT_TASK_PRINTF_DEBUG
#  define LOG_STATE_TRANSITION fprintf(stderr, "[%p] actor %p transitioned from %zx to %zx (%s)\n", \
  pthread_self(), this, oldState.Flags.getOpaqueValue(), newState.Flags.getOpaqueValue(), __FUNCTION__)
#else
#  define LOG_STATE_TRANSITION ((void)0)
#endif
    LOG_STATE_TRANSITION;

    // The priority of the remaining work.
    auto newPriority = newState.Flags.getMaxPriority();

    // Process the override commands we found.
    wakeOverrides(overridesToWake, newPriority);

    // This is the actor's owning job; per the ownership rules (see
    // the comment on DefaultActorImpl), if there are remaining
    // jobs, we need to balance out our ownership one way or another.
    // We also, of course, need to ensure that there's a thread that's
    // actually going to process the actor.
    if (hasMoreJobs) {
      // If we know that there's an override job at the new priority,
      // we can let it become the owning job.  We just need to release.
      if (hasOverrideAtNewPriority) {
        swift_release(this);

      // Otherwies, enqueue a job that will try to take over running
      // with the new priority.  This also ensures that there's a job
      // at that priority which will actually take over the actor.
      } else {
        scheduleNonOverrideProcessJob(newPriority, hasActiveInlineJob);
      }
    }

    return;
  }
}

/// Claim the next job on the actor or give it up forever.
///
/// The running thread doesn't need to already own the actor to do this.
/// It does need to be participating correctly in the ownership
/// scheme as a "processing job"; see the comment on DefaultActorImpl.
Job *DefaultActorImpl::claimNextJobOrGiveUp(bool actorIsOwned,
                                            RunningJobInfo runner) {
  auto oldState = CurrentState.load(std::memory_order_acquire);

  // The status had better be Running unless we're trying to acquire
  // our first job.
  assert(oldState.Flags.isAnyRunningStatus() || !actorIsOwned);

  // If we don't yet own the actor, we need to try to claim the actor
  // first; we cannot safely access the queue memory yet because other
  // threads may concurrently be trying to do this.
  if (!actorIsOwned) {
    // We really shouldn't ever be in a state where we're trying to take
    // over a non-running actor if the actor is in a zombie state.
    assert(!oldState.Flags.isAnyZombieStatus());

    while (true) {
      // A helper function when the only change we need to try is to
      // update for an inline runner.
      auto tryUpdateForInlineRunner = [&]{
        if (!runner.wasInlineJob()) return true;

        auto newState = oldState;
        newState.Flags.setHasActiveInlineJob(false);
        auto success = CurrentState.compare_exchange_weak(oldState, newState,
                            /*success*/ std::memory_order_relaxed,
                            /*failure*/ std::memory_order_acquire);
        if (success) LOG_STATE_TRANSITION;
        return success;
      };

      // If the actor is out of work, or its priority doesn't match our
      // priority, don't try to take over the actor.
      if (!oldState.FirstJob ||
          oldState.Flags.getMaxPriority() != runner.Priority) {

        // The only change we need here is inline-runner bookkeeping.
        if (!tryUpdateForInlineRunner())
          continue;

        // We're eliminating a processing thread; balance ownership.
        swift_release(this);
        runner.setAbandoned();
        return nullptr;
      }

      // If the actor is currently running, we'd need to wait for
      // it to stop.  We can do this if we're an override job;
      // otherwise we need to exit.
      if (oldState.Flags.getStatus() == Status::Running) {
        if (!runner.waitForActivation()) {
          // The only change we need here is inline-runner bookkeeping.
          if (!tryUpdateForInlineRunner())
            continue;

          swift_release(this);
          return nullptr;
        }

        // Fall through into the compare-exchange below, but anticipate
        // that the actor is now Scheduled instead of Running.
        oldState.Flags.setStatus(Status::Scheduled);
      }

      // Try to set the state as Running.
      assert(oldState.Flags.getStatus() == Status::Scheduled);
      auto newState = oldState;
      newState.Flags.setStatus(Status::Running);

      // Also do our inline-runner bookkeeping.
      if (runner.wasInlineJob())
        newState.Flags.setHasActiveInlineJob(false);

      if (!CurrentState.compare_exchange_weak(oldState, newState,
                              /*success*/ std::memory_order_relaxed,
                              /*failure*/ std::memory_order_acquire))
        continue;
      LOG_STATE_TRANSITION;
      _swift_tsan_acquire(this);
      
      // If that succeeded, we can proceed to the main body.
      oldState = newState;
      runner.setRunning();
      break;
    }
  }

  assert(oldState.Flags.isAnyRunningStatus());

  // We should have taken care of the inline-job bookkeeping now.
  assert(!oldState.Flags.hasActiveInlineJob() || !runner.wasInlineJob());

  // Okay, now it's safe to look at queue state.
  // Preprocess any queue items at the front of the queue.
  ProcessOverrideJob *overridesToWake = nullptr;
  auto newFirstJob = preprocessQueue(oldState.FirstJob, JobRef(),
                                     nullptr, overridesToWake);

  Optional<JobPriority> remainingJobPriority;
  _swift_tsan_release(this);
  while (true) {
    // In Zombie_ReadyForDeallocation state, nothing else should
    // be touching the atomic, and there's no point updating it.
    if (oldState.Flags.getStatus() == Status::Zombie_ReadyForDeallocation) {
      wakeOverrides(overridesToWake, oldState.Flags.getMaxPriority());
      deallocateUnconditional();
      return nullptr;
    }

    State newState = oldState;

    // If the priority we're currently running with is adqeuate for
    // all the remaining jobs, try to dequeue something.
    // FIXME: should this be an exact match in priority instead of
    // potentially running jobs with too high a priority?
    Job *jobToRun;
    if (oldState.Flags.getMaxPriority() <= runner.Priority &&
        newFirstJob) {
      jobToRun = newFirstJob;
      newState.FirstJob = getNextJobInQueue(newFirstJob);
      newState.Flags.setStatus(Status::Running);

    // Otherwise, we should give up the thread.
    } else {
      jobToRun = nullptr;
      newState.FirstJob = JobRef::getPreprocessed(newFirstJob);
      newState.Flags.setStatus(newFirstJob ? Status::Scheduled
                                           : Status::Idle);
    }

    // Try to update the queue.  The changes we've made to the queue
    // structure need to be made visible even if we aren't dequeuing
    // anything.
    auto firstPreprocessed = oldState.FirstJob;
    if (!CurrentState.compare_exchange_weak(oldState, newState,
                     /*success*/ std::memory_order_release,
                     /*failure*/ std::memory_order_acquire)) {
      // Preprocess any new queue items, which will have been formed
      // into a linked list leading to the last head we observed.
      // (The fact that that job may not be the head anymore doesn't
      // matter; we're looking for an exact match with that.)
      newFirstJob = preprocessQueue(oldState.FirstJob,
                                    firstPreprocessed,
                                    newFirstJob,
                                    overridesToWake);

      // Loop to retry updating the state.
      continue;
    }
    LOG_STATE_TRANSITION;
    
    // We successfully updated the state.

    // If we're giving up the thread with jobs remaining, we need
    // to release the actor, and we should wake overrides with the
    // right priority.
    Optional<JobPriority> remainingJobPriority;
    if (!jobToRun && newFirstJob) {
      remainingJobPriority = newState.Flags.getMaxPriority();
    }

    // Wake the overrides.
    wakeOverrides(overridesToWake, remainingJobPriority);

    // Per the ownership rules (see the comment on DefaultActorImpl),
    // release the actor if we're giving up the thread with jobs
    // remaining.  We intentionally do this after wakeOverrides to
    // try to get the overrides running a little faster.
    if (remainingJobPriority)
      swift_release(this);

    return jobToRun;
  }
}

SWIFT_CC(swift)
static void swift_job_runImpl(Job *job, ExecutorRef executor) {
  ExecutorTrackingInfo trackingInfo;

  // swift_job_run is a primary entrypoint for executors telling us to
  // run jobs.  Actor executors won't expect us to switch off them
  // during this operation.  But do allow switching if the executor
  // is generic.
  if (!executor.isGeneric()) trackingInfo.disallowSwitching();

  trackingInfo.enterAndShadow(executor);

  runJobInEstablishedExecutorContext(job);

  trackingInfo.leave();

  // Give up the current executor if this is a switching context
  // (which, remember, only happens if we started out on a generic
  // executor) and we've switched to a default actor.
  auto currentExecutor = trackingInfo.getActiveExecutor();
  if (trackingInfo.allowsSwitching() && currentExecutor.isDefaultActor()) {
    // Use an underestimated priority; if this means we create an
    // extra processing job in some cases, that's probably okay.
    auto runner = RunningJobInfo::forOther(JobPriority(0));
    asImpl(currentExecutor.getDefaultActor())->giveUpThread(runner);
  }
}

/// The primary function for processing an actor on a thread.  Start
/// processing the given default actor as the active default actor on
/// the current thread, and keep processing whatever actor we're
/// running when code returns back to us until we're not processing
/// any actors anymore.
///
/// \param currentActor is expected to be passed in as retained to ensure that
///                     the actor lives for the duration of job execution.
///                     Note that this may conflict with the retain/release
///                     design in the DefaultActorImpl, but it does fix bugs!
static void processDefaultActor(DefaultActorImpl *currentActor,
                                RunningJobInfo runner) {
#if SWIFT_TASK_PRINTF_DEBUG
  fprintf(stderr, "[%p] processDefaultActor %p\n", pthread_self(), currentActor);
#endif
  DefaultActorImpl *actor = currentActor;

  // If we actually have work to do, we'll need to set up tracking info.
  // Optimistically assume that we will; the alternative (an override job
  // took over the actor first) is rare.
  ExecutorTrackingInfo trackingInfo;
  trackingInfo.enterAndShadow(
    ExecutorRef::forDefaultActor(asAbstract(currentActor)));

  // Remember whether we've already taken over the actor.
  bool threadIsRunningActor = false;
  while (true) {
    assert(currentActor);

    // Immediately check if we've been asked to yield the thread.
    if (shouldYieldThread())
      break;

    // Try to claim another job from the current actor, taking it over
    // if we haven't already.
    auto job = currentActor->claimNextJobOrGiveUp(threadIsRunningActor,
                                                  runner);

#if SWIFT_TASK_PRINTF_DEBUG
    fprintf(stderr, "[%p] processDefaultActor %p claimed job %p\n", pthread_self(), currentActor, job);
#endif

    // If we failed to claim a job, we have nothing to do.
    if (!job) {
      // We also gave up the actor as part of failing to claim it.
      // Make sure we don't try to give up the actor again.
      currentActor = nullptr;
      break;
    }

    // This thread now owns the current actor.
    threadIsRunningActor = true;

    // Run the job.
    runJobInEstablishedExecutorContext(job);

    // The current actor may have changed after the job.
    // If it's become nil, or not a default actor, we have nothing to do.
    auto currentExecutor = trackingInfo.getActiveExecutor();

#if SWIFT_TASK_PRINTF_DEBUG
    fprintf(stderr, "[%p] processDefaultActor %p current executor now %p\n", pthread_self(), currentActor, currentExecutor.getIdentity());
#endif

    if (!currentExecutor.isDefaultActor()) {
      // The job already gave up the thread for us.
      // Make sure we don't try to give up the actor again.
      currentActor = nullptr;
      break;
    }
    currentActor = asImpl(currentExecutor.getDefaultActor());
  }

  // Leave the tracking info.
  trackingInfo.leave();

  // If we still have an active actor, we should give it up.
  if (threadIsRunningActor && currentActor) {
    currentActor->giveUpThread(runner);
  }

  swift_release(actor);
}

void ProcessInlineJob::process(Job *job) {
  DefaultActorImpl *actor = DefaultActorImpl::fromInlineJob(job);

  // Pull the priority out of the job before we do anything that might
  // invalidate it.
  auto targetPriority = job->getPriority();
  auto runner = RunningJobInfo::forInline(targetPriority);

  // FIXME: force tail call
  swift_retain(actor);
  return processDefaultActor(actor, runner);
}

void ProcessOutOfLineJob::process(Job *job) {
  auto self = cast<ProcessOutOfLineJob>(job);
  DefaultActorImpl *actor = self->Actor;

  // Pull the priority out of the job before we do anything that might
  // invalidate it.
  auto targetPriority = job->getPriority();
  auto runner = RunningJobInfo::forOther(targetPriority);

  delete self;

  // FIXME: force tail call
  swift_retain(actor);
  return processDefaultActor(actor, runner);
}

void ProcessOverrideJob::process(Job *job) {
  auto self = cast<ProcessOverrideJob>(job);

  // Pull the actor and priority out of the job.
  auto actor = self->Actor;
  auto runner = RunningJobInfo::forOverride(self);

  // FIXME: force tail call
  swift_retain(actor);
  return processDefaultActor(actor, runner);
}

void DefaultActorImpl::enqueue(Job *job) {
  auto oldState = CurrentState.load(std::memory_order_relaxed);

  OverrideJobCache overrideJob;

  while (true) {
    assert(!oldState.Flags.isAnyZombieStatus() &&
           "enqueuing work on a zombie actor");
    auto newState = oldState;

    // Put the job at the front of the job list (which will get
    // reversed during preprocessing).
    setNextJobInQueue(job, oldState.FirstJob);
    newState.FirstJob = JobRef::getUnpreprocessed(job);

    auto oldStatus = oldState.Flags.getStatus();
    bool wasIdle = oldStatus == Status::Idle;

    // Update the priority: the prriority of the job we're adding
    // if the actor was idle, or the max if not.  Only the running
    // thread can decrease the actor's priority once it's non-idle.
    // (But note that the job we enqueue can still observe a
    // lowered priority.)
    auto oldPriority = oldState.Flags.getMaxPriority();
    auto newPriority =
      wasIdle ? job->getPriority()
              : std::max(oldPriority, job->getPriority());
    newState.Flags.setMaxPriority(newPriority);

    // If we need an override job, create it (if necessary) and
    // register it with the queue.
    bool needsOverride = !wasIdle && newPriority != oldPriority;
    if (needsOverride) {
      overrideJob.addToState(this, newState);
    } else {
      overrideJob.setNotNeeded();
    }

    // If we don't need an override job, then we might be able to
    // create an inline job; flag that.
    bool hasActiveInlineJob = newState.Flags.hasActiveInlineJob();
    if (wasIdle && !hasActiveInlineJob)
      newState.Flags.setHasActiveInlineJob(true);

    // Make sure the status is at least Scheduled.  We'll actually
    // schedule the job below, if we succeed at this.
    if (wasIdle) {
      newState.Flags.setStatus(Status::Scheduled);
    }

    // Try the compare-exchange, and try again if it fails.
    if (!CurrentState.compare_exchange_weak(oldState, newState,
          /*success*/ std::memory_order_release,
          /*failure*/ std::memory_order_relaxed))
      continue;
    LOG_STATE_TRANSITION;

    // Okay, we successfully updated the status.  Schedule a job to
    // process the actor if necessary.

    // Commit the override job if we created one.
    overrideJob.commit();

    // If the actor is currently idle, schedule it using the
    // invasive job.
    if (wasIdle) {
      assert(!needsOverride);
      scheduleNonOverrideProcessJob(newPriority, hasActiveInlineJob);
    }

    return;
  }
}

bool DefaultActorImpl::tryAssumeThread(RunningJobInfo runner) {
  // We have to load-acquire in order to properly order accesses to
  // the actor's state for the new task.
  auto oldState = CurrentState.load(std::memory_order_acquire);

  // If the actor is currently idle, try to mark it as running.
  while (oldState.Flags.getStatus() == Status::Idle) {
    assert(!oldState.FirstJob);
    auto newState = oldState;
    newState.Flags.setStatus(Status::Running);
    newState.Flags.setMaxPriority(runner.Priority);

    if (CurrentState.compare_exchange_weak(oldState, newState,
                              /*success*/ std::memory_order_relaxed,
                              /*failure*/ std::memory_order_acquire)) {
      LOG_STATE_TRANSITION;
      _swift_tsan_acquire(this);
      return true;
    }
  }

  assert(!oldState.Flags.isAnyZombieStatus() &&
         "trying to assume a zombie actor");

  return false;
}

void swift::swift_defaultActor_initialize(DefaultActor *_actor) {
  asImpl(_actor)->initialize();
}

void swift::swift_defaultActor_destroy(DefaultActor *_actor) {
  asImpl(_actor)->destroy();
}

// TODO: most likely where we'd need to create the "proxy instance" instead?
void swift::swift_distributedActor_remote_initialize(DefaultActor *_actor) {
  auto actor = asImpl(_actor);
  actor->initialize(/*remote=*/true);
}

void swift::swift_distributedActor_destroy(DefaultActor *_actor) {
  // TODO: need to resign the address before we destroy:
  //       something like: actor.transport.resignAddress(actor.address)

  // FIXME: if this is a proxy, we would destroy a bit differently I guess? less memory was allocated etc.
  asImpl(_actor)->destroy(); // today we just replicate what defaultActor_destroy does
}

void swift::swift_defaultActor_enqueue(Job *job, DefaultActor *_actor) {
  asImpl(_actor)->enqueue(job);
}

<<<<<<< HEAD
bool swift::swift_distributed_actor_is_remote(DefaultActor *_actor) {
  return asImpl(_actor)->isDistributedRemote();
=======
void swift::swift_defaultActor_deallocate(DefaultActor *_actor) {
  asImpl(_actor)->deallocate();
}

static bool isDefaultActorClass(const ClassMetadata *metadata) {
  assert(metadata->isTypeMetadata());
  while (true) {
    // Trust the class descriptor if it says it's a default actor.
    if (metadata->getDescription()->isDefaultActor())
      return true;

    // Go to the superclass.
    metadata = metadata->Superclass;

    // If we run out of Swift classes, it's not a default actor.
    if (!metadata || !metadata->isTypeMetadata()) return false;
  }
}

void swift::swift_defaultActor_deallocateResilient(HeapObject *actor) {
  auto metadata = cast<ClassMetadata>(actor->metadata);
  if (isDefaultActorClass(metadata))
    return swift_defaultActor_deallocate(static_cast<DefaultActor*>(actor));

  swift_deallocObject(actor, metadata->getInstanceSize(),
                      metadata->getInstanceAlignMask());
>>>>>>> 712e439f
}

/// FIXME: only exists for the quick-and-dirty MainActor implementation.
namespace swift {
  Metadata* MainActorMetadata = nullptr;
}

/// FIXME: only exists for the quick-and-dirty MainActor implementation.
void swift::swift_MainActor_register(HeapObject *actor) {
  assert(actor);
  MainActorMetadata = const_cast<Metadata*>(swift_getObjectType(actor));
  assert(MainActorMetadata);
}

/*****************************************************************************/
/****************************** ACTOR SWITCHING ******************************/
/*****************************************************************************/

/// Can the current executor give up its thread?
static bool canGiveUpThreadForSwitch(ExecutorTrackingInfo *trackingInfo,
                                     ExecutorRef currentExecutor) {
  assert(trackingInfo || currentExecutor.isGeneric());

  // Some contexts don't allow switching at all.
  if (trackingInfo && !trackingInfo->allowsSwitching())
    return false;

  // We can certainly "give up" a generic executor to try to run
  // a task for an actor.
  if (currentExecutor.isGeneric())
    return true;

  // If the current executor is a default actor, we know how to make
  // it give up its thread.
  if (currentExecutor.isDefaultActor())
    return true;

  return false;
}

/// Tell the current executor to give up its thread, given that it
/// returned true from canGiveUpThreadForSwitch().
///
/// Note that we don't update DefaultActorProcessingFrame here; we'll
/// do that in runOnAssumedThread.
static void giveUpThreadForSwitch(ExecutorRef currentExecutor,
                                  RunningJobInfo runner) {
  if (currentExecutor.isGeneric())
    return;

  asImpl(currentExecutor.getDefaultActor())->giveUpThread(runner);
}

/// Try to assume control of the current thread for the given executor
/// in order to run the given job.
///
/// This doesn't actually run the job yet.
///
/// Note that we don't update DefaultActorProcessingFrame here; we'll
/// do that in runOnAssumedThread.
static bool tryAssumeThreadForSwitch(ExecutorRef newExecutor,
                                     RunningJobInfo runner) {
  // If the new executor is generic, we don't need to do anything.
  if (newExecutor.isGeneric()) {
    return true;
  }

  // If the new executor is a default actor, ask it to assume the thread.
  if (newExecutor.isDefaultActor()) {
    return asImpl(newExecutor.getDefaultActor())->tryAssumeThread(runner);
  }

  return false;
}

/// Given that we've assumed control of an executor on this thread,
/// continue to run the given task on it.
SWIFT_CC(swiftasync)
static void runOnAssumedThread(AsyncTask *task, ExecutorRef executor,
                               ExecutorTrackingInfo *oldTracking,
                               RunningJobInfo runner) {
  // If there's alreaady tracking info set up, just change the executor
  // there and tail-call the task.  We don't want these frames to
  // potentially accumulate linearly.
  if (oldTracking) {
    oldTracking->setActiveExecutor(executor);

    // FIXME: force tail call
    return task->runInFullyEstablishedContext();
  }

  // Otherwise, set up tracking info.
  ExecutorTrackingInfo trackingInfo;
  trackingInfo.enterAndShadow(executor);

  // Run the new task.
  task->runInFullyEstablishedContext();

  // Leave the tracking frame, and give up the current actor if
  // we have one.
  //
  // In principle, we could execute more tasks from the actor here, but
  // that's probably not a reasonable thing to do in an assumed context
  // rather than a dedicated actor-processing job.
  executor = trackingInfo.getActiveExecutor();
  trackingInfo.leave();

#if SWIFT_TASK_PRINTF_DEBUG
  fprintf(stderr, "[%p] leaving assumed thread, current executor is %p\n", pthread_self(), executor.getIdentity());
#endif

  if (executor.isDefaultActor())
    asImpl(executor.getDefaultActor())->giveUpThread(runner);
}

SWIFT_CC(swiftasync)
static void swift_task_switchImpl(SWIFT_ASYNC_CONTEXT AsyncContext *resumeContext,
                                  TaskContinuationFunction *resumeFunction,
                                  ExecutorRef newExecutor) {
  auto trackingInfo = ExecutorTrackingInfo::current();
  auto currentExecutor =
    (trackingInfo ? trackingInfo->getActiveExecutor()
                  : ExecutorRef::generic());
#if SWIFT_TASK_PRINTF_DEBUG
  fprintf(stderr, "[%p] trying to switch from executor %p to %p\n", pthread_self(), currentExecutor.getIdentity(), newExecutor.getIdentity());
#endif

  // If the current executor is compatible with running the new executor,
  // we can just immediately continue running with the resume function
  // we were passed in.
  if (!currentExecutor.mustSwitchToRun(newExecutor)) {
    // FIXME: force tail call
    return resumeFunction(resumeContext);
  }

  auto task = swift_task_getCurrent();
  assert(task && "no current task!");

  // Park the task for simplicity instead of trying to thread the
  // initial resumption information into everything below.
  task->ResumeContext = resumeContext;
  task->ResumeTask = resumeFunction;

  // Okay, we semantically need to switch.
  auto runner = RunningJobInfo::forOther(task->getPriority());

  // If the current executor can give up its thread, and the new executor
  // can take over a thread, try to do so; but don't do this if we've
  // been asked to yield the thread.
  if (canGiveUpThreadForSwitch(trackingInfo, currentExecutor) &&
      !shouldYieldThread() &&
      tryAssumeThreadForSwitch(newExecutor, runner)) {
#if SWIFT_TASK_PRINTF_DEBUG
    fprintf(stderr, "[%p] switch succeeded, task %p assumed thread for executor %p\n", pthread_self(), task, newExecutor.getIdentity());
#endif
    giveUpThreadForSwitch(currentExecutor, runner);
    // FIXME: force tail call
    return runOnAssumedThread(task, newExecutor, trackingInfo, runner);
  }

  // Otherwise, just asynchronously enqueue the task on the given
  // executor.
#if SWIFT_TASK_PRINTF_DEBUG
  fprintf(stderr, "[%p] switch failed, task %p enqueued on executor %p\n", pthread_self(), task, newExecutor.getIdentity());
#endif
  swift_task_enqueue(task, newExecutor);
}

/*****************************************************************************/
/************************* GENERIC ACTOR INTERFACES **************************/
/*****************************************************************************/

SWIFT_CC(swift)
static void swift_task_enqueueImpl(Job *job, ExecutorRef executor) {
#if SWIFT_TASK_PRINTF_DEBUG
  fprintf(stderr, "[%p] enqueue job %p on executor %p\n", pthread_self(), job, executor.getIdentity());
#endif

  assert(job && "no job provided");

  _swift_tsan_release(job);

  if (executor.isGeneric())
    return swift_task_enqueueGlobal(job);

  /// FIXME: only exists for the quick-and-dirty MainActor implementation.
  if (executor.isMainExecutor())
    return swift_task_enqueueMainExecutor(job);

  if (executor.isDefaultActor())
    return asImpl(executor.getDefaultActor())->enqueue(job);

  // Just assume it's actually a default actor that we haven't tagged
  // properly.
  swift_unreachable("unexpected or corrupt executor reference");
}

#define OVERRIDE_ACTOR COMPATIBILITY_OVERRIDE
#include COMPATIBILITY_OVERRIDE_INCLUDE_PATH

/*****************************************************************************/
/***************************** DISTRIBUTED ACTOR *****************************/
/*****************************************************************************/

bool DefaultActorImpl::isDistributedRemote() {
  auto state = CurrentState.load(std::memory_order_relaxed);
  return state.Flags.isDistributedRemote() == 1;
}<|MERGE_RESOLUTION|>--- conflicted
+++ resolved
@@ -240,8 +240,8 @@
 #endif
   return result;
 }
-
 #if defined(_WIN32)
+
 static HANDLE __initialPthread = INVALID_HANDLE_VALUE;
 #endif
 
@@ -582,12 +582,8 @@
       Status_offset = 0,
       Status_width = 3,
 
-<<<<<<< HEAD
-      HasActiveInlineJob = 2,
+      HasActiveInlineJob = 3,
       IsDistributedRemote = 3,
-=======
-      HasActiveInlineJob = 3,
->>>>>>> 712e439f
 
       MaxPriority = 8,
       MaxPriority_width = JobFlags::Priority_width,
@@ -685,7 +681,7 @@
   /// Note that a distributed *local* actor instance is the same as any other
   /// ordinary default (local) actor, and no special handling is needed for them.
   bool isDistributedRemote();
-
+  
 private:
   void deallocateUnconditional();
 
@@ -1687,27 +1683,9 @@
 }
 
 // TODO: most likely where we'd need to create the "proxy instance" instead?
-void swift::swift_distributedActor_remote_initialize(DefaultActor *_actor) {
-  auto actor = asImpl(_actor);
-  actor->initialize(/*remote=*/true);
-}
-
-void swift::swift_distributedActor_destroy(DefaultActor *_actor) {
-  // TODO: need to resign the address before we destroy:
-  //       something like: actor.transport.resignAddress(actor.address)
-
-  // FIXME: if this is a proxy, we would destroy a bit differently I guess? less memory was allocated etc.
-  asImpl(_actor)->destroy(); // today we just replicate what defaultActor_destroy does
-}
-
-void swift::swift_defaultActor_enqueue(Job *job, DefaultActor *_actor) {
   asImpl(_actor)->enqueue(job);
 }
 
-<<<<<<< HEAD
-bool swift::swift_distributed_actor_is_remote(DefaultActor *_actor) {
-  return asImpl(_actor)->isDistributedRemote();
-=======
 void swift::swift_defaultActor_deallocate(DefaultActor *_actor) {
   asImpl(_actor)->deallocate();
 }
@@ -1734,7 +1712,28 @@
 
   swift_deallocObject(actor, metadata->getInstanceSize(),
                       metadata->getInstanceAlignMask());
->>>>>>> 712e439f
+}
+
+// TODO: most likely where we'd need to create the "proxy instance" instead?
+void swift::swift_distributedActor_remote_initialize(DefaultActor *_actor) {
+  auto actor = asImpl(_actor);
+  actor->initialize(/*remote=*/true);
+}
+
+void swift::swift_distributedActor_destroy(DefaultActor *_actor) {
+  // TODO: need to resign the address before we destroy:
+  //       something like: actor.transport.resignAddress(actor.address)
+
+  // FIXME: if this is a proxy, we would destroy a bit differently I guess? less memory was allocated etc.
+  asImpl(_actor)->destroy(); // today we just replicate what defaultActor_destroy does
+}
+
+void swift::swift_defaultActor_enqueue(Job *job, DefaultActor *_actor) {
+  asImpl(_actor)->enqueue(job);
+}
+
+bool swift::swift_distributed_actor_is_remote(DefaultActor *_actor) {
+  return asImpl(_actor)->isDistributedRemote();
 }
 
 /// FIXME: only exists for the quick-and-dirty MainActor implementation.
