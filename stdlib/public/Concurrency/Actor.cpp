///===--- Actor.cpp - Standard actor implementation ------------------------===///
///
/// This source file is part of the Swift.org open source project
///
/// Copyright (c) 2014 - 2020 Apple Inc. and the Swift project authors
/// Licensed under Apache License v2.0 with Runtime Library Exception
///
/// See https:///swift.org/LICENSE.txt for license information
/// See https:///swift.org/CONTRIBUTORS.txt for the list of Swift project authors
///
///===----------------------------------------------------------------------===///
///
/// The default actor implementation for Swift actors, plus related
/// routines such as generic executor enqueuing and switching.
///
///===----------------------------------------------------------------------===///

#include "swift/Runtime/Concurrency.h"

#ifdef _WIN32
// On Windows, an include below triggers an indirect include of minwindef.h
// which contains a definition of the `max` macro, generating an error in our
// use of std::max in this file. This define prevents those macros from being
// defined.
#define NOMINMAX
#endif

#include "../CompatibilityOverride/CompatibilityOverride.h"
#include "swift/Runtime/Atomic.h"
#include "swift/Runtime/AccessibleFunction.h"
#include "swift/Runtime/Casting.h"
#include "swift/Runtime/Once.h"
#include "swift/Runtime/Mutex.h"
#include "swift/Runtime/ThreadLocal.h"
#include "swift/Runtime/ThreadLocalStorage.h"
#include "swift/ABI/Task.h"
#include "swift/ABI/Actor.h"
#include "swift/Basic/ListMerger.h"
#ifndef SWIFT_CONCURRENCY_BACK_DEPLOYMENT
#include "llvm/Config/config.h"
#else
// All platforms where we care about back deployment have a known
// configurations.
#define HAVE_PTHREAD_H 1
#define SWIFT_OBJC_INTEROP 1
#endif
#include "llvm/ADT/PointerIntPair.h"
#include "TaskPrivate.h"
#include "VoucherSupport.h"

#if SWIFT_CONCURRENCY_ENABLE_DISPATCH
#include <dispatch/dispatch.h>
#endif

#if defined(__APPLE__)
#include <asl.h>
#elif defined(__ANDROID__)
#include <android/log.h>
#endif

#if defined(__ELF__)
#include <unwind.h>
#endif

#if defined(__APPLE__)
#include <asl.h>
#elif defined(__ANDROID__)
#include <android/log.h>
#endif

#if defined(__ELF__)
#include <sys/syscall.h>
#endif

#if HAVE_PTHREAD_H
#include <pthread.h>

// Only use __has_include since HAVE_PTHREAD_NP_H is not provided.
#if __has_include(<pthread_np.h>)
#include <pthread_np.h>
#endif
#endif

#if defined(_WIN32)
#include <io.h>
#include <handleapi.h>
#include <processthreadsapi.h>
#endif

#if SWIFT_OBJC_INTEROP
extern "C" void *objc_autoreleasePoolPush();
extern "C" void objc_autoreleasePoolPop(void *);
#endif

using namespace swift;

/// Should we yield the thread?
static bool shouldYieldThread() {
  // FIXME: system scheduler integration
  return false;
}

/*****************************************************************************/
/******************************* TASK TRACKING ******************************/
/*****************************************************************************/

namespace {

/// An extremely silly class which exists to make pointer
/// default-initialization constexpr.
template <class T> struct Pointer {
  T *Value;
  constexpr Pointer() : Value(nullptr) {}
  constexpr Pointer(T *value) : Value(value) {}
  operator T *() const { return Value; }
  T *operator->() const { return Value; }
};

/// A class which encapsulates the information we track about
/// the current thread and active executor.
class ExecutorTrackingInfo {
  /// A thread-local variable pointing to the active tracking
  /// information about the current thread, if any.
  ///
  /// TODO: this is obviously runtime-internal and therefore not
  /// reasonable to make ABI. We might want to also provide a way
  /// for generated code to efficiently query the identity of the
  /// current executor, in order to do a cheap comparison to avoid
  /// doing all the work to suspend the task when we're already on
  /// the right executor. It would make sense for that to be a
  /// separate thread-local variable (or whatever is most efficient
  /// on the target platform).
  static SWIFT_RUNTIME_DECLARE_THREAD_LOCAL(
      Pointer<ExecutorTrackingInfo>, ActiveInfoInThread,
      SWIFT_CONCURRENCY_EXECUTOR_TRACKING_INFO_KEY);

  /// The active executor.
  ExecutorRef ActiveExecutor = ExecutorRef::generic();

  /// Whether this context allows switching.  Some contexts do not;
  /// for example, we do not allow switching from swift_job_run
  /// unless the passed-in executor is generic.
  bool AllowsSwitching = true;

  VoucherManager voucherManager;

  /// The tracking info that was active when this one was entered.
  ExecutorTrackingInfo *SavedInfo;

public:
  ExecutorTrackingInfo() = default;

  ExecutorTrackingInfo(const ExecutorTrackingInfo &) = delete;
  ExecutorTrackingInfo &operator=(const ExecutorTrackingInfo &) = delete;

  /// Unconditionally initialize a fresh tracking state on the
  /// current state, shadowing any previous tracking state.
  /// leave() must be called beforet the object goes out of scope.
  void enterAndShadow(ExecutorRef currentExecutor) {
    ActiveExecutor = currentExecutor;
    SavedInfo = ActiveInfoInThread.get();
    ActiveInfoInThread.set(this);
  }

  void swapToJob(Job *job) { voucherManager.swapToJob(job); }

  void restoreVoucher(AsyncTask *task) { voucherManager.restoreVoucher(task); }

  ExecutorRef getActiveExecutor() const {
    return ActiveExecutor;
  }

  void setActiveExecutor(ExecutorRef newExecutor) {
    ActiveExecutor = newExecutor;
  }


  bool allowsSwitching() const {
    return AllowsSwitching;
  }

  /// Disallow switching in this tracking context.  This should only
  /// be set on a new tracking info, before any jobs are run in it.
  void disallowSwitching() {
    AllowsSwitching = false;
  }

  static ExecutorTrackingInfo *current() {
    return ActiveInfoInThread.get();
  }

  void leave() {
    voucherManager.leave();
    ActiveInfoInThread.set(SavedInfo);
  }
};

class ActiveTask {
  /// A thread-local variable pointing to the active tracking
  /// information about the current thread, if any.
  static SWIFT_RUNTIME_DECLARE_THREAD_LOCAL(Pointer<AsyncTask>, Value,
                                            SWIFT_CONCURRENCY_TASK_KEY);

public:
  static void set(AsyncTask *task) { Value.set(task); }
  static AsyncTask *get() { return Value.get(); }
};

/// Define the thread-locals.
SWIFT_RUNTIME_DECLARE_THREAD_LOCAL(
  Pointer<AsyncTask>,
  ActiveTask::Value,
  SWIFT_CONCURRENCY_TASK_KEY);

SWIFT_RUNTIME_DECLARE_THREAD_LOCAL(
  Pointer<ExecutorTrackingInfo>,
  ExecutorTrackingInfo::ActiveInfoInThread,
  SWIFT_CONCURRENCY_EXECUTOR_TRACKING_INFO_KEY);

} // end anonymous namespace

void swift::runJobInEstablishedExecutorContext(Job *job) {
  _swift_tsan_acquire(job);

#if SWIFT_OBJC_INTEROP
  auto pool = objc_autoreleasePoolPush();
#endif

  if (auto task = dyn_cast<AsyncTask>(job)) {
    // Update the active task in the current thread.
    ActiveTask::set(task);

    // Update the task status to say that it's running on the
    // current thread.  If the task suspends somewhere, it should
    // update the task status appropriately; we don't need to update
    // it afterwards.
    task->flagAsRunning();

    task->runInFullyEstablishedContext();

    assert(ActiveTask::get() == nullptr &&
           "active task wasn't cleared before susspending?");
  } else {
    // There's no extra bookkeeping to do for simple jobs besides swapping in
    // the voucher.
    ExecutorTrackingInfo::current()->swapToJob(job);
    job->runSimpleInFullyEstablishedContext();
  }

#if SWIFT_OBJC_INTEROP
  objc_autoreleasePoolPop(pool);
#endif

  _swift_tsan_release(job);
}

void swift::adoptTaskVoucher(AsyncTask *task) {
  ExecutorTrackingInfo::current()->swapToJob(task);
}

void swift::restoreTaskVoucher(AsyncTask *task) {
  ExecutorTrackingInfo::current()->restoreVoucher(task);
}

SWIFT_CC(swift)
AsyncTask *swift::swift_task_getCurrent() {
  return ActiveTask::get();
}

AsyncTask *swift::_swift_task_clearCurrent() {
  auto task = ActiveTask::get();
  ActiveTask::set(nullptr);
  return task;
}

SWIFT_CC(swift)
static ExecutorRef swift_task_getCurrentExecutorImpl() {
  auto currentTracking = ExecutorTrackingInfo::current();
  auto result = (currentTracking ? currentTracking->getActiveExecutor()
                                 : ExecutorRef::generic());
  SWIFT_TASK_DEBUG_LOG("getting current executor %p", result.getIdentity());
  return result;
}

#if defined(_WIN32)
static HANDLE __initialPthread = INVALID_HANDLE_VALUE;
#endif

/// Determine whether we are currently executing on the main thread
/// independently of whether we know that we are on the main actor.
static bool isExecutingOnMainThread() {
#if SWIFT_STDLIB_SINGLE_THREADED_RUNTIME
  return true;
#elif defined(__linux__)
  return syscall(SYS_gettid) == getpid();
#elif defined(_WIN32)
  if (__initialPthread == INVALID_HANDLE_VALUE) {
    DuplicateHandle(GetCurrentProcess(), GetCurrentThread(),
                    GetCurrentProcess(), &__initialPthread, 0, FALSE,
                    DUPLICATE_SAME_ACCESS);
  }

  return __initialPthread == GetCurrentThread();
#else
  return pthread_main_np() == 1;
#endif
}

JobPriority swift::swift_task_getCurrentThreadPriority() {
#if SWIFT_STDLIB_SINGLE_THREADED_RUNTIME
  return JobPriority::UserInitiated;
#elif defined(__APPLE__)
  return static_cast<JobPriority>(qos_class_self());
#else
  if (isExecutingOnMainThread())
    return JobPriority::UserInitiated;

  return JobPriority::Unspecified;
#endif
}

SWIFT_CC(swift)
static bool swift_task_isCurrentExecutorImpl(ExecutorRef executor) {
  if (auto currentTracking = ExecutorTrackingInfo::current()) {
    return currentTracking->getActiveExecutor() == executor;
  }

  return executor.isMainExecutor() && isExecutingOnMainThread();
}

/// Logging level for unexpected executors:
/// 0 - no logging
/// 1 - warn on each instance
/// 2 - fatal error
static unsigned unexpectedExecutorLogLevel = 1;

static void checkUnexpectedExecutorLogLevel(void *context) {
  const char *levelStr = getenv("SWIFT_UNEXPECTED_EXECUTOR_LOG_LEVEL");
  if (!levelStr)
    return;

  long level = strtol(levelStr, nullptr, 0);
  if (level >= 0 && level < 3)
    unexpectedExecutorLogLevel = level;
}

SWIFT_CC(swift)
void swift::swift_task_reportUnexpectedExecutor(
    const unsigned char *file, uintptr_t fileLength, bool fileIsASCII,
    uintptr_t line, ExecutorRef executor) {
  // Make sure we have an appropriate log level.
  static swift_once_t logLevelToken;
  swift_once(&logLevelToken, checkUnexpectedExecutorLogLevel, nullptr);

  bool isFatalError = false;
  switch (unexpectedExecutorLogLevel) {
  case 0:
    return;

  case 1:
    isFatalError = false;
    break;

  case 2:
    isFatalError = true;
    break;
  }

  const char *functionIsolation;
  const char *whereExpected;
  if (executor.isMainExecutor()) {
    functionIsolation = "@MainActor function";
    whereExpected = "the main thread";
  } else {
    functionIsolation = "actor-isolated function";
    whereExpected = "the same actor";
  }

  char *message;
  swift_asprintf(
      &message,
      "%s: data race detected: %s at %.*s:%d was not called on %s\n",
      isFatalError ? "error" : "warning", functionIsolation,
      (int)fileLength, file, (int)line, whereExpected);

  if (_swift_shouldReportFatalErrorsToDebugger()) {
    RuntimeErrorDetails details = {
        .version = RuntimeErrorDetails::currentVersion,
        .errorType = "actor-isolation-violation",
        .currentStackDescription = "Actor-isolated function called from another thread",
        .framesToSkip = 1,
    };
    _swift_reportToDebugger(
        isFatalError ? RuntimeErrorFlagFatal : RuntimeErrorFlagNone, message,
        &details);
  }

#if defined(_WIN32)
#define STDERR_FILENO 2
  _write(STDERR_FILENO, message, strlen(message));
#else
  write(STDERR_FILENO, message, strlen(message));
#endif
#if defined(__APPLE__)
  asl_log(nullptr, nullptr, ASL_LEVEL_ERR, "%s", message);
#elif defined(__ANDROID__)
  __android_log_print(ANDROID_LOG_FATAL, "SwiftRuntime", "%s", message);
#endif

  free(message);

  if (isFatalError)
    abort();
}

/*****************************************************************************/
/*********************** DEFAULT ACTOR IMPLEMENTATION ************************/
/*****************************************************************************/

namespace {

class DefaultActorImpl;

/// A job to process a default actor.  Allocated inline in the actor.
class ProcessInlineJob : public Job {
public:
  ProcessInlineJob(JobPriority priority)
    : Job({JobKind::DefaultActorInline, priority}, &process) {}

  SWIFT_CC(swiftasync)
  static void process(Job *job);

  static bool classof(const Job *job) {
    return job->Flags.getKind() == JobKind::DefaultActorInline;
  }
};

/// A job to process a default actor that's allocated separately from
/// the actor.
class ProcessOutOfLineJob : public Job {
  DefaultActorImpl *Actor;
public:
  ProcessOutOfLineJob(DefaultActorImpl *actor, JobPriority priority)
    : Job({JobKind::DefaultActorSeparate, priority}, &process),
      Actor(actor) {}

  SWIFT_CC(swiftasync)
  static void process(Job *job);

  static bool classof(const Job *job) {
    return job->Flags.getKind() == JobKind::DefaultActorSeparate;
  }
};

/// Information about the currently-running processing job.
struct RunningJobInfo {
  enum KindType : uint8_t {
    Inline, Other
  };
  KindType Kind;
  JobPriority Priority;

  bool wasInlineJob() const {
    return Kind == Inline;
  }

  static RunningJobInfo forOther(JobPriority priority) {
    return {Other, priority};
  }
  static RunningJobInfo forInline(JobPriority priority) {
    return {Inline, priority};
  }

  void setAbandoned();
  void setRunning();
  bool waitForActivation();
};

class JobRef {
  enum : uintptr_t {
    NeedsPreprocessing = 0x1,
    JobMask = ~uintptr_t(NeedsPreprocessing)
  };

  /// A Job* that may have one of the two bits above mangled into it.
  uintptr_t Value;

  JobRef(Job *job, unsigned flags)
    : Value(reinterpret_cast<uintptr_t>(job) | flags) {}
public:
  constexpr JobRef() : Value(0) {}

  /// Return a reference to a job that's been properly preprocessed.
  static JobRef getPreprocessed(Job *job) {
    /// We allow null pointers here.
    return { job, 0 };
  }

  /// Return a reference to a job that hasn't been preprocesssed yet.
  static JobRef getUnpreprocessed(Job *job) {
    assert(job && "passing a null job");
    return { job, NeedsPreprocessing };
  }

  /// Is this a null reference?
  operator bool() const { return Value != 0; }

  /// Does this job need to be pre-processed before we can treat
  /// the job queue as a proper queue?
  bool needsPreprocessing() const {
    return Value & NeedsPreprocessing;
  }

  /// Is this an unprocessed message to the actor, rather than a job?
  bool isMessage() const {
    return false; // For now, we have no messages
  }

  Job *getAsJob() const {
    assert(!isMessage());
    return reinterpret_cast<Job*>(Value & JobMask);
  }
  Job *getAsPreprocessedJob() const {
    assert(!isMessage() && !needsPreprocessing());
    return reinterpret_cast<Job*>(Value);
  }

  bool operator==(JobRef other) const {
    return Value == other.Value;
  }
  bool operator!=(JobRef other) const {
    return Value != other.Value;
  }
};

/// The default actor implementation.
///
/// Ownership of the actor is subtle.  Jobs are assumed to keep the actor
/// alive as long as they're executing on it; this allows us to avoid
/// retaining and releasing whenever threads are scheduled to run a job.
/// While jobs are enqueued on the actor, there is a conceptual shared
/// ownership of the currently-enqueued jobs which is passed around
/// between threads and processing jobs and managed using extra retains
/// and releases of the actor.  The basic invariant is as follows:
///
/// - Let R be 1 if there are jobs enqueued on the actor or if a job
///   is currently running on the actor; otherwise let R be 0.
/// - Let N be the number of active processing jobs for the actor.
/// - N >= R
/// - There are N - R extra retains of the actor.
///
/// We can think of this as there being one "owning" processing job
/// and K "extra" jobs.  If there is a processing job that is actively
/// running the actor, it is always the owning job; otherwise, any of
/// the N jobs may win the race to become the owning job.
///
/// We then have the following ownership rules:
///
/// - When we enqueue the first job on an actor, then R becomes 1, and
///   we must create a processing job so that N >= R.  We do not need to
///   retain the actor.
/// - When we create an extra job to process an actor (e.g. because of
///   priority overrides), N increases but R remains the same.  We must
///   retain the actor.
/// - When we start running an actor, our job definitively becomes the
///   owning job, but neither N nor R changes.  We do not need to retain
///   the actor.
/// - When we go to start running an actor and for whatever reason we
///   don't actually do so, we are eliminating an extra processing job,
///   and so N decreases but R remains the same.  We must release the
///   actor.
/// - When we are running an actor and give it up, and there are no
///   remaining jobs on it, then R becomes 0 and N decreases by 1.
///   We do not need to release the actor.
/// - When we are running an actor and give it up, and there are jobs
///   remaining on it, then R remains 1 but N is decreasing by 1.
///   We must either release the actor or create a new processing job
///   for it to maintain the balance.
class DefaultActorImpl : public HeapObject {
  enum class Status {
    /// The actor is not currently scheduled.  Completely redundant
    /// with the job list being empty.
    Idle,

    /// There is currently a job scheduled to process the actor at the
    /// stored max priority.
    Scheduled,

    /// There is currently a thread processing the actor at the stored
    /// max priority.
    Running,

    /// The actor is a zombie that's been fully released but is still
    /// running.  We delay deallocation until its running thread gives
    /// it up, which fortunately doesn't touch anything in the
    /// actor except for the DefaultActorImpl.
    ///
    /// To coordinate between the releasing thread and the running
    /// thread, we have a two-stage "latch".  This is because the
    /// releasing thread does not atomically decide to not deallocate.
    /// Fortunately almost all of the overhead here is only incurred
    /// when we actually do end up in the zombie state.
    Zombie_Latching,
    Zombie_ReadyForDeallocation
  };

  struct Flags : public FlagSet<size_t> {
    enum : size_t {
      Status_offset = 0,
      Status_width = 3,

      HasActiveInlineJob = 3,

      IsDistributedRemote = 4,

      MaxPriority = 8,
      MaxPriority_width = JobFlags::Priority_width,

      // FIXME: add a reference to the running thread ID so that we
      // can boost priorities.
    };

    /// What is the current high-level status of this actor?
    FLAGSET_DEFINE_FIELD_ACCESSORS(Status_offset, Status_width, Status,
                                   getStatus, setStatus)

    bool isAnyRunningStatus() const {
      auto status = getStatus();
      return status == Status::Running ||
             status == Status::Zombie_Latching ||
             status == Status::Zombie_ReadyForDeallocation;
    }

    bool isAnyZombieStatus() const {
      auto status = getStatus();
      return status == Status::Zombie_Latching ||
             status == Status::Zombie_ReadyForDeallocation;
    }

    /// Is there currently an active processing job allocated inline
    /// in the actor?
    FLAGSET_DEFINE_FLAG_ACCESSORS(HasActiveInlineJob,
                                  hasActiveInlineJob, setHasActiveInlineJob)

    /// Is the actor a distributed 'remote' actor?
    /// I.e. it does not have storage for user-defined properties and all
    /// function call must be transformed into $distributed_ function calls.
    FLAGSET_DEFINE_FLAG_ACCESSORS(IsDistributedRemote,
                                  isDistributedRemote, setIsDistributedRemote)

    /// What is the maximum priority of jobs that are currently running
    /// or enqueued on this actor?
    ///
    /// Note that the above isn't quite correct: we don't actually
    /// lower this after we finish processing higher-priority tasks.
    /// (Doing so introduces some subtleties around kicking off
    /// lower-priority processing jobs.)
    FLAGSET_DEFINE_FIELD_ACCESSORS(MaxPriority, MaxPriority_width,
                                   JobPriority,
                                   getMaxPriority, setMaxPriority)
  };

  /// This is designed to fit into two words, which can generally be
  /// done lock-free on all our supported platforms.
  struct alignas(2 * sizeof(void*)) State {
    JobRef FirstJob;
    struct Flags Flags;
  };

  swift::atomic<State> CurrentState;

  friend class ProcessInlineJob;
  union {
    // When the ProcessInlineJob storage is initialized, its metadata pointer
    // will point to Job's metadata. When it isn't, the metadata pointer is
    // NULL. Use HeapObject to initialize the metadata pointer to NULL and allow
    // it to be checked without fully initializing the ProcessInlineJob.
    HeapObject JobStorageHeapObject{nullptr};

    ProcessInlineJob JobStorage;
  };

public:
  /// Properly construct an actor, except for the heap header.
  void initialize(bool isDistributedRemote = false) {
    auto flags = Flags();
    flags.setIsDistributedRemote(isDistributedRemote);
    new (&CurrentState) swift::atomic<State>(State{JobRef(), flags});
    JobStorageHeapObject.metadata = nullptr;
  }

  /// Properly destruct an actor, except for the heap header.
  void destroy();

  /// Properly respond to the last release of a default actor.  Note
  /// that the actor will have been completely torn down by the time
  /// we reach this point.
  void deallocate();

  /// Add a job to this actor.
  void enqueue(Job *job);

  /// Take over running this actor in the current thread, if possible.
  bool tryAssumeThread(RunningJobInfo runner);

  /// Give up running this actor in the current thread.
  void giveUpThread(RunningJobInfo runner);

  /// Claim the next job off the actor or give it up.
  Job *claimNextJobOrGiveUp(bool actorIsOwned, RunningJobInfo runner);

  /// Check if the actor is actually a distributed *remote* actor.
  ///
  /// Note that a distributed *local* actor instance is the same as any other
  /// ordinary default (local) actor, and no special handling is needed for them.
  bool isDistributedRemote();

private:
  void deallocateUnconditional();

  /// Schedule an inline processing job.  This can generally only be
  /// done if we know nobody else is trying to do it at the same time,
  /// e.g. if this thread just sucessfully transitioned the actor from
  /// Idle to Scheduled.
  void scheduleNonOverrideProcessJob(JobPriority priority,
                                     bool hasActiveInlineJob);

  static DefaultActorImpl *fromInlineJob(Job *job) {
    assert(isa<ProcessInlineJob>(job));
#pragma clang diagnostic push
#pragma clang diagnostic ignored "-Winvalid-offsetof"
    return reinterpret_cast<DefaultActorImpl*>(
      reinterpret_cast<char*>(job) - offsetof(DefaultActorImpl, JobStorage));
#pragma clang diagnostic pop
  }
};

} /// end anonymous namespace

static_assert(sizeof(DefaultActorImpl) <= sizeof(DefaultActor) &&
              alignof(DefaultActorImpl) <= alignof(DefaultActor),
              "DefaultActorImpl doesn't fit in DefaultActor");

static DefaultActorImpl *asImpl(DefaultActor *actor) {
  return reinterpret_cast<DefaultActorImpl*>(actor);
}

static DefaultActor *asAbstract(DefaultActorImpl *actor) {
  return reinterpret_cast<DefaultActor*>(actor);
}

/*****************************************************************************/
/*********************** DEFAULT ACTOR IMPLEMENTATION ************************/
/*****************************************************************************/

void DefaultActorImpl::destroy() {
  auto oldState = CurrentState.load(std::memory_order_relaxed);
  while (true) {
    assert(!oldState.FirstJob && "actor has queued jobs at destruction");
    if (oldState.Flags.getStatus() == Status::Idle) return;

    assert(oldState.Flags.getStatus() == Status::Running &&
           "actor scheduled but not running at destruction");

    // If the actor is currently running, set it to zombie status
    // so that we know to deallocate it when it's given up.
    auto newState = oldState;
    newState.Flags.setStatus(Status::Zombie_Latching);
    if (CurrentState.compare_exchange_weak(oldState, newState,
                                           std::memory_order_relaxed,
                                           std::memory_order_relaxed))
      return;
  }
}

void DefaultActorImpl::deallocate() {
  // If we're in a zombie state waiting to latch, put the actor in the
  // ready-for-deallocation state, but don't actually deallocate yet.
  // Note that we should never see the actor already in the
  // ready-for-deallocation state; giving up the actor while in the
  // latching state will always put it in Idle state.
  auto oldState = CurrentState.load(std::memory_order_relaxed);
  while (oldState.Flags.getStatus() == Status::Zombie_Latching) {
    auto newState = oldState;
    newState.Flags.setStatus(Status::Zombie_ReadyForDeallocation);
    if (CurrentState.compare_exchange_weak(oldState, newState,
                                           std::memory_order_relaxed,
                                           std::memory_order_relaxed))
      return;
  }

  assert(oldState.Flags.getStatus() == Status::Idle);

  deallocateUnconditional();
}

void DefaultActorImpl::deallocateUnconditional() {
  if (JobStorageHeapObject.metadata != nullptr)
    JobStorage.~ProcessInlineJob();
  auto metadata = cast<ClassMetadata>(this->metadata);
  swift_deallocObject(this, metadata->getInstanceSize(),
                      metadata->getInstanceAlignMask());
}

/// Given that a job is enqueued normally on a default actor, get/set
/// the next job in the actor's queue.
///
/// Note that this must not be used on the message jobs that can appear
/// in the queue; those jobs are not actually in the actor's queue (they're
/// on the global execution queues).  So the actor's actual queue flows
/// through the NextJob field on those objects rather than through
/// the SchedulerPrivate fields.
static JobRef getNextJobInQueue(Job *job) {
  return *reinterpret_cast<JobRef*>(job->SchedulerPrivate);
}
static void setNextJobInQueue(Job *job, JobRef next) {
  *reinterpret_cast<JobRef*>(job->SchedulerPrivate) = next;
}

/// Schedule a processing job that doesn't have to be an override job.
///
/// We can either do this with inline storage or heap-allocated.
/// To ues inline storage, we need to verify that the hasActiveInlineJob
/// flag is not set in the state and then successfully set it.  The
/// argument reports that this has happened correctly.
///
/// We should only schedule a non-override processing job at all if
/// we're transferring ownership of the jobs in it; see the ownership
/// comment on DefaultActorImpl.
void DefaultActorImpl::scheduleNonOverrideProcessJob(JobPriority priority,
                                                     bool hasActiveInlineJob) {
  Job *job;
  if (hasActiveInlineJob) {
    job = new ProcessOutOfLineJob(this, priority);
  } else {
    if (JobStorageHeapObject.metadata != nullptr)
      JobStorage.~ProcessInlineJob();
    job = new (&JobStorage) ProcessInlineJob(priority);
  }
  swift_task_enqueueGlobal(job);
}

/// Flag that the current processing job has been abandoned
/// and will not be running the actor.
void RunningJobInfo::setAbandoned() {
}

/// Flag that the current processing job is now running the actor.
void RunningJobInfo::setRunning() {
}

namespace {

struct JobQueueTraits {
  static Job *getNext(Job *job) {
    return getNextJobInQueue(job).getAsPreprocessedJob();
  }
  static void setNext(Job *job, Job *next) {
    setNextJobInQueue(job, JobRef::getPreprocessed(next));
  }
  static int compare(Job *lhs, Job *rhs) {
    return descendingPriorityOrder(lhs->getPriority(), rhs->getPriority());
  }
};

} // end anonymous namespace

/// Preprocess the prefix of the actor's queue that hasn't already
/// been preprocessed:
///
/// - Split the jobs into messages and actual jobs.
/// - Append the actual jobs to any already-preprocessed job list.
///
/// The returned job should become the new root of the job queue
/// (or may be immediately dequeued, in which its successor should).
static Job *preprocessQueue(JobRef first,
                            JobRef previousFirst,
                            Job *previousFirstNewJob) {
  assert(previousFirst || previousFirstNewJob == nullptr);

  if (!first.needsPreprocessing())
    return first.getAsPreprocessedJob();

  using ListMerger = swift::ListMerger<Job*, JobQueueTraits>;
  ListMerger newJobs;

  while (first != previousFirst) {
    // If we find something that doesn't need preprocessing, it must've
    // been left by a previous queue-processing, which means that
    // this must be our first attempt to preprocess in this processing.
    // Just treat the queue from this point as a well-formed whole
    // to which we need to add any new items we might've just found.
    if (!first.needsPreprocessing()) {
      assert(!previousFirst && !previousFirstNewJob);
      previousFirstNewJob = first.getAsPreprocessedJob();
      break;
    }

    // If the job is a message, add it to the list of messages we need
    // to process.
    if (first.isMessage()) {
      swift_unreachable("no messages currently supported");
    }

    // If the job isn't a message, add it to the front of the list of
    // jobs we're building up.  Note that this reverses the order of
    // jobs; since enqueue() always adds jobs to the front, reversing
    // the order effectively makes the actor queue FIFO, which is what
    // we want.
    auto job = first.getAsJob();
    first = getNextJobInQueue(job);
    newJobs.insertAtFront(job);
  }

  // If there are jobs already in the queue, put the new jobs at the end.
  auto firstNewJob = newJobs.release();
  if (!firstNewJob) {
    firstNewJob = previousFirstNewJob;
  } else if (previousFirstNewJob) {
    // Merge the jobs we just processed into the existing job list.
    ListMerger merge(previousFirstNewJob);
    merge.merge(firstNewJob);
    firstNewJob = merge.release();
  }

  return firstNewJob;
}

void DefaultActorImpl::giveUpThread(RunningJobInfo runner) {
  SWIFT_TASK_DEBUG_LOG("giving up thread for actor %p", this);
  auto oldState = CurrentState.load(std::memory_order_acquire);
  assert(oldState.Flags.isAnyRunningStatus());

  auto firstNewJob = preprocessQueue(oldState.FirstJob, JobRef(), nullptr);

  _swift_tsan_release(this);
  while (true) {
    // In Zombie_ReadyForDeallocation state, nothing else should
    // be touching the atomic, and there's no point updating it.
    if (oldState.Flags.getStatus() == Status::Zombie_ReadyForDeallocation) {
      deallocateUnconditional();
      return;
    }

    // In Zombie_Latching state, we should try to update to Idle;
    // if we beat the releasing thread, it'll deallocate.
    // In Running state, we may need to schedule a processing job.

    State newState = oldState;
    newState.FirstJob = JobRef::getPreprocessed(firstNewJob);
    if (firstNewJob) {
      assert(oldState.Flags.getStatus() == Status::Running);
      newState.Flags.setStatus(Status::Scheduled);
    } else {
      newState.Flags.setStatus(Status::Idle);
    }

    // If the runner was an inline job, it's no longer active.
    if (runner.wasInlineJob()) {
      newState.Flags.setHasActiveInlineJob(false);
    }

    bool hasMoreJobs = (bool) newState.FirstJob;
    bool hasActiveInlineJob = newState.Flags.hasActiveInlineJob();
    bool needsNewProcessJob = hasMoreJobs;

    // If we want to create a new inline job below, be sure to claim that
    // in the new state.
    if (needsNewProcessJob && !hasActiveInlineJob) {
      newState.Flags.setHasActiveInlineJob(true);
    }

    auto firstPreprocessed = oldState.FirstJob;
    if (!CurrentState.compare_exchange_weak(oldState, newState,
                    /*success*/ std::memory_order_release,
                    /*failure*/ std::memory_order_acquire)) {
      // Preprocess any new queue items.
      firstNewJob = preprocessQueue(oldState.FirstJob,
                                    firstPreprocessed,
                                    firstNewJob);

      // Try again.
      continue;
    }

#define LOG_STATE_TRANSITION                                                   \
  SWIFT_TASK_DEBUG_LOG("actor %p transitioned from %zx to %zx (%s)\n", this,   \
                       oldState.Flags.getOpaqueValue(),                        \
                       newState.Flags.getOpaqueValue(), __FUNCTION__)
    LOG_STATE_TRANSITION;

    // The priority of the remaining work.
    auto newPriority = newState.Flags.getMaxPriority();

    // This is the actor's owning job; per the ownership rules (see
    // the comment on DefaultActorImpl), if there are remaining
    // jobs, we need to balance out our ownership one way or another.
    // We also, of course, need to ensure that there's a thread that's
    // actually going to process the actor.
    if (hasMoreJobs) {
      // Enqueue a job that will try to take over running with the
      // new priority.  This also ensures that there's a job at that
      // priority which will actually take over the actor.
      scheduleNonOverrideProcessJob(newPriority, hasActiveInlineJob);
    }

    return;
  }
}

/// Claim the next job on the actor or give it up forever.
///
/// The running thread doesn't need to already own the actor to do this.
/// It does need to be participating correctly in the ownership
/// scheme as a "processing job"; see the comment on DefaultActorImpl.
Job *DefaultActorImpl::claimNextJobOrGiveUp(bool actorIsOwned,
                                            RunningJobInfo runner) {
  auto oldState = CurrentState.load(std::memory_order_acquire);

  // The status had better be Running unless we're trying to acquire
  // our first job.
  assert(oldState.Flags.isAnyRunningStatus() || !actorIsOwned);

  // If we don't yet own the actor, we need to try to claim the actor
  // first; we cannot safely access the queue memory yet because other
  // threads may concurrently be trying to do this.
  if (!actorIsOwned) {
    // We really shouldn't ever be in a state where we're trying to take
    // over a non-running actor if the actor is in a zombie state.
    assert(!oldState.Flags.isAnyZombieStatus());

    while (true) {
      // A helper function when the only change we need to try is to
      // update for an inline runner.
      auto tryUpdateForInlineRunner = [&]{
        if (!runner.wasInlineJob()) return true;

        auto newState = oldState;
        newState.Flags.setHasActiveInlineJob(false);
        auto success = CurrentState.compare_exchange_weak(oldState, newState,
                            /*success*/ std::memory_order_relaxed,
                            /*failure*/ std::memory_order_acquire);
        if (success) LOG_STATE_TRANSITION;
        return success;
      };

      // If the actor is out of work, or its priority doesn't match our
      // priority, don't try to take over the actor.
      if (!oldState.FirstJob) {

        // The only change we need here is inline-runner bookkeeping.
        if (!tryUpdateForInlineRunner())
          continue;

        // We're eliminating a processing thread; balance ownership.
        swift_release(this);
        runner.setAbandoned();
        return nullptr;
      }

      // If the actor is currently running, we'd need to wait for
      // it to stop; just exit.
      if (oldState.Flags.getStatus() == Status::Running) {
        // The only change we need here is inline-runner bookkeeping.
        if (!tryUpdateForInlineRunner())
          continue;

        swift_release(this);
        return nullptr;
      }

      // Try to set the state as Running.
      assert(oldState.Flags.getStatus() == Status::Scheduled);
      auto newState = oldState;
      newState.Flags.setStatus(Status::Running);

      // Also do our inline-runner bookkeeping.
      if (runner.wasInlineJob())
        newState.Flags.setHasActiveInlineJob(false);

      if (!CurrentState.compare_exchange_weak(oldState, newState,
                              /*success*/ std::memory_order_relaxed,
                              /*failure*/ std::memory_order_acquire))
        continue;
      LOG_STATE_TRANSITION;
      _swift_tsan_acquire(this);

      // If that succeeded, we can proceed to the main body.
      oldState = newState;
      runner.setRunning();
      break;
    }
  }

  assert(oldState.Flags.isAnyRunningStatus());

  // We should have taken care of the inline-job bookkeeping now.
  assert(!oldState.Flags.hasActiveInlineJob() || !runner.wasInlineJob());

  // Okay, now it's safe to look at queue state.
  // Preprocess any queue items at the front of the queue.
  auto newFirstJob = preprocessQueue(oldState.FirstJob, JobRef(), nullptr);

  _swift_tsan_release(this);
  while (true) {
    // In Zombie_ReadyForDeallocation state, nothing else should
    // be touching the atomic, and there's no point updating it.
    if (oldState.Flags.getStatus() == Status::Zombie_ReadyForDeallocation) {
      deallocateUnconditional();
      return nullptr;
    }

    State newState = oldState;

    // If the priority we're currently running with is adqeuate for
    // all the remaining jobs, try to dequeue something.
    // FIXME: should this be an exact match in priority instead of
    // potentially running jobs with too high a priority?
    Job *jobToRun;
    if (newFirstJob) {
      jobToRun = newFirstJob;
      newState.FirstJob = getNextJobInQueue(newFirstJob);
      newState.Flags.setStatus(Status::Running);

    // Otherwise, we should give up the thread.
    } else {
      jobToRun = nullptr;
      newState.FirstJob = JobRef::getPreprocessed(newFirstJob);
      newState.Flags.setStatus(newFirstJob ? Status::Scheduled
                                           : Status::Idle);
    }

    // Try to update the queue.  The changes we've made to the queue
    // structure need to be made visible even if we aren't dequeuing
    // anything.
    auto firstPreprocessed = oldState.FirstJob;
    if (!CurrentState.compare_exchange_weak(oldState, newState,
                     /*success*/ std::memory_order_release,
                     /*failure*/ std::memory_order_acquire)) {
      // Preprocess any new queue items, which will have been formed
      // into a linked list leading to the last head we observed.
      // (The fact that that job may not be the head anymore doesn't
      // matter; we're looking for an exact match with that.)
      newFirstJob = preprocessQueue(oldState.FirstJob,
                                    firstPreprocessed,
                                    newFirstJob);

      // Loop to retry updating the state.
      continue;
    }
    LOG_STATE_TRANSITION;

    // We successfully updated the state.

    // If we're giving up the thread with jobs remaining, we need
    // to release the actor.
    Optional<JobPriority> remainingJobPriority;
    if (!jobToRun && newFirstJob) {
      remainingJobPriority = newState.Flags.getMaxPriority();
    }

    // Per the ownership rules (see the comment on DefaultActorImpl),
    // release the actor if we're giving up the thread with jobs
    // remaining.
    if (remainingJobPriority)
      swift_release(this);

    return jobToRun;
  }
}

SWIFT_CC(swift)
static void swift_job_runImpl(Job *job, ExecutorRef executor) {
  ExecutorTrackingInfo trackingInfo;

  // swift_job_run is a primary entrypoint for executors telling us to
  // run jobs.  Actor executors won't expect us to switch off them
  // during this operation.  But do allow switching if the executor
  // is generic.
  if (!executor.isGeneric()) trackingInfo.disallowSwitching();

  trackingInfo.enterAndShadow(executor);

  SWIFT_TASK_DEBUG_LOG("%s(%p)", __func__, job);
  runJobInEstablishedExecutorContext(job);

  trackingInfo.leave();

  // Give up the current executor if this is a switching context
  // (which, remember, only happens if we started out on a generic
  // executor) and we've switched to a default actor.
  auto currentExecutor = trackingInfo.getActiveExecutor();
  if (trackingInfo.allowsSwitching() && currentExecutor.isDefaultActor()) {
    // Use an underestimated priority; if this means we create an
    // extra processing job in some cases, that's probably okay.
    auto runner = RunningJobInfo::forOther(JobPriority(0));
    asImpl(currentExecutor.getDefaultActor())->giveUpThread(runner);
  }
}

/// The primary function for processing an actor on a thread.  Start
/// processing the given default actor as the active default actor on
/// the current thread, and keep processing whatever actor we're
/// running when code returns back to us until we're not processing
/// any actors anymore.
///
/// \param currentActor is expected to be passed in as retained to ensure that
///                     the actor lives for the duration of job execution.
///                     Note that this may conflict with the retain/release
///                     design in the DefaultActorImpl, but it does fix bugs!
SWIFT_CC(swiftasync)
static void processDefaultActor(DefaultActorImpl *currentActor,
                                RunningJobInfo runner) {
  SWIFT_TASK_DEBUG_LOG("processDefaultActor %p", currentActor);
  DefaultActorImpl *actor = currentActor;

  // If we actually have work to do, we'll need to set up tracking info.
  // Optimistically assume that we will; the alternative (an override job
  // took over the actor first) is rare.
  ExecutorTrackingInfo trackingInfo;
  trackingInfo.enterAndShadow(
    ExecutorRef::forDefaultActor(asAbstract(currentActor)));

  // Remember whether we've already taken over the actor.
  bool threadIsRunningActor = false;
  while (true) {
    assert(currentActor);

    // Immediately check if we've been asked to yield the thread.
    if (shouldYieldThread())
      break;

    // Try to claim another job from the current actor, taking it over
    // if we haven't already.
    auto job = currentActor->claimNextJobOrGiveUp(threadIsRunningActor,
                                                  runner);

    SWIFT_TASK_DEBUG_LOG("processDefaultActor %p claimed job %p", currentActor,
                         job);

    // If we failed to claim a job, we have nothing to do.
    if (!job) {
      // We also gave up the actor as part of failing to claim it.
      // Make sure we don't try to give up the actor again.
      currentActor = nullptr;
      break;
    }

    // This thread now owns the current actor.
    threadIsRunningActor = true;

    // Run the job.
    runJobInEstablishedExecutorContext(job);

    // The current actor may have changed after the job.
    // If it's become nil, or not a default actor, we have nothing to do.
    auto currentExecutor = trackingInfo.getActiveExecutor();

    SWIFT_TASK_DEBUG_LOG("processDefaultActor %p current executor now %p",
                         currentActor, currentExecutor.getIdentity());

    if (!currentExecutor.isDefaultActor()) {
      // The job already gave up the thread for us.
      // Make sure we don't try to give up the actor again.
      currentActor = nullptr;
      break;
    }
    currentActor = asImpl(currentExecutor.getDefaultActor());
  }

  // Leave the tracking info.
  trackingInfo.leave();

  // If we still have an active actor, we should give it up.
  if (threadIsRunningActor && currentActor) {
    currentActor->giveUpThread(runner);
  }

  swift_release(actor);
}

SWIFT_CC(swiftasync)
void ProcessInlineJob::process(Job *job) {
  DefaultActorImpl *actor = DefaultActorImpl::fromInlineJob(job);

  // Pull the priority out of the job before we do anything that might
  // invalidate it.
  auto targetPriority = job->getPriority();
  auto runner = RunningJobInfo::forInline(targetPriority);

  swift_retain(actor);
  return processDefaultActor(actor, runner); // 'return' forces tail call
}

SWIFT_CC(swiftasync)
void ProcessOutOfLineJob::process(Job *job) {
  auto self = cast<ProcessOutOfLineJob>(job);
  DefaultActorImpl *actor = self->Actor;

  // Pull the priority out of the job before we do anything that might
  // invalidate it.
  auto targetPriority = job->getPriority();
  auto runner = RunningJobInfo::forOther(targetPriority);

  delete self;

  swift_retain(actor);
  return processDefaultActor(actor, runner); // 'return' forces tail call
}

void DefaultActorImpl::enqueue(Job *job) {
  auto oldState = CurrentState.load(std::memory_order_relaxed);

  while (true) {
    assert(!oldState.Flags.isAnyZombieStatus() &&
           "enqueuing work on a zombie actor");
    auto newState = oldState;

    // Put the job at the front of the job list (which will get
    // reversed during preprocessing).
    setNextJobInQueue(job, oldState.FirstJob);
    newState.FirstJob = JobRef::getUnpreprocessed(job);

    auto oldStatus = oldState.Flags.getStatus();
    bool wasIdle = oldStatus == Status::Idle;

    // Update the priority: the priority of the job we're adding
    // if the actor was idle, or the max if not.  Only the running
    // thread can decrease the actor's priority once it's non-idle.
    // (But note that the job we enqueue can still observe a
    // lowered priority.)
    auto oldPriority = oldState.Flags.getMaxPriority();
    auto newPriority =
      wasIdle ? job->getPriority()
              : std::max(oldPriority, job->getPriority());
    newState.Flags.setMaxPriority(newPriority);

    // We might be able to create an inline job; flag that.
    bool hasActiveInlineJob = newState.Flags.hasActiveInlineJob();
    if (wasIdle && !hasActiveInlineJob)
      newState.Flags.setHasActiveInlineJob(true);

    // Make sure the status is at least Scheduled.  We'll actually
    // schedule the job below, if we succeed at this.
    if (wasIdle) {
      newState.Flags.setStatus(Status::Scheduled);
    }

    // Try the compare-exchange, and try again if it fails.
    if (!CurrentState.compare_exchange_weak(oldState, newState,
          /*success*/ std::memory_order_release,
          /*failure*/ std::memory_order_relaxed))
      continue;
    LOG_STATE_TRANSITION;

    // Okay, we successfully updated the status.  Schedule a job to
    // process the actor if necessary.

    // If the actor is currently idle, schedule it using the
    // invasive job.
    if (wasIdle) {
      scheduleNonOverrideProcessJob(newPriority, hasActiveInlineJob);
    }

    return;
  }
}

bool DefaultActorImpl::tryAssumeThread(RunningJobInfo runner) {
  // We have to load-acquire in order to properly order accesses to
  // the actor's state for the new task.
  auto oldState = CurrentState.load(std::memory_order_acquire);

  // If the actor is currently idle, try to mark it as running.
  while (oldState.Flags.getStatus() == Status::Idle) {
    assert(!oldState.FirstJob);
    auto newState = oldState;
    newState.Flags.setStatus(Status::Running);
    newState.Flags.setMaxPriority(runner.Priority);

    if (CurrentState.compare_exchange_weak(oldState, newState,
                              /*success*/ std::memory_order_relaxed,
                              /*failure*/ std::memory_order_acquire)) {
      LOG_STATE_TRANSITION;
      _swift_tsan_acquire(this);
      return true;
    }
  }

  assert(!oldState.Flags.isAnyZombieStatus() &&
         "trying to assume a zombie actor");

  return false;
}

void swift::swift_defaultActor_initialize(DefaultActor *_actor) {
  asImpl(_actor)->initialize();
}

void swift::swift_defaultActor_destroy(DefaultActor *_actor) {
  asImpl(_actor)->destroy();
}

void swift::swift_defaultActor_enqueue(Job *job, DefaultActor *_actor) {
  asImpl(_actor)->enqueue(job);
}

void swift::swift_defaultActor_deallocate(DefaultActor *_actor) {
  asImpl(_actor)->deallocate();
}

static bool isDefaultActorClass(const ClassMetadata *metadata) {
  assert(metadata->isTypeMetadata());
  while (true) {
    // Trust the class descriptor if it says it's a default actor.
    if (metadata->getDescription()->isDefaultActor())
      return true;

    // Go to the superclass.
    metadata = metadata->Superclass;

    // If we run out of Swift classes, it's not a default actor.
    if (!metadata || !metadata->isTypeMetadata()) return false;
  }
}

void swift::swift_defaultActor_deallocateResilient(HeapObject *actor) {
  auto metadata = cast<ClassMetadata>(actor->metadata);
  if (isDefaultActorClass(metadata))
    return swift_defaultActor_deallocate(static_cast<DefaultActor*>(actor));

  swift_deallocObject(actor, metadata->getInstanceSize(),
                      metadata->getInstanceAlignMask());
}

/// FIXME: only exists for the quick-and-dirty MainActor implementation.
namespace swift {
  Metadata* MainActorMetadata = nullptr;
}

/*****************************************************************************/
/****************************** ACTOR SWITCHING ******************************/
/*****************************************************************************/

/// Can the current executor give up its thread?
static bool canGiveUpThreadForSwitch(ExecutorTrackingInfo *trackingInfo,
                                     ExecutorRef currentExecutor) {
  assert(trackingInfo || currentExecutor.isGeneric());

  // Some contexts don't allow switching at all.
  if (trackingInfo && !trackingInfo->allowsSwitching())
    return false;

  // We can certainly "give up" a generic executor to try to run
  // a task for an actor.
  if (currentExecutor.isGeneric())
    return true;

  // If the current executor is a default actor, we know how to make
  // it give up its thread.
  if (currentExecutor.isDefaultActor())
    return true;

  return false;
}

/// Tell the current executor to give up its thread, given that it
/// returned true from canGiveUpThreadForSwitch().
///
/// Note that we don't update DefaultActorProcessingFrame here; we'll
/// do that in runOnAssumedThread.
static void giveUpThreadForSwitch(ExecutorRef currentExecutor,
                                  RunningJobInfo runner) {
  if (currentExecutor.isGeneric())
    return;

  asImpl(currentExecutor.getDefaultActor())->giveUpThread(runner);
}

/// Try to assume control of the current thread for the given executor
/// in order to run the given job.
///
/// This doesn't actually run the job yet.
///
/// Note that we don't update DefaultActorProcessingFrame here; we'll
/// do that in runOnAssumedThread.
static bool tryAssumeThreadForSwitch(ExecutorRef newExecutor,
                                     RunningJobInfo runner) {
  // If the new executor is generic, we don't need to do anything.
  if (newExecutor.isGeneric()) {
    return true;
  }

  // If the new executor is a default actor, ask it to assume the thread.
  if (newExecutor.isDefaultActor()) {
    return asImpl(newExecutor.getDefaultActor())->tryAssumeThread(runner);
  }

  return false;
}

/// Given that we've assumed control of an executor on this thread,
/// continue to run the given task on it.
SWIFT_CC(swiftasync)
static void runOnAssumedThread(AsyncTask *task, ExecutorRef executor,
                               ExecutorTrackingInfo *oldTracking,
                               RunningJobInfo runner) {
  // Note that this doesn't change the active task and so doesn't
  // need to either update ActiveTask or flagAsRunning/flagAsSuspended.

  // If there's alreaady tracking info set up, just change the executor
  // there and tail-call the task.  We don't want these frames to
  // potentially accumulate linearly.
  if (oldTracking) {
    oldTracking->setActiveExecutor(executor);

    return task->runInFullyEstablishedContext(); // 'return' forces tail call
  }

  // Otherwise, set up tracking info.
  ExecutorTrackingInfo trackingInfo;
  trackingInfo.enterAndShadow(executor);

  // Run the new task.
  task->runInFullyEstablishedContext();

  // Leave the tracking frame, and give up the current actor if
  // we have one.
  //
  // In principle, we could execute more tasks from the actor here, but
  // that's probably not a reasonable thing to do in an assumed context
  // rather than a dedicated actor-processing job.
  executor = trackingInfo.getActiveExecutor();
  trackingInfo.leave();

  SWIFT_TASK_DEBUG_LOG("leaving assumed thread, current executor is %p",
                       executor.getIdentity());

  if (executor.isDefaultActor())
    asImpl(executor.getDefaultActor())->giveUpThread(runner);
}

SWIFT_CC(swiftasync)
static void swift_task_switchImpl(SWIFT_ASYNC_CONTEXT AsyncContext *resumeContext,
                                  TaskContinuationFunction *resumeFunction,
                                  ExecutorRef newExecutor) {
  auto trackingInfo = ExecutorTrackingInfo::current();
  auto currentExecutor =
    (trackingInfo ? trackingInfo->getActiveExecutor()
                  : ExecutorRef::generic());
  SWIFT_TASK_DEBUG_LOG("trying to switch from executor %p to %p",
                       currentExecutor.getIdentity(),
                       newExecutor.getIdentity());

  // If the current executor is compatible with running the new executor,
  // we can just immediately continue running with the resume function
  // we were passed in.
  if (!currentExecutor.mustSwitchToRun(newExecutor)) {
    return resumeFunction(resumeContext); // 'return' forces tail call
  }

  auto task = swift_task_getCurrent();
  assert(task && "no current task!");

  // Park the task for simplicity instead of trying to thread the
  // initial resumption information into everything below.
  task->ResumeContext = resumeContext;
  task->ResumeTask = resumeFunction;

  // Okay, we semantically need to switch.
  auto runner = RunningJobInfo::forOther(task->getPriority());

  // If the current executor can give up its thread, and the new executor
  // can take over a thread, try to do so; but don't do this if we've
  // been asked to yield the thread.
  if (canGiveUpThreadForSwitch(trackingInfo, currentExecutor) &&
      !shouldYieldThread() &&
      tryAssumeThreadForSwitch(newExecutor, runner)) {
    SWIFT_TASK_DEBUG_LOG(
        "switch succeeded, task %p assumed thread for executor %p", task,
        newExecutor.getIdentity());
    giveUpThreadForSwitch(currentExecutor, runner);
    // 'return' forces tail call
    return runOnAssumedThread(task, newExecutor, trackingInfo, runner);
  }

  // Otherwise, just asynchronously enqueue the task on the given
  // executor.
  SWIFT_TASK_DEBUG_LOG("switch failed, task %p enqueued on executor %p", task,
                       newExecutor.getIdentity());
  task->flagAsSuspended();
  _swift_task_clearCurrent();
  swift_task_enqueue(task, newExecutor);
}

/*****************************************************************************/
/************************* GENERIC ACTOR INTERFACES **************************/
/*****************************************************************************/

// Implemented in Swift to avoid some annoying hard-coding about
// SerialExecutor's protocol witness table.  We could inline this
// with effort, though.
extern "C" SWIFT_CC(swift)
void _swift_task_enqueueOnExecutor(Job *job, HeapObject *executor,
                                   const Metadata *selfType,
                                   const SerialExecutorWitnessTable *wtable);

SWIFT_CC(swift)
static void swift_task_enqueueImpl(Job *job, ExecutorRef executor) {
  SWIFT_TASK_DEBUG_LOG("enqueue job %p on executor %p", job,
                       executor.getIdentity());

  assert(job && "no job provided");

  _swift_tsan_release(job);

  if (executor.isGeneric())
    return swift_task_enqueueGlobal(job);

  if (executor.isDefaultActor())
    return asImpl(executor.getDefaultActor())->enqueue(job);

  auto wtable = executor.getSerialExecutorWitnessTable();
  auto executorObject = executor.getIdentity();
  auto executorType = swift_getObjectType(executorObject);
  _swift_task_enqueueOnExecutor(job, executorObject, executorType, wtable);
}

#define OVERRIDE_ACTOR COMPATIBILITY_OVERRIDE
#include COMPATIBILITY_OVERRIDE_INCLUDE_PATH


/*****************************************************************************/
/***************************** DISTRIBUTED ACTOR *****************************/
/*****************************************************************************/

OpaqueValue*
swift::swift_distributedActor_remote_initialize(const Metadata *actorType) {
  auto *classMetadata = actorType->getClassObject();

  // TODO(distributed): make this allocation smaller
  // ==== Allocate the memory for the remote instance
  HeapObject *alloc = swift_allocObject(classMetadata,
                                        classMetadata->getInstanceSize(),
                                        classMetadata->getInstanceAlignMask());

  // TODO: remove this memset eventually, today we only do this to not have
  //       to modify the destructor logic, as releasing zeroes is no-op
  memset(alloc + 1, 0, classMetadata->getInstanceSize() - sizeof(HeapObject));

  // TODO(distributed): a remote one does not have to have the "real"
  //  default actor body, e.g. we don't need an executor at all; so
  //  we can allocate more efficiently and only share the flags/status field
  //  between the both memory representations
  // --- Currently we ride on the DefaultActorImpl to reuse the memory layout
  // of the flags etc. So initialize the default actor into the allocation.
  auto actor = asImpl(reinterpret_cast<DefaultActor*>(alloc));
  actor->initialize(/*remote*/true);
  assert(actor->isDistributedRemote());

  return reinterpret_cast<OpaqueValue*>(actor);
}

bool swift::swift_distributed_actor_is_remote(DefaultActor *_actor) {
  return asImpl(_actor)->isDistributedRemote();
}

bool DefaultActorImpl::isDistributedRemote() {
  auto state = CurrentState.load(std::memory_order_relaxed);
  return state.Flags.isDistributedRemote();
}

static const AccessibleFunctionRecord *
findDistributedAccessor(const char *targetNameStart, size_t targetNameLength) {
  if (auto *func = runtime::swift_findAccessibleFunction(targetNameStart,
                                                         targetNameLength)) {
    assert(func->Flags.isDistributed());
    return func;
  }
  return nullptr;
}

/// func _executeDistributedTarget(
///    on: AnyObject,
///    _ targetName: UnsafePointer<UInt8>,
///    _ targetNameLength: UInt,
///    argumentBuffer: Builtin.RawPointer,
///    resultBuffer: Builtin.RawPointer) async throws
using TargetExecutorSignature =
    AsyncSignature<void(DefaultActor *, const char *, size_t, void *, void *),
                   /*throws=*/true>;

SWIFT_CC(swiftasync)
SWIFT_RUNTIME_STDLIB_SPI
TargetExecutorSignature::FunctionType swift_distributed_execute_target;

/// Accessor takes:
///   - an async context
///   - an argument buffer as a raw pointer
///   - a result buffer as a raw pointer
///   - a reference to an actor to execute method on.
using DistributedAccessorSignature =
    AsyncSignature<void(void *, void *, HeapObject *),
                   /*throws=*/true>;

SWIFT_CC(swiftasync)
static DistributedAccessorSignature::ContinuationType
    swift_distributed_execute_target_resume;

SWIFT_CC(swiftasync)
static void ::swift_distributed_execute_target_resume(
    SWIFT_ASYNC_CONTEXT AsyncContext *context,
    SWIFT_CONTEXT SwiftError *error) {
  auto parentCtx = context->Parent;
  auto resumeInParent =
      reinterpret_cast<TargetExecutorSignature::ContinuationType *>(
          parentCtx->ResumeParent);
  swift_task_dealloc(context);
  return resumeInParent(parentCtx, error);
}

SWIFT_CC(swiftasync)
void ::swift_distributed_execute_target(
    SWIFT_ASYNC_CONTEXT AsyncContext *callerContext,
    DefaultActor *actor,
    const char *targetNameStart, size_t targetNameLength,
    void *argumentBuffer,
    void *resultBuffer) {
  auto *accessor = findDistributedAccessor(targetNameStart, targetNameLength);
  if (!accessor) {
    assert(false && "no distributed accessor accessor");
    return; // FIXME(distributed): return -1 here so the lib can fail the call
  }
  fprintf(stderr, "[%s:%d] (%s) found accessor\n", __FILE__, __LINE__, __FUNCTION__);

  auto *asyncFnPtr = reinterpret_cast<
      const AsyncFunctionPointer<DistributedAccessorSignature> *>(
      accessor->Function.get());
<<<<<<< HEAD
  assert(asyncFnPtr && "no function pointer for distributed_execute_target");
=======
>>>>>>> fdda6f2e

  DistributedAccessorSignature::FunctionType *accessorEntry =
      asyncFnPtr->Function.get();

  AsyncContext *calleeContext = reinterpret_cast<AsyncContext *>(
      swift_task_alloc(asyncFnPtr->ExpectedContextSize));

  calleeContext->Parent = callerContext;
  calleeContext->ResumeParent = reinterpret_cast<TaskContinuationFunction *>(
      swift_distributed_execute_target_resume);

  accessorEntry(calleeContext, argumentBuffer, resultBuffer, actor);
}<|MERGE_RESOLUTION|>--- conflicted
+++ resolved
@@ -1727,6 +1727,7 @@
     void *argumentBuffer,
     void *resultBuffer) {
   auto *accessor = findDistributedAccessor(targetNameStart, targetNameLength);
+
   if (!accessor) {
     assert(false && "no distributed accessor accessor");
     return; // FIXME(distributed): return -1 here so the lib can fail the call
@@ -1736,10 +1737,7 @@
   auto *asyncFnPtr = reinterpret_cast<
       const AsyncFunctionPointer<DistributedAccessorSignature> *>(
       accessor->Function.get());
-<<<<<<< HEAD
   assert(asyncFnPtr && "no function pointer for distributed_execute_target");
-=======
->>>>>>> fdda6f2e
 
   DistributedAccessorSignature::FunctionType *accessorEntry =
       asyncFnPtr->Function.get();
