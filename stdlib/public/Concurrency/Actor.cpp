--- conflicted
+++ resolved
@@ -27,7 +27,6 @@
 #include "llvm/ADT/PointerIntPair.h"
 #include "TaskPrivate.h"
 
-<<<<<<< HEAD
 #if SWIFT_OBJC_INTEROP
 extern void *objc_autoreleasePoolPush();
 extern void objc_autoreleasePoolPop(void *);
@@ -36,8 +35,6 @@
 // Uncomment to enable helpful debug spew to stderr
 //#define SWIFT_TASK_PRINTF_DEBUG 1
 
-=======
->>>>>>> 117cc759
 using namespace swift;
 
 /// Should we yield the thread?
@@ -171,27 +168,6 @@
 
 } // end anonymous namespace
 
-<<<<<<< HEAD
-SWIFT_CC(swift)
-static void swift_job_runImpl(Job *job, ExecutorRef executor) {
-  ExecutorTrackingInfo trackingInfo;
-  trackingInfo.enterAndShadow(executor);
-    
-#if SWIFT_OBJC_INTEROP
-  auto pool = objc_autoreleasePoolPush();
-#endif
-    
-  runJobInEstablishedExecutorContext(job);
-    
-#if SWIFT_OBJC_INTEROP
-  objc_autoreleasePoolPop(pool);
-#endif
-
-  trackingInfo.leave();
-}
-
-=======
->>>>>>> 117cc759
 void swift::runJobInEstablishedExecutorContext(Job *job) {
   _swift_tsan_acquire(job);
 
@@ -1285,8 +1261,16 @@
   if (!executor.isGeneric()) trackingInfo.disallowSwitching();
 
   trackingInfo.enterAndShadow(executor);
+  
+#if SWIFT_OBJC_INTEROP
+  auto pool = objc_autoreleasePoolPush();
+#endif
 
   runJobInEstablishedExecutorContext(job);
+  
+#if SWIFT_OBJC_INTEROP
+  objc_autoreleasePoolPop(pool);
+#endif
 
   trackingInfo.leave();
 
