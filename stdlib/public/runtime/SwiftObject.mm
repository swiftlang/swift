//===--- SwiftObject.mm - Native Swift Object root class ------------------===//
//
// This source file is part of the Swift.org open source project
//
// Copyright (c) 2014 - 2017 Apple Inc. and the Swift project authors
// Licensed under Apache License v2.0 with Runtime Library Exception
//
// See https://swift.org/LICENSE.txt for license information
// See https://swift.org/CONTRIBUTORS.txt for the list of Swift project authors
//
//===----------------------------------------------------------------------===//
//
// This implements the Objective-C root class that provides basic `id`-
// compatibility and `NSObject` protocol conformance for pure Swift classes.
//
//===----------------------------------------------------------------------===//

#include "swift/Runtime/Config.h"

#if SWIFT_OBJC_INTEROP
#include <objc/NSObject.h>
#include <objc/runtime.h>
#include <objc/message.h>
#include <objc/objc.h>
#endif
#include "llvm/ADT/StringRef.h"
#include "swift/Basic/Demangle.h"
#include "swift/Basic/LLVM.h"
#include "swift/Basic/Lazy.h"
#include "swift/Runtime/Heap.h"
#include "swift/Runtime/HeapObject.h"
#include "swift/Runtime/Metadata.h"
#include "swift/Runtime/ObjCBridge.h"
#include "swift/Strings.h"
#include "../SwiftShims/RuntimeShims.h"
#include "Private.h"
#include "SwiftObject.h"
#include "WeakReference.h"
#include "swift/Runtime/Debug.h"
#if SWIFT_OBJC_INTEROP
#include <dlfcn.h>
#endif
#include <stdio.h>
#include <stdlib.h>
#include <unordered_map>
#if SWIFT_OBJC_INTEROP
# import <CoreFoundation/CFBase.h> // for CFTypeID
# import <Foundation/Foundation.h>
# include <malloc/malloc.h>
# include <dispatch/dispatch.h>
#endif

using namespace swift;

#if SWIFT_HAS_ISA_MASKING
OBJC_EXPORT __attribute__((__weak_import__))
const uintptr_t objc_debug_isa_class_mask;

static uintptr_t computeISAMask() {
  // The versions of the Objective-C runtime which use non-pointer
  // ISAs also export this symbol.
  if (auto runtimeSymbol = &objc_debug_isa_class_mask)
    return *runtimeSymbol;
  return ~uintptr_t(0);
}

SWIFT_ALLOWED_RUNTIME_GLOBAL_CTOR_BEGIN
uintptr_t swift::swift_isaMask = computeISAMask();
SWIFT_ALLOWED_RUNTIME_GLOBAL_CTOR_END
#endif

const ClassMetadata *swift::_swift_getClass(const void *object) {
#if SWIFT_OBJC_INTEROP
  if (!isObjCTaggedPointer(object))
    return _swift_getClassOfAllocated(object);
  return reinterpret_cast<const ClassMetadata*>(object_getClass((id) object));
#else
  return _swift_getClassOfAllocated(object);
#endif
}

#if SWIFT_OBJC_INTEROP
static SwiftObject *_allocHelper(Class cls) {
  // XXX FIXME
  // When we have layout information, do precise alignment rounding
  // For now, assume someone is using hardware vector types
#if defined(__x86_64__) || defined(__i386__)
  const size_t mask = 32 - 1;
#else
  const size_t mask = 16 - 1;
#endif
  return reinterpret_cast<SwiftObject *>(swift::swift_allocObject(
    reinterpret_cast<HeapMetadata const *>(cls),
    class_getInstanceSize(cls), mask));
}

NSString *swift::convertStringToNSString(String *swiftString) {
  typedef SWIFT_CC(swift) NSString *ConversionFn(void *sx, void *sy, void *sz);

  // Cached lookup of swift_convertStringToNSString, which is in Foundation.
  static std::atomic<ConversionFn *> TheConvertStringToNSString(nullptr);
  auto convertStringToNSString =
    TheConvertStringToNSString.load(std::memory_order_relaxed);
  if (!convertStringToNSString) {
    convertStringToNSString = (ConversionFn *)(uintptr_t)
      dlsym(RTLD_DEFAULT, "swift_convertStringToNSString");
    // If Foundation hasn't loaded yet, fall back to returning the static string
    // "SwiftObject". The likelihood of someone invoking -description without
    // ObjC interop is low.
    if (!convertStringToNSString)
      return @"SwiftObject";

    TheConvertStringToNSString.store(convertStringToNSString,
                                     std::memory_order_relaxed);
  }

  return convertStringToNSString(swiftString->x,
                                 swiftString->y,
                                 swiftString->z);
}

static NSString *_getDescription(SwiftObject *obj) {
  String tmp;
  swift_retain((HeapObject*)obj);
  swift_getSummary(&tmp, (OpaqueValue*)&obj, _swift_getClassOfAllocated(obj));
  return [convertStringToNSString(&tmp) autorelease];
}

static NSString *_getClassDescription(Class cls) {
  return NSStringFromClass(cls);
}


@implementation SwiftObject
+ (void)initialize {}

+ (instancetype)allocWithZone:(struct _NSZone *)zone {
  assert(zone == nullptr);
  return _allocHelper(self);
}

+ (instancetype)alloc {
  // we do not support "placement new" or zones,
  // so there is no need to call allocWithZone
  return _allocHelper(self);
}

+ (Class)class {
  return self;
}
- (Class)class {
  return (Class) _swift_getClassOfAllocated(self);
}
+ (Class)superclass {
  return (Class) _swift_getSuperclass((const ClassMetadata*) self);
}
- (Class)superclass {
  return (Class) _swift_getSuperclass(_swift_getClassOfAllocated(self));
}

+ (BOOL)isMemberOfClass:(Class)cls {
  return cls == (Class) _swift_getClassOfAllocated(self);
}

- (BOOL)isMemberOfClass:(Class)cls {
  return cls == (Class) _swift_getClassOfAllocated(self);
}

- (instancetype)self {
  return self;
}
- (BOOL)isProxy {
  return NO;
}

- (struct _NSZone *)zone {
  auto zone = malloc_zone_from_ptr(self);
  return (struct _NSZone *)(zone ? zone : malloc_default_zone());
}

- (void)doesNotRecognizeSelector: (SEL) sel {
  Class cls = (Class) _swift_getClassOfAllocated(self);
  fatalError(/* flags = */ 0,
             "Unrecognized selector %c[%s %s]\n",
             class_isMetaClass(cls) ? '+' : '-',
             class_getName(cls), sel_getName(sel));
}

- (id)retain {
  auto SELF = reinterpret_cast<HeapObject *>(self);
  swift_retain(SELF);
  return self;
}
- (void)release {
  auto SELF = reinterpret_cast<HeapObject *>(self);
  swift_release(SELF);
}
- (id)autorelease {
  return _objc_rootAutorelease(self);
}
- (NSUInteger)retainCount {
  return swift::swift_retainCount(reinterpret_cast<HeapObject *>(self));
}
- (BOOL)_isDeallocating {
  return swift_isDeallocating(reinterpret_cast<HeapObject *>(self));
}
- (BOOL)_tryRetain {
  return swift_tryRetain(reinterpret_cast<HeapObject*>(self)) != nullptr;
}
- (BOOL)allowsWeakReference {
  return !swift_isDeallocating(reinterpret_cast<HeapObject *>(self));
}
- (BOOL)retainWeakReference {
  return swift_tryRetain(reinterpret_cast<HeapObject*>(self)) != nullptr;
}

// Retaining the class object itself is a no-op.
+ (id)retain {
  return self;
}
+ (void)release {
  /* empty */
}
+ (id)autorelease {
  return self;
}
+ (NSUInteger)retainCount {
  return ULONG_MAX;
}
+ (BOOL)_isDeallocating {
  return NO;
}
+ (BOOL)_tryRetain {
  return YES;
}
+ (BOOL)allowsWeakReference {
  return YES;
}
+ (BOOL)retainWeakReference {
  return YES;
}

- (void)dealloc {
  swift_rootObjCDealloc(reinterpret_cast<HeapObject *>(self));
}

- (BOOL)isKindOfClass:(Class)someClass {
  for (auto cls = _swift_getClassOfAllocated(self); cls != nullptr;
       cls = _swift_getSuperclass(cls))
    if (cls == (const ClassMetadata*) someClass)
      return YES;

  return NO;
}

+ (BOOL)isSubclassOfClass:(Class)someClass {
  for (auto cls = (const ClassMetadata*) self; cls != nullptr;
       cls = _swift_getSuperclass(cls))
    if (cls == (const ClassMetadata*) someClass)
      return YES;

  return NO;
}

+ (BOOL)respondsToSelector:(SEL)sel {
  if (!sel) return NO;
  return class_respondsToSelector((Class) _swift_getClassOfAllocated(self), sel);
}

- (BOOL)respondsToSelector:(SEL)sel {
  if (!sel) return NO;
  return class_respondsToSelector((Class) _swift_getClassOfAllocated(self), sel);
}

+ (BOOL)instancesRespondToSelector:(SEL)sel {
  if (!sel) return NO;
  return class_respondsToSelector(self, sel);
}

- (BOOL)conformsToProtocol:(Protocol*)proto {
  if (!proto) return NO;
  auto selfClass = (Class) _swift_getClassOfAllocated(self);

  // Walk the superclass chain.
  while (selfClass) {
    if (class_conformsToProtocol(selfClass, proto))
      return YES;
    selfClass = class_getSuperclass(selfClass);
  }

  return NO;
}

+ (BOOL)conformsToProtocol:(Protocol*)proto {
  if (!proto) return NO;

  // Walk the superclass chain.
  Class selfClass = self;
  while (selfClass) {
    if (class_conformsToProtocol(selfClass, proto))
      return YES;
    selfClass = class_getSuperclass(selfClass);
  }

  return NO;
}

- (NSUInteger)hash {
  return (NSUInteger)self;
}

- (BOOL)isEqual:(id)object {
  return self == object;
}

- (id)performSelector:(SEL)aSelector {
  return ((id(*)(id, SEL))objc_msgSend)(self, aSelector);
}

- (id)performSelector:(SEL)aSelector withObject:(id)object {
  return ((id(*)(id, SEL, id))objc_msgSend)(self, aSelector, object);
}

- (id)performSelector:(SEL)aSelector withObject:(id)object1
                                     withObject:(id)object2 {
  return ((id(*)(id, SEL, id, id))objc_msgSend)(self, aSelector, object1,
                                                                 object2);
}

- (NSString *)description {
  return _getDescription(self);
}
- (NSString *)debugDescription {
  return _getDescription(self);
}

+ (NSString *)description {
  return _getClassDescription(self);
}
+ (NSString *)debugDescription {
  return _getClassDescription(self);
}

- (NSString *)_copyDescription {
  // The NSObject version of this pushes an autoreleasepool in case -description
  // autoreleases, but we're OK with leaking things if we're at the top level
  // of the main thread with no autorelease pool.
  return [[self description] retain];
}

- (CFTypeID)_cfTypeID {
  // Adopt the same CFTypeID as NSObject.
  static CFTypeID result;
  static dispatch_once_t predicate;
  dispatch_once_f(&predicate, &result, [](void *resultAddr) {
    id obj = [[NSObject alloc] init];
    *(CFTypeID*)resultAddr = [obj _cfTypeID];
    [obj release];
  });
  return result;
}

// Foundation collections expect these to be implemented.
- (BOOL)isNSArray__      { return NO; }
- (BOOL)isNSDictionary__ { return NO; }
- (BOOL)isNSSet__        { return NO; }
- (BOOL)isNSOrderedSet__ { return NO; }
- (BOOL)isNSNumber__     { return NO; }
- (BOOL)isNSData__       { return NO; }
- (BOOL)isNSDate__       { return NO; }
- (BOOL)isNSString__     { return NO; }
- (BOOL)isNSValue__      { return NO; }

@end

#endif

/// Decide dynamically whether the given class uses native Swift
/// reference-counting.
bool swift::usesNativeSwiftReferenceCounting(const ClassMetadata *theClass) {
#if SWIFT_OBJC_INTEROP
  if (!theClass->isTypeMetadata()) return false;
  return (theClass->getFlags() & ClassFlags::UsesSwift1Refcounting);
#else
  return true;
#endif
}

/// Decide dynamically whether the given type metadata uses native Swift
/// reference-counting.  The metadata is known to correspond to a class
/// type, but note that does not imply being known to be a ClassMetadata
/// due to the existence of ObjCClassWrapper.
SWIFT_RUNTIME_EXPORT
bool
swift_objc_class_usesNativeSwiftReferenceCounting(const Metadata *theClass) {
#if SWIFT_OBJC_INTEROP
  // If this is ObjC wrapper metadata, the class is definitely not using
  // Swift ref-counting.
  if (isa<ObjCClassWrapperMetadata>(theClass)) return false;

  // Otherwise, it's class metadata.
  return usesNativeSwiftReferenceCounting(cast<ClassMetadata>(theClass));
#else
  return true;
#endif
}

// The non-pointer bits, excluding the ObjC tag bits.
static auto const unTaggedNonNativeBridgeObjectBits
  = heap_object_abi::SwiftSpareBitsMask
  & ~heap_object_abi::ObjCReservedBitsMask;

#if SWIFT_OBJC_INTEROP

#if defined(__x86_64__)
static uintptr_t const objectPointerIsObjCBit = 0x4000000000000000ULL;
#elif defined(__arm64__)
static uintptr_t const objectPointerIsObjCBit = 0x4000000000000000ULL;
#else
static uintptr_t const objectPointerIsObjCBit = 0x00000002U;
#endif

<<<<<<< HEAD
SWIFT_RUNTIME_EXPORT
=======
static bool usesNativeSwiftReferenceCounting_allocated(const void *object) {
  assert(!isObjCTaggedPointerOrNull(object));
#if SWIFT_HAS_OPAQUE_ISAS
  // Fast path for opaque ISAs.  We don't want to call _swift_getClassOfAllocated
  // as that will call object_getClass.  Instead we can look at the bits in the
  // ISA and tell if its a non-pointer opaque ISA which means it is definitely
  // an ObjC object and doesn't use native swift reference counting.
  if (_swift_isNonPointerIsaObjCClass(object))
    return false;
  return usesNativeSwiftReferenceCounting(_swift_getClassOfAllocatedFromPointer(object));
#endif
  return usesNativeSwiftReferenceCounting(_swift_getClassOfAllocated(object));
}

>>>>>>> e1fd8aa6
void swift::swift_unknownRetain_n(void *object, int n)
    SWIFT_CC(DefaultCC_IMPL) {
  if (isObjCTaggedPointerOrNull(object)) return;
  if (objectUsesNativeSwiftReferenceCounting(object)) {
    swift_retain_n(static_cast<HeapObject *>(object), n);
    return;
  }
  for (int i = 0; i < n; ++i)
    objc_retain(static_cast<id>(object));
}

void swift::swift_unknownRelease_n(void *object, int n)
    SWIFT_CC(DefaultCC_IMPL) {
  if (isObjCTaggedPointerOrNull(object)) return;
  if (objectUsesNativeSwiftReferenceCounting(object))
    return swift_release_n(static_cast<HeapObject *>(object), n);
  for (int i = 0; i < n; ++i)
    objc_release(static_cast<id>(object));
}

void swift::swift_unknownRetain(void *object)
    SWIFT_CC(DefaultCC_IMPL) {
  if (isObjCTaggedPointerOrNull(object)) return;
  if (objectUsesNativeSwiftReferenceCounting(object)) {
    swift_retain(static_cast<HeapObject *>(object));
    return;
  }
  objc_retain(static_cast<id>(object));
}

void swift::swift_unknownRelease(void *object)
    SWIFT_CC(DefaultCC_IMPL) {
  if (isObjCTaggedPointerOrNull(object)) return;
  if (objectUsesNativeSwiftReferenceCounting(object))
    return SWIFT_RT_ENTRY_CALL(swift_release)(static_cast<HeapObject *>(object));
  return objc_release(static_cast<id>(object));
}

void swift::swift_nonatomic_unknownRetain_n(void *object, int n)
    SWIFT_CC(DefaultCC_IMPL) {
  if (isObjCTaggedPointerOrNull(object)) return;
  if (objectUsesNativeSwiftReferenceCounting(object)) {
    swift_nonatomic_retain_n(static_cast<HeapObject *>(object), n);
    return;
  }
  for (int i = 0; i < n; ++i)
    objc_retain(static_cast<id>(object));
}

void swift::swift_nonatomic_unknownRelease_n(void *object, int n)
    SWIFT_CC(DefaultCC_IMPL) {
  if (isObjCTaggedPointerOrNull(object)) return;
  if (objectUsesNativeSwiftReferenceCounting(object))
    return swift_nonatomic_release_n(static_cast<HeapObject *>(object), n);
  for (int i = 0; i < n; ++i)
    objc_release(static_cast<id>(object));
}

void swift::swift_nonatomic_unknownRetain(void *object)
    SWIFT_CC(DefaultCC_IMPL) {
  if (isObjCTaggedPointerOrNull(object)) return;
  if (objectUsesNativeSwiftReferenceCounting(object)) {
    swift_nonatomic_retain(static_cast<HeapObject *>(object));
    return;
  }
  objc_retain(static_cast<id>(object));
}

void swift::swift_nonatomic_unknownRelease(void *object)
    SWIFT_CC(DefaultCC_IMPL) {
  if (isObjCTaggedPointerOrNull(object)) return;
  if (objectUsesNativeSwiftReferenceCounting(object))
    return SWIFT_RT_ENTRY_CALL(swift_release)(static_cast<HeapObject *>(object));
  return objc_release(static_cast<id>(object));
}


/// Return true iff the given BridgeObject is not known to use native
/// reference-counting.
///
/// Precondition: object does not encode a tagged pointer
static bool isNonNative_unTagged_bridgeObject(void *object) {
  static_assert((heap_object_abi::SwiftSpareBitsMask & objectPointerIsObjCBit) ==
                objectPointerIsObjCBit,
                "isObjC bit not within spare bits");
  return (uintptr_t(object) & objectPointerIsObjCBit) != 0;
}
#endif

// Mask out the spare bits in a bridgeObject, returning the object it
// encodes.
///
/// Precondition: object does not encode a tagged pointer
static void* toPlainObject_unTagged_bridgeObject(void *object) {
  return (void*)(uintptr_t(object) & ~unTaggedNonNativeBridgeObjectBits);
}

void *swift::swift_bridgeObjectRetain(void *object)
    SWIFT_CC(DefaultCC_IMPL) {
#if SWIFT_OBJC_INTEROP
  if (isObjCTaggedPointer(object))
    return object;
#endif

  auto const objectRef = toPlainObject_unTagged_bridgeObject(object);

#if SWIFT_OBJC_INTEROP
  if (!isNonNative_unTagged_bridgeObject(object)) {
    swift_retain(static_cast<HeapObject *>(objectRef));
    return static_cast<HeapObject *>(objectRef);
  }
  return objc_retain(static_cast<id>(objectRef));
#else
  swift_retain(static_cast<HeapObject *>(objectRef));
  return static_cast<HeapObject *>(objectRef);
#endif
}

SWIFT_RUNTIME_EXPORT
void *swift::swift_nonatomic_bridgeObjectRetain(void *object)
    SWIFT_CC(DefaultCC_IMPL) {
#if SWIFT_OBJC_INTEROP
  if (isObjCTaggedPointer(object))
    return object;
#endif

  auto const objectRef = toPlainObject_unTagged_bridgeObject(object);

#if SWIFT_OBJC_INTEROP
  if (!isNonNative_unTagged_bridgeObject(object)) {
    swift_nonatomic_retain(static_cast<HeapObject *>(objectRef));
    return static_cast<HeapObject *>(objectRef);
  }
  return objc_retain(static_cast<id>(objectRef));
#else
  swift_nonatomic_retain(static_cast<HeapObject *>(objectRef));
  return static_cast<HeapObject *>(objectRef);
#endif
}

SWIFT_RUNTIME_EXPORT
void swift::swift_bridgeObjectRelease(void *object)
    SWIFT_CC(DefaultCC_IMPL) {
#if SWIFT_OBJC_INTEROP
  if (isObjCTaggedPointer(object))
    return;
#endif

  auto const objectRef = toPlainObject_unTagged_bridgeObject(object);

#if SWIFT_OBJC_INTEROP
  if (!isNonNative_unTagged_bridgeObject(object))
    return swift_release(static_cast<HeapObject *>(objectRef));
  return objc_release(static_cast<id>(objectRef));
#else
  swift_release(static_cast<HeapObject *>(objectRef));
#endif
}

void swift::swift_nonatomic_bridgeObjectRelease(void *object)
    SWIFT_CC(DefaultCC_IMPL) {
#if SWIFT_OBJC_INTEROP
  if (isObjCTaggedPointer(object))
    return;
#endif

  auto const objectRef = toPlainObject_unTagged_bridgeObject(object);

#if SWIFT_OBJC_INTEROP
  if (!isNonNative_unTagged_bridgeObject(object))
    return swift_nonatomic_release(static_cast<HeapObject *>(objectRef));
  return objc_release(static_cast<id>(objectRef));
#else
  swift_nonatomic_release(static_cast<HeapObject *>(objectRef));
#endif
}

void *swift::swift_bridgeObjectRetain_n(void *object, int n)
    SWIFT_CC(DefaultCC_IMPL) {
#if SWIFT_OBJC_INTEROP
  if (isObjCTaggedPointer(object))
    return object;
#endif

  auto const objectRef = toPlainObject_unTagged_bridgeObject(object);

#if SWIFT_OBJC_INTEROP
  void *objc_ret = nullptr;
  if (!isNonNative_unTagged_bridgeObject(object)) {
    swift_retain_n(static_cast<HeapObject *>(objectRef), n);
    return static_cast<HeapObject *>(objectRef);
  }
  for (int i = 0;i < n; ++i)
    objc_ret = objc_retain(static_cast<id>(objectRef));
  return objc_ret;
#else
  swift_retain_n(static_cast<HeapObject *>(objectRef), n);
  return static_cast<HeapObject *>(objectRef);
#endif
}

void swift::swift_bridgeObjectRelease_n(void *object, int n)
    SWIFT_CC(DefaultCC_IMPL) {
#if SWIFT_OBJC_INTEROP
  if (isObjCTaggedPointer(object))
    return;
#endif

  auto const objectRef = toPlainObject_unTagged_bridgeObject(object);

#if SWIFT_OBJC_INTEROP
  if (!isNonNative_unTagged_bridgeObject(object))
    return swift_release_n(static_cast<HeapObject *>(objectRef), n);
  for (int i = 0; i < n; ++i)
    objc_release(static_cast<id>(objectRef));
#else
  swift_release_n(static_cast<HeapObject *>(objectRef), n);
#endif
}

void *swift::swift_nonatomic_bridgeObjectRetain_n(void *object, int n)
    SWIFT_CC(DefaultCC_IMPL) {
#if SWIFT_OBJC_INTEROP
  if (isObjCTaggedPointer(object))
    return object;
#endif

  auto const objectRef = toPlainObject_unTagged_bridgeObject(object);

#if SWIFT_OBJC_INTEROP
  void *objc_ret = nullptr;
  if (!isNonNative_unTagged_bridgeObject(object)) {
    swift_nonatomic_retain_n(static_cast<HeapObject *>(objectRef), n);
    return static_cast<HeapObject *>(objectRef);
  }
  for (int i = 0;i < n; ++i)
    objc_ret = objc_retain(static_cast<id>(objectRef));
  return objc_ret;
#else
  swift_nonatomic_retain_n(static_cast<HeapObject *>(objectRef), n);
  return static_cast<HeapObject *>(objectRef);
#endif
}

void swift::swift_nonatomic_bridgeObjectRelease_n(void *object, int n)
    SWIFT_CC(DefaultCC_IMPL) {
#if SWIFT_OBJC_INTEROP
  if (isObjCTaggedPointer(object))
    return;
#endif

  auto const objectRef = toPlainObject_unTagged_bridgeObject(object);

#if SWIFT_OBJC_INTEROP
  if (!isNonNative_unTagged_bridgeObject(object))
    return swift_nonatomic_release_n(static_cast<HeapObject *>(objectRef), n);
  for (int i = 0; i < n; ++i)
    objc_release(static_cast<id>(objectRef));
#else
  swift_nonatomic_release_n(static_cast<HeapObject *>(objectRef), n);
#endif
}


#if SWIFT_OBJC_INTEROP

/*****************************************************************************/
/************************ UNKNOWN UNOWNED REFERENCES *************************/
/*****************************************************************************/

// Swift's native unowned references are implemented purely with
// reference-counting: as long as an unowned reference is held to an object,
// it can be destroyed but never deallocated, being that it remains fully safe
// to pass around a pointer and perform further reference-counting operations.
//
// For imported class types (meaning ObjC, for now, but in principle any
// type which supports ObjC-style weak references but not directly Swift-style
// unowned references), we have to implement this on top of the weak-reference
// support, at least for now.  But we'd like to be able to statically take
// advantage of Swift's representational advantages when we know that all the
// objects involved are Swift-native.  That means that whatever scheme we use
// for unowned references needs to interoperate with code just doing naive
// loads and stores, at least when the ObjC case isn't triggered.
//
// We have to be sensitive about making unreasonable assumptions about the
// implementation of ObjC weak references, and we definitely cannot modify
// memory owned by the ObjC runtime.  In the long run, direct support from
// the ObjC runtime can allow an efficient implementation that doesn't violate
// those requirements, both by allowing us to directly check whether a weak
// reference was cleared by deallocation vs. just initialized to nil and by
// guaranteeing a bit pattern that distinguishes Swift references.  In the
// meantime, out-of-band allocation is inefficient but not ridiculously so.
//
// Note that unowned references need not provide guaranteed behavior in
// the presence of read/write or write/write races on the reference itself.
// Furthermore, and unlike weak references, they also do not need to be
// safe against races with the deallocation of the object.  It is the user's
// responsibility to ensure that the reference remains valid at the time
// that the unowned reference is read.

namespace {
  /// An Objective-C unowned reference.  Given an unknown unowned reference
  /// in memory, it is an ObjC unowned reference if the IsObjCFlag bit
  /// is set; if so, the pointer stored in the reference actually points
  /// to out-of-line storage containing an ObjC weak reference.
  ///
  /// It is an invariant that this out-of-line storage is only ever
  /// allocated and constructed for non-null object references, so if the
  /// weak load yields null, it can only be because the object was deallocated.
  struct ObjCUnownedReference : UnownedReference {
    // Pretending that there's a subclass relationship here means that
    // accesses to objects formally constructed as UnownedReferences will
    // technically be aliasing violations.  However, the language runtime
    // will generally not see any such objects.

    enum : uintptr_t { IsObjCMask = 0x1, IsObjCFlag = 0x1 };

    /// The out-of-line storage of an ObjC unowned reference.
    struct Storage {
      /// A weak reference registered with the ObjC runtime.
      mutable id WeakRef;

      Storage(id ref) {
        assert(ref && "creating storage for null reference?");
        objc_initWeak(&WeakRef, ref);
      }

      Storage(const Storage &other) {
        objc_copyWeak(&WeakRef, &other.WeakRef);
      }

      Storage &operator=(const Storage &other) = delete;

      Storage &operator=(id ref) {
        objc_storeWeak(&WeakRef, ref);
        return *this;
      }

      ~Storage() {
        objc_destroyWeak(&WeakRef);
      }

      // Don't use the C++ allocator.
      void *operator new(size_t size) { return malloc(size); }
      void operator delete(void *ptr) { free(ptr); }
    };

    Storage *storage() {
      assert(isa<ObjCUnownedReference>(this));
      return reinterpret_cast<Storage*>(
               reinterpret_cast<uintptr_t>(Value) & ~IsObjCMask);
    }

    static void initialize(UnownedReference *dest, id value) {
      initializeWithStorage(dest, new Storage(value));
    }

    static void initializeWithCopy(UnownedReference *dest, Storage *src) {
      initializeWithStorage(dest, new Storage(*src));
    }

    static void initializeWithStorage(UnownedReference *dest,
                                      Storage *storage) {
      dest->Value = (HeapObject*) (uintptr_t(storage) | IsObjCFlag);
    }

    static bool classof(const UnownedReference *ref) {
      return (uintptr_t(ref->Value) & IsObjCMask) == IsObjCFlag;
    }
  };
}

static bool isObjCForUnownedReference(void *value) {
  return (isObjCTaggedPointer(value) ||
          !objectUsesNativeSwiftReferenceCounting(value));
}

void swift::swift_unknownUnownedInit(UnownedReference *dest, void *value) {
  if (!value) {
    dest->Value = nullptr;
  } else if (isObjCForUnownedReference(value)) {
    ObjCUnownedReference::initialize(dest, (id) value);
  } else {
    swift_unownedInit(dest, (HeapObject*) value);
  }
}

void swift::swift_unknownUnownedAssign(UnownedReference *dest, void *value) {
  if (!value) {
    swift_unknownUnownedDestroy(dest);
    dest->Value = nullptr;
  } else if (isObjCForUnownedReference(value)) {
    if (auto objcDest = dyn_cast<ObjCUnownedReference>(dest)) {
      objc_storeWeak(&objcDest->storage()->WeakRef, (id) value);
    } else {
      swift_unownedDestroy(dest);
      ObjCUnownedReference::initialize(dest, (id) value);
    }
  } else {
    if (auto objcDest = dyn_cast<ObjCUnownedReference>(dest)) {
      delete objcDest->storage();
      swift_unownedInit(dest, (HeapObject*) value);
    } else {
      swift_unownedAssign(dest, (HeapObject*) value);
    }
  }
}

void *swift::swift_unknownUnownedLoadStrong(UnownedReference *ref) {
  if (!ref->Value) {
    return nullptr;
  } else if (auto objcRef = dyn_cast<ObjCUnownedReference>(ref)) {
    auto result = (void*) objc_loadWeakRetained(&objcRef->storage()->WeakRef);
    if (result == nullptr) {
      swift::swift_abortRetainUnowned(nullptr);
    }
    return result;
  } else {
    return swift_unownedLoadStrong(ref);
  }
}

void *swift::swift_unknownUnownedTakeStrong(UnownedReference *ref) {
  if (!ref->Value) {
    return nullptr;
  } else if (auto objcRef = dyn_cast<ObjCUnownedReference>(ref)) {
    auto storage = objcRef->storage();
    auto result = (void*) objc_loadWeakRetained(&objcRef->storage()->WeakRef);
    if (result == nullptr) {
      swift::swift_abortRetainUnowned(nullptr);
    }
    delete storage;
    return result;
  } else {
    return swift_unownedTakeStrong(ref);
  }
}

void swift::swift_unknownUnownedDestroy(UnownedReference *ref) {
  if (!ref->Value) {
    // Nothing to do.
    return;
  } else if (auto objcRef = dyn_cast<ObjCUnownedReference>(ref)) {
    delete objcRef->storage();
  } else {
    swift_unownedDestroy(ref);
  }
}

void swift::swift_unknownUnownedCopyInit(UnownedReference *dest,
                                         UnownedReference *src) {
  assert(dest != src);
  if (!src->Value) {
    dest->Value = nullptr;
  } else if (auto objcSrc = dyn_cast<ObjCUnownedReference>(src)) {
    ObjCUnownedReference::initializeWithCopy(dest, objcSrc->storage());
  } else {
    swift_unownedCopyInit(dest, src);
  }
}

void swift::swift_unknownUnownedTakeInit(UnownedReference *dest,
                                         UnownedReference *src) {
  assert(dest != src);
  dest->Value = src->Value;
}

void swift::swift_unknownUnownedCopyAssign(UnownedReference *dest,
                                           UnownedReference *src) {
  if (dest == src) return;

  if (auto objcSrc = dyn_cast<ObjCUnownedReference>(src)) {
    if (auto objcDest = dyn_cast<ObjCUnownedReference>(dest)) {
      // ObjC unfortunately doesn't expose a copy-assign operation.
      objc_destroyWeak(&objcDest->storage()->WeakRef);
      objc_copyWeak(&objcDest->storage()->WeakRef,
                    &objcSrc->storage()->WeakRef);
      return;
    }

    swift_unownedDestroy(dest);
    ObjCUnownedReference::initializeWithCopy(dest, objcSrc->storage());
  } else {
    if (auto objcDest = dyn_cast<ObjCUnownedReference>(dest)) {
      delete objcDest->storage();
      swift_unownedCopyInit(dest, src);
    } else {
      swift_unownedCopyAssign(dest, src);
    }
  }
}

void swift::swift_unknownUnownedTakeAssign(UnownedReference *dest,
                                           UnownedReference *src) {
  assert(dest != src);

  // There's not really anything more efficient to do here than this.
  swift_unknownUnownedDestroy(dest);
  dest->Value = src->Value;
}

/*****************************************************************************/
/************************** UNKNOWN WEAK REFERENCES **************************/
/*****************************************************************************/

void swift::swift_unknownWeakInit(WeakReference *ref, void *value) {
  return ref->unknownInit(value);
}

void swift::swift_unknownWeakAssign(WeakReference *ref, void *value) {
  return ref->unknownAssign(value);
}

void *swift::swift_unknownWeakLoadStrong(WeakReference *ref) {
  return ref->unknownLoadStrong();
}

void *swift::swift_unknownWeakTakeStrong(WeakReference *ref) {
  return ref->unknownTakeStrong();
}

void swift::swift_unknownWeakDestroy(WeakReference *ref) {
  ref->unknownDestroy();
}

void swift::swift_unknownWeakCopyInit(WeakReference *dest, WeakReference *src) {
  dest->unknownCopyInit(src);
}
void swift::swift_unknownWeakTakeInit(WeakReference *dest, WeakReference *src) {
  dest->unknownTakeInit(src);
}
void swift::swift_unknownWeakCopyAssign(WeakReference *dest,
                                        WeakReference *src) {
  dest->unknownCopyAssign(src);
}
void swift::swift_unknownWeakTakeAssign(WeakReference *dest,
                                        WeakReference *src) {
  dest->unknownTakeAssign(src);
}

// SWIFT_OBJC_INTEROP
#endif

/*****************************************************************************/
/******************************* DYNAMIC CASTS *******************************/
/*****************************************************************************/

#if SWIFT_OBJC_INTEROP
const void *
swift::swift_dynamicCastObjCClass(const void *object,
                                  const ClassMetadata *targetType) {
  // FIXME: We need to decide if this is really how we want to treat 'nil'.
  if (object == nullptr)
    return nullptr;

  if ([(id)object isKindOfClass:(Class)targetType]) {
    return object;
  }

  return nullptr;
}

const void *
swift::swift_dynamicCastObjCClassUnconditional(const void *object,
                                             const ClassMetadata *targetType) {
  // FIXME: We need to decide if this is really how we want to treat 'nil'.
  if (object == nullptr)
    return nullptr;

  if ([(id)object isKindOfClass:(Class)targetType]) {
    return object;
  }

  Class sourceType = object_getClass((id)object);
  swift_dynamicCastFailure(reinterpret_cast<const Metadata *>(sourceType),
                           targetType);
}

const void *
swift::swift_dynamicCastForeignClass(const void *object,
                                     const ForeignClassMetadata *targetType) {
  // FIXME: Actually compare CFTypeIDs, once they are available in the metadata.
  return object;
}

const void *
swift::swift_dynamicCastForeignClassUnconditional(
         const void *object,
         const ForeignClassMetadata *targetType) {
  // FIXME: Actual compare CFTypeIDs, once they are available in the metadata.
  return object;
}

bool swift::objectConformsToObjCProtocol(const void *theObject,
                                         const ProtocolDescriptor *protocol) {
  return [((id) theObject) conformsToProtocol: (Protocol*) protocol];
}


bool swift::classConformsToObjCProtocol(const void *theClass,
                                        const ProtocolDescriptor *protocol) {
  return [((Class) theClass) conformsToProtocol: (Protocol*) protocol];
}

SWIFT_RUNTIME_EXPORT
const Metadata *swift_dynamicCastTypeToObjCProtocolUnconditional(
                                                 const Metadata *type,
                                                 size_t numProtocols,
                                                 Protocol * const *protocols) {
  Class classObject;

  switch (type->getKind()) {
  case MetadataKind::Class:
    // Native class metadata is also the class object.
    classObject = (Class)type;
    break;
  case MetadataKind::ObjCClassWrapper:
    // Unwrap to get the class object.
    classObject = (Class)static_cast<const ObjCClassWrapperMetadata *>(type)
      ->Class;
    break;

  // Other kinds of type can never conform to ObjC protocols.
  case MetadataKind::Struct:
  case MetadataKind::Enum:
  case MetadataKind::Optional:
  case MetadataKind::Opaque:
  case MetadataKind::Tuple:
  case MetadataKind::Function:
  case MetadataKind::Existential:
  case MetadataKind::Metatype:
  case MetadataKind::ExistentialMetatype:
  case MetadataKind::ForeignClass:
    swift_dynamicCastFailure(type, nameForMetadata(type).c_str(),
                             protocols[0], protocol_getName(protocols[0]));

  case MetadataKind::HeapLocalVariable:
  case MetadataKind::HeapGenericLocalVariable:
  case MetadataKind::ErrorObject:
    assert(false && "not type metadata");
    break;
  }

  for (size_t i = 0; i < numProtocols; ++i) {
    if (![classObject conformsToProtocol:protocols[i]]) {
      swift_dynamicCastFailure(type, nameForMetadata(type).c_str(),
                               protocols[i], protocol_getName(protocols[i]));
    }
  }

  return type;
}

SWIFT_RUNTIME_EXPORT
const Metadata *swift_dynamicCastTypeToObjCProtocolConditional(
                                                const Metadata *type,
                                                size_t numProtocols,
                                                Protocol * const *protocols) {
  Class classObject;

  switch (type->getKind()) {
  case MetadataKind::Class:
    // Native class metadata is also the class object.
    classObject = (Class)type;
    break;
  case MetadataKind::ObjCClassWrapper:
    // Unwrap to get the class object.
    classObject = (Class)static_cast<const ObjCClassWrapperMetadata *>(type)
      ->Class;
    break;

  // Other kinds of type can never conform to ObjC protocols.
  case MetadataKind::Struct:
  case MetadataKind::Enum:
  case MetadataKind::Optional:
  case MetadataKind::Opaque:
  case MetadataKind::Tuple:
  case MetadataKind::Function:
  case MetadataKind::Existential:
  case MetadataKind::Metatype:
  case MetadataKind::ExistentialMetatype:
  case MetadataKind::ForeignClass:
    return nullptr;

  case MetadataKind::HeapLocalVariable:
  case MetadataKind::HeapGenericLocalVariable:
  case MetadataKind::ErrorObject:
    assert(false && "not type metadata");
    break;
  }

  for (size_t i = 0; i < numProtocols; ++i) {
    if (![classObject conformsToProtocol:protocols[i]]) {
      return nullptr;
    }
  }

  return type;
}

SWIFT_RUNTIME_EXPORT
id swift_dynamicCastObjCProtocolUnconditional(id object,
                                              size_t numProtocols,
                                              Protocol * const *protocols) {
  for (size_t i = 0; i < numProtocols; ++i) {
    if (![object conformsToProtocol:protocols[i]]) {
      Class sourceType = object_getClass(object);
      swift_dynamicCastFailure(sourceType, class_getName(sourceType),
                               protocols[i], protocol_getName(protocols[i]));
    }
  }

  return object;
}

SWIFT_RUNTIME_EXPORT
id swift_dynamicCastObjCProtocolConditional(id object,
                                            size_t numProtocols,
                                            Protocol * const *protocols) {
  for (size_t i = 0; i < numProtocols; ++i) {
    if (![object conformsToProtocol:protocols[i]]) {
      return nil;
    }
  }

  return object;
}

void swift::swift_instantiateObjCClass(const ClassMetadata *_c) {
  static const objc_image_info ImageInfo = {0, 0};

  // Ensure the superclass is realized.
  Class c = (Class) _c;
  [class_getSuperclass(c) class];

  // Register the class.
  Class registered = objc_readClassPair(c, &ImageInfo);
  assert(registered == c
         && "objc_readClassPair failed to instantiate the class in-place");
  (void)registered;
}

SWIFT_RT_ENTRY_VISIBILITY
Class swift_getInitializedObjCClass(Class c)
    SWIFT_CC(RegisterPreservingCC_IMPL) {
  // Used when we have class metadata and we want to ensure a class has been
  // initialized by the Objective-C runtime. We need to do this because the
  // class "c" might be valid metadata, but it hasn't been initialized yet.
  return [c class];
}

const ClassMetadata *
swift::swift_dynamicCastObjCClassMetatype(const ClassMetadata *source,
                                          const ClassMetadata *dest) {
  if ([(Class)source isSubclassOfClass:(Class)dest])
    return source;
  return nil;
}

const ClassMetadata *
swift::swift_dynamicCastObjCClassMetatypeUnconditional(
                                                   const ClassMetadata *source,
                                                   const ClassMetadata *dest) {
  if ([(Class)source isSubclassOfClass:(Class)dest])
    return source;

  swift_dynamicCastFailure(source, dest);
}
#endif

const ClassMetadata *
swift::swift_dynamicCastForeignClassMetatype(const ClassMetadata *sourceType,
                                             const ClassMetadata *targetType) {
  // FIXME: Actually compare CFTypeIDs, once they are available in
  // the metadata.
  return sourceType;
}

const ClassMetadata *
swift::swift_dynamicCastForeignClassMetatypeUnconditional(
  const ClassMetadata *sourceType,
  const ClassMetadata *targetType)
{
  // FIXME: Actually compare CFTypeIDs, once they arae available in
  // the metadata.
  return sourceType;
}

#if SWIFT_OBJC_INTEROP
// Given a non-nil object reference, return true iff the object uses
// native swift reference counting.
static bool usesNativeSwiftReferenceCounting_nonNull(
  const void* object
) {
  assert(object != nullptr);
  return !isObjCTaggedPointer(object) &&
    objectUsesNativeSwiftReferenceCounting(object);
}
#endif

bool swift::swift_isUniquelyReferenced_nonNull_native(const HeapObject *object)
    SWIFT_CC(RegisterPreservingCC_IMPL) {
  assert(object != nullptr);
  assert(!object->refCounts.isDeiniting());
  return object->refCounts.isUniquelyReferenced();
}

bool swift::swift_isUniquelyReferenced_native(const HeapObject* object) {
  return object != nullptr
    && swift::SWIFT_RT_ENTRY_CALL(swift_isUniquelyReferenced_nonNull_native)(object);
}

bool swift::swift_isUniquelyReferencedNonObjC_nonNull(const void* object) {
  assert(object != nullptr);
  return
#if SWIFT_OBJC_INTEROP
    usesNativeSwiftReferenceCounting_nonNull(object) &&
#endif
    SWIFT_RT_ENTRY_CALL(swift_isUniquelyReferenced_nonNull_native)((HeapObject*)object);
}

// Given an object reference, return true iff it is non-nil and refers
// to a native swift object with strong reference count of 1.
bool swift::swift_isUniquelyReferencedNonObjC(
  const void* object
) {
  return object != nullptr
    && swift_isUniquelyReferencedNonObjC_nonNull(object);
}

/// Return true if the given bits of a Builtin.BridgeObject refer to a
/// native swift object whose strong reference count is 1.
bool swift::swift_isUniquelyReferencedNonObjC_nonNull_bridgeObject(
  uintptr_t bits
) {
  auto bridgeObject = (void*)bits;

  if (isObjCTaggedPointer(bridgeObject))
    return false;

  const auto object = toPlainObject_unTagged_bridgeObject(bridgeObject);

  // Note: we could just return false if all spare bits are set,
  // but in that case the cost of a deeper check for a unique native
  // object is going to be a negligible cost for a possible big win.
#if SWIFT_OBJC_INTEROP
  return !isNonNative_unTagged_bridgeObject(bridgeObject)
             ? SWIFT_RT_ENTRY_CALL(swift_isUniquelyReferenced_nonNull_native)(
                   (const HeapObject *)object)
             : swift_isUniquelyReferencedNonObjC_nonNull(object);
#else
  return SWIFT_RT_ENTRY_CALL(swift_isUniquelyReferenced_nonNull_native)(
      (const HeapObject *)object);
#endif
}

/// Return true if the given bits of a Builtin.BridgeObject refer to a
/// native swift object whose strong reference count is 1.
bool swift::swift_isUniquelyReferencedOrPinnedNonObjC_nonNull_bridgeObject(
  uintptr_t bits
) {
  auto bridgeObject = (void*)bits;

  if (isObjCTaggedPointer(bridgeObject))
    return false;

  const auto object = toPlainObject_unTagged_bridgeObject(bridgeObject);

  // Note: we could just return false if all spare bits are set,
  // but in that case the cost of a deeper check for a unique native
  // object is going to be a negligible cost for a possible big win.
#if SWIFT_OBJC_INTEROP
  if (isNonNative_unTagged_bridgeObject(bridgeObject))
    return swift_isUniquelyReferencedOrPinnedNonObjC_nonNull(object);
#endif
  return swift_isUniquelyReferencedOrPinned_nonNull_native(
                                                   (const HeapObject *)object);
}


/// Given a non-nil object reference, return true if the object is a
/// native swift object and either its strong reference count is 1 or
/// its pinned flag is set.
bool swift::swift_isUniquelyReferencedOrPinnedNonObjC_nonNull(
                                                          const void *object) {
  assert(object != nullptr);
  return
#if SWIFT_OBJC_INTEROP
    usesNativeSwiftReferenceCounting_nonNull(object) &&
#endif
    swift_isUniquelyReferencedOrPinned_nonNull_native(
                                                    (const HeapObject*)object);
}

// Given a non-@objc object reference, return true iff the
// object is non-nil and either has a strong reference count of 1
// or is pinned.
bool swift::swift_isUniquelyReferencedOrPinned_native(const HeapObject *object)
    SWIFT_CC(RegisterPreservingCC_IMPL) {
  return object != nullptr &&
         swift_isUniquelyReferencedOrPinned_nonNull_native(object);
}

/// Given a non-nil native swift object reference, return true if
/// either the object has a strong reference count of 1 or its
/// pinned flag is set.
bool swift::swift_isUniquelyReferencedOrPinned_nonNull_native(
    const HeapObject *object) SWIFT_CC(RegisterPreservingCC_IMPL) {
  assert(object != nullptr);
  assert(!object->refCounts.isDeiniting());
  return object->refCounts.isUniquelyReferencedOrPinned();
}

using ClassExtents = TwoWordPair<size_t, size_t>;

SWIFT_CC(swift) SWIFT_RUNTIME_EXPORT
ClassExtents::Return
swift_class_getInstanceExtents(const Metadata *c) {
  assert(c && c->isClassObject());
  auto metaData = c->getClassObject();
  return ClassExtents{
    metaData->getInstanceAddressPoint(),
    metaData->getInstanceSize() - metaData->getInstanceAddressPoint()
  };
}

#if SWIFT_OBJC_INTEROP

SWIFT_RUNTIME_EXPORT
ClassExtents::Return
swift_objc_class_unknownGetInstanceExtents(const ClassMetadata* c) {
  // Pure ObjC classes never have negative extents.
  if (c->isPureObjC())
    return ClassExtents{0, class_getInstanceSize((Class)c)};

  return swift_class_getInstanceExtents(c);
}

#endif

const ClassMetadata *swift::getRootSuperclass() {
#if SWIFT_OBJC_INTEROP
  static Lazy<const ClassMetadata *> SwiftObjectClass;

  return SwiftObjectClass.get([](void *ptr) {
    *((const ClassMetadata **) ptr) =
        (const ClassMetadata *)[SwiftObject class];
  });
#else
  return nullptr;
#endif
}<|MERGE_RESOLUTION|>--- conflicted
+++ resolved
@@ -420,24 +420,6 @@
 static uintptr_t const objectPointerIsObjCBit = 0x00000002U;
 #endif
 
-<<<<<<< HEAD
-SWIFT_RUNTIME_EXPORT
-=======
-static bool usesNativeSwiftReferenceCounting_allocated(const void *object) {
-  assert(!isObjCTaggedPointerOrNull(object));
-#if SWIFT_HAS_OPAQUE_ISAS
-  // Fast path for opaque ISAs.  We don't want to call _swift_getClassOfAllocated
-  // as that will call object_getClass.  Instead we can look at the bits in the
-  // ISA and tell if its a non-pointer opaque ISA which means it is definitely
-  // an ObjC object and doesn't use native swift reference counting.
-  if (_swift_isNonPointerIsaObjCClass(object))
-    return false;
-  return usesNativeSwiftReferenceCounting(_swift_getClassOfAllocatedFromPointer(object));
-#endif
-  return usesNativeSwiftReferenceCounting(_swift_getClassOfAllocated(object));
-}
-
->>>>>>> e1fd8aa6
 void swift::swift_unknownRetain_n(void *object, int n)
     SWIFT_CC(DefaultCC_IMPL) {
   if (isObjCTaggedPointerOrNull(object)) return;
