//===----------------------------------------------------------------------===//
//
// This source file is part of the Swift.org open source project
//
// Copyright (c) 2025 Apple Inc. and the Swift project authors
// Licensed under Apache License v2.0 with Runtime Library Exception
//
// See https://swift.org/LICENSE.txt for license information
//
//===----------------------------------------------------------------------===//

import _Concurrency

<<<<<<< HEAD
@usableFromInline
@available(SwiftStdlib 5.1, *)
@_silgen_name("swift_task_addCancellationHandler")
func _taskAddCancellationHandler(handler: () -> Void) -> UnsafeRawPointer /*CancellationNotificationStatusRecord*/

@usableFromInline
@available(SwiftStdlib 5.1, *)
@_silgen_name("swift_task_removeCancellationHandler")
func _taskRemoveCancellationHandler(
  record: UnsafeRawPointer /*CancellationNotificationStatusRecord*/
)

func withIsolatedTaskCancellationHandler<T: Sendable>(
  operation: @isolated(any) () async throws -> T,
  onCancel handler: @Sendable () -> Void,
  isolation: isolated (any Actor)? = #isolation
) async rethrows -> T {
  // unconditionally add the cancellation record to the task.
  // if the task was already cancelled, it will be executed right away.
  let record = _taskAddCancellationHandler(handler: handler)
  defer { _taskRemoveCancellationHandler(record: record) }

  return try await operation()
}

/// An asynchronous sequence generated from a closure that tracks the transactional changes of `@Observable` types.
=======
/// An asychronous sequence generated from a closure that tracks the transactional changes of `@Observable` types.
>>>>>>> 512ef2ee
///
/// `Observations` conforms to `AsyncSequence`, providing an intuitive and safe mechanism to track changes to
/// types that are marked as `@Observable` by using Swift Concurrency to indicate transactional boundaries
/// starting from the willSet of the first mutation to the next suspension point of the safe access.
@available(SwiftStdlib 6.2, *)
public struct Observations<Element: Sendable, Failure: Error>: AsyncSequence, Sendable {
  public enum Iteration: Sendable {
    case next(Element)
    case finish
  }
  
  struct State {
    enum Continuation {
      case cancelled
      case active(UnsafeContinuation<Void, Never>)
      func resume() {
        switch self {
        case .cancelled: break
        case .active(let continuation): continuation.resume()
        }
      }
    }
    var id = 0
    var continuations: [Int: Continuation] = [:]
    var dirty = false
    
    // create a generation id for the unique identification of the continuations
    // this allows the shared awaiting of the willSets.
    // Most likely, there wont be more than a handful of active iterations
    // so this only needs to be unique for those active iterations
    // that are in the process of calling next.
    static func generation(_ state: _ManagedCriticalState<State>) -> Int {
      state.withCriticalRegion { state in
        defer { state.id &+= 1 }
        return state.id
      }
    }
    
    // the cancellation of awaiting on willSet only ferries in resuming early
    // it is the responsibility of the caller to check if the task is actually
    // cancelled after awaiting the willSet to act accordingly.
    static func cancel(_ state: _ManagedCriticalState<State>, id: Int) {
      state.withCriticalRegion { state in
        guard let continuation = state.continuations.removeValue(forKey: id) else {
          // if there was no continuation yet active (e.g. it was cancelled at
          // the start of the invocation, then put a tombstone in to gate that
          // resuming later
          state.continuations[id] = .cancelled
          return nil as Continuation?
        }
        return continuation
      }?.resume()
    }
    
    // fire off ALL awaiting willChange continuations such that they are no
    // longer pending.
    static func emitWillChange(_ state: _ManagedCriticalState<State>) {
      let continuations = state.withCriticalRegion { state in
        // if there are no continuations present then we have to set the state as dirty
        // else if this is unconditionally set the state might produce duplicate events
        // one for the dirty and one for the continuation.
        if state.continuations.count == 0 {
          state.dirty = true
        }
        defer {
          state.continuations.removeAll()
        }
        return state.continuations.values
      }
      for continuation in continuations {
        continuation.resume()
      }
    }
    
    // install a willChange continuation into the set of continuations
    // this must take a locally unique id (to the active calls of next)
    static func willChange(isolation iterationIsolation: isolated (any Actor)? = #isolation, state: _ManagedCriticalState<State>, id: Int) async {
      return await withUnsafeContinuation(isolation: iterationIsolation) { continuation in
        state.withCriticalRegion { state in
          defer { state.dirty = false }
          switch state.continuations[id] {
          case .cancelled:
            return continuation as UnsafeContinuation<Void, Never>?
          case .active:
            // the Iterator itself cannot be shared across isolations so any call to next that may share an id is a misbehavior
            // or an internal book-keeping failure
            fatalError("Iterator incorrectly shared across task isolations")
          case .none:
            if state.dirty {
              return continuation
            } else {
              state.continuations[id] = .active(continuation)
              return nil
            }
          }
        }?.resume()
      }
    }
  }
  
  // @isolated(any) closures cannot be composed and retain or forward their isolation
  // this basically would be replaced with `{ .next(elementProducer()) }` if that
  // were to become possible.
  enum Emit {
    case iteration(@isolated(any) @Sendable () throws(Failure) -> Iteration)
    case element(@isolated(any) @Sendable () throws(Failure) -> Element)
    
    var isolation: (any Actor)? {
      switch self {
      case .iteration(let closure): closure.isolation
      case .element(let closure): closure.isolation
      }
    }
  }
  
  let state: _ManagedCriticalState<State>
  let emit: Emit
  
  // internal funnel method for initialization
  internal init(emit: Emit) {
    self.emit = emit
    self.state = _ManagedCriticalState(State())
  }
  
  /// Constructs an asynchronous sequence for a given closure by tracking changes of `@Observable` types.
  ///
  /// The emit closure is responsible for extracting a value out of a single or many `@Observable` types.
  ///
  /// - Parameters:
  ///     - isolation:  The concurrency isolation domain of the caller.
  ///     - emit: A closure to generate an element for the sequence.
  public init(
    @_inheritActorContext _ emit: @escaping @isolated(any) @Sendable () throws(Failure) -> Element
  ) {
    self.init(emit: .element(emit))
  }
  
  /// Constructs an asynchronous sequence for a given closure by tracking changes of `@Observable` types.
  ///
  /// The emit closure is responsible for extracting a value out of a single or many `@Observable` types. This method
  /// continues to be invoked until the .finished option is returned or an error is thrown.
  ///
  /// - Parameters:
  ///     - isolation:  The concurrency isolation domain of the caller.
  ///     - emit: A closure to generate an element for the sequence.
  public static func untilFinished(
    @_inheritActorContext _ emit: @escaping @isolated(any) @Sendable () throws(Failure) -> Iteration
  ) -> Observations<Element, Failure> {
    .init(emit: .iteration(emit))
  }
  
  public struct Iterator: AsyncIteratorProtocol {
    // the state ivar serves two purposes:
    // 1) to store a critical region of state of the mutations
    // 2) to identify the termination of _this_ sequence
    var state: _ManagedCriticalState<State>?
    let emit: Emit
    var started = false
    
    // this is the primary implementation of the tracking
    // it is bound to be called on the specified isolation of the construction
    fileprivate static func trackEmission(isolation trackingIsolation: isolated (any Actor)?, state: _ManagedCriticalState<State>, emit: Emit) throws(Failure) -> Iteration {
      // this ferries in an intermediate form with Result to skip over `withObservationTracking` not handling errors being thrown
      // particularly this case is that the error is also an iteration state transition data point (it terminates the sequence)
      // so we need to hold that to get a chance to catch and clean-up
      let result = withObservationTracking {
        switch emit {
        case .element(let element):
          Result(catching: element).map { Iteration.next($0) }
        case .iteration(let iteration):
          Result(catching: iteration)
        }
      } onChange: { [state] in
        // resume all cases where the awaiting continuations are awaiting a willSet
        State.emitWillChange(state)
      }
      return try result.get()
    }
    
    fileprivate mutating func terminate(throwing failure: Failure? = nil, id: Int) throws(Failure) -> Element? {
      // this is purely defensive to any leaking out of iteration generation ids
      state?.withCriticalRegion { state in
        state.continuations.removeValue(forKey: id)
      }?.resume()
      // flag the sequence as terminal by nil'ing out the state
      state = nil
      if let failure {
        throw failure
      } else {
        return nil
      }
    }
    
    fileprivate mutating func trackEmission(isolation iterationIsolation: isolated (any Actor)?, state: _ManagedCriticalState<State>, id: Int) async throws(Failure) -> Element? {
      guard !Task.isCancelled else {
        // the task was cancelled while awaiting a willChange so ensure a proper termination
        return try terminate(id: id)
      }
      // start by directly tracking the emission via a withObservation tracking on the isolation specified from the init
      switch try await Iterator.trackEmission(isolation: emit.isolation, state: state, emit: emit) {
      case .finish: return try terminate(id: id)
      case .next(let element): return element
      }
    }
    
    public mutating func next(isolation iterationIsolation: isolated (any Actor)? = #isolation) async throws(Failure) -> Element? {
      // early exit if the sequence is terminal already
      guard let state else { return nil }
      // set up an id for this generation
      let id = State.generation(state)
      do {
        // there are two versions;
        // either the tracking has never yet started at all and we need to prime the pump for this specific iterator
        // or the tracking has already started and we are going to await a change
        if !started {
          started = true
          return try await trackEmission(isolation: iterationIsolation, state: state, id: id)
        } else {
          // wait for the willChange (and NOT the value itself)
          // since this is going to be on the isolation of the object (e.g. the isolation specified in the initialization)
          // this will mean our next await for the emission will ensure the suspension return of the willChange context
          // back to the trailing edges of the mutations. In short, this enables the transactionality bounded by the
          // isolation of the mutation.
          await withTaskCancellationHandler(operation: {
            await State.willChange(isolation: iterationIsolation, state: state, id: id)
          }, onCancel: {
            // ensure to clean out our continuation upon cancellation
            State.cancel(state, id: id)
          }, isolation: iterationIsolation)
          return try await trackEmission(isolation: iterationIsolation, state: state, id: id)
        }
      } catch {
        // the user threw a failure in the closure so propagate that outwards and terminate the sequence
        return try terminate(throwing: error, id: id)
      }
    }
  }
  
  public func makeAsyncIterator() -> Iterator {
    Iterator(state: state, emit: emit)
  }
}<|MERGE_RESOLUTION|>--- conflicted
+++ resolved
@@ -11,7 +11,6 @@
 
 import _Concurrency
 
-<<<<<<< HEAD
 @usableFromInline
 @available(SwiftStdlib 5.1, *)
 @_silgen_name("swift_task_addCancellationHandler")
@@ -38,9 +37,6 @@
 }
 
 /// An asynchronous sequence generated from a closure that tracks the transactional changes of `@Observable` types.
-=======
-/// An asychronous sequence generated from a closure that tracks the transactional changes of `@Observable` types.
->>>>>>> 512ef2ee
 ///
 /// `Observations` conforms to `AsyncSequence`, providing an intuitive and safe mechanism to track changes to
 /// types that are marked as `@Observable` by using Swift Concurrency to indicate transactional boundaries
