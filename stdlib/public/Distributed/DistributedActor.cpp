--- conflicted
+++ resolved
@@ -152,14 +152,7 @@
                         /*witnessTables=*/void **,
                         /*numWitnessTables=*/size_t,
                         /*decoderType=*/Metadata *,
-<<<<<<< HEAD
-                        /*decoderWitnessTable=*/void **
-                        ),
-=======
-                        /*actorType=*/Metadata *,
-                        /*decoderWitnessTable=*/void **,
-                        /*distributedActorWitnessTable=*/void **),
->>>>>>> d4c54af2
+                        /*decoderWitnessTable=*/void **),
                    /*throws=*/true>;
 
 SWIFT_CC(swiftasync)
@@ -186,8 +179,7 @@
                         /*numWitnessTables=*/size_t,
                         /*actor=*/HeapObject *,
                         /*decoderType=*/Metadata *,
-                        /*decoderWitnessTable=*/void **
-                        ),
+                        /*decoderWitnessTable=*/void **),
                    /*throws=*/true>;
 
 SWIFT_CC(swiftasync)
@@ -215,7 +207,6 @@
 void swift_distributed_execute_target(
     SWIFT_ASYNC_CONTEXT AsyncContext *callerContext, DefaultActor *actor,
     const char *targetNameStart, size_t targetNameLength,
-<<<<<<< HEAD
     HeapObject *argumentDecoder,
     const Metadata *const *argumentTypes,
     void *resultBuffer,
@@ -226,22 +217,6 @@
     void **decoderWitnessTable
     ) {
   auto *accessor = findDistributedAccessor(targetNameStart, targetNameLength);
-=======
-    HeapObject *argumentDecoder, const Metadata *const *argumentTypes,
-    void *resultBuffer, void *substitutions, void **witnessTables,
-    size_t numWitnessTables, Metadata *decoderType, Metadata *actorType,
-    void **decoderWitnessTable, void **actorWitnessTable) {
-  std::string targetName(targetNameStart, targetNameLength);
-
-  auto actorTy = swift_getObjectType(actor);
-  auto actorTyNamePair = swift_getMangledTypeName(actorTy);
-
-  auto *accessor = findDistributedProtocolMethodAccessor(
-      /*findConcreteWitness=*/false,
-      actorTyNamePair.data, actorTyNamePair.length,
-      targetNameStart, targetNameLength);
-
->>>>>>> d4c54af2
   if (!accessor) {
     SwiftError *error =
         swift_distributed_makeDistributedTargetAccessorNotFoundError();
