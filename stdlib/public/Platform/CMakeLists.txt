--- conflicted
+++ resolved
@@ -199,7 +199,6 @@
     TARGET_SDKS WINDOWS
     INSTALL_IN_COMPONENT sdk-overlay)
 
-<<<<<<< HEAD
 foreach(sdk ${SWIFT_SDKS})
   # Add more platforms supporting Musl to these checks,
   if(NOT "${sdk}" STREQUAL "LINUX_STATIC")
@@ -273,7 +272,7 @@
 add_custom_target(musl_modulemap DEPENDS ${musl_modulemap_target_list})
 set_property(TARGET musl_modulemap PROPERTY FOLDER "Miscellaneous")
 add_dependencies(sdk-overlay musl_modulemap)
-=======
+
 add_swift_target_library(swiftAndroid ${SWIFT_STDLIB_LIBRARY_BUILD_TYPES} IS_SDK_OVERLAY
     Android.swift
     ${swift_platform_sources}
@@ -290,7 +289,6 @@
     TARGET_SDKS "ANDROID"
     INSTALL_IN_COMPONENT sdk-overlay
     DEPENDS android_modulemap)
->>>>>>> e9d822c0
 
 set(glibc_modulemap_target_list)
 foreach(sdk ${SWIFT_SDKS})
