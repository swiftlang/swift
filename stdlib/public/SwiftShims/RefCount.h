//===--- RefCount.h ---------------------------------------------*- C++ -*-===//
//
// This source file is part of the Swift.org open source project
//
// Copyright (c) 2014 - 2017 Apple Inc. and the Swift project authors
// Licensed under Apache License v2.0 with Runtime Library Exception
//
// See https://swift.org/LICENSE.txt for license information
// See https://swift.org/CONTRIBUTORS.txt for the list of Swift project authors
//
//===----------------------------------------------------------------------===//
#ifndef SWIFT_STDLIB_SHIMS_REFCOUNT_H
#define SWIFT_STDLIB_SHIMS_REFCOUNT_H

#include "SwiftStdint.h"
#include "Visibility.h"

// This definition is a placeholder for importing into Swift.
// It provides size and alignment but cannot be manipulated safely there.
typedef struct {
  __swift_uintptr_t refCounts SWIFT_ATTRIBUTE_UNAVAILABLE;
} InlineRefCountsPlaceholder;

#if !defined(__cplusplus)

typedef InlineRefCountsPlaceholder InlineRefCounts;

#else

#include <type_traits>
#include <atomic>
#include <stddef.h>
#include <stdint.h>
#include <assert.h>

#include "llvm/Support/Compiler.h"
#include "swift/Basic/type_traits.h"
#include "swift/Runtime/Config.h"
#include "swift/Runtime/Debug.h"

// FIXME: Workaround for rdar://problem/18889711. 'Consume' does not require
// a barrier on ARM64, but LLVM doesn't know that. Although 'relaxed'
// is formally UB by C++11 language rules, we should be OK because neither
// the processor model nor the optimizer can realistically reorder our uses
// of 'consume'.
#if __arm64__ || __arm__
#  define SWIFT_MEMORY_ORDER_CONSUME (std::memory_order_relaxed)
#else
#  define SWIFT_MEMORY_ORDER_CONSUME (std::memory_order_consume)
#endif

/*
  An object conceptually has three refcounts. These refcounts 
  are stored either "inline" in the field following the isa
  or in a "side table entry" pointed to by the field following the isa.
  
  The strong RC counts strong references to the object. When the strong RC 
  reaches zero the object is deinited, unowned reference reads become errors, 
  and weak reference reads become nil. The strong RC is stored as an extra
  count: when the physical field is 0 the logical value is 1.

  The unowned RC counts unowned references to the object. The unowned RC 
  also has an extra +1 on behalf of the strong references; this +1 is 
  decremented after deinit completes. When the unowned RC reaches zero 
  the object's allocation is freed.

  The weak RC counts weak references to the object. The weak RC also has an 
  extra +1 on behalf of the unowned references; this +1 is decremented 
  after the object's allocation is freed. When the weak RC reaches zero 
  the object's side table entry is freed.

  Objects initially start with no side table. They can gain a side table when:
  * a weak reference is formed 
  and pending future implementation:
  * strong RC or unowned RC overflows (inline RCs will be small on 32-bit)
  * associated object storage is needed on an object
  * etc
  Gaining a side table entry is a one-way operation; an object with a side 
  table entry never loses it. This prevents some thread races.

  Strong and unowned variables point at the object.
  Weak variables point at the object's side table.


  Storage layout:

  HeapObject {
    isa
    InlineRefCounts {
      atomic<InlineRefCountBits> {
        strong RC + unowned RC + flags
        OR
        HeapObjectSideTableEntry*
      }
    }
  }

  HeapObjectSideTableEntry {
    SideTableRefCounts {
      object pointer
      atomic<SideTableRefCountBits> {
        strong RC + unowned RC + weak RC + flags
      }
    }   
  }

  InlineRefCounts and SideTableRefCounts share some implementation
  via RefCounts<T>.

  InlineRefCountBits and SideTableRefCountBits share some implementation
  via RefCountBitsT<bool>.

  In general: The InlineRefCounts implementation tries to perform the 
  operation inline. If the object has a side table it calls the 
  HeapObjectSideTableEntry implementation which in turn calls the 
  SideTableRefCounts implementation. 
  Downside: this code is a bit twisted.
  Upside: this code has less duplication than it might otherwise


  Object lifecycle state machine:

  LIVE without side table
  The object is alive.
  Object's refcounts are initialized as 1 strong, 1 unowned, 1 weak.
  No side table. No weak RC storage.
  Strong variable operations work normally. 
  Unowned variable operations work normally.
  Weak variable load can't happen.
  Weak variable store adds the side table, becoming LIVE with side table.
  When the strong RC reaches zero deinit() is called and the object 
    becomes DEINITING.

  LIVE with side table
  Weak variable operations work normally.
  Everything else is the same as LIVE.

  DEINITING without side table
  deinit() is in progress on the object.
  Strong variable operations have no effect.
  Unowned variable load halts in swift_abortRetainUnowned().
  Unowned variable store works normally.
  Weak variable load can't happen.
  Weak variable store stores nil.
  When deinit() completes, the generated code calls swift_deallocObject. 
    swift_deallocObject calls canBeFreedNow() checking for the fast path 
    of no weak or unowned references. 
    If canBeFreedNow() the object is freed and it becomes DEAD. 
    Otherwise, it decrements the unowned RC and the object becomes DEINITED.

  DEINITING with side table
  Weak variable load returns nil. 
  Weak variable store stores nil.
  canBeFreedNow() is always false, so it never transitions directly to DEAD.
  Everything else is the same as DEINITING.

  DEINITED without side table
  deinit() has completed but there are unowned references outstanding.
  Strong variable operations can't happen.
  Unowned variable store can't happen.
  Unowned variable load halts in swift_abortRetainUnowned().
  Weak variable operations can't happen.
  When the unowned RC reaches zero, the object is freed and it becomes DEAD.

  DEINITED with side table
  Weak variable load returns nil.
  Weak variable store can't happen.
  When the unowned RC reaches zero, the object is freed, the weak RC is 
    decremented, and the object becomes FREED.
  Everything else is the same as DEINITED.

  FREED without side table
  This state never happens.

  FREED with side table
  The object is freed but there are weak refs to the side table outstanding.
  Strong variable operations can't happen.
  Unowned variable operations can't happen.
  Weak variable load returns nil.
  Weak variable store can't happen.
  When the weak RC reaches zero, the side table entry is freed and 
    the object becomes DEAD.

  DEAD
  The object and its side table are gone.
*/

namespace swift {
  struct HeapObject;
  class HeapObjectSideTableEntry;
}

// FIXME: HACK: copied from HeapObject.cpp
extern "C" LLVM_LIBRARY_VISIBILITY LLVM_ATTRIBUTE_NOINLINE LLVM_ATTRIBUTE_USED
void _swift_release_dealloc(swift::HeapObject *object)
SWIFT_CC(RegisterPreservingCC_IMPL);

namespace swift {

// RefCountIsInline: refcount stored in an object
// RefCountNotInline: refcount stored in an object's side table entry
enum RefCountInlinedness { RefCountNotInline = false, RefCountIsInline = true };

enum ClearPinnedFlag { DontClearPinnedFlag = false, DoClearPinnedFlag = true };

enum PerformDeinit { DontPerformDeinit = false, DoPerformDeinit = true };


// Raw storage of refcount bits, depending on pointer size and inlinedness.
// 32-bit inline refcount is 32-bits. All others are 64-bits.

template <RefCountInlinedness refcountIsInline, size_t sizeofPointer>
struct RefCountBitsInt;

// 64-bit inline
// 64-bit out of line
template <RefCountInlinedness refcountIsInline>
struct RefCountBitsInt<refcountIsInline, 8> {
  typedef uint64_t Type;
  typedef int64_t SignedType;
};

// 32-bit out of line
template <>
struct RefCountBitsInt<RefCountNotInline, 4> {
  typedef uint64_t Type;
  typedef int64_t SignedType;
};

// 32-bit inline
template <>
struct RefCountBitsInt<RefCountIsInline, 4> {
  typedef uint32_t Type;
  typedef int32_t SignedType;  
};


// Layout of refcount bits.
// field value = (bits & mask) >> shift
// FIXME: redo this abstraction more cleanly
  
# define maskForField(name) (((uint64_t(1)<<name##BitCount)-1) << name##Shift)
# define shiftAfterField(name) (name##Shift + name##BitCount)

template <size_t sizeofPointer>
struct RefCountBitOffsets;

// 64-bit inline
// 64-bit out of line
// 32-bit out of line
template <>
struct RefCountBitOffsets<8> {
  static const size_t IsPinnedShift = 0;
  static const size_t IsPinnedBitCount = 1; 
  static const uint64_t IsPinnedMask = maskForField(IsPinned);

  static const size_t UnownedRefCountShift = shiftAfterField(IsPinned);
  static const size_t UnownedRefCountBitCount = 31;
  static const uint64_t UnownedRefCountMask = maskForField(UnownedRefCount);

  static const size_t IsDeinitingShift = shiftAfterField(UnownedRefCount);
  static const size_t IsDeinitingBitCount = 1;
  static const uint64_t IsDeinitingMask = maskForField(IsDeiniting);

  static const size_t StrongExtraRefCountShift = shiftAfterField(IsDeiniting);
  static const size_t StrongExtraRefCountBitCount = 30;
  static const uint64_t StrongExtraRefCountMask = maskForField(StrongExtraRefCount);

  static const size_t UseSlowRCShift = shiftAfterField(StrongExtraRefCount);
  static const size_t UseSlowRCBitCount = 1;
  static const uint64_t UseSlowRCMask = maskForField(UseSlowRC);

  static const size_t SideTableShift = 0;
  static const size_t SideTableBitCount = 62;
  static const uint64_t SideTableMask = maskForField(SideTable);
  static const size_t SideTableUnusedLowBits = 3;

  static const size_t SideTableMarkShift = SideTableBitCount;
  static const size_t SideTableMarkBitCount = 1;
  static const uint64_t SideTableMarkMask = maskForField(SideTableMark);
};

// 32-bit inline
template <>
struct RefCountBitOffsets<4> {
  static const size_t IsPinnedShift = 0;
  static const size_t IsPinnedBitCount = 1; 
  static const uint32_t IsPinnedMask = maskForField(IsPinned);

  static const size_t UnownedRefCountShift = shiftAfterField(IsPinned);
  static const size_t UnownedRefCountBitCount = 7;
  static const uint32_t UnownedRefCountMask = maskForField(UnownedRefCount);

  static const size_t IsDeinitingShift = shiftAfterField(UnownedRefCount);
  static const size_t IsDeinitingBitCount = 1;
  static const uint32_t IsDeinitingMask = maskForField(IsDeiniting);

  static const size_t StrongExtraRefCountShift = shiftAfterField(IsDeiniting);
  static const size_t StrongExtraRefCountBitCount = 22;
  static const uint32_t StrongExtraRefCountMask = maskForField(StrongExtraRefCount);

  static const size_t UseSlowRCShift = shiftAfterField(StrongExtraRefCount);
  static const size_t UseSlowRCBitCount = 1;
  static const uint32_t UseSlowRCMask = maskForField(UseSlowRC);

  static const size_t SideTableShift = 0;
  static const size_t SideTableBitCount = 30;
  static const uint32_t SideTableMask = maskForField(SideTable);
  static const size_t SideTableUnusedLowBits = 2;

  static const size_t SideTableMarkShift = SideTableBitCount;
  static const size_t SideTableMarkBitCount = 1;
  static const uint32_t SideTableMarkMask = maskForField(SideTableMark);
};


// FIXME: reinstate these assertions
#if 0
  static_assert(StrongExtraRefCountShift == IsDeinitingShift + 1, 
                "IsDeiniting must be LSB-wards of StrongExtraRefCount");
  static_assert(UseSlowRCShift + UseSlowRCBitCount == sizeof(bits)*8,
                "UseSlowRC must be MSB");
  static_assert(SideTableBitCount + SideTableMarkBitCount +
                UseSlowRCBitCount == sizeof(bits)*8,
               "wrong bit count for RefCountBits side table encoding");
  static_assert(UnownedRefCountBitCount + IsPinnedBitCount +
                IsDeinitingBitCount + StrongExtraRefCountBitCount +
                UseSlowRCBitCount == sizeof(bits)*8,
                "wrong bit count for RefCountBits refcount encoding");
#endif


// Basic encoding of refcount and flag data into the object's header.
template <RefCountInlinedness refcountIsInline>
class RefCountBitsT {

  friend class RefCountBitsT<RefCountIsInline>;
  friend class RefCountBitsT<RefCountNotInline>;
  
  static const RefCountInlinedness Inlinedness = refcountIsInline;

  typedef typename RefCountBitsInt<refcountIsInline, sizeof(void*)>::Type
    BitsType;
  typedef typename RefCountBitsInt<refcountIsInline, sizeof(void*)>::SignedType
    SignedBitsType;
  typedef RefCountBitOffsets<sizeof(BitsType)>
    Offsets;

  BitsType bits;

  // "Bitfield" accessors.

# define getFieldIn(bits, offsets, name)                                \
    ((bits & offsets::name##Mask) >> offsets::name##Shift)
# define setFieldIn(bits, offsets, name, val)                           \
    bits = ((bits & ~offsets::name##Mask) |                             \
            (((BitsType(val) << offsets::name##Shift) & offsets::name##Mask)))
  
# define getField(name) getFieldIn(bits, Offsets, name)
# define setField(name, val) setFieldIn(bits, Offsets, name, val)  
# define copyFieldFrom(src, name)                                       \
    setFieldIn(bits, Offsets, name,                                     \
               getFieldIn(src.bits, decltype(src)::Offsets, name))

  // RefCountBits uses always_inline everywhere
  // to improve performance of debug builds.
  
  private:
  LLVM_ATTRIBUTE_ALWAYS_INLINE
  bool getUseSlowRC() const {
    return bool(getField(UseSlowRC));
  }

  LLVM_ATTRIBUTE_ALWAYS_INLINE
  void setUseSlowRC(bool value) {
    setField(UseSlowRC, value);
  }

    
  // Returns true if the decrement is a fast-path result.
  // Returns false if the decrement should fall back to some slow path
  // (for example, because UseSlowRC is set
  // or because the refcount is now zero and should deinit).
  template <ClearPinnedFlag clearPinnedFlag>
  LLVM_NODISCARD LLVM_ATTRIBUTE_ALWAYS_INLINE
  bool doDecrementStrongExtraRefCount(uint32_t dec) {
#ifndef NDEBUG
    if (!hasSideTable()) {
      // Can't check these assertions with side table present.
      
      // clearPinnedFlag assumes the flag is already set.
      if (clearPinnedFlag)
        assert(getIsPinned() && "unpinning reference that was not pinned");

      if (getIsDeiniting())
        assert(getStrongExtraRefCount() >= dec  &&  
               "releasing reference whose refcount is already zero");
      else 
        assert(getStrongExtraRefCount() + 1 >= dec  &&  
               "releasing reference whose refcount is already zero");
    }
#endif

    BitsType unpin = (clearPinnedFlag
                      ? (BitsType(1) << Offsets::IsPinnedShift)
                      : 0);
    // This deliberately underflows by borrowing from the UseSlowRC field.
    bits -= unpin + (BitsType(dec) << Offsets::StrongExtraRefCountShift);
    return (SignedBitsType(bits) >= 0);
  }

  public:

  LLVM_ATTRIBUTE_ALWAYS_INLINE
  RefCountBitsT() = default;

  LLVM_ATTRIBUTE_ALWAYS_INLINE
  constexpr
  RefCountBitsT(uint32_t strongExtraCount, uint32_t unownedCount)
    : bits((BitsType(strongExtraCount) << Offsets::StrongExtraRefCountShift) |
           (BitsType(unownedCount)     << Offsets::UnownedRefCountShift))
  { }

  LLVM_ATTRIBUTE_ALWAYS_INLINE
  RefCountBitsT(HeapObjectSideTableEntry* side)
    : bits((reinterpret_cast<BitsType>(side) >> Offsets::SideTableUnusedLowBits)
           | (BitsType(1) << Offsets::UseSlowRCShift)
           | (BitsType(1) << Offsets::SideTableMarkShift))
  {
    assert(refcountIsInline);
  }

  LLVM_ATTRIBUTE_ALWAYS_INLINE
  RefCountBitsT(const RefCountBitsT<RefCountIsInline> *newbitsPtr) {
    bits = 0;

    assert(newbitsPtr && "expected non null newbits");
    RefCountBitsT<RefCountIsInline> newbits = *newbitsPtr;
    
    if (refcountIsInline || sizeof(newbits) == sizeof(*this)) {
      // this and newbits are both inline
      // OR this is out-of-line but the same layout as inline.
      // (FIXME: use something cleaner than sizeof for same-layout test)
      // Copy the bits directly.
      bits = newbits.bits;
    }
    else {
      // this is out-of-line and not the same layout as inline newbits.
      // Copy field-by-field.
      copyFieldFrom(newbits, UnownedRefCount);
      copyFieldFrom(newbits, IsPinned);
      copyFieldFrom(newbits, IsDeiniting);
      copyFieldFrom(newbits, StrongExtraRefCount);
      copyFieldFrom(newbits, UseSlowRC);
    }
  }
  
  LLVM_ATTRIBUTE_ALWAYS_INLINE
  bool hasSideTable() const {
    // FIXME: change this when introducing immutable RC objects
    bool hasSide = getUseSlowRC();

    // Side table refcount must not point to another side table.
    assert((refcountIsInline || !hasSide)  &&
           "side table refcount must not have a side table entry of its own");
    
    return hasSide;
  }

  LLVM_ATTRIBUTE_ALWAYS_INLINE
  HeapObjectSideTableEntry *getSideTable() const {
    assert(hasSideTable());

    // Stored value is a shifted pointer.
    return reinterpret_cast<HeapObjectSideTableEntry *>
      (uintptr_t(getField(SideTable)) << Offsets::SideTableUnusedLowBits);
  }

  LLVM_ATTRIBUTE_ALWAYS_INLINE
  uint32_t getUnownedRefCount() const {
    assert(!hasSideTable());
    return uint32_t(getField(UnownedRefCount));
  }

  LLVM_ATTRIBUTE_ALWAYS_INLINE
  bool getIsPinned() const {
    assert(!hasSideTable());
    return bool(getField(IsPinned));
  }

  LLVM_ATTRIBUTE_ALWAYS_INLINE
  bool getIsDeiniting() const {
    assert(!hasSideTable());
    return bool(getField(IsDeiniting));
  }

  LLVM_ATTRIBUTE_ALWAYS_INLINE
  uint32_t getStrongExtraRefCount() const {
    assert(!hasSideTable());
    return uint32_t(getField(StrongExtraRefCount));
  }


  LLVM_ATTRIBUTE_ALWAYS_INLINE
  void setHasSideTable(bool value) {
    bits = 0;
    setUseSlowRC(value);
  }

  LLVM_ATTRIBUTE_ALWAYS_INLINE
  void setSideTable(HeapObjectSideTableEntry *side) {
    assert(hasSideTable());
    // Stored value is a shifted pointer.
    uintptr_t value = reinterpret_cast<uintptr_t>(side);
    uintptr_t storedValue = value >> Offsets::SideTableUnusedLowBits;
    assert(storedValue << Offsets::SideTableUnusedLowBits == value);
    setField(SideTable, storedValue);
    setField(SideTableMark, 1);
  }

  LLVM_ATTRIBUTE_ALWAYS_INLINE
  void setUnownedRefCount(uint32_t value) {
    assert(!hasSideTable());
    setField(UnownedRefCount, value);
  }

  LLVM_ATTRIBUTE_ALWAYS_INLINE
  void setIsPinned(bool value) {
    assert(!hasSideTable());
    setField(IsPinned, value);
  }

  LLVM_ATTRIBUTE_ALWAYS_INLINE
  void setIsDeiniting(bool value) {
    assert(!hasSideTable());
    setField(IsDeiniting, value);
  }

  LLVM_ATTRIBUTE_ALWAYS_INLINE
  void setStrongExtraRefCount(uint32_t value) {
    assert(!hasSideTable());
    setField(StrongExtraRefCount, value);
  }
  

  // Returns true if the increment is a fast-path result.
  // Returns false if the increment should fall back to some slow path
  // (for example, because UseSlowRC is set or because the refcount overflowed).
  LLVM_NODISCARD LLVM_ATTRIBUTE_ALWAYS_INLINE
  bool incrementStrongExtraRefCount(uint32_t inc) {
    // This deliberately overflows into the UseSlowRC field.
    bits += BitsType(inc) << Offsets::StrongExtraRefCountShift;
    return (SignedBitsType(bits) >= 0);
  }

  // FIXME: I don't understand why I can't make clearPinned a template argument
  // (compiler balks at calls from class RefCounts that way)
  LLVM_NODISCARD LLVM_ATTRIBUTE_ALWAYS_INLINE
  bool decrementStrongExtraRefCount(uint32_t dec, bool clearPinned = false) {
    if (clearPinned) 
      return doDecrementStrongExtraRefCount<DoClearPinnedFlag>(dec);
    else
      return doDecrementStrongExtraRefCount<DontClearPinnedFlag>(dec);
  }

  LLVM_ATTRIBUTE_ALWAYS_INLINE
  void incrementUnownedRefCount(uint32_t inc) {
    setUnownedRefCount(getUnownedRefCount() + inc);
  }

  LLVM_ATTRIBUTE_ALWAYS_INLINE
  void decrementUnownedRefCount(uint32_t dec) {
    setUnownedRefCount(getUnownedRefCount() - dec);
  }

  LLVM_ATTRIBUTE_ALWAYS_INLINE
  bool isUniquelyReferenced() {
    static_assert(Offsets::IsPinnedBitCount +
                  Offsets::UnownedRefCountBitCount +
                  Offsets::IsDeinitingBitCount +
                  Offsets::StrongExtraRefCountBitCount +
                  Offsets::UseSlowRCBitCount == sizeof(bits)*8,
                  "inspect isUniquelyReferenced after adding fields");

    // isPinned: don't care
    // Unowned: don't care (FIXME: should care and redo initForNotFreeing)
    // IsDeiniting: false
    // StrongExtra: 0
    // UseSlowRC: false

    // Compiler is clever enough to optimize this.
    return
      !getUseSlowRC() && !getIsDeiniting() && getStrongExtraRefCount() == 0;
  }

  LLVM_ATTRIBUTE_ALWAYS_INLINE
  bool isUniquelyReferencedOrPinned() {
    static_assert(Offsets::IsPinnedBitCount +
                  Offsets::UnownedRefCountBitCount +
                  Offsets::IsDeinitingBitCount +
                  Offsets::StrongExtraRefCountBitCount +
                  Offsets::UseSlowRCBitCount == sizeof(bits)*8,
                  "inspect isUniquelyReferencedOrPinned after adding fields");

    // isPinned: don't care
    // Unowned: don't care (FIXME: should care and redo initForNotFreeing)
    // IsDeiniting: false
    // isPinned/StrongExtra: true/any OR false/0
    // UseSlowRC: false

    // Compiler is not clever enough to optimize this.
    // return (isUniquelyReferenced() ||
    //         (!getUseSlowRC() && !getIsDeiniting() && getIsPinned()));

    // Bit twiddling solution:
    // 1. Define the fields in this order:
    //    bits that must be zero when not pinned | bits to ignore | IsPinned
    // 2. Rotate IsPinned into the sign bit:
    //    IsPinned | bits that must be zero when not pinned | bits to ignore
    // 3. Perform a signed comparison against X = (1 << count of ignored bits).
    //    IsPinned makes the value negative and thus less than X.
    //    Zero in the must-be-zero bits makes the value less than X.
    //    Non-zero and not pinned makes the value greater or equal to X.

    // Count the ignored fields.
    constexpr auto ignoredBitsCount =
      Offsets::UnownedRefCountBitCount + Offsets::IsDeinitingBitCount;
    // Make sure all fields are positioned as expected.
    // -1 compensates for the rotation.
    static_assert(Offsets::IsPinnedShift == 0, "IsPinned must be the LSB bit");
    static_assert(
      shiftAfterField(Offsets::UnownedRefCount)-1 <= ignoredBitsCount &&
      shiftAfterField(Offsets::IsDeiniting)-1 <= ignoredBitsCount &&
      Offsets::StrongExtraRefCountShift-1 >= ignoredBitsCount &&
      Offsets::UseSlowRCShift-1 >= ignoredBitsCount,
      "refcount bit layout incorrect for isUniquelyReferencedOrPinned");

    BitsType X = BitsType(1) << ignoredBitsCount;
    BitsType rotatedBits = ((bits >> 1) | (bits << (8*sizeof(bits) - 1)));
    return SignedBitsType(rotatedBits) < SignedBitsType(X);
  }

  LLVM_ATTRIBUTE_ALWAYS_INLINE
  BitsType getBitsValue() {
    return bits;
  }

# undef getFieldIn
# undef setFieldIn
# undef getField
# undef setField
# undef copyFieldFrom
};

# undef maskForField
# undef shiftAfterField

typedef RefCountBitsT<RefCountIsInline> InlineRefCountBits;

class SideTableRefCountBits : public RefCountBitsT<RefCountNotInline>
{
  uint32_t weakBits;

  public:
  LLVM_ATTRIBUTE_ALWAYS_INLINE
  SideTableRefCountBits() = default;

  LLVM_ATTRIBUTE_ALWAYS_INLINE
  constexpr
  SideTableRefCountBits(uint32_t strongExtraCount, uint32_t unownedCount)
    : RefCountBitsT<RefCountNotInline>(strongExtraCount, unownedCount)
    // weak refcount starts at 1 on behalf of the unowned count
    , weakBits(1)
  { }

  LLVM_ATTRIBUTE_ALWAYS_INLINE
  SideTableRefCountBits(HeapObjectSideTableEntry* side) = delete;

  LLVM_ATTRIBUTE_ALWAYS_INLINE
  SideTableRefCountBits(InlineRefCountBits newbits)
    : RefCountBitsT<RefCountNotInline>(&newbits), weakBits(1)
  { }

  
  LLVM_ATTRIBUTE_ALWAYS_INLINE
  void incrementWeakRefCount() {
    weakBits++;
  }

  LLVM_ATTRIBUTE_ALWAYS_INLINE
  bool decrementWeakRefCount() {
    assert(weakBits > 0);
    weakBits--;
    return weakBits == 0;
  }

  LLVM_ATTRIBUTE_ALWAYS_INLINE
  uint32_t getWeakRefCount() {
    return weakBits;
  }

  // Side table ref count never has a side table of its own.
  LLVM_ATTRIBUTE_ALWAYS_INLINE
  bool hasSideTable() {
    return false;
  }
};


// Barriers
//
// Strong refcount increment is unordered with respect to other memory locations
//
// Strong refcount decrement is a release operation with respect to other
// memory locations. When an object's reference count becomes zero,
// an acquire fence is performed before beginning Swift deinit or ObjC
// -dealloc code. This ensures that the deinit code sees all modifications
// of the object's contents that were made before the object was released.
//
// Unowned and weak increment and decrement are all unordered.
// There is no deinit equivalent for these counts so no fence is needed.
//
// Accessing the side table requires that refCounts be accessed with
// a load-consume. Only code that is guaranteed not to try dereferencing
// the side table may perform a load-relaxed of refCounts.
// Similarly, storing the new side table pointer into refCounts is a
// store-release, but most other stores into refCounts are store-relaxed.

template <typename RefCountBits>
class RefCounts {
  std::atomic<RefCountBits> refCounts;

  // Out-of-line slow paths.
  
  LLVM_ATTRIBUTE_NOINLINE
  void incrementSlow(RefCountBits oldbits, uint32_t inc);

  LLVM_ATTRIBUTE_NOINLINE
  void incrementNonAtomicSlow(RefCountBits oldbits, uint32_t inc);

  LLVM_ATTRIBUTE_NOINLINE
  bool tryIncrementAndPinSlow(RefCountBits oldbits);

  LLVM_ATTRIBUTE_NOINLINE
  bool tryIncrementAndPinNonAtomicSlow(RefCountBits);

  LLVM_ATTRIBUTE_NOINLINE
  bool tryIncrementSlow(RefCountBits oldbits);

  LLVM_ATTRIBUTE_NOINLINE
  bool tryIncrementNonAtomicSlow(RefCountBits oldbits);

  public:
  enum Initialized_t { Initialized };

  // RefCounts must be trivially constructible to avoid ObjC++
  // destruction overhead at runtime. Use RefCounts(Initialized)
  // to produce an initialized instance.
  RefCounts() = default;
  
  // Refcount of a new object is 1.
  constexpr RefCounts(Initialized_t)
    : refCounts(RefCountBits(0, 1))
#if !__LP64__ && !__has_attribute(unavailable)
      , unused(0)
#endif
  { }

  void init() {
    refCounts.store(RefCountBits(0, 1), std::memory_order_relaxed);
  }

  // Initialize for a stack promoted object. This prevents that the final
  // release frees the memory of the object.
  // FIXME: need to mark these and assert they never get a side table,
  // because the extra unowned ref will keep the side table alive forever
  void initForNotFreeing() {
    refCounts.store(RefCountBits(0, 2), std::memory_order_relaxed);
  }

  // Initialize from another refcount bits.
  // Only inline -> out-of-line is allowed (used for new side table entries).
  void init(InlineRefCountBits newBits) {
    refCounts.store(newBits, std::memory_order_relaxed);
  }

  // Increment the reference count.
  void increment(uint32_t inc = 1) {
    auto oldbits = refCounts.load(SWIFT_MEMORY_ORDER_CONSUME);
    RefCountBits newbits;
    do {
      newbits = oldbits;
      bool fast = newbits.incrementStrongExtraRefCount(inc);
      if (!fast)
        return incrementSlow(oldbits, inc);
    } while (!refCounts.compare_exchange_weak(oldbits, newbits,
                                              std::memory_order_relaxed));
  }

  void incrementNonAtomic(uint32_t inc = 1) {
    auto oldbits = refCounts.load(SWIFT_MEMORY_ORDER_CONSUME);
    auto newbits = oldbits;
    bool fast = newbits.incrementStrongExtraRefCount(inc);
    if (!fast)
      return incrementNonAtomicSlow(oldbits, inc);
    refCounts.store(newbits, std::memory_order_relaxed);
 }

  // Try to simultaneously set the pinned flag and increment the
  // reference count.  If the flag is already set, don't increment the
  // reference count.
  //
  // This is only a sensible protocol for strictly-nested modifications.
  //
  // Returns true if the flag was set by this operation.
  //
  // Postcondition: the flag is set.
  bool tryIncrementAndPin() {
    auto oldbits = refCounts.load(SWIFT_MEMORY_ORDER_CONSUME);
    RefCountBits newbits;
    do {
      // If the flag is already set, just fail.
      if (!oldbits.hasSideTable() && oldbits.getIsPinned())
        return false;

      // Try to simultaneously set the flag and increment the reference count.
      newbits = oldbits;
      newbits.setIsPinned(true);
      bool fast = newbits.incrementStrongExtraRefCount(1);
      if (!fast)
        return tryIncrementAndPinSlow(oldbits);
    } while (!refCounts.compare_exchange_weak(oldbits, newbits,
                                              std::memory_order_relaxed));
    return true;
  }

  bool tryIncrementAndPinNonAtomic() {
    auto oldbits = refCounts.load(SWIFT_MEMORY_ORDER_CONSUME);

    // If the flag is already set, just fail.
    if (!oldbits.hasSideTable() && oldbits.getIsPinned())
      return false;

    // Try to simultaneously set the flag and increment the reference count.
    auto newbits = oldbits;
    newbits.setIsPinned(true);
    bool fast = newbits.incrementStrongExtraRefCount(1);
    if (!fast)
      return tryIncrementAndPinNonAtomicSlow(oldbits);
    refCounts.store(newbits, std::memory_order_relaxed);
    return true;
  }

  // Increment the reference count, unless the object is deiniting.
  bool tryIncrement() {
    auto oldbits = refCounts.load(SWIFT_MEMORY_ORDER_CONSUME);
    RefCountBits newbits;
    do {
      if (!oldbits.hasSideTable() && oldbits.getIsDeiniting())
        return false;

      newbits = oldbits;
      bool fast = newbits.incrementStrongExtraRefCount(1);
      if (!fast)
        return tryIncrementSlow(oldbits);
    } while (!refCounts.compare_exchange_weak(oldbits, newbits,
                                              std::memory_order_relaxed));
    return true;
  }

  bool tryIncrementNonAtomic() {
    auto oldbits = refCounts.load(SWIFT_MEMORY_ORDER_CONSUME);
    if (!oldbits.hasSideTable() && oldbits.getIsDeiniting())
      return false;

    auto newbits = oldbits;
    bool fast = newbits.incrementStrongExtraRefCount(1);
    if (!fast)
      return tryIncrementNonAtomicSlow(oldbits);
    refCounts.store(newbits, std::memory_order_relaxed);
    return true;
  }

  // Simultaneously clear the pinned flag and decrement the reference
  // count. Call _swift_release_dealloc() if the reference count goes to zero.
  //
  // Precondition: the pinned flag is set.
  LLVM_ATTRIBUTE_ALWAYS_INLINE
  void decrementAndUnpinAndMaybeDeinit() {
    doDecrement<DoClearPinnedFlag, DoPerformDeinit>(1);
  }

  LLVM_ATTRIBUTE_ALWAYS_INLINE
  void decrementAndUnpinAndMaybeDeinitNonAtomic() {
    doDecrementNonAtomic<DoClearPinnedFlag, DoPerformDeinit>(1);
  }

  // Decrement the reference count.
  // Return true if the caller should now deinit the object.
  LLVM_ATTRIBUTE_ALWAYS_INLINE
  bool decrementShouldDeinit(uint32_t dec) {
    return doDecrement<DontClearPinnedFlag, DontPerformDeinit>(dec);
  }

  LLVM_ATTRIBUTE_ALWAYS_INLINE
  bool decrementShouldDeinitNonAtomic(uint32_t dec) {
    return doDecrementNonAtomic<DontClearPinnedFlag, DontPerformDeinit>(dec);
  }

  LLVM_ATTRIBUTE_ALWAYS_INLINE
  void decrementAndMaybeDeinit(uint32_t dec) {
    doDecrement<DontClearPinnedFlag, DoPerformDeinit>(dec);
  }

  LLVM_ATTRIBUTE_ALWAYS_INLINE
  void decrementAndMaybeDeinitNonAtomic(uint32_t dec) {
    doDecrementNonAtomic<DontClearPinnedFlag, DoPerformDeinit>(dec);
  }

  // Non-atomically release the last strong reference and mark the
  // object as deiniting.
  //
  // Precondition: the reference count must be 1
  void decrementFromOneNonAtomic() {
    auto bits = refCounts.load(SWIFT_MEMORY_ORDER_CONSUME);
    if (bits.hasSideTable())
      return bits.getSideTable()->decrementFromOneNonAtomic();
    
    assert(!bits.getIsDeiniting());
    assert(bits.getStrongExtraRefCount() == 0 && "Expect a refcount of 1");
    bits.setStrongExtraRefCount(0);
    bits.setIsDeiniting(true);
    refCounts.store(bits, std::memory_order_relaxed);
  }

  // Return the reference count.
  // Once deinit begins the reference count is undefined.
  uint32_t getCount() const {
    auto bits = refCounts.load(SWIFT_MEMORY_ORDER_CONSUME);
    if (bits.hasSideTable())
      return bits.getSideTable()->getCount();
    
    assert(!bits.getIsDeiniting());  // FIXME: can we assert this?
    return bits.getStrongExtraRefCount() + 1;
  }

  // Return whether the reference count is exactly 1.
  // Once deinit begins the reference count is undefined.
  bool isUniquelyReferenced() const {
    auto bits = refCounts.load(SWIFT_MEMORY_ORDER_CONSUME);
    if (bits.hasSideTable())
      return false;  // FIXME: implement side table path if useful
    
    assert(!bits.getIsDeiniting());
    return bits.isUniquelyReferenced();
  }

  // Return whether the reference count is exactly 1 or the pin flag
  // is set. Once deinit begins the reference count is undefined.
  bool isUniquelyReferencedOrPinned() const {
    auto bits = refCounts.load(SWIFT_MEMORY_ORDER_CONSUME);
    // FIXME: implement side table path if useful
    // In the meantime we don't check it here.
    // bits.isUniquelyReferencedOrPinned() checks it too,
    // and the compiler optimizer does better if this check is not here.
    // if (bits.hasSideTable())
    //   return false;
    
    assert(!bits.getIsDeiniting());

    // bits.isUniquelyReferencedOrPinned() also checks the side table bit
    // and this path is optimized better if we don't check it here first.
    if (bits.isUniquelyReferencedOrPinned()) return true;
    if (!bits.hasSideTable())
      return false;
    return bits.getSideTable()->isUniquelyReferencedOrPinned();
  }

  // Return true if the object has started deiniting.
  bool isDeiniting() const {
    auto bits = refCounts.load(SWIFT_MEMORY_ORDER_CONSUME);
    if (bits.hasSideTable())
      return bits.getSideTable()->isDeiniting();
    else
      return bits.getIsDeiniting();
  }

  /// Return true if the object can be freed directly right now.
  /// (transition DEINITING -> DEAD)
  /// This is used in swift_deallocObject().
  /// Can be freed now means:  
  ///   no side table
  ///   unowned reference count is 1
  /// The object is assumed to be deiniting with no strong references already.
  bool canBeFreedNow() const {
    auto bits = refCounts.load(SWIFT_MEMORY_ORDER_CONSUME);
    return (!bits.hasSideTable() &&
            bits.getIsDeiniting() &&
            bits.getStrongExtraRefCount() == 0 &&
            bits.getUnownedRefCount() == 1);
  }

  private:

  // Second slow path of doDecrement, where the
  // object may have a side table entry.
  template <ClearPinnedFlag clearPinnedFlag, PerformDeinit performDeinit>
  bool doDecrementSideTable(RefCountBits oldbits, uint32_t dec);

  // Second slow path of doDecrementNonAtomic, where the
  // object may have a side table entry.
  template <ClearPinnedFlag clearPinnedFlag, PerformDeinit performDeinit>
  bool doDecrementNonAtomicSideTable(RefCountBits oldbits, uint32_t dec);

  // First slow path of doDecrement, where the object may need to be deinited.
  // Side table is handled in the second slow path, doDecrementSideTable().
  template <ClearPinnedFlag clearPinnedFlag, PerformDeinit performDeinit>
  bool doDecrementSlow(RefCountBits oldbits, uint32_t dec) {
    RefCountBits newbits;
    
    bool deinitNow;
    do {
      newbits = oldbits;
      
      bool fast = newbits.decrementStrongExtraRefCount(dec, clearPinnedFlag);
      if (fast) {
        // Decrement completed normally. New refcount is not zero.
        deinitNow = false;
      }
      else if (oldbits.hasSideTable()) {
        // Decrement failed because we're on some other slow path.
        return doDecrementSideTable<clearPinnedFlag,
                                    performDeinit>(oldbits, dec);
      }
      else {
        // Decrement underflowed. Begin deinit.
        // LIVE -> DEINITING
        deinitNow = true;
        assert(!oldbits.getIsDeiniting());  // FIXME: make this an error?
        newbits = oldbits;  // Undo failed decrement of newbits.
        newbits.setStrongExtraRefCount(0);
        newbits.setIsDeiniting(true);
        if (clearPinnedFlag)
          newbits.setIsPinned(false);
      }
    } while (!refCounts.compare_exchange_weak(oldbits, newbits,
                                              std::memory_order_release,
                                              std::memory_order_relaxed));
    if (performDeinit && deinitNow) {
      std::atomic_thread_fence(std::memory_order_acquire);
      _swift_release_dealloc(getHeapObject());
    }

    return deinitNow;
  }

  // First slow path of doDecrementNonAtomic, where the object may need to be deinited.
  // Side table is handled in the second slow path, doDecrementNonAtomicSideTable().
  template <ClearPinnedFlag clearPinnedFlag, PerformDeinit performDeinit>
  bool doDecrementNonAtomicSlow(RefCountBits oldbits, uint32_t dec) {
    bool deinitNow;
    auto newbits = oldbits;

    bool fast = newbits.decrementStrongExtraRefCount(dec, clearPinnedFlag);
    if (fast) {
      // Decrement completed normally. New refcount is not zero.
      deinitNow = false;
    }
    else if (oldbits.hasSideTable()) {
      // Decrement failed because we're on some other slow path.
      return doDecrementNonAtomicSideTable<clearPinnedFlag,
                                           performDeinit>(oldbits, dec);
    }
    else {
      // Decrement underflowed. Begin deinit.
      // LIVE -> DEINITING
      deinitNow = true;
      assert(!oldbits.getIsDeiniting());  // FIXME: make this an error?
      newbits = oldbits;  // Undo failed decrement of newbits.
      newbits.setStrongExtraRefCount(0);
      newbits.setIsDeiniting(true);
      if (clearPinnedFlag)
        newbits.setIsPinned(false);
    }
    refCounts.store(newbits, std::memory_order_relaxed);
    if (performDeinit && deinitNow) {
      _swift_release_dealloc(getHeapObject());
    }

    return deinitNow;
  }
  
  public:  // FIXME: access control hack

  // Fast path of atomic strong decrement.
  // 
  // Deinit is optionally handled directly instead of always deferring to 
  // the caller because the compiler can optimize this arrangement better.
  template <ClearPinnedFlag clearPinnedFlag, PerformDeinit performDeinit>
  bool doDecrement(uint32_t dec) {
    auto oldbits = refCounts.load(SWIFT_MEMORY_ORDER_CONSUME);
    RefCountBits newbits;
    
    do {
      newbits = oldbits;
      bool fast = newbits.decrementStrongExtraRefCount(dec, clearPinnedFlag);
      if (!fast)
        // Slow paths include side table; deinit; underflow
        return doDecrementSlow<clearPinnedFlag, performDeinit>(oldbits, dec);
    } while (!refCounts.compare_exchange_weak(oldbits, newbits,
                                              std::memory_order_release,
                                              std::memory_order_relaxed));

    return false;  // don't deinit
  }

  // This is independently specialized below for inline and out-of-line use.
  template <ClearPinnedFlag clearPinnedFlag, PerformDeinit performDeinit>
  bool doDecrementNonAtomic(uint32_t dec);


  // UNOWNED
  
  public:
  // Increment the unowned reference count.
  void incrementUnowned(uint32_t inc) {
    auto oldbits = refCounts.load(SWIFT_MEMORY_ORDER_CONSUME);
    RefCountBits newbits;
    do {
      if (oldbits.hasSideTable())
        return oldbits.getSideTable()->incrementUnowned(inc);

      newbits = oldbits;
      assert(newbits.getUnownedRefCount() != 0);
      newbits.incrementUnownedRefCount(inc);
      // FIXME: overflow check?
    } while (!refCounts.compare_exchange_weak(oldbits, newbits,
                                              std::memory_order_relaxed));
  }

  void incrementUnownedNonAtomic(uint32_t inc) {
    auto oldbits = refCounts.load(SWIFT_MEMORY_ORDER_CONSUME);
    if (oldbits.hasSideTable())
      return oldbits.getSideTable()->incrementUnownedNonAtomic(inc);

    auto newbits = oldbits;
    assert(newbits.getUnownedRefCount() != 0);
    newbits.incrementUnownedRefCount(inc);
    // FIXME: overflow check?
    refCounts.store(newbits, std::memory_order_relaxed);
  }

  // Decrement the unowned reference count.
  // Return true if the caller should free the object.
  bool decrementUnownedShouldFree(uint32_t dec) {
    auto oldbits = refCounts.load(SWIFT_MEMORY_ORDER_CONSUME);
    RefCountBits newbits;
    
    bool performFree;
    do {
      if (oldbits.hasSideTable())
        return oldbits.getSideTable()->decrementUnownedShouldFree(dec);

      newbits = oldbits;
      newbits.decrementUnownedRefCount(dec);
      if (newbits.getUnownedRefCount() == 0) {
        // DEINITED -> FREED, or DEINITED -> DEAD
        // Caller will free the object. Weak decrement is handled by
        // HeapObjectSideTableEntry::decrementUnownedShouldFree.
        assert(newbits.getIsDeiniting());
        performFree = true;
      } else {
        performFree = false;
      }
      // FIXME: underflow check?
    } while (!refCounts.compare_exchange_weak(oldbits, newbits,
                                              std::memory_order_relaxed));
    return performFree;
  }

  bool decrementUnownedShouldFreeNonAtomic(uint32_t dec) {
    auto oldbits = refCounts.load(SWIFT_MEMORY_ORDER_CONSUME);

    if (oldbits.hasSideTable())
      return oldbits.getSideTable()->decrementUnownedShouldFreeNonAtomic(dec);

    bool performFree;
    auto newbits = oldbits;
    newbits.decrementUnownedRefCount(dec);
    if (newbits.getUnownedRefCount() == 0) {
      // DEINITED -> FREED, or DEINITED -> DEAD
      // Caller will free the object. Weak decrement is handled by
      // HeapObjectSideTableEntry::decrementUnownedShouldFreeNonAtomic.
      assert(newbits.getIsDeiniting());
      performFree = true;
    } else {
      performFree = false;
    }
    // FIXME: underflow check?
    refCounts.store(newbits, std::memory_order_relaxed);
    return performFree;
  }

  // Return unowned reference count.
  // Note that this is not equal to the number of outstanding unowned pointers.
  uint32_t getUnownedCount() const {
    auto bits = refCounts.load(SWIFT_MEMORY_ORDER_CONSUME);
    if (bits.hasSideTable())
      return bits.getSideTable()->getUnownedCount();
    else 
      return bits.getUnownedRefCount();
  }


  // WEAK
  
  public:
  // Returns the object's side table entry (creating it if necessary) with
  // its weak ref count incremented.
  // Returns nullptr if the object is already deiniting.
  // Use this when creating a new weak reference to an object.
  HeapObjectSideTableEntry* formWeakReference();

  // Increment the weak reference count.
  void incrementWeak() {
    auto oldbits = refCounts.load(SWIFT_MEMORY_ORDER_CONSUME);
    RefCountBits newbits;
    do {
      newbits = oldbits;
      assert(newbits.getWeakRefCount() != 0);
      newbits.incrementWeakRefCount();
      // FIXME: overflow check
    } while (!refCounts.compare_exchange_weak(oldbits, newbits,
                                              std::memory_order_relaxed));
  }
  
  bool decrementWeakShouldCleanUp() {
    auto oldbits = refCounts.load(SWIFT_MEMORY_ORDER_CONSUME);
    RefCountBits newbits;

    bool performFree;
    do {
      newbits = oldbits;
      performFree = newbits.decrementWeakRefCount();
    } while (!refCounts.compare_exchange_weak(oldbits, newbits,
                                              std::memory_order_relaxed));

    return performFree;
  }

  bool decrementWeakShouldCleanUpNonAtomic() {
    auto oldbits = refCounts.load(SWIFT_MEMORY_ORDER_CONSUME);

    auto newbits = oldbits;
    auto performFree = newbits.decrementWeakRefCount();
    refCounts.store(newbits, std::memory_order_relaxed);

    return performFree;
  }
  
  // Return weak reference count.
  // Note that this is not equal to the number of outstanding weak pointers.
  uint32_t getWeakCount() const {
    auto bits = refCounts.load(SWIFT_MEMORY_ORDER_CONSUME);
    if (bits.hasSideTable()) {
      return bits.getSideTable()->getWeakCount();
    } else {
      // No weak refcount storage. Return only the weak increment held
      // on behalf of the unowned count.
      return bits.getUnownedRefCount() ? 1 : 0;
    }
  }


  private:
  HeapObject *getHeapObject() const;
  
  HeapObjectSideTableEntry* allocateSideTable();
};

typedef RefCounts<InlineRefCountBits> InlineRefCounts;
typedef RefCounts<SideTableRefCountBits> SideTableRefCounts;

static_assert(swift::IsTriviallyConstructible<InlineRefCounts>::value,
              "InlineRefCounts must be trivially initializable");
static_assert(std::is_trivially_destructible<InlineRefCounts>::value,
              "InlineRefCounts must be trivially destructible");

<<<<<<< HEAD
static_assert(sizeof(InlineRefCounts) == sizeof(InlineRefCountsPlaceholder),
             "InlineRefCounts and InlineRefCountsPlaceholder must match");
=======
// FIXME: small header for 32-bit
#if 0
>>>>>>> 42c150cf
static_assert(sizeof(InlineRefCounts) == sizeof(uintptr_t),
              "InlineRefCounts must be pointer-sized");
static_assert(alignof(InlineRefCounts) == alignof(uintptr_t),
<<<<<<< HEAD
              "InlineRefCounts must be pointer-aligned");

=======
"InlineRefCounts must be pointer-aligned");
#endif
>>>>>>> 42c150cf

class HeapObjectSideTableEntry {
  // FIXME: does object need to be atomic?
  std::atomic<HeapObject*> object;
  SideTableRefCounts refCounts;

  public:
  HeapObjectSideTableEntry(HeapObject *newObject)
    : object(newObject), refCounts()
  { }

#pragma clang diagnostic push
#pragma clang diagnostic ignored "-Winvalid-offsetof"
  static ptrdiff_t refCountsOffset() {
    return offsetof(HeapObjectSideTableEntry, refCounts);
  }
#pragma clang diagnostic pop

  HeapObject* tryRetain() {
    if (refCounts.tryIncrement())
      return object.load(std::memory_order_relaxed);
    else
      return nullptr;
  }

  void initRefCounts(InlineRefCountBits newbits) {
    refCounts.init(newbits);
  }

  HeapObject *unsafeGetObject() const {
    return object.load(std::memory_order_relaxed);
  }

  // STRONG
  
  void incrementStrong(uint32_t inc) {
    refCounts.increment(inc);
  }

  template <ClearPinnedFlag clearPinnedFlag, PerformDeinit performDeinit>
  bool decrementStrong(uint32_t dec) {
    return refCounts.doDecrement<clearPinnedFlag, performDeinit>(dec);
  }

  template <ClearPinnedFlag clearPinnedFlag, PerformDeinit performDeinit>
  bool decrementNonAtomicStrong(uint32_t dec) {
    return refCounts.doDecrementNonAtomic<clearPinnedFlag, performDeinit>(dec);
  }

  void decrementFromOneNonAtomic() {
    decrementNonAtomicStrong<DontClearPinnedFlag, DontPerformDeinit>(1);
  }
  
  bool isDeiniting() const {
    return refCounts.isDeiniting();
  }

  bool tryIncrement() {
    return refCounts.tryIncrement();
  }

  bool tryIncrementAndPin() {
    return refCounts.tryIncrementAndPin();
  }

  bool tryIncrementNonAtomic() {
    return refCounts.tryIncrementNonAtomic();
  }

  bool tryIncrementAndPinNonAtomic() {
    return refCounts.tryIncrementAndPinNonAtomic();
  }

  // Return weak reference count.
  // Note that this is not equal to the number of outstanding weak pointers.
  uint32_t getCount() const {
    return refCounts.getCount();
  }

  bool isUniquelyReferencedOrPinned() const {
    return refCounts.isUniquelyReferencedOrPinned();
  }

  // UNOWNED

  void incrementUnowned(uint32_t inc) {
    return refCounts.incrementUnowned(inc);
  }

  void incrementUnownedNonAtomic(uint32_t inc) {
    return refCounts.incrementUnownedNonAtomic(inc);
  }

  bool decrementUnownedShouldFree(uint32_t dec) {
    bool shouldFree = refCounts.decrementUnownedShouldFree(dec);
    if (shouldFree) {
      // DEINITED -> FREED
      // Caller will free the object.
      decrementWeak();
    }

    return shouldFree;
  }

  bool decrementUnownedShouldFreeNonAtomic(uint32_t dec) {
    bool shouldFree = refCounts.decrementUnownedShouldFreeNonAtomic(dec);
    if (shouldFree) {
      // DEINITED -> FREED
      // Caller will free the object.
      decrementWeakNonAtomic();
    }

    return shouldFree;
  }

  uint32_t getUnownedCount() const {
    return refCounts.getUnownedCount();
  }

  
  // WEAK
  
  LLVM_NODISCARD
  HeapObjectSideTableEntry* incrementWeak() {
    // incrementWeak need not be atomic w.r.t. concurrent deinit initiation.
    // The client can't actually get a reference to the object without
    // going through tryRetain(). tryRetain is the one that needs to be
    // atomic w.r.t. concurrent deinit initiation.
    // The check here is merely an optimization.
    if (refCounts.isDeiniting())
      return nullptr;
    refCounts.incrementWeak();
    return this;
  }

  void decrementWeak() {
    // FIXME: assertions
    // FIXME: optimize barriers
    bool cleanup = refCounts.decrementWeakShouldCleanUp();
    if (!cleanup)
      return;

    // Weak ref count is now zero. Delete the side table entry.
    // FREED -> DEAD
    assert(refCounts.getUnownedCount() == 0);
    delete this;
  }

  void decrementWeakNonAtomic() {
    // FIXME: assertions
    // FIXME: optimize barriers
    bool cleanup = refCounts.decrementWeakShouldCleanUpNonAtomic();
    if (!cleanup)
      return;

    // Weak ref count is now zero. Delete the side table entry.
    // FREED -> DEAD
    assert(refCounts.getUnownedCount() == 0);
    delete this;
  }

  uint32_t getWeakCount() const {
    return refCounts.getWeakCount();
  }
};


// Inline version of non-atomic strong decrement.
// This version can actually be non-atomic.
template <>
template <ClearPinnedFlag clearPinnedFlag, PerformDeinit performDeinit>
LLVM_ATTRIBUTE_ALWAYS_INLINE
inline bool RefCounts<InlineRefCountBits>::doDecrementNonAtomic(uint32_t dec) {
  
  // We can get away without atomicity here.
  // The caller claims that there are no other threads with strong references 
  // to this object.
  // We can non-atomically check that there are no outstanding unowned or
  // weak references, and if nobody else has a strong reference then
  // nobody else can form a new unowned or weak reference.
  // Therefore there is no other thread that can be concurrently
  // manipulating this object's retain counts.

  auto oldbits = refCounts.load(SWIFT_MEMORY_ORDER_CONSUME);

  // Use slow path if we can't guarantee atomicity.
  if (oldbits.hasSideTable() || oldbits.getUnownedRefCount() != 1)
    return doDecrementNonAtomicSlow<clearPinnedFlag, performDeinit>(oldbits, dec);

  auto newbits = oldbits;
  bool fast = newbits.decrementStrongExtraRefCount(dec, clearPinnedFlag);
  if (!fast)
    return doDecrementNonAtomicSlow<clearPinnedFlag, performDeinit>(oldbits, dec);

  refCounts.store(newbits, std::memory_order_relaxed);
  return false;  // don't deinit
}

// Out-of-line version of non-atomic strong decrement.
// This version needs to be atomic because of the 
// threat of concurrent read of a weak reference.
template <>
template <ClearPinnedFlag clearPinnedFlag, PerformDeinit performDeinit>
inline bool RefCounts<SideTableRefCountBits>::
doDecrementNonAtomic(uint32_t dec) {
  return doDecrement<clearPinnedFlag, performDeinit>(dec);
}


template <>
template <ClearPinnedFlag clearPinnedFlag, PerformDeinit performDeinit>
inline bool RefCounts<InlineRefCountBits>::
doDecrementSideTable(InlineRefCountBits oldbits, uint32_t dec) {
  auto side = oldbits.getSideTable();
  return side->decrementStrong<clearPinnedFlag, performDeinit>(dec);
}

template <>
template <ClearPinnedFlag clearPinnedFlag, PerformDeinit performDeinit>
inline bool RefCounts<InlineRefCountBits>::
doDecrementNonAtomicSideTable(InlineRefCountBits oldbits, uint32_t dec) {
  auto side = oldbits.getSideTable();
  return side->decrementNonAtomicStrong<clearPinnedFlag, performDeinit>(dec);
}

template <>
template <ClearPinnedFlag clearPinnedFlag, PerformDeinit performDeinit>
inline bool RefCounts<SideTableRefCountBits>::
doDecrementSideTable(SideTableRefCountBits oldbits, uint32_t dec) {
  swift::crash("side table refcount must not have "
               "a side table entry of its own");
}

template <>
template <ClearPinnedFlag clearPinnedFlag, PerformDeinit performDeinit>
inline bool RefCounts<SideTableRefCountBits>::
doDecrementNonAtomicSideTable(SideTableRefCountBits oldbits, uint32_t dec) {
  swift::crash("side table refcount must not have "
               "a side table entry of its own");
}


template <> inline
HeapObject* RefCounts<InlineRefCountBits>::getHeapObject() const {
  auto offset = sizeof(void *);
  auto prefix = ((char *)this - offset);
  return (HeapObject *)prefix;
}

template <> inline
HeapObject* RefCounts<SideTableRefCountBits>::getHeapObject() const {
  auto offset = HeapObjectSideTableEntry::refCountsOffset();
  auto prefix = ((char *)this - offset);
  return *(HeapObject **)prefix;
}


// namespace swift
}

// for use by SWIFT_HEAPOBJECT_NON_OBJC_MEMBERS
typedef swift::InlineRefCounts InlineRefCounts;

// __cplusplus
#endif

#endif<|MERGE_RESOLUTION|>--- conflicted
+++ resolved
@@ -1286,23 +1286,13 @@
 static_assert(std::is_trivially_destructible<InlineRefCounts>::value,
               "InlineRefCounts must be trivially destructible");
 
-<<<<<<< HEAD
 static_assert(sizeof(InlineRefCounts) == sizeof(InlineRefCountsPlaceholder),
              "InlineRefCounts and InlineRefCountsPlaceholder must match");
-=======
-// FIXME: small header for 32-bit
-#if 0
->>>>>>> 42c150cf
 static_assert(sizeof(InlineRefCounts) == sizeof(uintptr_t),
               "InlineRefCounts must be pointer-sized");
 static_assert(alignof(InlineRefCounts) == alignof(uintptr_t),
-<<<<<<< HEAD
               "InlineRefCounts must be pointer-aligned");
 
-=======
-"InlineRefCounts must be pointer-aligned");
-#endif
->>>>>>> 42c150cf
 
 class HeapObjectSideTableEntry {
   // FIXME: does object need to be atomic?
