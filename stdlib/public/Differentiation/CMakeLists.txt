--- conflicted
+++ resolved
@@ -28,12 +28,7 @@
 
   GYB_SOURCES
     FloatingPointDifferentiation.swift.gyb
-<<<<<<< HEAD
-    SIMDDifferentiation.swift.gyb
-=======
-    TgmathDerivatives.swift.gyb
     ${swiftDifferentiationSIMDFiles}
->>>>>>> dfbf5b63
 
   C_COMPILE_FLAGS
     -Dswift_Differentiation_EXPORTS
