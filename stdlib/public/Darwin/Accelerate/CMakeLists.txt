--- conflicted
+++ resolved
@@ -6,15 +6,11 @@
   Quadrature.swift
   ContiguousCollection.swift
   vForce_Operations.swift
-  ContiguousCollection.swift
   vDSP_DCT.swift
   vDSP_FFT_DFT_Common.swift
-<<<<<<< HEAD
   vDSP_DFT.swift
   vDSP_Biquad.swift
-=======
   vDSP_FFT.swift
->>>>>>> dd0a3301
 
   "${SWIFT_SOURCE_DIR}/stdlib/linker-support/magic-symbols-for-install-name.c"
 
