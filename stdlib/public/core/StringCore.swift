--- conflicted
+++ resolved
@@ -224,24 +224,8 @@
   /// There isn't a nativeBuffer if pointing to the empty singleton,
   /// or some literal in rodata.
   public var nativeBuffer: _StringBuffer? {
-<<<<<<< HEAD
     return _owner.map {
       unsafeBitCast($0, to: _StringBuffer.self)
-=======
-    if !hasCocoaBuffer {
-      return _owner.map {
-        unsafeBitCast($0, to: _StringBuffer.self)
-      }
-    }
-    return nil
-  }
-
-#if _runtime(_ObjC)
-  /// the Cocoa String buffer, if any, or `nil`.
-  public var cocoaBuffer: _CocoaString? {
-    if hasCocoaBuffer {
-      return _owner
->>>>>>> 6da43fd3
     }
   }
 
@@ -312,7 +296,6 @@
         Encoding.encode(UnicodeScalar(x), into: processCodeUnit)
       }
     }
-<<<<<<< HEAD
     else {
       let hadError = transcode(
         UnsafeBufferPointer(
@@ -325,17 +308,6 @@
         into: processCodeUnit
       )
       _sanityCheck(!hadError, "Swift.String with native storage should not have unpaired surrogates")
-=======
-    else if hasCocoaBuffer {
-#if _runtime(_ObjC)
-      _StringCore(
-        _cocoaStringToContiguous(
-          source: cocoaBuffer!, range: 0..<count, minimumCapacity: 0)
-      ).encode(encoding, into: processCodeUnit)
-#else
-      _sanityCheckFailure("encode: non-native string without objc runtime")
-#endif
->>>>>>> 6da43fd3
     }
   }
 
