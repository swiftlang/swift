//===----------------------------------------------------------------------===//
//
// This source file is part of the Swift.org open source project
//
// Copyright (c) 2014 - 2018 Apple Inc. and the Swift project authors
// Licensed under Apache License v2.0 with Runtime Library Exception
//
// See https://swift.org/LICENSE.txt for license information
// See https://swift.org/CONTRIBUTORS.txt for the list of Swift project authors
//
//===----------------------------------------------------------------------===//

import SwiftShims

/// Effectively an untyped NSString that doesn't require foundation.
@usableFromInline
internal typealias _CocoaString = AnyObject

#if _runtime(_ObjC)
// Swift's String bridges NSString via this protocol and these
// variables, allowing the core stdlib to remain decoupled from
// Foundation.

@usableFromInline // @testable
@_effects(releasenone)
internal func _stdlib_binary_CFStringCreateCopy(
  _ source: _CocoaString
) -> _CocoaString {
  let result = _swift_stdlib_CFStringCreateCopy(nil, source) as AnyObject
  return result
}

@usableFromInline // @testable
@_effects(readonly)
internal func _stdlib_binary_CFStringGetLength(
  _ source: _CocoaString
) -> Int {
  return _swift_stdlib_CFStringGetLength(source)
}

@usableFromInline // @testable
@_effects(readonly)
internal func _stdlib_binary_CFStringGetCharactersPtr(
  _ source: _CocoaString
) -> UnsafeMutablePointer<UTF16.CodeUnit>? {
  return UnsafeMutablePointer(
    mutating: _swift_stdlib_CFStringGetCharactersPtr(source))
}

/// Copies a slice of a _CocoaString into contiguous storage of sufficient
/// capacity.
@_effects(releasenone)
internal func _cocoaStringCopyCharacters(
  from source: _CocoaString,
  range: Range<Int>,
  into destination: UnsafeMutablePointer<UTF16.CodeUnit>
) {
  _swift_stdlib_CFStringGetCharacters(
    source,
    _swift_shims_CFRange(location: range.lowerBound, length: range.count),
    destination)
}

@_effects(readonly)
internal func _cocoaStringSubscript(
  _ target: _CocoaString, _ position: Int
) -> UTF16.CodeUnit {
  let cfSelf: _swift_shims_CFStringRef = target
  return _swift_stdlib_CFStringGetCharacterAtIndex(cfSelf, position)
}

@_effects(releasenone)
internal func _cocoaStringCopyUTF8(
  _ target: _CocoaString,
  into bufPtr: UnsafeMutableBufferPointer<UInt8>
) -> Int? {
  let ptr = bufPtr.baseAddress._unsafelyUnwrappedUnchecked
  let len = _stdlib_binary_CFStringGetLength(target)
  var count = 0
  let converted = _swift_stdlib_CFStringGetBytes(
    target,
    _swift_shims_CFRange(location: 0, length: len),
    kCFStringEncodingUTF8,
    0,
    0,
    ptr,
    bufPtr.count,
    &count
  )
  return len == converted ? count : nil
}

@_effects(readonly)
internal func _cocoaStringUTF8Count(
  _ target: _CocoaString,
  range: Range<Int>
) -> Int? {
  var count = 0
  let len = _stdlib_binary_CFStringGetLength(target)
  let converted = _swift_stdlib_CFStringGetBytes(
    target,
    _swift_shims_CFRange(location: range.startIndex, length: range.count),
    kCFStringEncodingUTF8,
    0,
    0,
    UnsafeMutablePointer<UInt8>(Builtin.inttoptr_Word(0._builtinWordValue)),
    0,
    &count
  )
  return converted == len ? count : nil
}

@_effects(readonly)
internal func _cocoaStringCompare(
  _ string: _CocoaString, _ other: _CocoaString
) -> Int {
  let cfSelf: _swift_shims_CFStringRef = string
  let cfOther: _swift_shims_CFStringRef = other
  return _swift_stdlib_CFStringCompare(cfSelf, cfOther)
}

@_effects(readonly)
internal func _cocoaHashString(
  _ string: _CocoaString
) -> UInt {
  return _swift_stdlib_CFStringHashNSString(string)
}

@_effects(readonly)
internal func _cocoaHashASCIIBytes(
  _ bytes: UnsafePointer<UInt8>, length: Int
) -> UInt {
  return _swift_stdlib_CFStringHashCString(bytes, length)
}

// These "trampolines" are effectively objc_msgSend_super.
// They bypass our implementations to use NSString's.

@_effects(readonly)
internal func _cocoaCStringUsingEncodingTrampoline(
  _ string: _CocoaString, _ encoding: UInt
) -> UnsafePointer<UInt8>? {
  return _swift_stdlib_NSStringCStringUsingEncodingTrampoline(string, encoding)
}

@_effects(releasenone)
internal func _cocoaGetCStringTrampoline(
  _ string: _CocoaString,
  _ buffer: UnsafeMutablePointer<UInt8>,
  _ maxLength: Int,
  _ encoding: UInt
) -> Int8 {
  return Int8(_swift_stdlib_NSStringGetCStringTrampoline(
    string, buffer, maxLength, encoding))
}

//
// Conversion from NSString to Swift's native representation.
//

private var kCFStringEncodingASCII: _swift_shims_CFStringEncoding {
  @inline(__always) get { return 0x0600 }
}

private var kCFStringEncodingUTF8: _swift_shims_CFStringEncoding {
  @inline(__always) get { return 0x8000100 }
}

<<<<<<< HEAD
=======
internal enum _KnownCocoaString {
  case storage
  case shared
  case cocoa
#if !(arch(i386) || arch(arm))
  case tagged
#endif

  @inline(__always)
  init(_ str: _CocoaString) {

#if !(arch(i386) || arch(arm))
    if _isObjCTaggedPointer(str) {
      self = .tagged
      return
    }
#endif

    switch unsafeBitCast(_swift_classOfObjCHeapObject(str), to: UInt.self) {
    case unsafeBitCast(__StringStorage.self, to: UInt.self):
      self = .storage
    case unsafeBitCast(__SharedStringStorage.self, to: UInt.self):
      self = .shared
    default:
      self = .cocoa
    }
  }
}

>>>>>>> 344d9311
#if !(arch(i386) || arch(arm))
// Resiliently write a tagged _CocoaString's contents into a buffer.
@_effects(releasenone) // @opaque
internal func _bridgeTagged(
  _ cocoa: _CocoaString,
  intoUTF8 bufPtr: UnsafeMutableBufferPointer<UInt8>
) -> Int? {
  _internalInvariant(_isObjCTaggedPointer(cocoa))
  let ptr = bufPtr.baseAddress._unsafelyUnwrappedUnchecked
  let length = _stdlib_binary_CFStringGetLength(cocoa)
  _internalInvariant(length <= _SmallString.capacity)
  var count = 0
  let numCharWritten = _swift_stdlib_CFStringGetBytes(
    cocoa, _swift_shims_CFRange(location: 0, length: length),
    kCFStringEncodingUTF8, 0, 0, ptr, bufPtr.count, &count)
  return length == numCharWritten ? count : nil
}
#endif

@_effects(releasenone) // @opaque
internal func _cocoaUTF8Pointer(_ str: _CocoaString) -> UnsafePointer<UInt8>? {
  // TODO(String bridging): Is there a better interface here? This requires nul
  // termination and may assume ASCII.
  guard let ptr = _swift_stdlib_CFStringGetCStringPtr(
    str, kCFStringEncodingUTF8
  ) else { return nil }

  return ptr._asUInt8
}

private enum CocoaStringPointer {
  case ascii(UnsafePointer<UInt8>)
  case utf8(UnsafePointer<UInt8>)
  case utf16(UnsafePointer<UInt16>)
  case none
}

@_effects(readonly)
private func _getCocoaStringPointer(
  _ cfImmutableValue: _CocoaString
) -> CocoaStringPointer {
  if let utf8Ptr = _cocoaUTF8Pointer(cfImmutableValue) {
    // NOTE: CFStringGetCStringPointer means ASCII
    return .ascii(utf8Ptr)
  }
  if let utf16Ptr = _swift_stdlib_CFStringGetCharactersPtr(cfImmutableValue) {
    return .utf16(utf16Ptr)
  }
  return .none
}

@_effects(releasenone)
public //SPI(Foundation)
func _bridgeCocoaStringLazily(
  _ cocoaString: AnyObject,
  _ cls: AnyClass,
  _ length: Int
) -> String {
  
  if cls == __StringStorage.self {
    return String(_unsafeUncheckedDowncast(
      cocoaString, to: __StringStorage.self).asString._guts)
  }
  if cls == __SharedStringStorage.self {
    return String(_unsafeUncheckedDowncast(
      cocoaString, to: __SharedStringStorage.self).asString._guts)
  }
  
  let (fastUTF8, isASCII): (Bool, Bool)
  switch _getCocoaStringPointer(cocoaString) {
  case .ascii(_): (fastUTF8, isASCII) = (true, true)
  case .utf8(_): (fastUTF8, isASCII) = (true, false)
  default:  (fastUTF8, isASCII) = (false, false)
  }
  
  return String(_StringGuts(
    cocoa: cocoaString,
    providesFastUTF8: fastUTF8,
    isASCII: isASCII,
    length: length))
}

@usableFromInline
@_effects(releasenone) // @opaque
<<<<<<< HEAD
internal func _bridgeCocoaString(
  _ cocoaString: _CocoaString
) -> _StringGuts {
  return (cocoaString as Any as! String)._guts
=======
internal func _bridgeCocoaString(_ cocoaString: _CocoaString) -> _StringGuts {
  switch _KnownCocoaString(cocoaString) {
  case .storage:
    return _unsafeUncheckedDowncast(
      cocoaString, to: __StringStorage.self).asString._guts
  case .shared:
    return _unsafeUncheckedDowncast(
      cocoaString, to: __SharedStringStorage.self).asString._guts
#if !(arch(i386) || arch(arm))
  case .tagged:
    return _StringGuts(_SmallString(taggedCocoa: cocoaString))
#endif
  case .cocoa:
    // "Copy" it into a value to be sure nobody will modify behind
    // our backs. In practice, when value is already immutable, this
    // just does a retain.
    //
    // TODO: Only in certain circumstances should we emit this call:
    //   1) If it's immutable, just retain it.
    //   2) If it's mutable with no associated information, then a copy must
    //      happen; might as well eagerly bridge it in.
    //   3) If it's mutable with associated information, must make the call
    let immutableCopy
      = _stdlib_binary_CFStringCreateCopy(cocoaString) as AnyObject

#if !(arch(i386) || arch(arm))
    if _isObjCTaggedPointer(immutableCopy) {
      return _StringGuts(_SmallString(taggedCocoa: immutableCopy))
    }
#endif

    let (fastUTF8, isASCII): (Bool, Bool)
    switch _getCocoaStringPointer(immutableCopy) {
    case .ascii(_): (fastUTF8, isASCII) = (true, true)
    case .utf8(_): (fastUTF8, isASCII) = (true, false)
    default:  (fastUTF8, isASCII) = (false, false)
    }
    let length = _stdlib_binary_CFStringGetLength(immutableCopy)

    return _StringGuts(
      cocoa: immutableCopy,
      providesFastUTF8: fastUTF8,
      isASCII: isASCII,
      length: length)
  }
>>>>>>> 344d9311
}

extension String {
  public // SPI(Foundation)
  init(_cocoaString: AnyObject) {
    self._guts = _bridgeCocoaString(_cocoaString)
  }
}

@_effects(releasenone)
private func _createCFString(
  _ ptr: UnsafePointer<UInt8>,
  _ count: Int,
  _ encoding: UInt32
) -> AnyObject {
  return _swift_stdlib_CFStringCreateWithBytes(
    nil, //ignored in the shim for perf reasons
    ptr,
    count,
    kCFStringEncodingUTF8,
    0
  ) as AnyObject
}

extension String {
  @_effects(releasenone)
  public // SPI(Foundation)
  func _bridgeToObjectiveCImpl() -> AnyObject {
    // Smol ASCII a) may bridge to tagged pointers, b) can't contain a BOM
    if _guts.isSmallASCII {
      return _guts.asSmall.withUTF8 { bufPtr in
        return _createCFString(
          bufPtr.baseAddress._unsafelyUnwrappedUnchecked,
          bufPtr.count,
          kCFStringEncodingUTF8
        )
      }
    }
    if _guts.isSmall {
        // We can't form a tagged pointer String, so grow to a non-small String,
        // and bridge that instead. Also avoids CF deleting any BOM that may be
        // present
        var copy = self
        copy._guts.grow(_SmallString.capacity + 1)
        _internalInvariant(!copy._guts.isSmall)
        return copy._bridgeToObjectiveCImpl()
    }
    if _guts._object.isImmortal {
      // TODO: We'd rather emit a valid ObjC object statically than create a
      // shared string class instance.
      let gutsCountAndFlags = _guts._object._countAndFlags
      return __SharedStringStorage(
        immortal: _guts._object.fastUTF8.baseAddress!,
        countAndFlags: _StringObject.CountAndFlags(
          sharedCount: _guts.count, isASCII: gutsCountAndFlags.isASCII))
    }

    _internalInvariant(_guts._object.hasObjCBridgeableObject,
      "Unknown non-bridgeable object case")
    return _guts._object.objCBridgeableObject
  }
}

// At runtime, this class is derived from `__SwiftNativeNSStringBase`,
// which is derived from `NSString`.
//
// The @_swift_native_objc_runtime_base attribute
// This allows us to subclass an Objective-C class and use the fast Swift
// memory allocator.
@objc @_swift_native_objc_runtime_base(__SwiftNativeNSStringBase)
class __SwiftNativeNSString {
  @objc internal init() {}
  deinit {}
}

// Called by the SwiftObject implementation to get the description of a value
// as an NSString.
@_silgen_name("swift_stdlib_getDescription")
public func _getDescription<T>(_ x: T) -> AnyObject {
  return String(reflecting: x)._bridgeToObjectiveCImpl()
}

#else // !_runtime(_ObjC)

internal class __SwiftNativeNSString {
  internal init() {}
  deinit {}
}

#endif

// Special-case Index <-> Offset converters for bridging and use in accelerating
// the UTF16View in general.
extension StringProtocol {
  @_specialize(where Self == String)
  @_specialize(where Self == Substring)
  public // SPI(Foundation)
  func _toUTF16Offset(_ idx: Index) -> Int {
    return self.utf16.distance(from: self.utf16.startIndex, to: idx)
  }

  @_specialize(where Self == String)
  @_specialize(where Self == Substring)
  public // SPI(Foundation)
  func _toUTF16Index(_ offset: Int) -> Index {
    return self.utf16.index(self.utf16.startIndex, offsetBy: offset)
  }

  @_specialize(where Self == String)
  @_specialize(where Self == Substring)
  public // SPI(Foundation)
  func _toUTF16Offsets(_ indices: Range<Index>) -> Range<Int> {
    let lowerbound = _toUTF16Offset(indices.lowerBound)
    let length = self.utf16.distance(
      from: indices.lowerBound, to: indices.upperBound)
    return Range(
      uncheckedBounds: (lower: lowerbound, upper: lowerbound + length))
  }

  @_specialize(where Self == String)
  @_specialize(where Self == Substring)
  public // SPI(Foundation)
  func _toUTF16Indices(_ range: Range<Int>) -> Range<Index> {
    let lowerbound = _toUTF16Index(range.lowerBound)
    let upperbound = _toUTF16Index(range.lowerBound + range.count)
    return Range(uncheckedBounds: (lower: lowerbound, upper: upperbound))
  }
}

extension String {
  public // @testable / @benchmarkable
  func _copyUTF16CodeUnits(
    into buffer: UnsafeMutableBufferPointer<UInt16>,
    range: Range<Int>
  ) {
    _internalInvariant(buffer.count >= range.count)
    let indexRange = self._toUTF16Indices(range)
    self.utf16._nativeCopy(into: buffer, alignedRange: indexRange)
  }
}<|MERGE_RESOLUTION|>--- conflicted
+++ resolved
@@ -166,38 +166,6 @@
   @inline(__always) get { return 0x8000100 }
 }
 
-<<<<<<< HEAD
-=======
-internal enum _KnownCocoaString {
-  case storage
-  case shared
-  case cocoa
-#if !(arch(i386) || arch(arm))
-  case tagged
-#endif
-
-  @inline(__always)
-  init(_ str: _CocoaString) {
-
-#if !(arch(i386) || arch(arm))
-    if _isObjCTaggedPointer(str) {
-      self = .tagged
-      return
-    }
-#endif
-
-    switch unsafeBitCast(_swift_classOfObjCHeapObject(str), to: UInt.self) {
-    case unsafeBitCast(__StringStorage.self, to: UInt.self):
-      self = .storage
-    case unsafeBitCast(__SharedStringStorage.self, to: UInt.self):
-      self = .shared
-    default:
-      self = .cocoa
-    }
-  }
-}
-
->>>>>>> 344d9311
 #if !(arch(i386) || arch(arm))
 // Resiliently write a tagged _CocoaString's contents into a buffer.
 @_effects(releasenone) // @opaque
@@ -282,58 +250,10 @@
 
 @usableFromInline
 @_effects(releasenone) // @opaque
-<<<<<<< HEAD
 internal func _bridgeCocoaString(
   _ cocoaString: _CocoaString
 ) -> _StringGuts {
   return (cocoaString as Any as! String)._guts
-=======
-internal func _bridgeCocoaString(_ cocoaString: _CocoaString) -> _StringGuts {
-  switch _KnownCocoaString(cocoaString) {
-  case .storage:
-    return _unsafeUncheckedDowncast(
-      cocoaString, to: __StringStorage.self).asString._guts
-  case .shared:
-    return _unsafeUncheckedDowncast(
-      cocoaString, to: __SharedStringStorage.self).asString._guts
-#if !(arch(i386) || arch(arm))
-  case .tagged:
-    return _StringGuts(_SmallString(taggedCocoa: cocoaString))
-#endif
-  case .cocoa:
-    // "Copy" it into a value to be sure nobody will modify behind
-    // our backs. In practice, when value is already immutable, this
-    // just does a retain.
-    //
-    // TODO: Only in certain circumstances should we emit this call:
-    //   1) If it's immutable, just retain it.
-    //   2) If it's mutable with no associated information, then a copy must
-    //      happen; might as well eagerly bridge it in.
-    //   3) If it's mutable with associated information, must make the call
-    let immutableCopy
-      = _stdlib_binary_CFStringCreateCopy(cocoaString) as AnyObject
-
-#if !(arch(i386) || arch(arm))
-    if _isObjCTaggedPointer(immutableCopy) {
-      return _StringGuts(_SmallString(taggedCocoa: immutableCopy))
-    }
-#endif
-
-    let (fastUTF8, isASCII): (Bool, Bool)
-    switch _getCocoaStringPointer(immutableCopy) {
-    case .ascii(_): (fastUTF8, isASCII) = (true, true)
-    case .utf8(_): (fastUTF8, isASCII) = (true, false)
-    default:  (fastUTF8, isASCII) = (false, false)
-    }
-    let length = _stdlib_binary_CFStringGetLength(immutableCopy)
-
-    return _StringGuts(
-      cocoa: immutableCopy,
-      providesFastUTF8: fastUTF8,
-      isASCII: isASCII,
-      length: length)
-  }
->>>>>>> 344d9311
 }
 
 extension String {
