//===--- LazyCollection.swift ---------------------------------*- swift -*-===//
//
// This source file is part of the Swift.org open source project
//
// Copyright (c) 2014 - 2017 Apple Inc. and the Swift project authors
// Licensed under Apache License v2.0 with Runtime Library Exception
//
// See https://swift.org/LICENSE.txt for license information
// See https://swift.org/CONTRIBUTORS.txt for the list of Swift project authors
//
//===----------------------------------------------------------------------===//

<<<<<<< HEAD
public protocol LazyCollectionProtocol: Collection, LazySequenceProtocol
where Elements : Collection {	}
=======
public protocol LazyCollectionProtocol: Collection, LazySequenceProtocol 
where Elements: Collection {	}
>>>>>>> 6ddfd150

extension LazyCollectionProtocol {
   // Lazy things are already lazy
   @inlinable // protocol-only
   public var lazy: LazyCollection<Elements> {
     return elements.lazy
   }
 }

 extension LazyCollectionProtocol where Elements: LazyCollectionProtocol {
   // Lazy things are already lazy
   @inlinable // protocol-only
   public var lazy: Elements {
     return elements
   }
 }

/// A collection containing the same elements as a `Base` collection,
/// but on which some operations such as `map` and `filter` are
/// implemented lazily.
///
/// - See also: `LazySequenceProtocol`, `LazyCollection`
public typealias LazyCollection<T: Collection> = LazySequence<T>

extension LazyCollection: Collection {
  /// A type that represents a valid position in the collection.
  ///
  /// Valid indices consist of the position of every element and a
  /// "past the end" position that's not valid for use as a subscript.
  public typealias Index = Base.Index
  public typealias Indices = Base.Indices
  public typealias SubSequence = Slice<LazySequence>

  /// The position of the first element in a non-empty collection.
  ///
  /// In an empty collection, `startIndex == endIndex`.
  @inlinable
  public var startIndex: Index { return _base.startIndex }

  /// The collection's "past the end" position---that is, the position one
  /// greater than the last valid subscript argument.
  ///
  /// `endIndex` is always reachable from `startIndex` by zero or more
  /// applications of `index(after:)`.
  @inlinable
  public var endIndex: Index { return _base.endIndex }

  @inlinable
  public var indices: Indices { return _base.indices }

  // TODO: swift-3-indexing-model - add docs
  @inlinable
  public func index(after i: Index) -> Index {
    return _base.index(after: i)
  }

  /// Accesses the element at `position`.
  ///
  /// - Precondition: `position` is a valid position in `self` and
  ///   `position != endIndex`.
  @inlinable
  public subscript(position: Index) -> Element {
    return _base[position]
  }

  /// A Boolean value indicating whether the collection is empty.
  @inlinable
  public var isEmpty: Bool {
    return _base.isEmpty
  }

  /// Returns the number of elements.
  ///
  /// To check whether a collection is empty, use its `isEmpty` property
  /// instead of comparing `count` to zero. Unless the collection guarantees
  /// random-access performance, calculating `count` can be an O(*n*)
  /// operation.
  ///
  /// - Complexity: O(1) if `Self` conforms to `RandomAccessCollection`;
  ///   O(*n*) otherwise.
  @inlinable
  public var count: Int {
    return _base.count
  }

  // The following requirement enables dispatching for firstIndex(of:) and
  // lastIndex(of:) when the element type is Equatable.

  /// Returns `Optional(Optional(index))` if an element was found;
  /// `Optional(nil)` if the element doesn't exist in the collection;
  /// `nil` if a search was not performed.
  ///
  /// - Complexity: Better than O(*n*)
  @inlinable
  public func _customIndexOfEquatableElement(
    _ element: Element
  ) -> Index?? {
    return _base._customIndexOfEquatableElement(element)
  }

  /// Returns `Optional(Optional(index))` if an element was found;
  /// `Optional(nil)` if the element doesn't exist in the collection;
  /// `nil` if a search was not performed.
  ///
  /// - Complexity: Better than O(*n*)
  @inlinable
  public func _customLastIndexOfEquatableElement(
    _ element: Element
  ) -> Index?? {
    return _base._customLastIndexOfEquatableElement(element)
  }

  // TODO: swift-3-indexing-model - add docs
  @inlinable
  public func index(_ i: Index, offsetBy n: Int) -> Index {
    return _base.index(i, offsetBy: n)
  }

  // TODO: swift-3-indexing-model - add docs
  @inlinable
  public func index(
    _ i: Index, offsetBy n: Int, limitedBy limit: Index
  ) -> Index? {
    return _base.index(i, offsetBy: n, limitedBy: limit)
  }

  // TODO: swift-3-indexing-model - add docs
  @inlinable
  public func distance(from start: Index, to end: Index) -> Int {
    return _base.distance(from:start, to: end)
  }
}

extension LazyCollection: LazyCollectionProtocol { }

extension LazyCollection: BidirectionalCollection
  where Base: BidirectionalCollection {
  @inlinable
  public func index(before i: Index) -> Index {
    return _base.index(before: i)
  }
}

extension LazyCollection: RandomAccessCollection
  where Base: RandomAccessCollection {}

extension Slice: LazySequenceProtocol where Base: LazySequenceProtocol { }
extension ReversedCollection: LazySequenceProtocol where Base: LazySequenceProtocol { }
extension RotatedCollection: LazySequenceProtocol where Base: LazySequenceProtocol { }<|MERGE_RESOLUTION|>--- conflicted
+++ resolved
@@ -10,13 +10,8 @@
 //
 //===----------------------------------------------------------------------===//
 
-<<<<<<< HEAD
-public protocol LazyCollectionProtocol: Collection, LazySequenceProtocol
-where Elements : Collection {	}
-=======
 public protocol LazyCollectionProtocol: Collection, LazySequenceProtocol 
 where Elements: Collection {	}
->>>>>>> 6ddfd150
 
 extension LazyCollectionProtocol {
    // Lazy things are already lazy
