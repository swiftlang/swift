//===--- AutoDiff.swift ---------------------------------------*- swift -*-===//
//
// This source file is part of the Swift.org open source project
//
// Copyright (c) 2014 - 2017 Apple Inc. and the Swift project authors
// Licensed under Apache License v2.0 with Runtime Library Exception
//
// See https://swift.org/LICENSE.txt for license information
// See https://swift.org/CONTRIBUTORS.txt for the list of Swift project authors
//
//===----------------------------------------------------------------------===//
//
// SWIFT_ENABLE_TENSORFLOW
//
// This file defines support for automatic differentiation.
//
//===----------------------------------------------------------------------===//

infix operator .* : MultiplicationPrecedence
infix operator .*= : AssignmentPrecedence

//===----------------------------------------------------------------------===//
// Compiler Protocols
//===----------------------------------------------------------------------===//

/// A type with values that support pointwise multiplication.
// TODO: Add API documentation.
public protocol PointwiseMultiplicative : AdditiveArithmetic {
  /// The one value.
  ///
  /// One is the identity element for multiplication. For any value,
  /// `x .* .one == x` and `.one .* x == x`.
  static var one: Self { get }

  /// The multiplicative inverse of self.
  ///
  /// For any value, `x .* x.reciprocal == .one` and
  /// `x.reciprocal .* x == .one`.
  var reciprocal: Self { get }

  /// Multiplies two values and produces their product.
  ///
  /// - Parameters:
  ///   - lhs: The first value to multiply.
  ///   - rhs: The second value to multiply.
  static func .*(lhs: Self, rhs: Self) -> Self

  /// Multiplies two values and produces their product.
  ///
  /// - Parameters:
  ///   - lhs: The first value to multiply.
  ///   - rhs: The second value to multiply.
  static func .*=(lhs: inout Self, rhs: Self)
}

public extension PointwiseMultiplicative {
  static func .*=(lhs: inout Self, rhs: Self) {
    lhs = lhs .* rhs
  }
}

public extension PointwiseMultiplicative
  where Self : ExpressibleByIntegerLiteral {
  static var one: Self {
    return 1
  }
}

/// A type that represents an unranked vector space. Values of this type are
/// elements in this vector space and have either no shape or a static shape.
public protocol VectorProtocol : AdditiveArithmetic {
  /// The type of scalars in the vector space.
  associatedtype VectorSpaceScalar : AdditiveArithmetic

  func adding(_ x: VectorSpaceScalar) -> Self

  mutating func add(_ x: VectorSpaceScalar)

  func subtracting(_ x: VectorSpaceScalar) -> Self

  mutating func subtract(_ x: VectorSpaceScalar)

  /// Returns `self` multiplied by the given scalar.
  func scaled(by scalar: VectorSpaceScalar) -> Self

  /// Multiplies `self` by the given scalar.
  mutating func scale(by scalar: VectorSpaceScalar)
}

public extension VectorProtocol {
  mutating func add(_ x: VectorSpaceScalar) {
    self = adding(x)
  }

  mutating func subtract(_ x: VectorSpaceScalar) {
    self = subtracting(x)
  }

  mutating func scale(by scalar: VectorSpaceScalar) {
    self = scaled(by: scalar)
  }
}

/* Note: These default-implemented operators will slow down type-checking
   performance and break existing code.

public extension VectorProtocol {
  static func + (lhs: Self, rhs: VectorSpaceScalar) -> Self {
    lhs.adding(rhs)
  }

  static func + (lhs: VectorSpaceScalar, rhs: Self) -> Self {
    rhs.adding(lhs)
  }

  static func += (lhs: inout Self, rhs: VectorSpaceScalar) {
    lhs.add(rhs)
  }

  static func - (lhs: Self, rhs: VectorSpaceScalar) -> Self {
    lhs.subtracting(rhs)
  }

  static func -= (lhs: inout Self, rhs: VectorSpaceScalar) {
    lhs.subtract(rhs)
  }

  static func * (lhs: Self, rhs: VectorSpaceScalar) -> Self {
    lhs.scaled(by: rhs)
  }

  static func * (lhs: VectorSpaceScalar, rhs: Self) -> Self {
    rhs.scaled(by: lhs)
  }

  static func *= (lhs: inout Self, rhs: VectorSpaceScalar) {
    lhs.scale(by: rhs)
  }
}

public extension VectorProtocol where VectorSpaceScalar : SignedNumeric {
  static func - (lhs: VectorSpaceScalar, rhs: Self) -> Self {
    -rhs.adding(lhs)
  }

  static prefix func - (x: Self) -> Self {
    .zero - x
  }
}
*/

/// A type that mathematically represents a differentiable manifold whose
/// tangent spaces are finite-dimensional.
public protocol Differentiable {
  associatedtype TangentVector: Differentiable & AdditiveArithmetic
    where TangentVector.TangentVector == TangentVector

  /// Moves `self` along the value space towards the given tangent vector. In
  /// Riemannian geometry (mathematics), this represents an exponential map.
  mutating func move(along direction: TangentVector)

  @available(*, deprecated,
             message: "'AllDifferentiableVariables' is now equal to 'Self' and will be removed")
  typealias AllDifferentiableVariables = Self

  @available(*, deprecated,
             message: "'CotangentVector' is now equal to 'TangentVector' and will be removed")
  typealias CotangentVector = TangentVector
}

public extension Differentiable {
  @available(*, deprecated,
             message: "'allDifferentiableVariables' is now equal to 'self' and will be removed")
  var allDifferentiableVariables: AllDifferentiableVariables {
    get { return self }
    set { self = newValue }
  }
}

public extension Differentiable where TangentVector == Self {
  mutating func move(along direction: TangentVector) {
    self += direction
  }
}

/// Returns `x` like an identity function. When used in a context where `x` is
/// being differentiated with respect to, this function will not produce any 
/// derivative at `x`.
@inlinable
@inline(__always)
@_semantics("autodiff.nonvarying")
public func withoutDerivative<T>(at x: T) -> T {
  x
}

/// Applies the given closure `body` to `x`. When used in a context where `x` is
/// being differentiated with respect to, this function will not produce any
/// derivative at `x`.
// FIXME: Support throws-rethrows.
@inlinable
@inline(__always)
@_semantics("autodiff.nonvarying")
public func withoutDerivative<T, R>(at x: T, in body: (T) -> R) -> R {
  body(x)
}

//===----------------------------------------------------------------------===//
// Functional utilities
//===----------------------------------------------------------------------===//

/// Create a differentiable function from a vector-Jacobian products function.
@inlinable
public func differentiableFunction<T : Differentiable, R : Differentiable>(
  from vjp: @escaping (T)
           -> (value: R, pullback: (R.TangentVector) -> T.TangentVector)
) -> @differentiable (T) -> R {
  func original(_ x: T) -> R {
    return vjp(x).value
  }
  @differentiating(original)
  func derivative(_ x: T)
    -> (value: R, pullback: (R.TangentVector) -> T.TangentVector) {
    return vjp(x)
  }
  return original
}

/// Create a differentiable function from a vector-Jacobian products function.
@inlinable
public func differentiableFunction<T, U, R>(
  from vjp: @escaping (T, U)
           -> (value: R, pullback: (R.TangentVector)
             -> (T.TangentVector, U.TangentVector))
) -> @differentiable (T, U) -> R
  where T : Differentiable, U : Differentiable, R : Differentiable {
  func original(_ x: T, _ y: U) -> R {
    return vjp(x, y).value
  }
  @differentiating(original)
  func derivative(_ x: T, _ y: U)
    -> (value: R,
        pullback: (R.TangentVector)
                    -> (T.TangentVector, U.TangentVector)) {
    return vjp(x, y)
  }
  return original
}

public extension Differentiable {
  @differentiable(wrt: self, vjp: _vjpWithDerivative)
  func withDerivative(_ body: @escaping (inout TangentVector) -> Void) -> Self {
    return self
  }

  @inlinable
  internal func _vjpWithDerivative(
    _ body: @escaping (inout TangentVector) -> Void
  ) -> (Self, (TangentVector) -> TangentVector) {
    return (self, { grad in
      var grad = grad
      body(&grad)
      return grad
    })
  }
}

/// Make a function be recomputed in its pullback, known as "checkpointing" in
/// traditional automatic differentiation.
@inlinable
public func withRecomputationInPullbacks<T, U>(
  _ body: @escaping @differentiable (T) -> U
) -> @differentiable (T) -> U where T : Differentiable, U : Differentiable {
  return differentiableFunction { x in
    (value: body(x), pullback: { v in pullback(at: x, in: body)(v) })
  }
}

public extension Differentiable {
  @inlinable
  @differentiable(wrt: self, vjp: _vjp_withRecomputationInPullbacks)
  func withRecomputationInPullbacks<Result : Differentiable>(
    _ body: @escaping @differentiable (Self) -> Result
  ) -> Result {
    return body(self)
  }

  @inlinable
  internal func _vjp_withRecomputationInPullbacks<Result : Differentiable>(
    _ body: @escaping @differentiable (Self) -> Result
  ) -> (Result, (Result.TangentVector) -> TangentVector) {
    return valueWithPullback(in: Swift.withRecomputationInPullbacks(body))
  }
}

//===----------------------------------------------------------------------===//
// Method-style differential operators
//===----------------------------------------------------------------------===//

public extension Differentiable {
  @inlinable
  func valueWithPullback<R>(
    in f: @differentiable (Self) -> R
  ) -> (value: R, pullback: (R.TangentVector) -> TangentVector) {
    return Builtin.autodiffApply_vjp_arity1(f, self)
  }

  @inlinable
  func pullback<R>(
    in f: @differentiable (Self) -> R
  ) -> (R.TangentVector) -> TangentVector {
    return Builtin.autodiffApply_vjp_arity1(f, self).1
  }

  @inlinable
  func gradient<R>(
    in f: @differentiable (Self) -> R
  ) -> TangentVector
    where R : FloatingPoint, R.TangentVector == R {
    return self.pullback(in: f)(R(1))
  }

  @inlinable
  func valueWithGradient<R>(
    in f: @differentiable (Self) -> R
  ) -> (value: R, gradient: TangentVector)
    where R : FloatingPoint, R.TangentVector == R {
    let (y, pb) = self.valueWithPullback(in: f)
    return (y, pb(R(1)))
  }

  @inlinable
  func valueWithPullback<T, R>(
    at x: T, in f: @differentiable (Self, T) -> R
  ) -> (value: R,
        pullback: (R.TangentVector) -> (TangentVector, T.TangentVector)) {
    return Builtin.autodiffApply_vjp_arity2(f, self, x)
  }

  @inlinable
  func pullback<T, R>(
    at x: T, in f: @differentiable (Self, T) -> R
  ) -> (R.TangentVector) -> (TangentVector, T.TangentVector) {
    return Builtin.autodiffApply_vjp_arity2(f, self, x).1
  }

  @inlinable
  func gradient<T, R>(
    at x: T, in f: @differentiable (Self, T) -> R
  ) -> (TangentVector, T.TangentVector)
    where R : FloatingPoint, R.TangentVector == R {
    return self.pullback(at: x, in: f)(R(1))
  }

  @inlinable
  func valueWithGradient<T, R>(
    at x: T, in f: @differentiable (Self, T) -> R
  ) -> (value: R, gradient: (TangentVector, T.TangentVector))
    where R : FloatingPoint, R.TangentVector == R {
    let (y, pb) = self.valueWithPullback(at: x, in: f)
    return (y, pb(R(1)))
  }
}

//===----------------------------------------------------------------------===//
// Free-function-style differential operators
//===----------------------------------------------------------------------===//

// Transpose

@available(*, unavailable)
@inlinable
public func transpose<T, R>(
  of body: @escaping @differentiable/*(linear)*/ (T) -> R
) -> @differentiable/*(linear)*/ (R) -> T {
  fatalError()
}

// Value with differential

@inlinable
public func valueWithDifferential<T, R>(
  at x: T, in f: @differentiable (T) -> R
) -> (value: R, differential: (T.TangentVector) -> R.TangentVector) {
  return Builtin.autodiffApply_jvp(f, x)
}

@inlinable
public func valueWithDifferential<T, U, R>(
  at x: T, _ y: U, in f: @differentiable (T, U) -> R
) -> (value: R,
      differential: (T.TangentVector, U.TangentVector) -> R.TangentVector) {
  return Builtin.autodiffApply_jvp_arity2(f, x, y)
}

@inlinable
public func valueWithDifferential<T, U, V, R>(
  at x: T, _ y: U, _ z: V, in f: @differentiable (T, U, V) -> R
) -> (value: R,
      differential: (T.TangentVector, U.TangentVector, V.TangentVector)
        -> (R.TangentVector)) {
  return Builtin.autodiffApply_jvp_arity3(f, x, y, z)
}

// Value with pullback

@inlinable
public func valueWithPullback<T, R>(
  at x: T, in f: @differentiable (T) -> R
) -> (value: R, pullback: (R.TangentVector) -> T.TangentVector) {
  return Builtin.autodiffApply_vjp(f, x)
}

@inlinable
public func valueWithPullback<T, U, R>(
  at x: T, _ y: U, in f: @differentiable (T, U) -> R
) -> (value: R,
      pullback: (R.TangentVector) -> (T.TangentVector, U.TangentVector)) {
  return Builtin.autodiffApply_vjp_arity2(f, x, y)
}

@inlinable
public func valueWithPullback<T, U, V, R>(
  at x: T, _ y: U, _ z: V, in f: @differentiable (T, U, V) -> R
) -> (value: R,
      pullback: (R.TangentVector)
        -> (T.TangentVector, U.TangentVector, V.TangentVector)) {
  return Builtin.autodiffApply_vjp_arity3(f, x, y, z)
}

// Differential

@inlinable
public func differential<T, R>(
  at x: T, in f: @differentiable (T) -> R
) -> (T.TangentVector) -> R.TangentVector {
  return valueWithDifferential(at: x, in: f).1
}

@inlinable
public func differential<T, U, R>(
  at x: T, _ y: U, in f: @differentiable (T, U) -> R
) -> (T.TangentVector, U.TangentVector) -> R.TangentVector {
  return valueWithDifferential(at: x, y, in: f).1
}

@inlinable
public func differential<T, U, V, R>(
  at x: T, _ y: U, _ z: V, in f: @differentiable (T, U, V) -> R
) -> (T.TangentVector, U.TangentVector, V.TangentVector) -> (R.TangentVector) {
  return valueWithDifferential(at: x, y, z, in: f).1
}


// Pullback

@inlinable
public func pullback<T, R>(
  at x: T, in f: @differentiable (T) -> R
) -> (R.TangentVector) -> T.TangentVector {
  return Builtin.autodiffApply_vjp(f, x).1
}

@inlinable
public func pullback<T, U, R>(
  at x: T, _ y: U, in f: @differentiable (T, U) -> R
) -> (R.TangentVector) -> (T.TangentVector, U.TangentVector) {
  return Builtin.autodiffApply_vjp_arity2(f, x, y).1
}

@inlinable
public func pullback<T, U, V, R>(
  at x: T, _ y: U, _ z: V, in f: @differentiable (T, U, V) -> R
) -> (R.TangentVector)
    -> (T.TangentVector, U.TangentVector, V.TangentVector) {
  return Builtin.autodiffApply_vjp_arity3(f, x, y, z).1
}

// Derivative

@inlinable
public func derivative<T: FloatingPoint, R>(
  at x: T, in f: @differentiable (T) -> R
) ->  R.TangentVector
  where T.TangentVector == T {
  return differential(at: x, in: f)(T(1))
}

@inlinable
public func derivative<T: FloatingPoint, U: FloatingPoint, R>(
  at x: T, _ y: U, in f: @differentiable (T, U) -> R
) -> R.TangentVector
  where T.TangentVector == T,
        U.TangentVector == U {
  return differential(at: x, y, in: f)(T(1), U(1))
}

@inlinable
public func derivative<T: FloatingPoint, U: FloatingPoint, V: FloatingPoint, R>(
  at x: T, _ y: U, _ z: V, in f: @differentiable (T, U, V) -> R
) -> R.TangentVector
  where T.TangentVector == T,
        U.TangentVector == U,
        V.TangentVector == V {
  return differential(at: x, y, z, in: f)(T(1), U(1), V(1))
}

// Gradient

@inlinable
public func gradient<T, R>(
  at x: T, in f: @differentiable (T) -> R
) -> T.TangentVector
  where R : FloatingPoint, R.TangentVector == R {
  return pullback(at: x, in: f)(R(1))
}

@inlinable
public func gradient<T, U, R>(
  at x: T, _ y: U, in f: @differentiable (T, U) -> R
) -> (T.TangentVector, U.TangentVector)
  where R : FloatingPoint, R.TangentVector == R {
  return pullback(at: x, y, in: f)(R(1))
}

@inlinable
public func gradient<T, U, V, R>(
  at x: T, _ y: U, _ z: V, in f: @differentiable (T, U, V) -> R
) -> (T.TangentVector, U.TangentVector, V.TangentVector)
  where R : FloatingPoint, R.TangentVector == R {
  return pullback(at: x, y, z, in: f)(R(1))
}

// Value with derivative

@inlinable
public func valueWithDerivative<T: FloatingPoint, R>(
  at x: T, in f: @escaping @differentiable (T) -> R
) -> (value: R, derivative: R.TangentVector)
  where T.TangentVector == T {
  let (y, differential) = valueWithDifferential(at: x, in: f)
  return (y, differential(T(1)))
}

@inlinable
public func valueWithDerivative<T: FloatingPoint, U: FloatingPoint, R>(
  at x: T, _ y: U, in f: @escaping @differentiable (T, U) -> R
) -> (value: R, derivative: R.TangentVector)
  where T.TangentVector == T,
        U.TangentVector == U {
  let (y, differential) = valueWithDifferential(at: x, y, in: f)
  return (y, differential(T(1), U(1)))
}

@inlinable
public func valueWithDerivative<
  T: FloatingPoint, U: FloatingPoint, V: FloatingPoint, R>(
  at x: T, _ y: U, _ z: V, in f: @escaping @differentiable (T, U, V) -> R
) -> (value: R, derivative: R.TangentVector)
  where T.TangentVector == T,
        U.TangentVector == U,
        V.TangentVector == V {
  let (y, differential) = valueWithDifferential(at: x, y, z, in: f)
  return (y, differential(T(1), U(1), V(1)))
}

// Value with gradient

@inlinable
public func valueWithGradient<T, R>(
  at x: T, in f: @differentiable (T) -> R
) -> (value: R, gradient: T.TangentVector)
  where R : FloatingPoint, R.TangentVector == R {
  let (y, pullback) = valueWithPullback(at: x, in: f)
  return (y, pullback(R(1)))
}

@inlinable
public func valueWithGradient<T, U, R>(
  at x: T, _ y: U, in f: @differentiable (T, U) -> R
) -> (value: R, gradient: (T.TangentVector, U.TangentVector))
  where R : FloatingPoint, R.TangentVector == R {
  let (y, pullback) = valueWithPullback(at: x, y, in: f)
  return (y, pullback(R(1)))
}

@inlinable
public func valueWithGradient<T, U, V, R>(
  at x: T, _ y: U, _ z: V, in f: @differentiable (T, U, V) -> R
) -> (value: R,
      gradient: (T.TangentVector, U.TangentVector, V.TangentVector))
  where R : FloatingPoint, R.TangentVector == R {
  let (y, pullback) = valueWithPullback(at: x, y, z, in: f)
  return (y, pullback(R(1)))
}

// Derivative (curried)

@inlinable 
public func derivative<T: FloatingPoint, R>(
  of f: @escaping @differentiable (T) -> R
) -> (T) -> R.TangentVector
  where T.TangentVector == T {
  return { x in derivative(at: x, in: f) }
}

@inlinable 
public func derivative<T: FloatingPoint, U: FloatingPoint, R>(
  of f: @escaping @differentiable (T, U) -> R
) -> (T, U) -> R.TangentVector
  where T.TangentVector == T,
        U.TangentVector == U {
  return { (x, y) in derivative(at: x, y, in: f) }
}

@inlinable
public func derivative<T: FloatingPoint, U: FloatingPoint, V: FloatingPoint, R>(
  of f: @escaping @differentiable (T, U, V) -> R
) -> (T, U, V) -> R.TangentVector
  where T.TangentVector == T,
        U.TangentVector == U,
        V.TangentVector == V {
  return { (x, y, z) in derivative(at: x, y, z, in: f) }
}

// Gradient (curried)

@inlinable
public func gradient<T, R>(
  of f: @escaping @differentiable (T) -> R
) -> (T) -> T.TangentVector
  where R : FloatingPoint, R.TangentVector == R {
  return { x in gradient(at: x, in: f) }
}

@inlinable
public func gradient<T, U, R>(
  of f: @escaping @differentiable (T, U) -> R
) -> (T, U) -> (T.TangentVector, U.TangentVector)
  where R : FloatingPoint, R.TangentVector == R {
  return { x, y in gradient(at: x, y, in: f) }
}

@inlinable
public func gradient<T, U, V, R>(
  of f: @escaping @differentiable (T, U, V) -> R
) -> (T, U, V) -> (T.TangentVector, U.TangentVector, V.TangentVector)
  where R : FloatingPoint, R.TangentVector == R {
  return { x, y, z in gradient(at: x, y, z, in: f) }
}

// Value with derivative (curried)

@inlinable
public func valueWithDerivative<T: FloatingPoint, R>(
  of f: @escaping @differentiable (T) -> R
) -> (T) -> (value: R, derivative: R.TangentVector)
  where T.TangentVector == T {
  return { x in valueWithDerivative(at: x, in: f) }
}

@inlinable
public func valueWithDerivative<T: FloatingPoint, U: FloatingPoint, R>(
  of f: @escaping @differentiable (T, U) -> R
) -> (T, U) -> (value: R, derivative: R.TangentVector)
  where T.TangentVector == T,
        U.TangentVector == U {
  return { (x, y) in valueWithDerivative(at: x, y, in: f) }
}

@inlinable
public func valueWithDerivative<
  T: FloatingPoint, U: FloatingPoint, V: FloatingPoint, R>(
  of f: @escaping @differentiable (T, U, V) -> R
) -> (T, U, V) -> (value: R, derivative: R.TangentVector)
  where T.TangentVector == T,
        U.TangentVector == U,
        V.TangentVector == V {
  return { (x, y, z) in valueWithDerivative(at: x, y, z, in: f) }
}

// Value with gradient (curried)

@inlinable
public func valueWithGradient<T, R>(
  of f: @escaping @differentiable (T) -> R
) -> (T) -> (value: R, gradient: T.TangentVector)
  where R : FloatingPoint, R.TangentVector == R {
  return { x in valueWithGradient(at: x, in: f) }
}

@inlinable
public func valueWithGradient<T, U, R>(
  of f: @escaping @differentiable (T, U) -> R
) -> (T, U) -> (value: R, gradient: (T.TangentVector, U.TangentVector))
  where R : FloatingPoint, R.TangentVector == R {
  return { x, y in valueWithGradient(at: x, y, in: f) }
}

@inlinable
public func valueWithGradient<T, U, V, R>(
  of f: @escaping @differentiable (T, U, V) -> R
) -> (T, U, V)
  -> (value: R,
      gradient: (T.TangentVector, U.TangentVector, V.TangentVector))
  where R : FloatingPoint, R.TangentVector == R {
  return { x, y, z in valueWithGradient(at: x, y, z, in: f) }
}

//===----------------------------------------------------------------------===//
// Type-erased `AnyDerivative`
//===----------------------------------------------------------------------===//

internal protocol _AnyDerivativeBox {
  // `Equatable` requirements (implied by `AdditiveArithmetic`).
  func _isEqual(to other: _AnyDerivativeBox) -> Bool
  func _isNotEqual(to other: _AnyDerivativeBox) -> Bool

  // `AdditiveArithmetic` requirements.
  static var _zero: _AnyDerivativeBox { get }
  func _adding(_ x: _AnyDerivativeBox) -> _AnyDerivativeBox
  func _subtracting(_ x: _AnyDerivativeBox) -> _AnyDerivativeBox

  // `Differentiable` requirements.
  mutating func _move(along direction: _AnyDerivativeBox)

  /// The underlying base value, type-erased to `Any`.
  var _typeErasedBase: Any { get }

  /// Returns the underlying value unboxed to the given type, if possible.
  func _unboxed<U>(to type: U.Type) -> U?
    where U : Differentiable, U.TangentVector == U
}

extension _AnyDerivativeBox {
  /// Returns true if the underlying value has type `AnyDerivative.OpaqueZero`.
  func _isOpaqueZero() -> Bool {
    return _unboxed(to: AnyDerivative.OpaqueZero.self) != nil
  }
}

@inline(never)
@usableFromInline
internal func _derivativeTypeMismatch(
  _ x: Any.Type, _ y: Any.Type, file: StaticString = #file, line: UInt = #line
) -> Never {
  preconditionFailure("""
    Derivative type mismatch: \
    \(String(reflecting: x)) and \(String(reflecting: y))
    """, file: file, line: line)
}

internal struct _ConcreteDerivativeBox<T> : _AnyDerivativeBox
  where T : Differentiable, T.TangentVector == T
{
  /// The underlying base value.
  var _base: T

  init(_ base: T) {
    self._base = base
  }

  /// The underlying base value, type-erased to `Any`.
  var _typeErasedBase: Any {
    return _base
  }

  func _unboxed<U>(to type: U.Type) -> U?
    where U : Differentiable, U.TangentVector == U
  {
    return (self as? _ConcreteDerivativeBox<U>)?._base
  }

  // `Equatable` requirements (implied by `AdditiveArithmetic`).

  func _isEqual(to other: _AnyDerivativeBox) -> Bool {
    return _base == other._unboxed(to: T.self)
  }

  func _isNotEqual(to other: _AnyDerivativeBox) -> Bool {
    return _base != other._unboxed(to: T.self)
  }

  // `AdditiveArithmetic` requirements.

  static var _zero: _AnyDerivativeBox {
    return _ConcreteDerivativeBox(T.zero)
  }

  func _adding(_ x: _AnyDerivativeBox) -> _AnyDerivativeBox {
    // 0 + x = x
    if _isOpaqueZero() {
      return x
    }
    // y + 0 = y
    if x._isOpaqueZero() {
      return self
    }
    guard let xBase = x._unboxed(to: T.self) else {
      _derivativeTypeMismatch(T.self, type(of: x._typeErasedBase))
    }
    return _ConcreteDerivativeBox(_base + xBase)
  }

  func _subtracting(_ x: _AnyDerivativeBox) -> _AnyDerivativeBox {
    // y - 0 = y
    if x._isOpaqueZero() {
      return self
    }
    // 0 - x = -x
    if _isOpaqueZero() {
      return type(of: x)._zero._subtracting(x)
    }
    guard let xBase = x._unboxed(to: T.self) else {
      _derivativeTypeMismatch(T.self, type(of: x._typeErasedBase))
    }
    return _ConcreteDerivativeBox(_base - xBase)
  }

  // `Differentiable` requirements.

  mutating func _move(along direction: _AnyDerivativeBox) {
    if direction._isOpaqueZero() {
      return
    }
    // The case where `self._isOpaqueZero()` returns true is handled in
    // `AnyDerivative.move(along:)`.
    guard let directionBase =
      direction._unboxed(to: T.TangentVector.self) else {
      _derivativeTypeMismatch(T.self, type(of: direction._typeErasedBase))
    }
    _base.move(along: directionBase)
  }
}

/// A type-erased derivative value.
///
/// The `AnyDerivative` type forwards its operations to an arbitrary underlying
/// base derivative value conforming to `Differentiable` and
/// `AdditiveArithmetic`, hiding the specifics of the underlying value.
public struct AnyDerivative : Differentiable & AdditiveArithmetic {
  internal var _box: _AnyDerivativeBox

  internal init(_box: _AnyDerivativeBox) {
    self._box = _box
  }

  /// The underlying base value.
  public var base: Any {
    return _box._typeErasedBase
  }

  /// Creates a type-erased derivative from the given derivative.
  @differentiable(vjp: _vjpInit(_:))
  public init<T>(_ base: T) where T : Differentiable, T.TangentVector == T {
    self._box = _ConcreteDerivativeBox<T>(base)
  }

  @usableFromInline internal static func _vjpInit<T>(
    _ base: T
  ) -> (AnyDerivative, (AnyDerivative) -> T.TangentVector)
    where T : Differentiable, T.TangentVector == T
  {
    return (AnyDerivative(base), { v in v.base as! T.TangentVector })
  }

  public typealias TangentVector = AnyDerivative

  // `Equatable` requirements (implied by `AdditiveArithmetic`).
  public static func == (lhs: AnyDerivative, rhs: AnyDerivative) -> Bool {
    return lhs._box._isEqual(to: rhs._box)
  }
  public static func != (lhs: AnyDerivative, rhs: AnyDerivative) -> Bool {
    return lhs._box._isNotEqual(to: rhs._box)
  }

  // `AdditiveArithmetic` requirements.

  /// Internal struct representing an opaque zero value.
  @frozen
  @usableFromInline
  internal struct OpaqueZero : Differentiable & AdditiveArithmetic {}

  public static var zero: AnyDerivative {
    return AnyDerivative(
      _box: _ConcreteDerivativeBox<OpaqueZero>(OpaqueZero.zero))
  }

  public static func + (
    lhs: AnyDerivative, rhs: AnyDerivative
  ) -> AnyDerivative {
    return AnyDerivative(_box: lhs._box._adding(rhs._box))
  }

  @differentiating(+)
  @usableFromInline internal static func _vjpAdd(
    lhs: AnyDerivative, rhs: AnyDerivative
  ) -> (value: AnyDerivative,
        pullback: (AnyDerivative) -> (AnyDerivative, AnyDerivative)) {
    return (lhs + rhs, { v in (v, v) })
  }

  @differentiating(+)
  @usableFromInline internal static func _jvpAdd(
    lhs: AnyDerivative, rhs: AnyDerivative
    ) -> (value: AnyDerivative,
    differential: (AnyDerivative, AnyDerivative) -> (AnyDerivative)) {
      return (lhs + rhs, { (dlhs, drhs) in dlhs + drhs })
  }

  public static func - (
    lhs: AnyDerivative, rhs: AnyDerivative
  ) -> AnyDerivative {
    return AnyDerivative(_box: lhs._box._subtracting(rhs._box))
  }

  @differentiating(-)
  @usableFromInline internal static func _vjpSubtract(
    lhs: AnyDerivative, rhs: AnyDerivative
  ) -> (value: AnyDerivative,
        pullback: (AnyDerivative) -> (AnyDerivative, AnyDerivative)) {
    return (lhs - rhs, { v in (v, .zero - v) })
  }

  // `Differentiable` requirements.
  public mutating func move(along direction: TangentVector) {
    if _box._isOpaqueZero() {
      _box = direction._box
      return
    }
    _box._move(along: direction._box)
  }
}

//===----------------------------------------------------------------------===//
// Differentiable higher order functions for collections
//===----------------------------------------------------------------------===//

public extension Array where Element: Differentiable {
  @differentiable(wrt: (self, initialResult), vjp: _vjpDifferentiableReduce)
  func differentiableReduce<Result: Differentiable>(
    _ initialResult: Result,
    _ nextPartialResult: @differentiable (Result, Element) -> Result
  ) -> Result {
    reduce(initialResult, nextPartialResult)
  }

  @usableFromInline
  internal func _vjpDifferentiableReduce<Result: Differentiable>(
    _ initialResult: Result,
    _ nextPartialResult: @differentiable (Result, Element) -> Result
  ) -> (value: Result,
        pullback: (Result.TangentVector)
          -> (Array.TangentVector, Result.TangentVector)) {
    var pullbacks:
      [(Result.TangentVector) -> (Result.TangentVector, Element.TangentVector)]
        = []
    let count = self.count
    pullbacks.reserveCapacity(count)
    var result = initialResult
    for element in self {
      let (y, pb) =
        Swift.valueWithPullback(at: result, element, in: nextPartialResult)
      result = y
      pullbacks.append(pb)
    }
    return (value: result, pullback: { tangent in
      var resultTangent = tangent
      var elementTangents = TangentVector([])
      elementTangents.base.reserveCapacity(count)
      for pullback in pullbacks.reversed() {
        let (newResultTangent, elementTangent) = pullback(resultTangent)
        resultTangent = newResultTangent
        elementTangents.base.append(elementTangent)
      }
      return (TangentVector(elementTangents.base.reversed()), resultTangent)
    })
  }
}

public extension Array where Element: Differentiable {
  @differentiable(wrt: self, vjp: _vjpDifferentiableMap)
  func differentiableMap<Result: Differentiable>(
    _ body: @differentiable (Element) -> Result
  ) -> [Result] {
    map(body)
  }

  @usableFromInline
  internal func _vjpDifferentiableMap<Result: Differentiable>(
    _ body: @differentiable (Element) -> Result
  ) -> (value: [Result],
        pullback: (Array<Result>.TangentVector) -> Array.TangentVector) {
    var values: [Result] = []
    var pullbacks: [(Result.TangentVector) -> Element.TangentVector] = []
    for x in self {
      let (y, pb) = Swift.valueWithPullback(at: x, in: body)
      values.append(y)
      pullbacks.append(pb)
    }
    func pullback(_ tans: Array<Result>.TangentVector) -> Array.TangentVector {
      .init(zip(tans.base, pullbacks).map { tan, pb in pb(tan) })
    }
    return (value: values, pullback: pullback)
  }
}

//===----------------------------------------------------------------------===//
// JVP Diagnostics
//===----------------------------------------------------------------------===//
<<<<<<< HEAD
@inlinable
@_silgen_name("_printJVPErrorAndExit")
public func _printJVPErrorAndExit() -> Never {
    fatalError("""
    JVP does not exist. Differential-first differentiation APIs are \
    experimental and should not be used.
    """)
=======
@_silgen_name("_printJVPErrorAndExit")
public func _printJVPErrorAndExit() -> Never {
    fatalError("""
        JVP does not exist. Differential-first differentiation APIs are \
        experimental and should not be used.
        """)
>>>>>>> 0c268cab
}<|MERGE_RESOLUTION|>--- conflicted
+++ resolved
@@ -1007,20 +1007,10 @@
 //===----------------------------------------------------------------------===//
 // JVP Diagnostics
 //===----------------------------------------------------------------------===//
-<<<<<<< HEAD
-@inlinable
-@_silgen_name("_printJVPErrorAndExit")
-public func _printJVPErrorAndExit() -> Never {
-    fatalError("""
-    JVP does not exist. Differential-first differentiation APIs are \
-    experimental and should not be used.
-    """)
-=======
 @_silgen_name("_printJVPErrorAndExit")
 public func _printJVPErrorAndExit() -> Never {
     fatalError("""
         JVP does not exist. Differential-first differentiation APIs are \
         experimental and should not be used.
         """)
->>>>>>> 0c268cab
 }