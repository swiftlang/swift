//===----------------------------------------------------------------------===//
//
// This source file is part of the Swift.org open source project
//
// Copyright (c) 2014 - 2019 Apple Inc. and the Swift project authors
// Licensed under Apache License v2.0 with Runtime Library Exception
//
// See https://swift.org/LICENSE.txt for license information
// See https://swift.org/CONTRIBUTORS.txt for the list of Swift project authors
//
//===----------------------------------------------------------------------===//

import SwiftShims

#if _runtime(_ObjC)

internal var _cocoaASCIIEncoding:UInt { 1 } /* NSASCIIStringEncoding */
internal var _cocoaUTF8Encoding:UInt { 4 } /* NSUTF8StringEncoding */
internal var _cocoaUTF16Encoding:UInt { 10 } /* NSUTF16StringEncoding and NSUnicodeStringEncoding*/
internal var _cocoaMacRomanEncoding:UInt { 30 } /* NSMacOSRomanStringEncoding */

extension String {
  @available(SwiftStdlib 5.6, *)
  @_spi(Foundation)
  public init?(_nativeStorage: AnyObject) {
    let knownOther = _KnownCocoaString(_nativeStorage)
    switch knownOther {
    case .storage:
      self = unsafe _unsafeUncheckedDowncast(
        _nativeStorage,
        to: __StringStorage.self
      ).asString
    case .shared:
      self = unsafe _unsafeUncheckedDowncast(
        _nativeStorage,
        to: __SharedStringStorage.self
      ).asString
    default:
      return nil
    }
  }
}

// ObjC interfaces.
extension _AbstractStringStorage {
  
  @inline(__always)
  @_effects(releasenone)
  internal func _getCharacters(
    _ buffer: UnsafeMutablePointer<UInt16>, _ aRange: _SwiftNSRange
  ) {
    let range = unsafe Range(
      _uncheckedBounds: (aRange.location, aRange.location+aRange.length))
    unsafe utf16._nativeCopy(
      into: UnsafeMutableBufferPointer(start: buffer, count: range.count),
      offsetRange: range)
  }

  @inline(__always)
  @_effects(releasenone)
  internal func _getCString(
    _ outputPtr: UnsafeMutablePointer<UInt8>, _ maxLength: Int, _ encoding: UInt
  ) -> Int8 {
    switch (encoding, isASCII) {
    case (_cocoaASCIIEncoding, true),
         (_cocoaMacRomanEncoding, true),
         (_cocoaUTF8Encoding, _):
      guard maxLength >= count + 1 else { return 0 }
      unsafe outputPtr.initialize(from: start, count: count)
      unsafe outputPtr[count] = 0
      return 1
    default:
      return unsafe _cocoaGetCStringTrampoline(self, outputPtr, maxLength, encoding)
    }
  }

  @inline(__always)
  @_effects(readonly)
  internal func _cString(encoding: UInt) -> UnsafePointer<UInt8>? {
    switch (encoding, isASCII) {
    case (_cocoaASCIIEncoding, true),
         (_cocoaMacRomanEncoding, true),
         (_cocoaUTF8Encoding, _):
      return unsafe start
    default:
      return unsafe _cocoaCStringUsingEncodingTrampoline(self, encoding)
    }
  }
  
  @_effects(readonly)
  internal func _lengthOfBytes(using encoding: UInt) -> UInt {
    switch encoding {
    case _cocoaASCIIEncoding:
      if unsafe isASCII || _allASCII(UnsafeBufferPointer(start: start, count: count)) {
        return UInt(count)
      }
      return 0
    case _cocoaUTF8Encoding:
      return UInt(count)
    case _cocoaUTF16Encoding:
      return UInt(UTF16Length) * 2
    case _cocoaMacRomanEncoding:
      if unsafe isASCII || _allASCII(UnsafeBufferPointer(start: start, count: count)) {
        return UInt(count)
      }
      fallthrough
    default:
      return _cocoaLengthOfBytesInEncodingTrampoline(self, encoding)
    }
  }
  
  // The caller info isn't useful here anyway because it's never client code,
  // so this makes sure that _character(at:) doesn't have inlined assertion bits
  @inline(never)
  internal func _characterAtIndexOutOfBounds() -> Never {
    _preconditionFailure("String index is out of bounds")
  }
  
  @inline(__always)
  @_effects(readonly)
  internal func _character(at offset: Int) -> UInt16 {
    if _fastPath(isASCII) {
      if (_fastPath(offset < count && offset >= 0)) {
        return unsafe UInt16((start + offset).pointee)
      }
      _characterAtIndexOutOfBounds()
    } else {
      return utf16[nativeNonASCIIOffset: offset]
    }
  }

  @_effects(readonly)
  internal func _nativeIsEqual<T:_AbstractStringStorage>(
    _ nativeOther: T
  ) -> Int8 {
    if count != nativeOther.count {
      return 0
    }
    return unsafe (start == nativeOther.start ||
      (memcmp(start, nativeOther.start, count) == 0)) ? 1 : 0
  }

  @inline(__always)
  @_effects(readonly)
  internal func _isEqual(_ other: AnyObject?) -> Int8 {
    guard let other = other else {
      return 0
    }

    if self === other {
      return 1
    }

    // Handle the case where both strings were bridged from Swift.
    // We can't use String.== because it doesn't match NSString semantics.
    let knownOther = _KnownCocoaString(other)
    switch knownOther {
    case .storage:
      return unsafe _nativeIsEqual(
        _unsafeUncheckedDowncast(other, to: __StringStorage.self))
    case .shared:
      return unsafe _nativeIsEqual(
        _unsafeUncheckedDowncast(other, to: __SharedStringStorage.self))
    default:
          // We're allowed to crash, but for compatibility reasons NSCFString allows
      // non-strings here.
      if !_isNSString(other) {
        return 0
      }

      // At this point we've proven that it is a non-Swift NSString
      let otherUTF16Length = _stdlib_binary_CFStringGetLength(other)
      
      if UTF16Length != otherUTF16Length {
        return 0
      }
      
      // CFString will only give us ASCII bytes here, but that's fine.
      // We already handled non-ASCII UTF8 strings earlier since they're Swift.
      if let asciiEqual = unsafe withCocoaASCIIPointer(other, work: { (ascii) -> Bool in
        return unsafe (start == ascii || (memcmp(start, ascii, self.count) == 0))
      }) {
        return asciiEqual ? 1 : 0
      }
      
      if let utf16Ptr = unsafe _stdlib_binary_CFStringGetCharactersPtr(other) {
        let utf16Buffer = unsafe UnsafeBufferPointer(
          start: utf16Ptr,
          count: otherUTF16Length
        )
        return unsafe utf16.elementsEqual(utf16Buffer) ? 1 : 0
      }

      /*
      The abstract implementation of -isEqualToString: falls back to -compare:
      immediately, so when we run out of fast options to try, do the same.
      We can likely be more clever here if need be
      */
      return _cocoaStringCompare(self, other) == 0 ? 1 : 0
    }
  }
}

extension __StringStorage {
  @objc(length)
  final internal var UTF16Length: Int {
    @_effects(readonly) @inline(__always) get {
      // UTF16View does this, but there's still a little overhead
      if isASCII {
        return count
      }
<<<<<<< HEAD
      let utf16 = asString.utf16
      // Using _nativeGetOffset skips checking for foreign string nature
      return utf16._nativeGetOffset(for: utf16.endIndex)
=======
      return utf16.count
>>>>>>> 6557efc8
    }
  }

  @objc
  final internal var hash: UInt {
    @_effects(readonly) get {
      if isASCII {
        return unsafe _cocoaHashASCIIBytes(start, length: count)
      }
      return _cocoaHashString(self)
    }
  }

  @objc(characterAtIndex:)
  @_effects(readonly)
  final internal func character(at offset: Int) -> UInt16 {
    _character(at: offset)
  }

  @objc(getCharacters:range:)
  @_effects(releasenone)
  final internal func getCharacters(
   _ buffer: UnsafeMutablePointer<UInt16>, range aRange: _SwiftNSRange
  ) {
    unsafe _getCharacters(buffer, aRange)
  }

  @objc(_fastCStringContents:)
  @_effects(readonly)
  final internal func _fastCStringContents(
    _ requiresNulTermination: Int8
  ) -> UnsafePointer<CChar>? {
    if isASCII {
      return unsafe start._asCChar
    }
    return nil
  }
  
  @objc(_fastUTF8StringContents:utf8Length:)
  @_effects(readonly)
  final internal func _fastUTF8StringContents(
    _ requiresNulTermination: Int8,
    _ outUTF8Length: UnsafeMutablePointer<UInt>
  ) -> UnsafePointer<UInt8>? {
    unsafe outUTF8Length.pointee = UInt(count)
    return unsafe start
  }

  @objc(UTF8String)
  @_effects(readonly)
  final internal func _utf8String() -> UnsafePointer<UInt8>? {
    return unsafe start
  }

  @objc(cStringUsingEncoding:)
  @_effects(readonly)
  final internal func cString(encoding: UInt) -> UnsafePointer<UInt8>? {
    return unsafe _cString(encoding: encoding)
  }

  @objc(getCString:maxLength:encoding:)
  @_effects(releasenone)
  final internal func getCString(
    _ outputPtr: UnsafeMutablePointer<UInt8>, maxLength: Int, encoding: UInt
  ) -> Int8 {
    return unsafe _getCString(outputPtr, maxLength, encoding)
  }

  @objc
  final internal var fastestEncoding: UInt {
    @_effects(readonly) get {
      if isASCII {
        return _cocoaASCIIEncoding
      }
      return _cocoaUTF8Encoding
    }
  }
  
  @objc(lengthOfBytesUsingEncoding:)
  @_effects(readonly)
  final internal func lengthOfBytes(using encoding: UInt) -> UInt {
    _lengthOfBytes(using: encoding)
  }

  @objc(isEqualToString:)
  @_effects(readonly)
  final internal func isEqualToString(to other: AnyObject?) -> Int8 {
    return _isEqual(other)
  }

  @objc(isEqual:)
  @_effects(readonly)
  final internal func isEqual(to other: AnyObject?) -> Int8 {
    return _isEqual(other)
  }

  @objc(copyWithZone:)
  final internal func copy(with zone: _SwiftNSZone?) -> AnyObject {
    // While __StringStorage instances aren't immutable in general,
    // mutations may only occur when instances are uniquely referenced.
    // Therefore, it is safe to return self here; any outstanding Objective-C
    // reference will make the instance non-unique.
    return self
  }
}

extension __SharedStringStorage {
  @objc(length)
  final internal var UTF16Length: Int {
    @_effects(readonly) get {
      // UTF16View does this, but there's still a little overhead
      if isASCII {
        return count
      }
<<<<<<< HEAD
      let utf16 = asString.utf16
      // Using _nativeGetOffset skips checking for foreign string nature
      return utf16._nativeGetOffset(for: utf16.endIndex)
=======
      return utf16.count
>>>>>>> 6557efc8
    }
  }

  @objc
  final internal var hash: UInt {
    @_effects(readonly) get {
      if isASCII {
        return unsafe _cocoaHashASCIIBytes(start, length: count)
      }
      return _cocoaHashString(self)
    }
  }

  @objc(characterAtIndex:)
  @_effects(readonly)
  final internal func character(at offset: Int) -> UInt16 {
    _character(at: offset)
  }

  @objc(getCharacters:range:)
  @_effects(releasenone)
  final internal func getCharacters(
    _ buffer: UnsafeMutablePointer<UInt16>, range aRange: _SwiftNSRange
  ) {
    unsafe _getCharacters(buffer, aRange)
  }

  @objc
  final internal var fastestEncoding: UInt {
    @_effects(readonly) get {
      if isASCII {
        return _cocoaASCIIEncoding
      }
      return _cocoaUTF8Encoding
    }
  }
  
  @objc(lengthOfBytesUsingEncoding:)
  @_effects(readonly)
  final internal func lengthOfBytes(using encoding: UInt) -> UInt {
    _lengthOfBytes(using: encoding)
  }

  @objc(_fastCStringContents:)
  @_effects(readonly)
  final internal func _fastCStringContents(
    _ requiresNulTermination: Int8
  ) -> UnsafePointer<CChar>? {
    if isASCII {
      return unsafe start._asCChar
    }
    return nil
  }
  
  @objc(_fastUTF8StringContents:utf8Length:)
  @_effects(readonly)
  final internal func _fastUTF8StringContents(
    _ requiresNulTermination: Int8,
    _ outUTF8Length: UnsafeMutablePointer<UInt>
  ) -> UnsafePointer<UInt8>? {
    unsafe outUTF8Length.pointee = UInt(count)
    return unsafe start
  }

  @objc(UTF8String)
  @_effects(readonly)
  final internal func _utf8String() -> UnsafePointer<UInt8>? {
    return unsafe start
  }

  @objc(cStringUsingEncoding:)
  @_effects(readonly)
  final internal func cString(encoding: UInt) -> UnsafePointer<UInt8>? {
    return unsafe _cString(encoding: encoding)
  }

  @objc(getCString:maxLength:encoding:)
  @_effects(releasenone)
  final internal func getCString(
    _ outputPtr: UnsafeMutablePointer<UInt8>, maxLength: Int, encoding: UInt
  ) -> Int8 {
    return unsafe _getCString(outputPtr, maxLength, encoding)
  }

  @objc(isEqualToString:)
  @_effects(readonly)
  final internal func isEqualToString(to other: AnyObject?) -> Int8 {
    return _isEqual(other)
  }

  @objc(isEqual:)
  @_effects(readonly)
  final internal func isEqual(to other: AnyObject?) -> Int8 {
    return _isEqual(other)
  }

  @objc(copyWithZone:)
  final internal func copy(with zone: _SwiftNSZone?) -> AnyObject {
    // While __StringStorage instances aren't immutable in general,
    // mutations may only occur when instances are uniquely referenced.
    // Therefore, it is safe to return self here; any outstanding Objective-C
    // reference will make the instance non-unique.
    return self
  }
}

#endif // _runtime(_ObjC)<|MERGE_RESOLUTION|>--- conflicted
+++ resolved
@@ -209,13 +209,7 @@
       if isASCII {
         return count
       }
-<<<<<<< HEAD
-      let utf16 = asString.utf16
-      // Using _nativeGetOffset skips checking for foreign string nature
       return utf16._nativeGetOffset(for: utf16.endIndex)
-=======
-      return utf16.count
->>>>>>> 6557efc8
     }
   }
 
@@ -330,13 +324,8 @@
       if isASCII {
         return count
       }
-<<<<<<< HEAD
-      let utf16 = asString.utf16
       // Using _nativeGetOffset skips checking for foreign string nature
       return utf16._nativeGetOffset(for: utf16.endIndex)
-=======
-      return utf16.count
->>>>>>> 6557efc8
     }
   }
 
