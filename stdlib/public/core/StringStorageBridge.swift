//===----------------------------------------------------------------------===//
//
// This source file is part of the Swift.org open source project
//
// Copyright (c) 2014 - 2019 Apple Inc. and the Swift project authors
// Licensed under Apache License v2.0 with Runtime Library Exception
//
// See https://swift.org/LICENSE.txt for license information
// See https://swift.org/CONTRIBUTORS.txt for the list of Swift project authors
//
//===----------------------------------------------------------------------===//

import SwiftShims

#if _runtime(_ObjC)

internal var _cocoaASCIIEncoding:UInt { 1 } /* NSASCIIStringEncoding */
internal var _cocoaUTF8Encoding:UInt { 4 } /* NSUTF8StringEncoding */
internal var _cocoaUTF16Encoding:UInt { 10 } /* NSUTF16StringEncoding and NSUnicodeStringEncoding*/
internal var _cocoaMacRomanEncoding:UInt { 30 } /* NSMacOSRomanStringEncoding */

extension String {
  @available(SwiftStdlib 5.6, *)
  @_spi(Foundation)
  public init?(_nativeStorage: AnyObject) {
    let knownOther = _KnownCocoaString(_nativeStorage)
    switch knownOther {
    case .storage:
      self = unsafe _unsafeUncheckedDowncast(
        _nativeStorage,
        to: __StringStorage.self
      ).asString
    case .shared:
      self = unsafe _unsafeUncheckedDowncast(
        _nativeStorage,
        to: __SharedStringStorage.self
      ).asString
    default:
      return nil
    }
  }
}

// ObjC interfaces.
extension _AbstractStringStorage {
  @inline(__always)
  @_effects(releasenone)
  internal func _getCharacters(
    _ buffer: UnsafeMutablePointer<UInt16>, _ aRange: _SwiftNSRange
  ) {
    _precondition(aRange.location >= 0 && aRange.length >= 0,
                  "Range out of bounds")
    // Note: `count` is counting UTF-8 code units, while `aRange` is measured in
    // UTF-16 offsets. This precondition is a necessary, but not sufficient test
    // for validity. (More precise checks are done in UTF16View._nativeCopy.)
    _precondition(aRange.location + aRange.length <= Int(count),
                  "Range out of bounds")

    let range = unsafe Range(
      _uncheckedBounds: (aRange.location, aRange.location+aRange.length))
    let str = asString
    unsafe str._copyUTF16CodeUnits(
      into: UnsafeMutableBufferPointer(start: buffer, count: range.count),
      range: range)
  }

  @inline(__always)
  @_effects(releasenone)
  internal func _getCString(
    _ outputPtr: UnsafeMutablePointer<UInt8>, _ maxLength: Int, _ encoding: UInt
  ) -> Int8 {
    switch (encoding, isASCII) {
    case (_cocoaASCIIEncoding, true),
         (_cocoaMacRomanEncoding, true),
         (_cocoaUTF8Encoding, _):
      guard maxLength >= count + 1 else { return 0 }
      unsafe outputPtr.initialize(from: start, count: count)
      unsafe outputPtr[count] = 0
      return 1
    default:
      return unsafe _cocoaGetCStringTrampoline(self, outputPtr, maxLength, encoding)
    }
  }

  @inline(__always)
  @_effects(readonly)
  internal func _cString(encoding: UInt) -> UnsafePointer<UInt8>? {
    switch (encoding, isASCII) {
    case (_cocoaASCIIEncoding, true),
         (_cocoaMacRomanEncoding, true),
         (_cocoaUTF8Encoding, _):
      return unsafe start
    default:
      return unsafe _cocoaCStringUsingEncodingTrampoline(self, encoding)
    }
  }
  
  @_effects(readonly)
  internal func _lengthOfBytes(using encoding: UInt) -> UInt {
    switch encoding {
    case _cocoaASCIIEncoding:
      if unsafe isASCII || _allASCII(UnsafeBufferPointer(start: start, count: count)) {
        return UInt(count)
      }
      return 0
    case _cocoaUTF8Encoding:
      return UInt(count)
    case _cocoaUTF16Encoding:
      return UInt(UTF16Length) * 2
    case _cocoaMacRomanEncoding:
      if unsafe isASCII || _allASCII(UnsafeBufferPointer(start: start, count: count)) {
        return UInt(count)
      }
      fallthrough
    default:
      return _cocoaLengthOfBytesInEncodingTrampoline(self, encoding)
    }
  }

  @_effects(readonly)
  internal func _nativeIsEqual<T:_AbstractStringStorage>(
    _ nativeOther: T
  ) -> Int8 {
    if count != nativeOther.count {
      return 0
    }
    return unsafe (start == nativeOther.start ||
      (memcmp(start, nativeOther.start, count) == 0)) ? 1 : 0
  }

  @inline(__always)
  @_effects(readonly)
  internal func _isEqual(_ other: AnyObject?) -> Int8 {
    guard let other = other else {
      return 0
    }

    if self === other {
      return 1
    }

    // Handle the case where both strings were bridged from Swift.
    // We can't use String.== because it doesn't match NSString semantics.
    let knownOther = _KnownCocoaString(other)
    switch knownOther {
    case .storage:
      return unsafe _nativeIsEqual(
        _unsafeUncheckedDowncast(other, to: __StringStorage.self))
    case .shared:
      return unsafe _nativeIsEqual(
        _unsafeUncheckedDowncast(other, to: __SharedStringStorage.self))
    default:
          // We're allowed to crash, but for compatibility reasons NSCFString allows
      // non-strings here.
      if !_isNSString(other) {
        return 0
      }

      // At this point we've proven that it is a non-Swift NSString
      let otherUTF16Length = _stdlib_binary_CFStringGetLength(other)
      
      if UTF16Length != otherUTF16Length {
        return 0
      }
      
      // CFString will only give us ASCII bytes here, but that's fine.
      // We already handled non-ASCII UTF8 strings earlier since they're Swift.
      if let asciiEqual = unsafe withCocoaASCIIPointer(other, work: { (ascii) -> Bool in
        return unsafe (start == ascii || (memcmp(start, ascii, self.count) == 0))
      }) {
        return asciiEqual ? 1 : 0
      }
      
      if let utf16Ptr = unsafe _stdlib_binary_CFStringGetCharactersPtr(other) {
        let utf16Buffer = unsafe UnsafeBufferPointer(
          start: utf16Ptr,
          count: otherUTF16Length
        )
        return unsafe asString.utf16.elementsEqual(utf16Buffer) ? 1 : 0
      }

      /*
      The abstract implementation of -isEqualToString: falls back to -compare:
      immediately, so when we run out of fast options to try, do the same.
      We can likely be more clever here if need be
      */
      return _cocoaStringCompare(self, other) == 0 ? 1 : 0
    }
  }
}

extension __StringStorage {
  @objc(length)
  final internal var UTF16Length: Int {
    @_effects(readonly) @inline(__always) get {
      // UTF16View does this, but there's still a little overhead
      if isASCII {
        return count
      }
<<<<<<< HEAD
      let utf16 = asString.utf16
      // Using _nativeGetOffset skips checking for foreign string nature
      return utf16._nativeGetOffset(for: utf16.endIndex)
=======
      return asString.utf16.count
>>>>>>> 6d20c74c
    }
  }

  @objc
  final internal var hash: UInt {
    @_effects(readonly) get {
      if isASCII {
        return unsafe _cocoaHashASCIIBytes(start, length: count)
      }
      return _cocoaHashString(self)
    }
  }

  @objc(characterAtIndex:)
  @_effects(readonly)
  final internal func character(at offset: Int) -> UInt16 {
    let str = asString
    return str.utf16[str._toUTF16Index(offset)]
  }

  @objc(getCharacters:range:)
  @_effects(releasenone)
  final internal func getCharacters(
   _ buffer: UnsafeMutablePointer<UInt16>, range aRange: _SwiftNSRange
  ) {
    unsafe _getCharacters(buffer, aRange)
  }

  @objc(_fastCStringContents:)
  @_effects(readonly)
  final internal func _fastCStringContents(
    _ requiresNulTermination: Int8
  ) -> UnsafePointer<CChar>? {
    if isASCII {
      return unsafe start._asCChar
    }
    return nil
  }
  
  @objc(_fastUTF8StringContents:utf8Length:)
  @_effects(readonly)
  final internal func _fastUTF8StringContents(
    _ requiresNulTermination: Int8,
    _ outUTF8Length: UnsafeMutablePointer<UInt>
  ) -> UnsafePointer<UInt8>? {
    unsafe outUTF8Length.pointee = UInt(count)
    return unsafe start
  }

  @objc(UTF8String)
  @_effects(readonly)
  final internal func _utf8String() -> UnsafePointer<UInt8>? {
    return unsafe start
  }

  @objc(cStringUsingEncoding:)
  @_effects(readonly)
  final internal func cString(encoding: UInt) -> UnsafePointer<UInt8>? {
    return unsafe _cString(encoding: encoding)
  }

  @objc(getCString:maxLength:encoding:)
  @_effects(releasenone)
  final internal func getCString(
    _ outputPtr: UnsafeMutablePointer<UInt8>, maxLength: Int, encoding: UInt
  ) -> Int8 {
    return unsafe _getCString(outputPtr, maxLength, encoding)
  }

  @objc
  final internal var fastestEncoding: UInt {
    @_effects(readonly) get {
      if isASCII {
        return _cocoaASCIIEncoding
      }
      return _cocoaUTF8Encoding
    }
  }
  
  @objc(lengthOfBytesUsingEncoding:)
  @_effects(readonly)
  final internal func lengthOfBytes(using encoding: UInt) -> UInt {
    _lengthOfBytes(using: encoding)
  }

  @objc(isEqualToString:)
  @_effects(readonly)
  final internal func isEqualToString(to other: AnyObject?) -> Int8 {
    return _isEqual(other)
  }

  @objc(isEqual:)
  @_effects(readonly)
  final internal func isEqual(to other: AnyObject?) -> Int8 {
    return _isEqual(other)
  }

  @objc(copyWithZone:)
  final internal func copy(with zone: _SwiftNSZone?) -> AnyObject {
    // While __StringStorage instances aren't immutable in general,
    // mutations may only occur when instances are uniquely referenced.
    // Therefore, it is safe to return self here; any outstanding Objective-C
    // reference will make the instance non-unique.
    return self
  }
}

extension __SharedStringStorage {
  @objc(length)
  final internal var UTF16Length: Int {
    @_effects(readonly) get {
      // UTF16View does this, but there's still a little overhead
      if isASCII {
        return count
      }
<<<<<<< HEAD
      let utf16 = asString.utf16
      // Using _nativeGetOffset skips checking for foreign string nature
      return utf16._nativeGetOffset(for: utf16.endIndex)
=======
      return asString.utf16.count
>>>>>>> 6d20c74c
    }
  }

  @objc
  final internal var hash: UInt {
    @_effects(readonly) get {
      if isASCII {
        return unsafe _cocoaHashASCIIBytes(start, length: count)
      }
      return _cocoaHashString(self)
    }
  }

  @objc(characterAtIndex:)
  @_effects(readonly)
  final internal func character(at offset: Int) -> UInt16 {
    let str = asString
    return str.utf16[str._toUTF16Index(offset)]
  }

  @objc(getCharacters:range:)
  @_effects(releasenone)
  final internal func getCharacters(
    _ buffer: UnsafeMutablePointer<UInt16>, range aRange: _SwiftNSRange
  ) {
    unsafe _getCharacters(buffer, aRange)
  }

  @objc
  final internal var fastestEncoding: UInt {
    @_effects(readonly) get {
      if isASCII {
        return _cocoaASCIIEncoding
      }
      return _cocoaUTF8Encoding
    }
  }
  
  @objc(lengthOfBytesUsingEncoding:)
  @_effects(readonly)
  final internal func lengthOfBytes(using encoding: UInt) -> UInt {
    _lengthOfBytes(using: encoding)
  }

  @objc(_fastCStringContents:)
  @_effects(readonly)
  final internal func _fastCStringContents(
    _ requiresNulTermination: Int8
  ) -> UnsafePointer<CChar>? {
    if isASCII {
      return unsafe start._asCChar
    }
    return nil
  }
  
  @objc(_fastUTF8StringContents:utf8Length:)
  @_effects(readonly)
  final internal func _fastUTF8StringContents(
    _ requiresNulTermination: Int8,
    _ outUTF8Length: UnsafeMutablePointer<UInt>
  ) -> UnsafePointer<UInt8>? {
    unsafe outUTF8Length.pointee = UInt(count)
    return unsafe start
  }

  @objc(UTF8String)
  @_effects(readonly)
  final internal func _utf8String() -> UnsafePointer<UInt8>? {
    return unsafe start
  }

  @objc(cStringUsingEncoding:)
  @_effects(readonly)
  final internal func cString(encoding: UInt) -> UnsafePointer<UInt8>? {
    return unsafe _cString(encoding: encoding)
  }

  @objc(getCString:maxLength:encoding:)
  @_effects(releasenone)
  final internal func getCString(
    _ outputPtr: UnsafeMutablePointer<UInt8>, maxLength: Int, encoding: UInt
  ) -> Int8 {
    return unsafe _getCString(outputPtr, maxLength, encoding)
  }

  @objc(isEqualToString:)
  @_effects(readonly)
  final internal func isEqualToString(to other: AnyObject?) -> Int8 {
    return _isEqual(other)
  }

  @objc(isEqual:)
  @_effects(readonly)
  final internal func isEqual(to other: AnyObject?) -> Int8 {
    return _isEqual(other)
  }

  @objc(copyWithZone:)
  final internal func copy(with zone: _SwiftNSZone?) -> AnyObject {
    // While __StringStorage instances aren't immutable in general,
    // mutations may only occur when instances are uniquely referenced.
    // Therefore, it is safe to return self here; any outstanding Objective-C
    // reference will make the instance non-unique.
    return self
  }
}

#endif // _runtime(_ObjC)<|MERGE_RESOLUTION|>--- conflicted
+++ resolved
@@ -197,13 +197,9 @@
       if isASCII {
         return count
       }
-<<<<<<< HEAD
       let utf16 = asString.utf16
       // Using _nativeGetOffset skips checking for foreign string nature
       return utf16._nativeGetOffset(for: utf16.endIndex)
-=======
-      return asString.utf16.count
->>>>>>> 6d20c74c
     }
   }
 
@@ -319,13 +315,9 @@
       if isASCII {
         return count
       }
-<<<<<<< HEAD
       let utf16 = asString.utf16
       // Using _nativeGetOffset skips checking for foreign string nature
       return utf16._nativeGetOffset(for: utf16.endIndex)
-=======
-      return asString.utf16.count
->>>>>>> 6d20c74c
     }
   }
 
