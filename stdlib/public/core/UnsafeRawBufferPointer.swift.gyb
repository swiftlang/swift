//===--- UnsafeRawBufferPointer.swift.gyb ---------------------*- swift -*-===//
//
// This source file is part of the Swift.org open source project
//
// Copyright (c) 2014 - 2025 Apple Inc. and the Swift project authors
// Licensed under Apache License v2.0 with Runtime Library Exception
//
// See https://swift.org/LICENSE.txt for license information
// See https://swift.org/CONTRIBUTORS.txt for the list of Swift project authors
//
//===----------------------------------------------------------------------===//

%import gyb

import SwiftShims

% for mutable in (True, False):
%  Self = 'UnsafeMutableRawBufferPointer' if mutable else 'UnsafeRawBufferPointer'
%  Mutable = 'Mutable' if mutable else ''

/// A ${Mutable.lower()} nonowning collection interface to the bytes in a
/// region of memory.
///
/// You can use an `${Self}` instance in low-level operations to eliminate
/// uniqueness checks and release mode bounds checks. Bounds checks are always
/// performed in debug mode.
///
%  if mutable:
/// An `${Self}` instance is a view of the raw bytes in a region of memory.
/// Each byte in memory is viewed as a `UInt8` value independent of the type
/// of values held in that memory. Reading from and writing to memory through
/// a raw buffer are untyped operations. Accessing this collection's bytes
/// does not bind the underlying memory to `UInt8`.
///
/// In addition to its collection interface, an `${Self}`
/// instance also supports the following methods provided by
/// `UnsafeMutableRawPointer`, including bounds checks in debug mode:
///
/// - `load(fromByteOffset:as:)`
/// - `loadUnaligned(fromByteOffset:as:)`
/// - `storeBytes(of:toByteOffset:as:)`
/// - `copyMemory(from:)`
%  else:
/// An `${Self}` instance is a view of the raw bytes in a region of memory.
/// Each byte in memory is viewed as a `UInt8` value independent of the type
/// of values held in that memory. Reading from memory through a raw buffer is
/// an untyped operation.
///
/// In addition to its collection interface, an `${Self}`
/// instance also supports the `load(fromByteOffset:as:)`
/// and `loadUnaligned(fromByteOffset:as:)` methods provided by
/// `UnsafeRawPointer`, including bounds checks in debug mode.
%  end
///
/// To access the underlying memory through typed operations, the memory must
/// be bound to a trivial type.
///
/// - Note: A *trivial type* can be copied bit for bit with no indirection
///   or reference-counting operations. Generally, native Swift types that do
///   not contain strong or weak references or other forms of indirection are
///   trivial, as are imported C structs and enums. Copying memory that
///   contains values of nontrivial types can only be done safely with a typed
///   pointer. Copying bytes directly from nontrivial, in-memory values does
///   not produce valid copies and can only be done by calling a C API, such as
///   `memmove()`.
///
/// ${Self} Semantics
/// =================
///
/// An `${Self}` instance is a view into memory and does not own the memory
/// that it references. Copying a variable or constant of type `${Self}` does
/// not copy the underlying memory. However, initializing another collection
/// with an `${Self}` instance copies bytes out of the referenced memory and
/// into the new collection.
///
/// The following example uses `someBytes`, an `${Self}` instance, to
/// demonstrate the difference between assigning a buffer pointer and using a
/// buffer pointer as the source for another collection's elements. Here, the
/// assignment to `destBytes` creates a new, nonowning buffer pointer
/// covering the first `n` bytes of the memory that `someBytes`
/// references---nothing is copied:
///
///     var destBytes = someBytes[0..<n]
///
/// Next, the bytes referenced by `destBytes` are copied into `byteArray`, a
/// new `[UInt8]` array, and then the remainder of `someBytes` is appended to
/// `byteArray`:
///
///     var byteArray: [UInt8] = Array(destBytes)
///     byteArray += someBytes[n..<someBytes.count]
% if mutable:
///
/// Assigning into a ranged subscript of an `${Self}` instance copies bytes
/// into the memory. The next `n` bytes of the memory that `someBytes`
/// references are copied in this code:
///
///     destBytes[0..<n] = someBytes[n..<(n + n)]
% end
@frozen
@unsafe
public struct Unsafe${Mutable}RawBufferPointer {
  @usableFromInline
  internal let _position, _end: Unsafe${Mutable}RawPointer?

  /// Creates a buffer over the specified number of contiguous bytes starting
  /// at the given pointer.
  ///
  /// - Parameters:
  ///   - start: The address of the memory that starts the buffer. If `starts`
  ///     is `nil`, `count` must be zero. However, `count` may be zero even
  ///     for a non-`nil` `start`.
  ///   - count: The number of bytes to include in the buffer. `count` must not
  ///     be negative.
  @inlinable
  public init(
    @_nonEphemeral start: Unsafe${Mutable}RawPointer?, count: Int
  ) {
    _debugPrecondition(count >= 0, "${Self} with negative count")
    _debugPrecondition(unsafe count == 0 || start != nil,
      "${Self} has a nil start and nonzero count")

    unsafe _position = start
    unsafe _end = start.map { unsafe $0 + _assumeNonNegative(count) }
  }
}

@available(*, unavailable)
extension Unsafe${Mutable}RawBufferPointer: Sendable {}

%if not mutable:
extension UnsafeRawBufferPointer {
  /// An iterator over the bytes viewed by a raw buffer pointer.
  @frozen
  @unsafe
  public struct Iterator {
    @usableFromInline
    internal var _position, _end: UnsafeRawPointer?

    @inlinable
    internal init(_position: UnsafeRawPointer?, _end: UnsafeRawPointer?) {
      unsafe self._position = _position
      unsafe self._end = _end
    }
  }
}

@available(*, unavailable)
extension UnsafeRawBufferPointer.Iterator: Sendable { }

extension UnsafeRawBufferPointer.Iterator: @unsafe IteratorProtocol, @unsafe Sequence {
  /// Advances to the next byte and returns it, or `nil` if no next byte
  /// exists.
  ///
  /// Once `nil` has been returned, all subsequent calls return `nil`.
  ///
  /// - Returns: The next sequential byte in the raw buffer if another byte
  ///   exists; otherwise, `nil`.
  @inlinable
  public mutating func next() -> UInt8? {
    guard let position = unsafe _position else {
      return nil
    }
    // We can do an unchecked unwrap here by borrowing invariants from the pointer.
    // For a validly constructed buffer pointer, the only way _end can be nil is
    // if _position is also nil. We checked that case above.
    // Thus, we can safely do an unchecked unwrap here.
    // We check these invariants in debug builds to defend against invalidly constructed
    // pointers.
    _debugPrecondition(unsafe _end != nil)
    let end = unsafe _end._unsafelyUnwrappedUnchecked
    if unsafe position == end { return nil }
    _debugPrecondition(unsafe position < end)
    let result = unsafe position.load(as: UInt8.self)
    // Validly constructed buffer pointers also have an _end that is strictly
    // greater than or equal to _position.
    // So we do not need to do checked arithmetic here as we cannot possibly overflow.
    unsafe _position = position + 1
    return result
  }
}
%else:
extension UnsafeMutableRawBufferPointer {
  public typealias Iterator = UnsafeRawBufferPointer.Iterator
}
%end

extension Unsafe${Mutable}RawBufferPointer: @unsafe Sequence {
  public typealias SubSequence = Slice<${Self}>

  /// Returns an iterator over the bytes of this sequence.
  @inlinable
  public func makeIterator() -> Iterator {
    return unsafe Iterator(_position: _position, _end: _end)
  }

  /// Copies the elements of `self` to the memory at `destination.baseAddress`,
  /// stopping when either `self` or `destination` is exhausted.
  ///
  /// - Returns: an iterator over any remaining elements of `self` and the
  ///   number of elements copied.
  @_alwaysEmitIntoClient
  public func _copyContents(
    initializing destination: UnsafeMutableBufferPointer<UInt8>
  ) -> (Iterator, UnsafeMutableBufferPointer<UInt8>.Index) {
    guard let s = unsafe _position, let e = unsafe _end, unsafe e > s, !destination.isEmpty else {
      return (unsafe makeIterator(), 0)
    }
    let destinationAddress = unsafe destination.baseAddress._unsafelyUnwrappedUnchecked
    let d = UnsafeMutableRawPointer(destinationAddress)
    let n = Swift.min(destination.count, unsafe s.distance(to: e))
    unsafe d.copyMemory(from: s, byteCount: n)
    return (unsafe Iterator(_position: unsafe s.advanced(by: n), _end: e), n)
  }
}

extension Unsafe${Mutable}RawBufferPointer: @unsafe ${Mutable}Collection {
  // TODO: Specialize `index` and `formIndex` and
  // `_failEarlyRangeCheck` as in `UnsafeBufferPointer`.
  public typealias Element = UInt8
  public typealias Index = Int
  public typealias Indices = Range<Int>

  /// Always zero, which is the index of the first byte in a nonempty buffer.
  @inlinable
  @safe
  public var startIndex: Index {
    return 0
  }

  /// The "past the end" position---that is, the position one greater than the
  /// last valid subscript argument.
  ///
  /// The `endIndex` property of an `Unsafe${Mutable}RawBufferPointer`
  /// instance is always identical to `count`.
  @inlinable
  @safe
  public var endIndex: Index {
    return count
  }

  @inlinable
  @safe
  public var indices: Indices {
    // Not checked because init forbids negative count.
    return unsafe Indices(uncheckedBounds: (startIndex, endIndex))
  }

  /// Accesses the byte at the given offset in the memory region as a `UInt8`
  /// value.
  ///
  /// - Parameter i: The offset of the byte to access. `i` must be in the range
  ///   `0..<count`.
  @inlinable
  public subscript(i: Int) -> Element {
    get {
      _debugPrecondition(i >= 0)
      _debugPrecondition(i < endIndex)
      return unsafe _position._unsafelyUnwrappedUnchecked.load(fromByteOffset: i, as: UInt8.self)
    }
%  if mutable:
    nonmutating set {
      _debugPrecondition(i >= 0)
      _debugPrecondition(i < endIndex)
      unsafe _position._unsafelyUnwrappedUnchecked.storeBytes(of: newValue, toByteOffset: i, as: UInt8.self)
    }
%  end # mutable
  }

  /// Accesses the bytes in the specified memory region.
  ///
  /// - Parameter bounds: The range of byte offsets to access. The upper and
  ///   lower bounds of the range must be in the range `0...count`.
  @inlinable
  public subscript(bounds: Range<Int>) -> SubSequence {
    get {
      _debugPrecondition(bounds.lowerBound >= startIndex)
      _debugPrecondition(bounds.upperBound <= endIndex)
      return unsafe Slice(base: self, bounds: bounds)
    }
%  if mutable:
    nonmutating set {
      _debugPrecondition(bounds.lowerBound >= startIndex)
      _debugPrecondition(bounds.upperBound <= endIndex)
      _debugPrecondition(unsafe bounds.count == newValue.count)

      if unsafe !newValue.isEmpty {
        unsafe (baseAddress! + bounds.lowerBound).copyMemory(
          from: newValue.base.baseAddress! + newValue.startIndex,
          byteCount: newValue.count)
      }
    }
%  end # mutable
  }

% if mutable:
  /// Exchanges the byte values at the specified indices
  /// in this buffer's memory.
  ///
  /// Both parameters must be valid indices of the buffer, and not
  /// equal to `endIndex`. Passing the same index as both `i` and `j` has no
  /// effect.
  ///
  /// - Parameters:
  ///   - i: The index of the first byte to swap.
  ///   - j: The index of the second byte to swap.
  @inlinable
  public func swapAt(_ i: Int, _ j: Int) {
    guard i != j else { return }
    _debugPrecondition(i >= 0 && j >= 0)
    _debugPrecondition(i < endIndex && j < endIndex)
    let pi = unsafe (_position! + i)
    let pj = unsafe (_position! + j)
    let tmp = unsafe pi.load(fromByteOffset: 0, as: UInt8.self)
    unsafe pi.copyMemory(from: pj, byteCount: MemoryLayout<UInt8>.size)
    unsafe pj.storeBytes(of: tmp, toByteOffset: 0, as: UInt8.self)
  }

% end # mutable
  /// The number of bytes in the buffer.
  ///
  /// If the `baseAddress` of this buffer is `nil`, the count is zero. However,
  /// a buffer can have a `count` of zero even with a non-`nil` base address.
  @inlinable
  @safe
  public var count: Int {
    if let pos = unsafe _position {
      // Unsafely unwrapped because init forbids end being nil if _position
      // isn't.
      _internalInvariant(unsafe _end != nil)
      return _assumeNonNegative(unsafe _end._unsafelyUnwrappedUnchecked - pos)
    }
    return 0
  }
}

<<<<<<< HEAD
extension Unsafe${Mutable}RawBufferPointer {
  @_alwaysEmitIntoClient
  public func _customIndexOfEquatableElement(_ element: UInt8) -> Index?? {
    guard let ptr = baseAddress, let found = _swift_stdlib_memchr(ptr, Int32(element), count) else {
      return Optional(nil)
    }
    return Optional(Index(UnsafeRawPointer(found) - UnsafeRawPointer(ptr)))
  }

  @_alwaysEmitIntoClient
  public func _customLastIndexOfEquatableElement(_ element: UInt8) -> Index?? {
    guard let ptr = baseAddress else { return Optional(nil) }

    var i = endIndex - 1

    if count > 32 {
      let address = Int(bitPattern: ptr)

      let stride = MemoryLayout<UInt64>.stride

      while (address &+ i + 1) % stride != 0 && i >= startIndex {
        guard self[i] != element else { return Optional(i) }
        i &-= 1
      }

      var mask = UInt64(0)
      withUnsafeMutableBytes(of: &mask) {
        _ = $0.initializeMemory(as: UInt8.self, repeating: element)
      }

      let word7f = UInt64(0x7f7f_7f7f_7f7f_7f7f)

      while true {
        let index = i &- stride &+ 1
        guard index >= startIndex else { break }
        let word = ptr.load(fromByteOffset: index, as: UInt64.self)
        let input = word ^ mask
        let tmp = (input & word7f) &+ word7f
        guard ~(tmp | input | word7f) == 0 else { break }
        i &-= stride
      }
    }

    while i >= startIndex {
      guard self[i] != element else { return Optional(i) }
      i &-= 1
    }

    return Optional(nil)
  }
}

extension Unsafe${Mutable}RawBufferPointer: RandomAccessCollection { }
=======
extension Unsafe${Mutable}RawBufferPointer: @unsafe RandomAccessCollection { }
>>>>>>> 3a96d085

extension Unsafe${Mutable}RawBufferPointer {
%  if mutable:
  /// Allocates uninitialized memory with the specified size and alignment.
  ///
  /// You are in charge of managing the allocated memory. Be sure to deallocate
  /// any memory that you manually allocate.
  ///
  /// The allocated memory is not bound to any specific type and must be bound
  /// before performing any typed operations. If you are using the memory for
  /// a specific type, allocate memory using the
  /// `UnsafeMutablePointerBuffer.allocate(capacity:)` static method instead.
  ///
  /// - Parameters:
  ///   - byteCount: The number of bytes to allocate. `byteCount` must not be
  ///     negative.
  ///   - alignment: The alignment of the new region of allocated memory, in
  ///     bytes. `alignment` must be a whole power of 2.
  /// - Returns: A buffer pointer to a newly allocated region of memory aligned 
  ///     to `alignment`.
  @inlinable
  @safe
  public static func allocate(
    byteCount: Int, alignment: Int
  ) -> UnsafeMutableRawBufferPointer {
    let base = UnsafeMutableRawPointer.allocate(
      byteCount: byteCount, alignment: alignment)
    return unsafe UnsafeMutableRawBufferPointer(start: base, count: byteCount)
  }
%  end # mutable

  /// Deallocates the memory block previously allocated at this buffer pointer’s 
  /// base address. 
  ///
  /// This buffer pointer's `baseAddress` must be `nil` or a pointer to a memory 
  /// block previously returned by a Swift allocation method. If `baseAddress` is 
  /// `nil`, this function does nothing. Otherwise, the memory must not be initialized 
  /// or `Pointee` must be a trivial type. This buffer pointer's byte `count` must 
  /// be equal to the originally allocated size of the memory block.
  @inlinable
  public func deallocate() {
    unsafe _position?.deallocate()
  }

  /// Returns a new instance of the given type, read from the buffer pointer's
  /// raw memory at the specified byte offset.
  ///
  /// The memory at `offset` bytes from this buffer pointer's `baseAddress`
  /// must be properly aligned for accessing `T` and initialized to `T` or
  /// another type that is layout compatible with `T`.
  ///
  /// You can use this method to create new values from the buffer pointer's
  /// underlying bytes. The following example creates two new `Int32`
  /// instances from the memory referenced by the buffer pointer `someBytes`.
  /// The bytes for `a` are copied from the first four bytes of `someBytes`,
  /// and the bytes for `b` are copied from the next four bytes.
  ///
  ///     let a = someBytes.load(as: Int32.self)
  ///     let b = someBytes.load(fromByteOffset: 4, as: Int32.self)
  ///
  /// The memory to read for the new instance must not extend beyond the buffer
  /// pointer's memory region---that is, `offset + MemoryLayout<T>.size` must
  /// be less than or equal to the buffer pointer's `count`.
  ///
  /// - Parameters:
  ///   - offset: The offset, in bytes, into the buffer pointer's memory at
  ///     which to begin reading data for the new instance. The buffer pointer
  ///     plus `offset` must be properly aligned for accessing an instance of
  ///     type `T`. The default is zero.
  ///   - type: The type to use for the newly constructed instance. The memory
  ///     must be initialized to a value of a type that is layout compatible
  ///     with `type`.
  /// - Returns: A new instance of type `T`, copied from the buffer pointer's
  ///   memory.
  @inlinable
  public func load<T>(fromByteOffset offset: Int = 0, as type: T.Type) -> T {
    _debugPrecondition(offset >= 0, "${Self}.load with negative offset")
    _debugPrecondition(offset + MemoryLayout<T>.size <= self.count,
      "${Self}.load out of bounds")
    return unsafe baseAddress!.load(fromByteOffset: offset, as: T.self)
  }

  // FIXME(NCG): Add a consuming analogue of `load`, like `move(fromByteOffset:as:_:)` (in the mutable variant)
  // FIXME(NCG): Add a borrow analogue of `load`, like `withBorrow(fromByteOffset:as:_:)`

  /// Returns a new instance of the given type, constructed from the raw memory
  /// at the specified offset.
  ///
  /// This function only supports loading trivial types.
  /// A trivial type does not contain any reference-counted property
  /// within its in-memory stored representation.
  /// The memory at `offset` bytes into the buffer must be laid out
  /// identically to the in-memory representation of `T`.
  ///
  /// You can use this method to create new values from the buffer pointer's
  /// underlying bytes. The following example creates two new `Int32`
  /// instances from the memory referenced by the buffer pointer `someBytes`.
  /// The bytes for `a` are copied from the first four bytes of `someBytes`,
  /// and the bytes for `b` are copied from the fourth through seventh bytes.
  ///
  ///     let a = someBytes.loadUnaligned(as: Int32.self)
  ///     let b = someBytes.loadUnaligned(fromByteOffset: 3, as: Int32.self)
  ///
  /// The memory to read for the new instance must not extend beyond the buffer
  /// pointer's memory region---that is, `offset + MemoryLayout<T>.size` must
  /// be less than or equal to the buffer pointer's `count`.
  ///
  /// - Parameters:
  ///   - offset: The offset, in bytes, into the buffer pointer's memory at
  ///     which to begin reading data for the new instance. The default is zero.
  ///   - type: The type to use for the newly constructed instance. The memory
  ///     must be initialized to a value of a type that is layout compatible
  ///     with `type`.
  /// - Returns: A new instance of type `T`, copied from the buffer pointer's
  ///   memory.
  @_alwaysEmitIntoClient
  public func loadUnaligned<T : BitwiseCopyable>(
    fromByteOffset offset: Int = 0,
    as type: T.Type
  ) -> T {
    _debugPrecondition(offset >= 0, "${Self}.load with negative offset")
    _debugPrecondition(offset + MemoryLayout<T>.size <= self.count,
      "${Self}.load out of bounds")
    return unsafe baseAddress!.loadUnaligned(fromByteOffset: offset, as: T.self)
  }

  @_alwaysEmitIntoClient
  public func loadUnaligned<T>(
    fromByteOffset offset: Int = 0,
    as type: T.Type
  ) -> T {
    _debugPrecondition(offset >= 0, "${Self}.load with negative offset")
    _debugPrecondition(offset + MemoryLayout<T>.size <= self.count,
      "${Self}.load out of bounds")
    return unsafe baseAddress!.loadUnaligned(fromByteOffset: offset, as: T.self)
  }

%  if mutable:
  /// Stores a value's bytes into the buffer pointer's raw memory at the
  /// specified byte offset.
  ///
  /// The type `T` to be stored must be a trivial type. The memory must also be
  /// uninitialized, initialized to `T`, or initialized to another trivial
  /// type that is layout compatible with `T`.
  ///
  /// The memory written to must not extend beyond the buffer pointer's memory
  /// region---that is, `offset + MemoryLayout<T>.size` must be less than or
  /// equal to the buffer pointer's `count`.
  ///
  /// After calling `storeBytes(of:toByteOffset:as:)`, the memory is
  /// initialized to the raw bytes of `value`. If the memory is bound to a
  /// type `U` that is layout compatible with `T`, then it contains a value of
  /// type `U`. Calling `storeBytes(of:toByteOffset:as:)` does not change the
  /// bound type of the memory.
  ///
  /// - Note: A trivial type can be copied with just a bit-for-bit copy without
  ///   any indirection or reference-counting operations. Generally, native
  ///   Swift types that do not contain strong or weak references or other
  ///   forms of indirection are trivial, as are imported C structs and enums.
  ///
  /// If you need to store into memory a copy of a value of a type that isn't
  /// trivial, you cannot use the `storeBytes(of:toByteOffset:as:)` method.
  /// Instead, you must know either initialize the memory or,
  /// if you know the memory was already bound to `type`, assign to the memory.
  ///
  /// - Parameters:
  ///   - value: The value to store as raw bytes.
  ///   - offset: The offset in bytes into the buffer pointer's memory to begin
  ///     writing bytes from the value. The default is zero.
  ///   - type: The type to use for the newly constructed instance. The memory
  ///     must be initialized to a value of a type that is layout compatible
  ///     with `type`.
  @_alwaysEmitIntoClient
  // This custom silgen name is chosen to not interfere with the old ABI
  @_silgen_name("_swift_se0349_UnsafeMutableRawBufferPointer_storeBytes")
  public func storeBytes<T>(
    of value: T, toByteOffset offset: Int = 0, as type: T.Type
  ) {
    _debugPrecondition(offset >= 0, "${Self}.storeBytes with negative offset")
    _debugPrecondition(offset + MemoryLayout<T>.size <= self.count,
      "${Self}.storeBytes out of bounds")

    let pointer = unsafe baseAddress._unsafelyUnwrappedUnchecked
    unsafe pointer.storeBytes(of: value, toByteOffset: offset, as: T.self)
  }

  // This unavailable implementation uses the expected mangled name
  // of `storeBytes<T>(of:toByteOffset:as:)`, and provides an entry point for
  // any binary linked against the stdlib binary for Swift 5.6 and older.
  @_spi(SwiftStdlibLegacyABI) @available(swift, obsoleted: 1)
  @_silgen_name("$sSw10storeBytes2of12toByteOffset2asyx_SixmtlF")
  @usableFromInline
  func _legacy_se0349_storeBytes<T>(
    of value: T, toByteOffset offset: Int = 0, as type: T.Type
  ) {
    _debugPrecondition(offset >= 0, "${Self}.storeBytes with negative offset")
    _debugPrecondition(offset + MemoryLayout<T>.size <= self.count,
      "${Self}.storeBytes out of bounds")

    unsafe baseAddress!._legacy_se0349_storeBytes_internal(
      of: value, toByteOffset: offset, as: T.self
    )
  }

  /// Copies the bytes from the given buffer to this buffer's memory.
  ///
  /// If the `source.count` bytes of memory referenced by this buffer are bound
  /// to a type `T`, then `T` must be a trivial type, the underlying pointer
  /// must be properly aligned for accessing `T`, and `source.count` must be a
  /// multiple of `MemoryLayout<T>.stride`.
  ///
  /// The memory referenced by `source` may overlap with the memory referenced 
  /// by this buffer.
  ///
  /// After calling `copyMemory(from:)`, the first `source.count` bytes of
  /// memory referenced by this buffer are initialized to raw bytes. If the
  /// memory is bound to type `T`, then it contains values of type `T`.
  ///
  /// - Parameter source: A buffer of raw bytes. `source.count` must
  ///   be less than or equal to this buffer's `count`.
  @inlinable
  public func copyMemory(from source: UnsafeRawBufferPointer) {
    _debugPrecondition(source.count <= self.count,
      "${Self}.copyMemory source has too many elements")
    if let baseAddress = baseAddress, let sourceAddress = source.baseAddress {
      unsafe baseAddress.copyMemory(from: sourceAddress, byteCount: source.count)
    }
  }

  /// Copies from a collection of `UInt8` into this buffer's memory.
  ///
  /// If the first `source.count` bytes of memory referenced by this buffer
  /// are bound to a type `T`, then `T` must be a trivial type,
  /// the underlying pointer must be properly aligned for accessing `T`,
  /// and `source.count` must be a multiple of `MemoryLayout<T>.stride`.
  ///
  /// After calling `copyBytes(from:)`, the first `source.count` bytes of memory
  /// referenced by this buffer are initialized to raw bytes. If the memory is
  /// bound to type `T`, then it contains values of type `T`.
  ///
  /// - Parameter source: A collection of `UInt8` elements. `source.count` must
  ///   be less than or equal to this buffer's `count`.
  @inlinable
  public func copyBytes<C: Collection>(
    from source: C
  ) where C.Element == UInt8 {
    guard let position = unsafe _position else {
      return
    }
    
    if source.withContiguousStorageIfAvailable({
      (buffer: UnsafeBufferPointer<UInt8>) -> Void in
      _debugPrecondition(source.count <= self.count,
        "${Self}.copyBytes source has too many elements")
      if let base = buffer.baseAddress {
        unsafe position.copyMemory(from: base, byteCount: buffer.count)
      }
    }) != nil {
      return
    }

    for (index, byteValue) in source.enumerated() {
      _debugPrecondition(index < self.count,
        "${Self}.copyBytes source has too many elements")
      unsafe position.storeBytes(
        of: byteValue, toByteOffset: index, as: UInt8.self)
    }
  }
%  end # mutable

  /// Creates a new buffer over the same memory as the given buffer.
  ///
  /// - Parameter bytes: The buffer to convert.
  @inlinable
  @safe
  public init(_ bytes: UnsafeMutableRawBufferPointer) {
    unsafe self.init(start: bytes.baseAddress, count: bytes.count)
  }

%  if mutable:
  /// Creates a new mutable buffer over the same memory as the given buffer.
  ///
  /// - Parameter bytes: The buffer to convert.
  @inlinable
  public init(mutating bytes: UnsafeRawBufferPointer) {
    unsafe self.init(start: UnsafeMutableRawPointer(mutating: bytes.baseAddress),
      count: bytes.count)
  }
%  else:
  /// Creates a new buffer over the same memory as the given buffer.
  ///
  /// - Parameter bytes: The buffer to convert.
  @inlinable
  @safe
  public init(_ bytes: UnsafeRawBufferPointer) {
    unsafe self.init(start: bytes.baseAddress, count: bytes.count)
  }
%  end # !mutable

  /// Creates a raw buffer over the contiguous bytes in the given typed buffer.
  ///
  /// - Parameter buffer: The typed buffer to convert to a raw buffer. The
  ///   buffer's type `T` must be a trivial type.
  @inlinable
  @_preInverseGenerics
  @safe
  public init<T: ~Copyable>(_ buffer: UnsafeMutableBufferPointer<T>) {
    unsafe self.init(start: buffer.baseAddress,
      count: buffer.count * MemoryLayout<T>.stride)
  }

%  if not mutable:
  /// Creates a raw buffer over the contiguous bytes in the given typed buffer.
  ///
  /// - Parameter buffer: The typed buffer to convert to a raw buffer. The
  ///   buffer's type `T` must be a trivial type.
  @inlinable
  @_preInverseGenerics
  @safe
  public init<T: ~Copyable>(_ buffer: UnsafeBufferPointer<T>) {
    unsafe self.init(start: buffer.baseAddress,
      count: buffer.count * MemoryLayout<T>.stride)
  }
%  end # !mutable

%  if not mutable:
  /// Creates a raw buffer over the same memory as the given raw buffer slice,
  /// with the indices rebased to zero.
  ///
  /// The new buffer represents the same region of memory as the slice, but its
  /// indices start at zero instead of at the beginning of the slice in the
  /// original buffer. The following code creates `slice`, a slice covering
  /// part of an existing buffer instance, then rebases it into a new `rebased`
  /// buffer.
  ///
  ///     let slice = buffer[n...]
  ///     let rebased = UnsafeRawBufferPointer(rebasing: slice)
  ///
  /// After this code has executed, the following are true:
  ///
  /// - `rebased.startIndex == 0`
  /// - `rebased[0] == slice[n]`
  /// - `rebased[0] == buffer[n]`
  /// - `rebased.count == slice.count`
  ///
  /// - Parameter slice: The raw buffer slice to rebase.
  @inlinable
  public init(rebasing slice: Slice<UnsafeRawBufferPointer>) {
    // NOTE: `Slice` does not guarantee that its start/end indices are valid
    // in `base` -- it merely ensures that `startIndex <= endIndex`.
    // We need manually check that we aren't given an invalid slice,
    // or the resulting collection would allow access that was
    // out-of-bounds with respect to the original base buffer.
    // We only do this in debug builds to prevent a measurable performance
    // degradation wrt passing around pointers not wrapped in a BufferPointer
    // construct.
    _debugPrecondition(
      unsafe slice.startIndex >= 0 && slice.endIndex <= slice.base.count,
      "Invalid slice")
    let base = unsafe slice.base.baseAddress?.advanced(by: slice.startIndex)
    let count = unsafe slice.endIndex &- slice.startIndex
    unsafe self.init(start: base, count: count)
  }
%  end # !mutable

  /// Creates a raw buffer over the same memory as the given raw buffer slice,
  /// with the indices rebased to zero.
  ///
  /// The new buffer represents the same region of memory as the slice, but its
  /// indices start at zero instead of at the beginning of the slice in the
  /// original buffer. The following code creates `slice`, a slice covering
  /// part of an existing buffer instance, then rebases it into a new `rebased`
  /// buffer.
  ///
  ///     let slice = buffer[n...]
  ///     let rebased = UnsafeRawBufferPointer(rebasing: slice)
  ///
  /// After this code has executed, the following are true:
  ///
  /// - `rebased.startIndex == 0`
  /// - `rebased[0] == slice[n]`
  /// - `rebased[0] == buffer[n]`
  /// - `rebased.count == slice.count`
  ///
  /// - Parameter slice: The raw buffer slice to rebase.
  @inlinable
  public init(rebasing slice: Slice<UnsafeMutableRawBufferPointer>) {
    let base = unsafe slice.base.baseAddress?.advanced(by: slice.startIndex)
    let count = unsafe slice.endIndex &- slice.startIndex
    unsafe self.init(start: base, count: count)
  }

  /// A pointer to the first byte of the buffer.
  ///
  /// If the `baseAddress` of this buffer is `nil`, the count is zero. However,
  /// a buffer can have a `count` of zero even with a non-`nil` base address.
  @inlinable
  @safe
  public var baseAddress: Unsafe${Mutable}RawPointer? {
    return unsafe _position
  }

  %  if mutable:
  
  /// Initializes the memory referenced by this buffer with the given value,
  /// binds the memory to the value's type, and returns a typed buffer of the
  /// initialized memory.
  ///
  /// The memory referenced by this buffer must be uninitialized or
  /// initialized to a trivial type, and must be properly aligned for
  /// accessing `T`.
  ///
  /// After calling this method on a raw buffer with non-nil `baseAddress` `b`, 
  /// the region starting at `b` and continuing up to
  /// `b + self.count - self.count % MemoryLayout<T>.stride` is bound
  /// to type `T` and is initialized. If `T` is a nontrivial type, you must
  /// eventually deinitialize or move the values in this region to avoid leaks.
  /// If `baseAddress` is `nil`, this function does nothing
  /// and returns an empty buffer pointer.
  ///
  /// - Parameters:
  ///   - type: The type to bind this buffer’s memory to.
  ///   - repeatedValue: The instance to copy into memory.
  /// - Returns: A typed buffer of the memory referenced by this raw buffer. 
  ///     The typed buffer contains `self.count / MemoryLayout<T>.stride` 
  ///     instances of `T`.
  @inlinable
  @discardableResult
  public func initializeMemory<T>(as type: T.Type, repeating repeatedValue: T)
    -> UnsafeMutableBufferPointer<T> {
    guard let base = unsafe _position else {
      return unsafe .init(start: nil, count: 0)
    }
    
    let count = (unsafe _end._unsafelyUnwrappedUnchecked-base) / MemoryLayout<T>.stride
    let initialized = unsafe base.initializeMemory(
      as: type, repeating: repeatedValue, count: count
    )
    return unsafe .init(start: initialized, count: count)
  }

  /// Initializes the buffer's memory with the given elements, binding the
  /// initialized memory to the elements' type.
  ///
  /// When calling the `initializeMemory(as:from:)` method on a buffer `b`,
  /// the memory referenced by `b` must be uninitialized or initialized to a
  /// trivial type, and must be properly aligned for accessing `S.Element`.
  /// The buffer must contain sufficient memory to accommodate
  /// `source.underestimatedCount`.
  ///
  /// This method initializes the buffer with elements from `source` until
  /// `source` is exhausted or, if `source` is a sequence but not a collection,
  /// the buffer has no more room for source's elements. After calling
  /// `initializeMemory(as:from:)`, the memory referenced by the returned
  /// `UnsafeMutableBufferPointer` instance is bound and initialized to type
  /// `S.Element`. This method does not change
  /// the binding state of the unused portion of `b`, if any.
  ///
  /// - Parameters:
  ///   - type: The type of element to which this buffer's memory will be bound.
  ///   - source: A sequence of elements with which to initialize the buffer.
  /// - Returns: An iterator to any elements of `source` that didn't fit in the
  ///   buffer, and a typed buffer of the written elements. The returned
  ///   buffer references memory starting at the same base address as this
  ///   buffer.
  @inlinable
  public func initializeMemory<S: Sequence>(
    as type: S.Element.Type, from source: S
  ) -> (unwritten: S.Iterator, initialized: UnsafeMutableBufferPointer<S.Element>) {
    var it = source.makeIterator()
    var idx = startIndex
    let elementStride = MemoryLayout<S.Element>.stride
    
    // This has to be a debug precondition due to the cost of walking over some collections.
    _debugPrecondition(source.underestimatedCount <= (count / elementStride),
      "insufficient space to accommodate source.underestimatedCount elements")
    guard let base = baseAddress else {
      // this can be a precondition since only an invalid argument should be costly
      _precondition(source.underestimatedCount == 0, 
        "no memory available to initialize from source")
      return (it, unsafe UnsafeMutableBufferPointer(start: nil, count: 0))
    }  

    _debugPrecondition(
      Int(bitPattern: base) & (MemoryLayout<S.Element>.alignment-1) == 0,
      "buffer base address must be properly aligned to access S.Element"
    )

    _internalInvariant(unsafe _end != nil)
    for unsafe p in unsafe stride(from: base, 
      // only advance to as far as the last element that will fit
      to: _end._unsafelyUnwrappedUnchecked - elementStride + 1, 
      by: elementStride
    ) {
      // underflow is permitted -- e.g. a sequence into
      // the spare capacity of an Array buffer
      guard let x = it.next() else { break }
      unsafe p.initializeMemory(as: S.Element.self, repeating: x, count: 1)
      unsafe formIndex(&idx, offsetBy: elementStride)
    }

    return (it, unsafe UnsafeMutableBufferPointer(
                  start: base.assumingMemoryBound(to: S.Element.self), 
                  count: idx / elementStride))
  }

  /// Initializes the buffer's memory with every element of the source,
  /// binding the initialized memory to the elements' type.
  ///
  /// When calling the `initializeMemory(as:fromContentsOf:)` method,
  /// the memory referenced by the buffer must be uninitialized, or initialized
  /// to a trivial type. The buffer must reference enough memory to store
  /// `source.count` elements, and its `baseAddress` must be properly aligned
  /// for accessing `C.Element`.
  ///
  /// This method initializes the buffer with the contents of `source`
  /// until `source` is exhausted.
  /// After calling `initializeMemory(as:fromContentsOf:)`, the memory
  /// referenced by the returned `UnsafeMutableBufferPointer` instance is bound
  /// to the type `C.Element` and is initialized. This method does not change
  /// the binding state of the unused portion of the buffer, if any.
  ///
  /// - Note: The memory regions referenced by `source` and this buffer
  ///     must not overlap.
  ///
  /// - Parameters:
  ///   - type: The type of element to which this buffer's memory will be bound.
  ///   - source: A collection of elements to be used to
  ///     initialize the buffer's storage.
  /// - Returns: A typed buffer referencing the initialized elements.
  ///     The returned buffer references memory starting at the same
  ///     base address as this buffer, and its count is equal to `source.count`
  @_alwaysEmitIntoClient
  public func initializeMemory<C: Collection>(
    as type: C.Element.Type,
    fromContentsOf source: C
  ) -> UnsafeMutableBufferPointer<C.Element> {
    let buffer: UnsafeMutableBufferPointer<C.Element>?
    unsafe buffer = source.withContiguousStorageIfAvailable {
      guard let sourceAddress = $0.baseAddress, !$0.isEmpty else {
        return unsafe .init(start: nil, count: 0)
      }
      _debugPrecondition(
        Int(bitPattern: baseAddress) & (MemoryLayout<C.Element>.alignment-1) == 0,
        "buffer base address must be properly aligned to access C.Element"
      )
      _precondition(
        $0.count * MemoryLayout<C.Element>.stride <= self.count,
        "buffer cannot contain every element from source collection."
      )
      let start = unsafe baseAddress.unsafelyUnwrapped.initializeMemory(
        as: C.Element.self, from: sourceAddress, count: $0.count
      )
      return unsafe .init(start: start, count: $0.count)
    }
    if let buffer = unsafe buffer {
      return unsafe buffer
    }

    guard let base = baseAddress else {
      _precondition(
        source.isEmpty,
        "buffer cannot contain every element from source collection."
      )
      return unsafe .init(start: nil, count: 0)
    }
    _internalInvariant(unsafe _end != nil)
    _debugPrecondition(
      Int(bitPattern: baseAddress) & (MemoryLayout<C.Element>.alignment-1) == 0,
      "buffer base address must be properly aligned to access C.Element"
    )
    var iterator = source.makeIterator()
    var element = unsafe base
    var initialized = 0
    let end = unsafe _end._unsafelyUnwrappedUnchecked - MemoryLayout<C.Element>.stride
    while unsafe element <= end {
      guard let value = iterator.next() else {
        return unsafe .init(start: .init(base._rawValue), count: initialized)
      }
      unsafe element.initializeMemory(as: C.Element.self, to: value)
      unsafe element = element.advanced(by: MemoryLayout<C.Element>.stride)
      initialized += 1
    }
    _precondition(
      iterator.next() == nil,
      "buffer cannot contain every element from source collection."
    )
    return unsafe .init(start: .init(base._rawValue), count: initialized)
  }

  /// Moves every element of an initialized source buffer into the
  /// uninitialized memory referenced by this buffer, leaving the source memory
  /// uninitialized and this buffer's memory initialized.
  ///
  /// When calling the `moveInitializeMemory(as:fromContentsOf:)` method,
  /// the memory referenced by the buffer must be uninitialized, or initialized
  /// to a trivial type. The buffer must reference enough memory to store
  /// `source.count` elements, and its `baseAddress` must be properly aligned
  /// for accessing `C.Element`. After the method returns,
  /// the memory referenced by the returned buffer is initialized and the
  /// memory region underlying `source` is uninitialized.
  ///
  /// This method initializes the buffer with the contents of `source`
  /// until `source` is exhausted.
  /// After calling `initializeMemory(as:fromContentsOf:)`, the memory
  /// referenced by the returned `UnsafeMutableBufferPointer` instance is bound
  /// to the type `T` and is initialized. This method does not change
  /// the binding state of the unused portion of the buffer, if any.
  ///
  /// - Note: The memory regions referenced by `source` and this buffer
  ///     may overlap.
  ///
  /// - Parameters:
  ///   - type: The type of element to which this buffer's memory will be bound.
  ///   - source: A buffer referencing the values to copy.
  ///     The memory region underlying `source` must be initialized.
  /// - Returns: A typed buffer referencing the initialized elements.
  ///     The returned buffer references memory starting at the same
  ///     base address as this buffer, and its count is equal to `source.count`.
  @discardableResult
  @_alwaysEmitIntoClient
  public func moveInitializeMemory<T: ~Copyable>(
    as type: T.Type,
    fromContentsOf source: UnsafeMutableBufferPointer<T>
  ) -> UnsafeMutableBufferPointer<T> {
    guard let sourceAddress = source.baseAddress, !source.isEmpty else {
      return unsafe .init(start: nil, count: 0)
    }
    _debugPrecondition(
      Int(bitPattern: baseAddress) & (MemoryLayout<T>.alignment-1) == 0,
      "buffer base address must be properly aligned to access T"
    )
    _precondition(
      source.count * MemoryLayout<T>.stride <= self.count,
      "buffer cannot contain every element from source."
    )
    let initialized = unsafe baseAddress.unsafelyUnwrapped.moveInitializeMemory(
      as: T.self, from: sourceAddress, count: source.count
    )
    return unsafe .init(start: initialized, count: source.count)
  }

  /// Moves every element of an initialized source buffer slice into the
  /// uninitialized memory referenced by this buffer, leaving the source memory
  /// uninitialized and this buffer's memory initialized.
  ///
  /// When calling the `moveInitializeMemory(as:fromContentsOf:)` method,
  /// the memory referenced by the buffer must be uninitialized, or initialized
  /// to a trivial type. The buffer must reference enough memory to store
  /// `source.count` elements, and its `baseAddress` must be properly aligned
  /// for accessing `C.Element`. After the method returns,
  /// the memory referenced by the returned buffer is initialized and the
  /// memory region underlying `source` is uninitialized.
  ///
  /// This method initializes the buffer with the contents of `source`
  /// until `source` is exhausted.
  /// After calling `initializeMemory(as:fromContentsOf:)`, the memory
  /// referenced by the returned `UnsafeMutableBufferPointer` instance is bound
  /// to the type `T` and is initialized. This method does not change
  /// the binding state of the unused portion of the buffer, if any.
  ///
  /// - Note: The memory regions referenced by `source` and this buffer
  ///     may overlap.
  ///
  /// - Parameters:
  ///   - type: The type of element to which this buffer's memory will be bound.
  ///   - source: A buffer referencing the values to copy.
  ///     The memory region underlying `source` must be initialized.
  /// - Returns: A typed buffer referencing the initialized elements.
  ///     The returned buffer references memory starting at the same
  ///     base address as this buffer, and its count is equal to `source.count`.
  @discardableResult
  @_alwaysEmitIntoClient
  public func moveInitializeMemory<T>(
    as type: T.Type,
    fromContentsOf source: Slice<UnsafeMutableBufferPointer<T>>
  ) -> UnsafeMutableBufferPointer<T> {
    let rebased = unsafe UnsafeMutableBufferPointer(rebasing: source)
    return unsafe moveInitializeMemory(as: T.self, fromContentsOf: rebased)
  }

  %  end # mutable

  /// Binds this buffer’s memory to the specified type and returns a typed
  /// buffer of the bound memory.
  ///
  /// Use the `bindMemory(to:)` method to bind the memory referenced
  /// by this buffer to the type `T`. The memory must be uninitialized or
  /// initialized to a type that is layout compatible with `T`. If the memory
  /// is uninitialized, it is still uninitialized after being bound to `T`.
  ///
  /// - Warning: A memory location may only be bound to one type at a time. The
  ///   behavior of accessing memory as a type unrelated to its bound type is
  ///   undefined.
  ///
  /// - Parameters:
  ///   - type: The type `T` to bind the memory to.
  /// - Returns: A typed buffer of the newly bound memory. The memory in this
  ///   region is bound to `T`, but has not been modified in any other way.
  ///   The typed buffer references `self.count / MemoryLayout<T>.stride`
  ///   instances of `T`.
  @inlinable
  @_transparent
  @_preInverseGenerics
  @discardableResult
  public func bindMemory<T: ~Copyable>(
    to type: T.Type
  ) -> Unsafe${Mutable}BufferPointer<T> {
    guard let base = unsafe _position else {
      return unsafe Unsafe${Mutable}BufferPointer<T>(start: nil, count: 0)
    }

    let capacity = count / MemoryLayout<T>.stride
    Builtin.bindMemory(base._rawValue, capacity._builtinWordValue, type)
    return unsafe Unsafe${Mutable}BufferPointer<T>(
      start: Unsafe${Mutable}Pointer<T>(base._rawValue), count: capacity)
  }

  /// Executes the given closure while temporarily binding the buffer to
  /// instances of type `T`.
  ///
  /// Use this method when you have a buffer to raw memory and you need
  /// to access that memory as instances of a given type `T`. Accessing
  /// memory as a type `T` requires that the memory be bound to that type.
  /// A memory location may only be bound to one type at a time, so accessing
  /// the same memory as an unrelated type without first rebinding the memory
  /// is undefined.
  ///
  /// Any instance of `T` within the re-bound region may be initialized or
  /// uninitialized. The memory underlying any individual instance of `T`
  /// must have the same initialization state (i.e.  initialized or
  /// uninitialized.) Accessing a `T` whose underlying memory
  /// is in a mixed initialization state shall be undefined behaviour.
  ///
  /// If the byte count of the original buffer is not a multiple of
  /// the stride of `T`, then the re-bound buffer is shorter
  /// than the original buffer.
  ///
  /// After executing `body`, this method rebinds memory back to its original
  /// binding state. This can be unbound memory, or bound to a different type.
  ///
  /// - Note: The buffer's base address must match the
  ///   alignment of `T` (as reported by `MemoryLayout<T>.alignment`).
  ///   That is, `Int(bitPattern: self.baseAddress) % MemoryLayout<T>.alignment`
  ///   must equal zero.
  ///
  /// - Note: A raw buffer may represent memory that has been bound to a type.
  ///   If that is the case, then `T` must be layout compatible with the
  ///   type to which the memory has been bound. This requirement does not
  ///   apply if the raw buffer represents memory that has not been bound
  ///   to any type.
  ///
  /// - Parameters:
  ///   - type: The type to temporarily bind the memory referenced by this
  ///     buffer.
  ///   - body: A closure that takes a typed pointer to the
  ///     same memory as this pointer, only bound to type `T`. The closure's
  ///     pointer argument is valid only for the duration of the closure's
  ///     execution. If `body` has a return value, that value is also used as
  ///     the return value for the `withMemoryRebound(to:capacity:_:)` method.
  ///   - buffer: The buffer temporarily bound to instances of `T`.
  /// - Returns: The return value, if any, of the `body` closure parameter.
  @_alwaysEmitIntoClient
  public func withMemoryRebound<T: ~Copyable, E: Error, Result: ~Copyable>(
    to type: T.Type,
    _ body: (_ buffer: Unsafe${Mutable}BufferPointer<T>) throws(E) -> Result
  ) throws(E) -> Result {
    guard let s = unsafe _position else {
      return try unsafe body(.init(start: nil, count: 0))
    }
    _debugPrecondition(
      Int(bitPattern: s) & (MemoryLayout<T>.alignment-1) == 0,
      "baseAddress must be a properly aligned pointer for type T"
    )
    // initializer ensures _end is nil only when _position is nil.
    _internalInvariant(unsafe _end != nil)
    let c = _assumeNonNegative(unsafe s.distance(to: _end._unsafelyUnwrappedUnchecked))
    let n = c / MemoryLayout<T>.stride
    let binding = Builtin.bindMemory(s._rawValue, n._builtinWordValue, T.self)
    defer { Builtin.rebindMemory(s._rawValue, binding) }
    return try unsafe body(.init(start: .init(s._rawValue), count: n))
  }

  /// Returns a typed buffer to the memory referenced by this buffer,
  /// assuming that the memory is already bound to the specified type.
  ///
  /// Use this method when you have a raw buffer to memory that has already
  /// been bound to the specified type. The memory starting at this pointer
  /// must be bound to the type `T`. Accessing memory through the returned
  /// pointer is undefined if the memory has not been bound to `T`. To bind
  /// memory to `T`, use `bindMemory(to:capacity:)` instead of this method.
  ///
  /// - Note: The buffer's base address must match the
  ///   alignment of `T` (as reported by `MemoryLayout<T>.alignment`).
  ///   That is, `Int(bitPattern: self.baseAddress) % MemoryLayout<T>.alignment`
  ///   must equal zero.
  ///
  /// - Parameter to: The type `T` that the memory has already been bound to.
  /// - Returns: A typed pointer to the same memory as this raw pointer.
  @_alwaysEmitIntoClient
  public func assumingMemoryBound<T: ~Copyable>(
    to: T.Type
  ) -> Unsafe${Mutable}BufferPointer<T> {
    guard let s = unsafe _position else {
      return unsafe .init(start: nil, count: 0)
    }
    // initializer ensures _end is nil only when _position is nil.
    _internalInvariant(unsafe _end != nil)
    let c = _assumeNonNegative(unsafe s.distance(to: _end._unsafelyUnwrappedUnchecked))
    let n = c / MemoryLayout<T>.stride
    return unsafe .init(start: .init(s._rawValue), count: n)
  }

%  if Mutable:
  @_alwaysEmitIntoClient
  public func withContiguousMutableStorageIfAvailable<R>(
    _ body: (inout UnsafeMutableBufferPointer<Element>) throws -> R
  ) rethrows -> R? {
    try unsafe withMemoryRebound(to: Element.self) { b in
      var buffer = unsafe b
      defer {
        _debugPrecondition(
          unsafe (b.baseAddress, b.count) == (buffer.baseAddress, buffer.count),
          "UnsafeMutableRawBufferPointer.withContiguousMutableStorageIfAvailable: replacing the buffer is not allowed"
        )
      }
      return try unsafe body(&buffer)
    }
  }

%  end
  @_alwaysEmitIntoClient
  public func withContiguousStorageIfAvailable<R>(
    _ body: (UnsafeBufferPointer<Element>) throws -> R
  ) rethrows -> R? {
    try unsafe withMemoryRebound(to: Element.self) {
      try unsafe body(${ 'UnsafeBufferPointer<Element>($0)' if Mutable else '$0' })
    }
  }

  @unsafe
  @available(SwiftStdlib 6.2, *)
  public var bytes: RawSpan {
    @lifetime(borrow self)
    @_alwaysEmitIntoClient
    get {
      let span = unsafe RawSpan(_unsafeBytes: self)
      return unsafe _overrideLifetime(span, borrowing: self)
    }
  }
}

@_unavailableInEmbedded
extension Unsafe${Mutable}RawBufferPointer: CustomDebugStringConvertible {
  /// A textual representation of the buffer, suitable for debugging.
  @safe
  public var debugDescription: String {
    return "${Self}"
      + "(start: \(unsafe _position.map(String.init(describing:)) ?? "nil"), count: \(count))"
  }
}

extension ${Self} {
  @available(*, unavailable, 
    message: "use 'Unsafe${Mutable}RawBufferPointer(rebasing:)' to convert a slice into a zero-based raw buffer.")
  public subscript(bounds: Range<Int>) -> ${Self} {
    get { return unsafe ${Self}(start: nil, count: 0) }
%  if mutable:
    nonmutating set {}
%  end # mutable
  }

%  if mutable:
  @available(*, unavailable, 
    message: "use 'UnsafeRawBufferPointer(rebasing:)' to convert a slice into a zero-based raw buffer.")
  public subscript(bounds: Range<Int>) -> UnsafeRawBufferPointer {
    get { return unsafe UnsafeRawBufferPointer(start: nil, count: 0) }
    nonmutating set {}
  }
%  end # mutable
}

% end # for mutable

/// Invokes the given closure with a mutable buffer pointer covering the raw
/// bytes of the given argument.
///
/// The buffer pointer argument to the `body` closure provides a collection
/// interface to the raw bytes of `value`. The buffer is the size of the
/// instance passed as `value` and does not include any remote storage.
///
/// - Parameters:
///   - value: An instance to temporarily access through a mutable raw buffer
///     pointer.
///     Note that the `inout` exclusivity rules mean that, like any other
///     `inout` argument, `value` cannot be directly accessed by other code
///     for the duration of `body`. Access must only occur through the pointer
///     argument to `body` until `body` returns.
///   - body: A closure that takes a raw buffer pointer to the bytes of `value`
///     as its sole argument. If the closure has a return value, that value is
///     also used as the return value of the `withUnsafeMutableBytes(of:_:)`
///     function. The buffer pointer argument is valid only for the duration
///     of the closure's execution.
/// - Returns: The return value, if any, of the `body` closure.
@_alwaysEmitIntoClient
public func withUnsafeMutableBytes<T: ~Copyable, E: Error, Result: ~Copyable>(
  of value: inout T,
  _ body: (UnsafeMutableRawBufferPointer) throws(E) -> Result
) throws(E) -> Result {
  let pointer = UnsafeMutableRawPointer(Builtin.addressof(&value))
  return try unsafe body(unsafe .init(start: pointer, count: MemoryLayout<T>.size))
}

/// ABI: Historical withUnsafeMutableBytes(of:_:) rethrows,
/// expressed as "throws", which is ABI-compatible with "rethrows".
@_spi(SwiftStdlibLegacyABI) @available(swift, obsoleted: 1)
@_silgen_name("$ss22withUnsafeMutableBytes2of_q_xz_q_SwKXEtKr0_lF")
@usableFromInline
func __abi_se0413_withUnsafeMutableBytes<T, Result>(
  of value: inout T,
  _ body: (UnsafeMutableRawBufferPointer) throws -> Result
) throws -> Result {
  return try unsafe withUnsafeMutablePointer(to: &value) {
    return try unsafe body(unsafe UnsafeMutableRawBufferPointer(
        start: $0, count: MemoryLayout<T>.size))
  }
}

/// Invokes the given closure with a buffer pointer covering the raw bytes of
/// the given argument.
///
/// This function is similar to `withUnsafeMutableBytes`, except that it
/// doesn't trigger stack protection for the pointer.
@_alwaysEmitIntoClient
public func _withUnprotectedUnsafeMutableBytes<
  T: ~Copyable, E: Error, Result: ~Copyable
>(
  of value: inout T,
  _ body: (UnsafeMutableRawBufferPointer) throws(E) -> Result
) throws(E) -> Result {
#if $BuiltinUnprotectedAddressOf
  let pointer = UnsafeMutableRawPointer(Builtin.unprotectedAddressOf(&value))
#else
  let pointer = UnsafeMutableRawPointer(Builtin.addressof(&value))
#endif
  return try unsafe body(unsafe .init(start: pointer, count: MemoryLayout<T>.size))
}

/// Invokes the given closure with a buffer pointer covering the raw bytes of
/// the given argument.
///
/// The buffer pointer argument to the `body` closure provides a collection
/// interface to the raw bytes of `value`. The buffer is the size of the
/// instance passed as `value` and does not include any remote storage.
///
/// - Parameters:
///   - value: An instance to temporarily access through a raw buffer pointer.
///     Note that the `inout` exclusivity rules mean that, like any other
///     `inout` argument, `value` cannot be directly accessed by other code
///     for the duration of `body`. Access must only occur through the pointer
///     argument to `body` until `body` returns.
///   - body: A closure that takes a raw buffer pointer to the bytes of `value`
///     as its sole argument. If the closure has a return value, that value is
///     also used as the return value of the `withUnsafeBytes(of:_:)`
///     function. The buffer pointer argument is valid only for the duration
///     of the closure's execution. It is undefined behavior to attempt to
///     mutate through the pointer by conversion to
///     `UnsafeMutableRawBufferPointer` or any other mutable pointer type.
///     If you want to mutate a value by writing through a pointer, use
///     `withUnsafeMutableBytes(of:_:)` instead.
/// - Returns: The return value, if any, of the `body` closure.
@_alwaysEmitIntoClient
public func withUnsafeBytes<T: ~Copyable, E: Error, Result: ~Copyable>(
  of value: inout T,
  _ body: (UnsafeRawBufferPointer) throws(E) -> Result
) throws(E) -> Result {
  let address = UnsafeRawPointer(Builtin.addressof(&value))
  return try unsafe body(unsafe .init(start: address, count: MemoryLayout<T>.size))
}

/// ABI: Historical withUnsafeBytes(of:_:) rethrows,
/// expressed as "throws", which is ABI-compatible with "rethrows".
@_spi(SwiftStdlibLegacyABI) @available(swift, obsoleted: 1)
@_silgen_name("$ss15withUnsafeBytes2of_q_xz_q_SWKXEtKr0_lF")
@usableFromInline
func __abi_se0413_withUnsafeBytes<T, Result>(
  of value: inout T,
  _ body: (UnsafeRawBufferPointer) throws -> Result
) throws -> Result {
  return try unsafe withUnsafePointer(to: &value) {
    try unsafe body(unsafe UnsafeRawBufferPointer(start: $0, count: MemoryLayout<T>.size))
  }
}

/// Invokes the given closure with a buffer pointer covering the raw bytes of
/// the given argument.
///
/// This function is similar to `withUnsafeBytes`, except that it
/// doesn't trigger stack protection for the pointer.
@_alwaysEmitIntoClient
public func _withUnprotectedUnsafeBytes<
  T: ~Copyable, E: Error, Result: ~Copyable
>(
  of value: inout T,
  _ body: (UnsafeRawBufferPointer) throws(E) -> Result
) throws(E) -> Result {
#if $BuiltinUnprotectedAddressOf
  let p = UnsafeRawPointer(Builtin.unprotectedAddressOf(&value))
#else
  let p = UnsafeRawPointer(Builtin.addressof(&value))
#endif
  return try unsafe body(unsafe .init(start: p, count: MemoryLayout<T>.size))
}

/// Invokes the given closure with a buffer pointer covering the raw bytes of
/// the given argument.
///
/// The buffer pointer argument to the `body` closure provides a collection
/// interface to the raw bytes of `value`. The buffer is the size of the
/// instance passed as `value` and does not include any remote storage.
///
/// - Parameters:
///   - value: An instance to temporarily access through a raw buffer pointer.
///   - body: A closure that takes a raw buffer pointer to the bytes of `value`
///     as its sole argument. If the closure has a return value, that value is
///     also used as the return value of the `withUnsafeBytes(of:_:)`
///     function. The buffer pointer argument is valid only for the duration
///     of the closure's execution. It is undefined behavior to attempt to
///     mutate through the pointer by conversion to
///     `UnsafeMutableRawBufferPointer` or any other mutable pointer type.
///     If you want to mutate a value by writing through a pointer, use
///     `withUnsafeMutableBytes(of:_:)` instead.
/// - Returns: The return value, if any, of the `body` closure.
@_alwaysEmitIntoClient
public func withUnsafeBytes<
  T: ~Copyable, E: Error, Result: ~Copyable
>(
  of value: borrowing T,
  _ body: (UnsafeRawBufferPointer) throws(E) -> Result
) throws(E) -> Result {
  let addr = UnsafeRawPointer(Builtin.addressOfBorrow(value))
  return try unsafe body(unsafe .init(start: addr, count: MemoryLayout<T>.size))
}

/// ABI: Historical withUnsafeBytes(of:_:) rethrows,
/// expressed as "throws", which is ABI-compatible with "rethrows".
@_spi(SwiftStdlibLegacyABI) @available(swift, obsoleted: 1)
@_silgen_name("$ss15withUnsafeBytes2of_q_x_q_SWKXEtKr0_lF")
@usableFromInline
func __abi_se0413_withUnsafeBytes<T, Result>(
  of value: T,
  _ body: (UnsafeRawBufferPointer) throws -> Result
) throws -> Result {
  let addr = UnsafeRawPointer(Builtin.addressOfBorrow(value))
  let buffer = unsafe UnsafeRawBufferPointer(start: addr, count: MemoryLayout<T>.size)
  return try unsafe body(buffer)
}

/// Invokes the given closure with a buffer pointer covering the raw bytes of
/// the given argument.
///
/// This function is similar to `withUnsafeBytes`, except that it
/// doesn't trigger stack protection for the pointer.
@_alwaysEmitIntoClient
public func _withUnprotectedUnsafeBytes<
  T: ~Copyable, E: Error, Result: ~Copyable
>(
  of value: borrowing T,
  _ body: (UnsafeRawBufferPointer) throws(E) -> Result
) throws(E) -> Result {
#if $BuiltinUnprotectedAddressOf
  let addr = UnsafeRawPointer(Builtin.unprotectedAddressOfBorrow(value))
#else
  let addr = UnsafeRawPointer(Builtin.addressOfBorrow(value))
#endif
  let buffer = unsafe UnsafeRawBufferPointer(start: addr, count: MemoryLayout<T>.size)
  return try unsafe body(buffer)
}

// ${'Local Variables'}:
// eval: (read-only-mode 1)
// End:<|MERGE_RESOLUTION|>--- conflicted
+++ resolved
@@ -333,7 +333,6 @@
   }
 }
 
-<<<<<<< HEAD
 extension Unsafe${Mutable}RawBufferPointer {
   @_alwaysEmitIntoClient
   public func _customIndexOfEquatableElement(_ element: UInt8) -> Index?? {
@@ -386,10 +385,7 @@
   }
 }
 
-extension Unsafe${Mutable}RawBufferPointer: RandomAccessCollection { }
-=======
 extension Unsafe${Mutable}RawBufferPointer: @unsafe RandomAccessCollection { }
->>>>>>> 3a96d085
 
 extension Unsafe${Mutable}RawBufferPointer {
 %  if mutable:
