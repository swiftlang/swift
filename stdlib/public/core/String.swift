--- conflicted
+++ resolved
@@ -428,18 +428,6 @@
     return
   }
   
-<<<<<<< HEAD
-  /// Creates a new String with the specified capacity in UTF-8 code units, then
-  /// calls the given closure with a buffer covering the String's uninitialized
-  /// memory.
-  ///
-  /// The closure should set `initializedCount` to the number of
-  /// initialized code units, or 0 if it couldn't initialize the buffer
-  /// (for example if the requested capacity was too small).
-  ///
-  /// This method replaces ill-formed UTF-8 sequences with the Unicode
-  /// replacement character (`"\u{FFFD}"`); this may require resizing
-=======
   /// Creates a new String with the specified capacity in UTF-8 code units then
   /// calls the given closure with a buffer covering the String's uninitialized
   /// memory.
@@ -450,7 +438,6 @@
   ///
   /// This method replaces ill-formed UTF-8 sequences with the Unicode
   /// replacement character (`"\u{FFFD}"`); This may require resizing
->>>>>>> 344d9311
   /// the buffer beyond its original capacity.
   ///
   /// The following examples use this initializer with the contents of two
@@ -458,32 +445,6 @@
   /// sequences and the second with an ill-formed sequence at the end.
   ///
   ///     let validUTF8: [UInt8] = [67, 97, 102, -61, -87, 0]
-<<<<<<< HEAD
-  ///     let s = String(unsafeUninitializedCapacity: validUTF8.count,
-  ///                    initializingUTF8With: { (ptr, count) in
-  ///         ptr.initializeFrom(validUTF8)
-  ///         count = validUTF8.count
-  ///     })
-  ///     // Prints "Optional(Café)"
-  ///
-  ///     let invalidUTF8: [UInt8] = [67, 97, 102, -61, 0]
-  ///     let s = String(unsafeUninitializedCapacity: invalidUTF8.count,
-  ///                    initializingUTF8With: { (ptr, count) in
-  ///         ptr.initializeFrom(invalidUTF8)
-  ///         count = invalidUTF8.count
-  ///     })
-  ///     // Prints "Optional(Caf�)"
-  ///
-  ///     let s = String(unsafeUninitializedCapacity: invalidUTF8.count,
-  ///                    initializingUTF8With: { (ptr, count) in
-  ///         ptr.initializeFrom(invalidUTF8)
-  ///         count = 0
-  ///     })
-  ///     // Prints "Optional("")"
-  ///
-  /// - Parameters:
-  ///   - capacity: The amount of memory (in UTF-8 code units) to allocate
-=======
   ///     let s = String(uninitializedCapacity: validUTF8.count,
   ///                    initializingUTF8With: { ptr in
   ///         ptr.initializeFrom(validUTF8)
@@ -509,30 +470,17 @@
   /// - Parameters:
   ///   - capacity: The number of UTF-8 code units worth of memory to allocate
   ///       for the String.
->>>>>>> 344d9311
   ///   - initializer: A closure that initializes elements and sets the count of
   ///       the new String
   ///     - Parameters:
   ///       - buffer: A buffer covering uninitialized memory with room for the
   ///           specified number of UTF-8 code units.
-<<<<<<< HEAD
-  ///       - initializedCount: Set this to the number of elements in `buffer`
-  ///           that were actually initialized by the `initializer`
-  @inlinable @inline(__always)
-  public init(
-    unsafeUninitializedCapacity capacity: Int,
-    initializingUTF8With initializer: (
-    _ buffer: UnsafeMutableBufferPointer<UInt8>,
-    _ initializedCount: inout Int
-    ) throws -> Void
-=======
   @inline(__always)
   internal init(
     uninitializedCapacity capacity: Int,
     initializingUTF8With initializer: (
       _ buffer: UnsafeMutableBufferPointer<UInt8>
     ) throws -> Int
->>>>>>> 344d9311
   ) rethrows {
     if _fastPath(capacity <= _SmallString.capacity) {
       let smol = try _SmallString(initializingUTF8With: initializer)
@@ -546,13 +494,8 @@
       return
     }
     
-<<<<<<< HEAD
-    self = try String._fromUTF8Repairing(
-      unsafeUninitializedCapacity: capacity,
-=======
     self = try String._fromLargeUTF8Repairing(
       uninitializedCapacity: capacity,
->>>>>>> 344d9311
       initializingWith: initializer)
   }
 
