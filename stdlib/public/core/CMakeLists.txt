#===--- CMakeLists.txt - Build the core standard library -----------------===#
#
# This source file is part of the Swift.org open source project
#
# Copyright (c) 2014 - 2018 Apple Inc. and the Swift project authors
# Licensed under Apache License v2.0 with Runtime Library Exception
#
# See https://swift.org/LICENSE.txt for license information
# See https://swift.org/CONTRIBUTORS.txt for the list of Swift project authors
#
#===----------------------------------------------------------------------===#

# The list of sources without which it's impossible to build a core
# standard library.  Try to add new standard library sources to
# SWIFTLIB_SOURCES, below, rather than SWIFTLIB_ESSENTIAL, if
# possible, to improve layering.  Check that you got it right by
# configuring with -DSWIFT_CHECK_ESSENTIAL_STDLIB=YES
set(SWIFTLIB_ESSENTIAL
  ### PLEASE KEEP THIS LIST IN ALPHABETICAL ORDER ###
  # Some files can't be sorted alphabetically, see notes in the list below.
  Algorithm.swift
  ArrayBody.swift
  ArrayBuffer.swift
  ArrayBufferProtocol.swift
  ArrayCast.swift
  Array.swift
  ArrayShared.swift
  ArraySlice.swift
  ArrayType.swift
  ASCII.swift
  Assert.swift
  AssertCommon.swift
  BidirectionalCollection.swift
  Bitset.swift
  Bool.swift
  BridgeObjectiveC.swift
  BridgeStorage.swift
  BridgingBuffer.swift
  Builtin.swift
  Character.swift
  CocoaArray.swift
  Collection.swift
  CollectionAlgorithms.swift
  Comparable.swift
  CompilerProtocols.swift
  ContiguousArray.swift
  ContiguouslyStored.swift
  ClosedRange.swift
  ContiguousArrayBuffer.swift
  CString.swift
  CTypes.swift
  DebuggerSupport.swift
  Dictionary.swift
  DictionaryBridging.swift
  DictionaryBuilder.swift
  DictionaryCasting.swift
  DictionaryStorage.swift
  DictionaryVariant.swift
  DropWhile.swift
  Dump.swift
  EmptyCollection.swift
  Equatable.swift
  ErrorType.swift
  Filter.swift
  FlatMap.swift
  Flatten.swift
  FloatingPoint.swift
  Hashable.swift
  # WORKAROUND: This file name is not sorted alphabetically in the list because
  # if we do so, the compiler crashes.
  AnyHashable.swift
  # END WORKAROUND
  Hasher.swift
  Hashing.swift
  HashTable.swift
  ICU.swift
  Indices.swift
  InputStream.swift
  IntegerParsing.swift
  Integers.swift
  Join.swift
  KeyPath.swift
  KeyValuePairs.swift
  LazyCollection.swift
  LazySequence.swift
  LifetimeManager.swift
  ManagedBuffer.swift
  Map.swift
  MemoryLayout.swift
  UnicodeScalar.swift # ORDER DEPENDENCY: Must precede Mirrors.swift
  Misc.swift
  MutableCollection.swift
  NativeDictionary.swift
  NativeSet.swift
  NewtypeWrapper.swift
  ObjectIdentifier.swift
  Optional.swift
  OptionSet.swift
  OutputStream.swift
  Pointer.swift
  Policy.swift
  PrefixWhile.swift
  Print.swift
  Random.swift
  RandomAccessCollection.swift
  Range.swift
  RangeReplaceableCollection.swift
  ReflectionMirror.swift
  Repeat.swift
  REPL.swift
  Result.swift
  Reverse.swift
<<<<<<< HEAD
  Rotate.swift
  Runtime.swift.gyb
=======
>>>>>>> 42d36431
  RuntimeFunctionCounters.swift
  SipHash.swift
  Sequence.swift
  SequenceAlgorithms.swift
  Set.swift
  SetAlgebra.swift
  SetAnyHashableExtensions.swift
  SetBridging.swift
  SetBuilder.swift
  SetCasting.swift
  SetStorage.swift
  SetVariant.swift
  ShadowProtocols.swift
  Shims.swift
  Slice.swift
  SmallBuffer.swift
  SmallString.swift
  Sort.swift
  StaticString.swift
  Stride.swift
  StringHashable.swift  # ORDER DEPENDENCY: Must precede String.swift
  String.swift
  StringBreadcrumbs.swift
  StringBridge.swift
  StringCharacterView.swift
  StringComparable.swift
  StringComparison.swift
  StringCreate.swift
  StringGuts.swift
  StringGutsSlice.swift
  StringGutsRangeReplaceable.swift
  StringGutsVisitor.swift
  StringObject.swift
  StringProtocol.swift
  StringIndex.swift
  StringIndexConversions.swift
  StringInterpolation.swift
  StringLegacy.swift
  StringNormalization.swift
  StringRangeReplaceableCollection.swift
  StringStorage.swift
  StringSwitch.swift
  StringTesting.swift
  StringUnicodeScalarView.swift
  StringUTF16View.swift
  StringUTF8View.swift
  StringUTF8Validation.swift
  Substring.swift
  SwiftNativeNSArray.swift
  ThreadLocalStorage.swift
  UIntBuffer.swift
  UnicodeEncoding.swift
  UnicodeHelpers.swift
  UnicodeParser.swift
  UnicodeScalarProperties.swift
  CharacterProperties.swift # ORDER DEPENDENCY: UnicodeScalarProperties.swift
  Unmanaged.swift
  UnmanagedOpaqueString.swift
  UnmanagedString.swift
  UnsafePointer.swift
  UnsafeRawPointer.swift
  UTFEncoding.swift
  UTF8.swift
  UTF16.swift
  UTF32.swift
  Unicode.swift # ORDER DEPENDENCY: must follow new unicode support
  StringGraphemeBreaking.swift # ORDER DEPENDENCY: Must follow UTF16.swift
  ValidUTF8Buffer.swift
  WriteBackMutableSlice.swift
  MigrationSupport.swift)

set(SWIFTLIB_ESSENTIAL_GYB_SOURCES
  AtomicInt.swift.gyb
  BuiltinMath.swift.gyb
  Codable.swift.gyb
  FixedArray.swift.gyb
  FloatingPointParsing.swift.gyb
  FloatingPointTypes.swift.gyb
  IntegerTypes.swift.gyb
  Mirrors.swift.gyb
  Runtime.swift.gyb
  UnavailableStringAPIs.swift.gyb
  UnsafeBufferPointer.swift.gyb
  UnsafeRawBufferPointer.swift.gyb
  )

# The complete list of sources in the core standard library.  Includes
# all the essential sources listed above.
set(SWIFTLIB_SOURCES
  ${SWIFTLIB_ESSENTIAL}
  ### PLEASE KEEP THIS LIST IN ALPHABETICAL ORDER ###
  Availability.swift
  CollectionDifference.swift
  CollectionOfOne.swift
  Diffing.swift
  Mirror.swift
  PlaygroundDisplay.swift
  CommandLine.swift
  SliceBuffer.swift
  SIMDVector.swift
  UnfoldSequence.swift
  VarArgs.swift
  Zip.swift)

set(SWIFTLIB_GYB_SOURCES
    ${SWIFTLIB_ESSENTIAL_GYB_SOURCES}
    ExistentialCollection.swift.gyb
    SIMDVectorTypes.swift.gyb
    Tuple.swift.gyb
  )
set(GROUP_INFO_JSON_FILE ${CMAKE_CURRENT_SOURCE_DIR}/GroupInfo.json)
set(swift_core_link_flags "${SWIFT_RUNTIME_SWIFT_LINK_FLAGS}")
set(swift_core_framework_depends)
set(swift_core_private_link_libraries)
set(swift_stdlib_compile_flags "${SWIFT_RUNTIME_SWIFT_COMPILE_FLAGS}")
if(SWIFT_PRIMARY_VARIANT_SDK IN_LIST SWIFT_APPLE_PLATFORMS)
  list(APPEND swift_core_link_flags "-all_load")
  list(APPEND swift_core_framework_depends Foundation)
  list(APPEND swift_core_framework_depends CoreFoundation)
  list(APPEND swift_core_private_link_libraries icucore)
else()
  # With the GNU linker the equivalent of -all_load is to tell the linker
  # --whole-archive before the archive and --no-whole-archive after (without
  # the second, it causes errors when the system libraries are told to
  # include everything). The best way to get it in there, according to the
  # documentation, is to put the flags in the target_link_libraries setting.

  # TODO: However, for the moment this actually makes things explode with an
  # incomplete runtime. This should be turned back on when more of the porting
  # effort has been completed.
  #set(LINK_FLAGS
  #  -Wl,--whole-archive swiftRuntime -Wl,--no-whole-archive)
  if("${SWIFT_PATH_TO_LIBICU_BUILD}" STREQUAL "")
    list(APPEND swift_core_private_link_libraries
      ${SWIFT_${SWIFT_PRIMARY_VARIANT_SDK}_${SWIFT_PRIMARY_VARIANT_ARCH}_ICU_UC}
      ${SWIFT_${SWIFT_PRIMARY_VARIANT_SDK}_${SWIFT_PRIMARY_VARIANT_ARCH}_ICU_I18N})
  else()
    list(APPEND swift_core_private_link_libraries -licui18nswift -licuucswift -licudataswift)
  endif()
endif()

if(SWIFT_PRIMARY_VARIANT_SDK STREQUAL ANDROID)
  # workaround for libatomic needing to be after object files for swiftCore.so
  list(APPEND swift_core_private_link_libraries atomic)
elseif(SWIFT_PRIMARY_VARIANT_SDK STREQUAL CYGWIN)
  # TODO(compnerd) cache this variable to permit re-configuration
  execute_process(COMMAND "cygpath" "-u" "$ENV{SYSTEMROOT}" OUTPUT_VARIABLE ENV_SYSTEMROOT)
  list(APPEND swift_core_private_link_libraries "${ENV_SYSTEMROOT}/system32/psapi.dll")
elseif(SWIFT_PRIMARY_VARIANT_SDK STREQUAL FREEBSD)
  find_library(EXECINFO_LIBRARY execinfo)
  list(APPEND swift_core_private_link_libraries ${EXECINFO_LIBRARY})
  # workaround for libatomic needing to be after object files for swiftCore.so
  list(APPEND swift_core_private_link_libraries
    ${SWIFTLIB_DIR}/clang/lib/freebsd/libclang_rt.builtins-${SWIFT_PRIMARY_VARIANT_ARCH}.a)
elseif(SWIFT_PRIMARY_VARIANT_SDK STREQUAL LINUX)
  if(SWIFT_BUILD_STATIC_STDLIB)
    list(APPEND swift_core_private_link_libraries swiftImageInspectionShared)
  endif()
elseif(SWIFT_PRIMARY_VARIANT_SDK STREQUAL WINDOWS)
  list(APPEND swift_core_private_link_libraries shell32;DbgHelp)
endif()

option(SWIFT_CHECK_ESSENTIAL_STDLIB
    "Check core standard library layering by linking its essential subset"
    FALSE)

if(SWIFT_STDLIB_SIL_DEBUGGING)
  list(APPEND swift_stdlib_compile_flags "-Xfrontend" "-gsil")
endif()

list(APPEND swift_stdlib_compile_flags "-Xllvm" "-sil-inline-generics")
list(APPEND swift_stdlib_compile_flags "-Xllvm" "-sil-partial-specialization")
if(SWIFT_STDLIB_ENABLE_STDLIBCORE_EXCLUSIVITY_CHECKING)
  list(APPEND swift_stdlib_compile_flags "-enforce-exclusivity=checked")
endif()

if(SWIFT_CHECK_ESSENTIAL_STDLIB)
  add_swift_target_library(swift_stdlib_essential ${SWIFT_STDLIB_LIBRARY_BUILD_TYPES} IS_STDLIB IS_STDLIB_CORE
      ${SWIFTLIB_ESSENTIAL}
      GYB_SOURCES
        ${SWIFTLIB_ESSENTIAL_GYB_SOURCES})
  target_link_libraries(swift_stdlib_essential ${RUNTIME_DEPENDENCY})
endif()

add_swift_target_library(swiftCore
                  ${SWIFT_STDLIB_LIBRARY_BUILD_TYPES} IS_STDLIB IS_STDLIB_CORE
                    ${SWIFTLIB_SOURCES}
                  GYB_SOURCES
                    ${SWIFTLIB_GYB_SOURCES}
                  # The copy_shim_headers target dependency is required to let the
                  # build system know that there's a rule to produce the shims
                  # directory, but is not sufficient to cause the object file to be rebuilt
                  # when the shim header changes.  Therefore, we pass both the target
                  # and the generated directory as dependencies.
                  FILE_DEPENDS
                    copy_shim_headers "${SWIFTLIB_DIR}/shims" ${GROUP_INFO_JSON_FILE}
                  SWIFT_COMPILE_FLAGS
                    ${swift_stdlib_compile_flags} -Xcc -DswiftCore_EXPORTS
                  LINK_FLAGS
                    ${swift_core_link_flags}
                  PRIVATE_LINK_LIBRARIES
                    ${swift_core_private_link_libraries}
                  INCORPORATE_OBJECT_LIBRARIES
                    swiftRuntime swiftStdlibStubs
                  FRAMEWORK_DEPENDS
                    ${swift_core_framework_depends}
                  INSTALL_IN_COMPONENT
                    stdlib)<|MERGE_RESOLUTION|>--- conflicted
+++ resolved
@@ -110,11 +110,8 @@
   REPL.swift
   Result.swift
   Reverse.swift
-<<<<<<< HEAD
   Rotate.swift
   Runtime.swift.gyb
-=======
->>>>>>> 42d36431
   RuntimeFunctionCounters.swift
   SipHash.swift
   Sequence.swift
