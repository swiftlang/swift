--- conflicted
+++ resolved
@@ -1188,7 +1188,6 @@
 }
 
 extension Int {
-<<<<<<< HEAD
   /// Creates a new value with the bit pattern of the given pointer.
   ///
   /// The new value represents the address of the pointer passed as `pointer`.
@@ -1196,15 +1195,10 @@
   ///
   /// - Parameter pointer: The pointer to use as the source for the new
   ///   integer.
-  public init<U>(bitPattern pointer: ${Self}<U>?) {
-    if let pointer = pointer {
-      self = Int(Builtin.ptrtoint_Word(pointer._rawValue))
-=======
   @_inlineable
   public init<U>(bitPattern: ${Self}<U>?) {
     if let bitPattern = bitPattern {
       self = Int(Builtin.ptrtoint_Word(bitPattern._rawValue))
->>>>>>> 124b2937
     } else {
       self = 0
     }
@@ -1212,7 +1206,6 @@
 }
 
 extension UInt {
-<<<<<<< HEAD
   /// Creates a new value with the bit pattern of the given pointer.
   ///
   /// The new value represents the address of the pointer passed as `pointer`.
@@ -1220,15 +1213,10 @@
   ///
   /// - Parameter pointer: The pointer to use as the source for the new
   ///   integer.
-  public init<U>(bitPattern pointer: ${Self}<U>?) {
-    if let pointer = pointer {
-      self = UInt(Builtin.ptrtoint_Word(pointer._rawValue))
-=======
   @_inlineable
   public init<U>(bitPattern: ${Self}<U>?) {
     if let bitPattern = bitPattern {
       self = UInt(Builtin.ptrtoint_Word(bitPattern._rawValue))
->>>>>>> 124b2937
     } else {
       self = 0
     }
