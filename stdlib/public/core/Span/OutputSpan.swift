--- conflicted
+++ resolved
@@ -440,7 +440,6 @@
     discard self
     return count
   }
-<<<<<<< HEAD
 }
 
 @available(SwiftStdlib 6.2, *)
@@ -451,29 +450,14 @@
   /// This method should be invoked in the scope where the `OutputSpan` was
   /// created, when it is time to commit the contents of the updated buffer
   /// back into the construct being initialized.
-=======
-
-  /// Consume the output span (relinquishing its control over the buffer it is
-  /// addressing), and return the number of initialized elements in it.
-  ///
-  /// This method is designed to be invoked in the same context that created the
-  /// output span, when it is time to commit the contents of the updated buffer
-  /// back into the construct that it came from.
->>>>>>> 044a630c
   ///
   /// The context that created the output span is expected to remember what
   /// memory region the span is addressing. This consuming method expects to
   /// receive a copy of the same buffer pointer as a (loose) proof of ownership.
   ///
-<<<<<<< HEAD
   /// - Parameter buffer: The buffer we expect the `OutputSpan` to reference.
   ///      This must be the same region of memory passed to
   ///      the `OutputSpan` initializer.
-=======
-  /// - Parameter buffer: The buffer that the `OutputSpan` is expected to
-  ///      address. This must be the same buffer as the one used to originally
-  ///      initialize the `OutputSpan` instance.
->>>>>>> 044a630c
   /// - Returns: The number of initialized elements in the same buffer, as
   ///      tracked by the consumed `OutputSpan` instance.
   @unsafe
@@ -481,12 +465,6 @@
   public consuming func finalize(
     for buffer: Slice<UnsafeMutableBufferPointer<Element>>
   ) -> Int {
-<<<<<<< HEAD
-    let rebased = unsafe UnsafeMutableBufferPointer(rebasing: buffer)
-    return unsafe self.finalize(for: rebased)
-=======
-    //finalize(buffer.extracting(...)) // FIXME: Add this please please please
-    finalize(UnsafeMutableBufferPointer(rebasing: buffer))
->>>>>>> 044a630c
+    unsafe finalize(for: UnsafeMutableBufferPointer(rebasing: buffer))
   }
 }