//===--- SwiftPrivateThreadExtras.swift -----------------------------------===//
//
// This source file is part of the Swift.org open source project
//
// Copyright (c) 2014 - 2018 Apple Inc. and the Swift project authors
// Licensed under Apache License v2.0 with Runtime Library Exception
//
// See https://swift.org/LICENSE.txt for license information
// See https://swift.org/CONTRIBUTORS.txt for the list of Swift project authors
//
//===----------------------------------------------------------------------===//
//
// This file contains wrappers for pthread APIs that are less painful to use
// than the C APIs.
//
//===----------------------------------------------------------------------===//

#if canImport(Darwin)
import Darwin
#elseif canImport(Glibc)
import Glibc
#elseif os(WASI)
import WASILibc
#elseif os(Windows)
import CRT
import WinSDK
#endif

/// An abstract base class to encapsulate the context necessary to invoke
/// a block from pthread_create.
internal class ThreadBlockContext {
  /// Execute the block, and return an `UnsafeMutablePointer` to memory
  /// allocated with `UnsafeMutablePointer.alloc` containing the result of the
  /// block.
  func run() -> UnsafeMutableRawPointer { fatalError("abstract") }
}

internal class ThreadBlockContextImpl<Argument, Result>: ThreadBlockContext {
  let block: (Argument) -> Result
  let arg: Argument

  init(block: @escaping (Argument) -> Result, arg: Argument) {
    self.block = block
    self.arg = arg
    super.init()
  }

  override func run() -> UnsafeMutableRawPointer {
    let result = UnsafeMutablePointer<Result>.allocate(capacity: 1)
    result.initialize(to: block(arg))
    return UnsafeMutableRawPointer(result)
  }
}

/// Entry point for `pthread_create` that invokes a block context.
internal func invokeBlockContext(
  _ contextAsVoidPointer: UnsafeMutableRawPointer?
) -> UnsafeMutableRawPointer! {
  // The context is passed in +1; we're responsible for releasing it.
  let context = Unmanaged<ThreadBlockContext>
    .fromOpaque(contextAsVoidPointer!)
    .takeRetainedValue()

  return context.run()
}

#if os(Windows)
public typealias ThreadHandle = HANDLE
#else
public typealias ThreadHandle = pthread_t

#if os(Linux) || os(Android)
internal func _make_pthread_t() -> pthread_t {
  return pthread_t()
}
#else
internal func _make_pthread_t() -> pthread_t? {
  return nil
}
#endif
#endif

/// Block-based wrapper for `pthread_create`.
public func _stdlib_thread_create_block<Argument, Result>(
  _ start_routine: @escaping (Argument) -> Result,
  _ arg: Argument
) -> (CInt, ThreadHandle?) {
  let context = ThreadBlockContextImpl(block: start_routine, arg: arg)
  // We hand ownership off to `invokeBlockContext` through its void context
  // argument.
  let contextAsVoidPointer = Unmanaged.passRetained(context).toOpaque()

#if os(Windows)
  let threadID =
      _beginthreadex(nil, 0, { invokeBlockContext($0)!
                                  .assumingMemoryBound(to: UInt32.self).pointee },
                     contextAsVoidPointer, 0, nil)
  if threadID == 0 {
    return (errno, nil)
  } else {
    return (0, ThreadHandle(bitPattern: threadID))
  }
#elseif os(WASI)
  // WASI environment has a only single thread
  return (0, nil)
#else
  var threadID = _make_pthread_t()
  let result = pthread_create(&threadID, nil,
    { invokeBlockContext($0) }, contextAsVoidPointer)
  if result == 0 {
    return (result, threadID)
  } else {
    return (result, nil)
  }
#endif
}

/// Block-based wrapper for `pthread_join`.
public func _stdlib_thread_join<Result>(
  _ thread: ThreadHandle,
  _ resultType: Result.Type
) -> (CInt, Result?) {
#if os(Windows)
  let result = WaitForSingleObject(thread, INFINITE)
  guard result == WAIT_OBJECT_0 else { return (CInt(result), nil) }

  var dwResult: DWORD = 0
  GetExitCodeThread(thread, &dwResult)
  CloseHandle(thread)

  let value: Result = withUnsafePointer(to: &dwResult) {
    $0.withMemoryRebound(to: Result.self, capacity: 1) {
      $0.pointee
    }
  }
  return (CInt(result), value)
#elseif os(WASI)
<<<<<<< HEAD
  // WASI environment has a only single thread
  return (0, nil)
=======
   // WASI environment has a only single thread
   return (0, nil)
>>>>>>> c78674f3
#else
  var threadResultRawPtr: UnsafeMutableRawPointer?
  let result = pthread_join(thread, &threadResultRawPtr)
  if result == 0 {
    let threadResultPtr = threadResultRawPtr!.assumingMemoryBound(
      to: Result.self)
    let threadResult = threadResultPtr.pointee
    threadResultPtr.deinitialize(count: 1)
    threadResultPtr.deallocate()
    return (result, threadResult)
  } else {
    return (result, nil)
  }
#endif
}

public class _stdlib_Barrier {
  var _threadBarrier: _stdlib_thread_barrier_t

  var _threadBarrierPtr: UnsafeMutablePointer<_stdlib_thread_barrier_t> {
    return _getUnsafePointerToStoredProperties(self)
      .assumingMemoryBound(to: _stdlib_thread_barrier_t.self)
  }

  public init(threadCount: Int) {
    self._threadBarrier = _stdlib_thread_barrier_t()
    let ret = _stdlib_thread_barrier_init(
      _threadBarrierPtr, CUnsignedInt(threadCount))
    if ret != 0 {
      fatalError("_stdlib_thread_barrier_init() failed")
    }
  }

  deinit {
    _stdlib_thread_barrier_destroy(_threadBarrierPtr)
  }

  public func wait() {
    let ret = _stdlib_thread_barrier_wait(_threadBarrierPtr)
    if !(ret == 0 || ret == _stdlib_THREAD_BARRIER_SERIAL_THREAD) {
      fatalError("_stdlib_thread_barrier_wait() failed")
    }
  }
}<|MERGE_RESOLUTION|>--- conflicted
+++ resolved
@@ -135,13 +135,8 @@
   }
   return (CInt(result), value)
 #elseif os(WASI)
-<<<<<<< HEAD
-  // WASI environment has a only single thread
-  return (0, nil)
-=======
-   // WASI environment has a only single thread
+   // WASI environment is single-threaded
    return (0, nil)
->>>>>>> c78674f3
 #else
   var threadResultRawPtr: UnsafeMutableRawPointer?
   let result = pthread_join(thread, &threadResultRawPtr)
