//===--- ThreadBarriers.swift ---------------------------------------------===//
//
// This source file is part of the Swift.org open source project
//
// Copyright (c) 2014 - 2018 Apple Inc. and the Swift project authors
// Licensed under Apache License v2.0 with Runtime Library Exception
//
// See https://swift.org/LICENSE.txt for license information
// See https://swift.org/CONTRIBUTORS.txt for the list of Swift project authors
//
//===----------------------------------------------------------------------===//

#if canImport(Darwin)
import Darwin
#elseif canImport(Glibc)
import Glibc
#elseif os(WASI)
import WASILibc
#elseif os(Windows)
import CRT
import WinSDK
#endif

//
// Implement pthread barriers.
//
// (OS X does not implement them.)
//

public var _stdlib_THREAD_BARRIER_SERIAL_THREAD: CInt {
  return 1
}

public struct _stdlib_thread_barrier_t {
#if os(Windows)
  var mutex: UnsafeMutablePointer<SRWLOCK>?
  var cond: UnsafeMutablePointer<CONDITION_VARIABLE>?
#elseif os(Cygwin) || os(FreeBSD) || os(OpenBSD)
  var mutex: UnsafeMutablePointer<pthread_mutex_t?>?
  var cond: UnsafeMutablePointer<pthread_cond_t?>?
#elseif os(WASI)
<<<<<<< HEAD
  // No pthread for WASI
=======
  // pthread is currently not available on WASI
>>>>>>> c78674f3
#else
  var mutex: UnsafeMutablePointer<pthread_mutex_t>?
  var cond: UnsafeMutablePointer<pthread_cond_t>?
#endif

  /// The number of threads to synchronize.
  var count: CUnsignedInt = 0

  /// The number of threads already waiting on the barrier.
  ///
  /// This shared variable is protected by `mutex`.
  var numThreadsWaiting: CUnsignedInt = 0

  public init() {}
}

public func _stdlib_thread_barrier_init(
  _ barrier: UnsafeMutablePointer<_stdlib_thread_barrier_t>,
  _ count: CUnsignedInt
) -> CInt {
  barrier.pointee = _stdlib_thread_barrier_t()
  if count == 0 {
    errno = EINVAL
    return -1
  }
#if os(Windows)
  barrier.pointee.mutex = UnsafeMutablePointer.allocate(capacity: 1)
  InitializeSRWLock(barrier.pointee.mutex!)

  barrier.pointee.cond = UnsafeMutablePointer.allocate(capacity: 1)
  InitializeConditionVariable(barrier.pointee.cond!)
#elseif os(WASI)
<<<<<<< HEAD
  // WASI environment has a only single thread
=======
  // WASI environment has only a single thread
>>>>>>> c78674f3
#else
  barrier.pointee.mutex = UnsafeMutablePointer.allocate(capacity: 1)
  barrier.pointee.cond = UnsafeMutablePointer.allocate(capacity: 1)
  guard _stdlib_thread_barrier_mutex_and_cond_init(barrier) == 0 else {
    barrier.pointee.mutex!.deinitialize(count: 1)
    barrier.pointee.mutex!.deallocate()
    barrier.pointee.cond!.deinitialize(count: 1)
    barrier.pointee.cond!.deallocate()
    return -1
  }
#endif
  barrier.pointee.count = count
  return 0
}

#if !os(Windows) && !os(WASI)
private func _stdlib_thread_barrier_mutex_and_cond_init(_ barrier: UnsafeMutablePointer<_stdlib_thread_barrier_t>) -> CInt {
  guard pthread_mutex_init(barrier.pointee.mutex!, nil) == 0 else {
    return -1
  }
  guard pthread_cond_init(barrier.pointee.cond!, nil) == 0 else {
    pthread_mutex_destroy(barrier.pointee.mutex!)
    return -1
  }
  return 0
}
#endif

public func _stdlib_thread_barrier_destroy(
  _ barrier: UnsafeMutablePointer<_stdlib_thread_barrier_t>
) {
#if os(Windows)
  // Condition Variables do not need to be explicitly destroyed
  // Mutexes do not need to be explicitly destroyed
#elseif os(WASI)
<<<<<<< HEAD
  // WASI environment has a only single thread
=======
  // WASI environment has only a single thread
>>>>>>> c78674f3
#else
  guard pthread_cond_destroy(barrier.pointee.cond!) == 0 &&
    pthread_mutex_destroy(barrier.pointee.mutex!) == 0 else {
    fatalError("_stdlib_thread_barrier_destroy() failed")
  }
#endif

#if !os(WASI)
  barrier.pointee.cond!.deinitialize(count: 1)
  barrier.pointee.cond!.deallocate()

  barrier.pointee.mutex!.deinitialize(count: 1)
  barrier.pointee.mutex!.deallocate()
#endif

  return
}

public func _stdlib_thread_barrier_wait(
  _ barrier: UnsafeMutablePointer<_stdlib_thread_barrier_t>
) -> CInt {
#if os(Windows)
  AcquireSRWLockExclusive(barrier.pointee.mutex!)
#elseif os(WASI)
<<<<<<< HEAD
  // WASI environment has a only single thread
=======
  // WASI environment has only a single thread
>>>>>>> c78674f3
#else
  if pthread_mutex_lock(barrier.pointee.mutex!) != 0 {
    return -1
  }
#endif
  barrier.pointee.numThreadsWaiting += 1
  if barrier.pointee.numThreadsWaiting < barrier.pointee.count {
    // Put the thread to sleep.
#if os(Windows)
    if !SleepConditionVariableSRW(barrier.pointee.cond!, barrier.pointee.mutex!,
                                  INFINITE, 0) {
      return -1
    }
    ReleaseSRWLockExclusive(barrier.pointee.mutex!)
#elseif os(WASI)
  // WASI environment has a only single thread
#else
    if pthread_cond_wait(barrier.pointee.cond!, barrier.pointee.mutex!) != 0 {
      return -1
    }
    if pthread_mutex_unlock(barrier.pointee.mutex!) != 0 {
      return -1
    }
#endif
    return 0
  } else {
    // Reset thread count.
    barrier.pointee.numThreadsWaiting = 0

    // Wake up all threads.
#if os(Windows)
    WakeAllConditionVariable(barrier.pointee.cond!)
    ReleaseSRWLockExclusive(barrier.pointee.mutex!)
#elseif os(WASI)
  // WASI environment has a only single thread
#else
    if pthread_cond_broadcast(barrier.pointee.cond!) != 0 {
      return -1
    }
    if pthread_mutex_unlock(barrier.pointee.mutex!) != 0 {
      return -1
    }
#endif
    return _stdlib_THREAD_BARRIER_SERIAL_THREAD
  }
}<|MERGE_RESOLUTION|>--- conflicted
+++ resolved
@@ -39,11 +39,7 @@
   var mutex: UnsafeMutablePointer<pthread_mutex_t?>?
   var cond: UnsafeMutablePointer<pthread_cond_t?>?
 #elseif os(WASI)
-<<<<<<< HEAD
-  // No pthread for WASI
-=======
   // pthread is currently not available on WASI
->>>>>>> c78674f3
 #else
   var mutex: UnsafeMutablePointer<pthread_mutex_t>?
   var cond: UnsafeMutablePointer<pthread_cond_t>?
@@ -76,11 +72,7 @@
   barrier.pointee.cond = UnsafeMutablePointer.allocate(capacity: 1)
   InitializeConditionVariable(barrier.pointee.cond!)
 #elseif os(WASI)
-<<<<<<< HEAD
-  // WASI environment has a only single thread
-=======
   // WASI environment has only a single thread
->>>>>>> c78674f3
 #else
   barrier.pointee.mutex = UnsafeMutablePointer.allocate(capacity: 1)
   barrier.pointee.cond = UnsafeMutablePointer.allocate(capacity: 1)
@@ -116,11 +108,7 @@
   // Condition Variables do not need to be explicitly destroyed
   // Mutexes do not need to be explicitly destroyed
 #elseif os(WASI)
-<<<<<<< HEAD
-  // WASI environment has a only single thread
-=======
   // WASI environment has only a single thread
->>>>>>> c78674f3
 #else
   guard pthread_cond_destroy(barrier.pointee.cond!) == 0 &&
     pthread_mutex_destroy(barrier.pointee.mutex!) == 0 else {
@@ -145,11 +133,7 @@
 #if os(Windows)
   AcquireSRWLockExclusive(barrier.pointee.mutex!)
 #elseif os(WASI)
-<<<<<<< HEAD
-  // WASI environment has a only single thread
-=======
   // WASI environment has only a single thread
->>>>>>> c78674f3
 #else
   if pthread_mutex_lock(barrier.pointee.mutex!) != 0 {
     return -1
