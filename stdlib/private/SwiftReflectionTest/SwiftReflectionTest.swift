//===--- SwiftReflectionTest.swift ----------------------------------------===//
//
// This source file is part of the Swift.org open source project
//
// Copyright (c) 2014 - 2016 Apple Inc. and the Swift project authors
// Licensed under Apache License v2.0 with Runtime Library Exception
//
// See http://swift.org/LICENSE.txt for license information
// See http://swift.org/CONTRIBUTORS.txt for the list of Swift project authors
//
//===----------------------------------------------------------------------===//
//
// This file provides infrastructure for introspecting type information in a
// remote swift executable by swift-reflection-test, using pipes and a
// request-response protocol to communicate with the test tool.
//
//===----------------------------------------------------------------------===//

// FIXME: Make this work with Linux

import MachO
import Darwin

let RequestInstanceAddress = "i"
let RequestReflectionInfos = "r"
let RequestReadBytes = "b";
let RequestSymbolAddress = "s"
let RequestStringLength = "l"
let RequestExit = "e"
let RequestPointerSize = "p"

internal func debugLog(_ message: String) {
#if DEBUG_LOG
  fputs("Child: \(message)\n", stderr)
  fflush(stderr)
#endif
}

/// Represents a section in a loaded image in this process.
internal struct Section {
  /// The absolute start address of the section's data in this address space.
  let startAddress: UnsafePointer<Void>

  /// The size of the section in bytes.
  let size: UInt
}

/// Holds the addresses and sizes of sections related to reflection
internal struct ReflectionInfo : Sequence {
  /// The name of the loaded image
  internal let imageName: String

  /// Reflection metadata sections
  internal let fieldmd: Section?
  internal let assocty: Section?
  internal let builtin: Section?
  internal let typeref: Section?
  internal let reflstr: Section?

  internal func makeIterator() -> AnyIterator<Section?> {
    return AnyIterator([
      fieldmd,
      assocty,
      builtin,
      typeref,
      reflstr
    ].makeIterator())
  }
}

#if arch(x86_64) || arch(arm64)
typealias MachHeader = mach_header_64
#else
typealias MachHeader = mach_header
#endif

/// Get the location and size of a section in a binary.
///
/// - Parameter name: The name of the section
/// - Parameter imageHeader: A pointer to the Mach header describing the
///   image.
/// - Returns: A `Section` containing the address and size, or `nil` if there
///   is no section by the given name.
internal func getSectionInfo(_ name: String,
  _ imageHeader: UnsafePointer<MachHeader>) -> Section? {
  debugLog("BEGIN \(#function)"); defer { debugLog("END \(#function)") }
  var size: UInt = 0
  let address = getsectiondata(imageHeader, "__DATA", name, &size)
  guard let nonNullAddress = address else { return nil }
  guard size != 0 else { return nil }
  return Section(startAddress: nonNullAddress, size: size)
}

/// Get the Swift Reflection section locations for a loaded image.
///
/// An image of interest must have the following sections in the __DATA
/// segment:
/// - __swift3_fieldmd
/// - __swift3_assocty
/// - __swift3_builtin
/// - __swift3_typeref
/// - __swift3_reflstr (optional, may have been stripped out)
///
/// - Parameter i: The index of the loaded image as reported by Dyld.
/// - Returns: A `ReflectionInfo` containing the locations of all of the
///   needed sections, or `nil` if the image doesn't contain all of them.
internal func getReflectionInfoForImage(atIndex i: UInt32) -> ReflectionInfo? {
  debugLog("BEGIN \(#function)"); defer { debugLog("END \(#function)") }
  let header = unsafeBitCast(_dyld_get_image_header(i),
    to: UnsafePointer<MachHeader>.self)

<<<<<<< HEAD
  let imageName = _dyld_get_image_name(i)!
  if let fieldmd = getSectionInfo("__swift3_fieldmd", header),
     let typeref = getSectionInfo("__swift3_typeref", header),
     let assocty = getSectionInfo("__swift3_assocty", header) {
=======
  let imageName = _dyld_get_image_name(i)
  if let fieldmd = getSectionInfo("__swift3_fieldmd", header) {
     let assocty = getSectionInfo("__swift3_assocty", header)
     let builtin = getSectionInfo("__swift3_builtin", header)
     let typeref = getSectionInfo("__swift3_typeref", header)
>>>>>>> bfed7d0e
     let reflstr = getSectionInfo("__swift3_reflstr", header)
      return ReflectionInfo(imageName: String(validatingUTF8: imageName)!,
                            fieldmd: fieldmd,
                            assocty: assocty,
                            builtin: builtin,
                            typeref: typeref,
                            reflstr: reflstr)
  }
  return nil
}

internal func sendBytes<T>(from address: UnsafePointer<T>, count: Int) {
  var source = address
  var bytesLeft = count
  debugLog("BEGIN \(#function)"); defer { debugLog("END \(#function)") }
  while bytesLeft > 0 {
    let bytesWritten = fwrite(source, 1, bytesLeft, stdout)
    fflush(stdout)
    guard bytesWritten > 0 else {
      fatalError("Couldn't write to parent pipe")
    }
    bytesLeft -= bytesWritten
    source = source.advanced(by: bytesWritten)
  }
}

/// Send the address of an object to the parent.
internal func sendAddress(of instance: AnyObject) {
  debugLog("BEGIN \(#function)")
  defer { debugLog("END \(#function)") }
  var address = unsafeAddress(of: instance)
  sendBytes(from: &address, count: sizeof(UInt.self))
}

/// Send the `value`'s bits to the parent.
internal func sendValue<T>(_ value: T) {
  debugLog("BEGIN \(#function)"); defer { debugLog("END \(#function)") }
  var value = value
  sendBytes(from: &value, count: sizeof(T.self))
}

/// Read a word-sized unsigned integer from the parent.
internal func readUInt() -> UInt {
  debugLog("BEGIN \(#function)"); defer { debugLog("END \(#function)") }
  var value: UInt = 0
  fread(&value, sizeof(UInt.self), 1, stdin)
  return value
}

/// Send all known `ReflectionInfo`s for all images loaded in the current
/// process.
internal func sendReflectionInfos() {
  debugLog("BEGIN \(#function)"); defer { debugLog("END \(#function)") }
  let infos = (0..<_dyld_image_count()).flatMap(getReflectionInfoForImage)

  var numInfos = infos.count
  debugLog("\(numInfos) reflection info bundles.")
  sendBytes(from: &numInfos, count: sizeof(UInt.self))
  precondition(numInfos >= 1)
  for info in infos {
    debugLog("Sending info for \(info.imageName)")
    let imageNameBytes = Array(info.imageName.utf8)
    var imageNameLength = UInt(imageNameBytes.count)
    fwrite(&imageNameLength, sizeof(UInt.self), 1, stdout)
    fflush(stdout)
    fwrite(imageNameBytes, 1, imageNameBytes.count, stdout)
    fflush(stdout)
    for section in info {
      sendValue(section?.startAddress)
      sendValue(section?.size ?? 0)
    }
  }
}

internal func printErrnoAndExit() {
  debugLog("BEGIN \(#function)"); defer { debugLog("END \(#function)") }
  let errorCString = strerror(errno)!
  let message = String(validatingUTF8: errorCString)! + "\n"
  let bytes = Array(message.utf8)
  fwrite(bytes, 1, bytes.count, stderr)
  fflush(stderr)
  exit(EXIT_FAILURE)
}

/// Retrieve the address and count from the parent and send the bytes back.
internal func sendBytes() {
  debugLog("BEGIN \(#function)"); defer { debugLog("END \(#function)") }
  let address = readUInt()
  let count = Int(readUInt())
  debugLog("Parent requested \(count) bytes from \(address)")
  var totalBytesWritten = 0
  var pointer = unsafeBitCast(address, to: UnsafeMutablePointer<Void>.self)
  while totalBytesWritten < count {
    let bytesWritten = Int(fwrite(pointer, 1, Int(count), stdout))
    fflush(stdout)
    if bytesWritten == 0 {
      printErrnoAndExit()
    }
    totalBytesWritten += bytesWritten
    pointer = pointer.advanced(by: bytesWritten)
  }
}

/// Send the address of a symbol loaded in this process.
internal func sendSymbolAddress() {
  debugLog("BEGIN \(#function)"); defer { debugLog("END \(#function)") }
  let name = readLine()!
  name.withCString {
    let handle = unsafeBitCast(Int(-2), to: UnsafeMutablePointer<Void>.self)
    let symbol = dlsym(handle, $0)
    let symbolAddress = unsafeBitCast(symbol, to: UInt.self)
    sendValue(symbolAddress)
  }
}

/// Send the length of a string to the parent.
internal func sendStringLength() {
  debugLog("BEGIN \(#function)"); defer { debugLog("END \(#function)") }
  let address = readUInt()
  let cString = unsafeBitCast(address, to: UnsafePointer<CChar>.self)
  let count = String(validatingUTF8: cString)!.utf8.count
  sendValue(count)
}

/// Send the size of this architecture's pointer type.
internal func sendPointerSize() {
  debugLog("BEGIN \(#function)"); defer { debugLog("END \(#function)") }
  let pointerSize = UInt8(sizeof(UnsafePointer<Void>.self))
  sendValue(pointerSize)
}

/// Hold an `instance` and wait for the parent to query for information.
///
/// This is the main "run loop" of the test harness.
///
/// The parent will necessarily need to:
/// - Get the addresses of all of the reflection sections for any swift dylibs
///   that are loaded, where applicable.
/// - Get the address of the `instance`
/// - Get the pointer size of this process, which affects assumptions about the
///   the layout of runtime structures with pointer-sized fields.
/// - Read raw bytes out of this process's address space.
public func reflect(_ instance: AnyObject) {
  while let command = readLine(strippingNewline: true) {
    switch command {
    case String(validatingUTF8: RequestInstanceAddress)!:
      sendAddress(of: instance)
    case String(validatingUTF8: RequestReflectionInfos)!:
      sendReflectionInfos()
    case String(validatingUTF8: RequestReadBytes)!:
      sendBytes()
    case String(validatingUTF8: RequestSymbolAddress)!:
      sendSymbolAddress()
    case String(validatingUTF8: RequestStringLength)!:
      sendStringLength()
    case String(validatingUTF8: RequestPointerSize)!:
      sendPointerSize();
    case String(validatingUTF8: RequestExit)!:
      exit(EXIT_SUCCESS)
    default:
      fatalError("Unknown request received!")
    }
  }
}

/* Example usage

public protocol P {
  associatedtype Index
  var startIndex: Index { get }
}

public struct Thing : P {
  public let startIndex = 1010
}

public enum E<T: P> {
  case B(T)
  case C(T.Index)
}

public class A<T: P> : P {
  public let x: T?
  public let y: T.Index
  public let b = true
  public let t = (1, 1.0)
  private let type: NSObject.Type
  public let startIndex = 1010
  public init(x: T) {
    self.x = x
    self.y = x.startIndex
    self.type = NSObject.self
  }
}
let instance = A(x: A(x: Thing()))

reflect(A(x: Thing()))
*/<|MERGE_RESOLUTION|>--- conflicted
+++ resolved
@@ -109,18 +109,11 @@
   let header = unsafeBitCast(_dyld_get_image_header(i),
     to: UnsafePointer<MachHeader>.self)
 
-<<<<<<< HEAD
   let imageName = _dyld_get_image_name(i)!
-  if let fieldmd = getSectionInfo("__swift3_fieldmd", header),
-     let typeref = getSectionInfo("__swift3_typeref", header),
-     let assocty = getSectionInfo("__swift3_assocty", header) {
-=======
-  let imageName = _dyld_get_image_name(i)
   if let fieldmd = getSectionInfo("__swift3_fieldmd", header) {
      let assocty = getSectionInfo("__swift3_assocty", header)
      let builtin = getSectionInfo("__swift3_builtin", header)
      let typeref = getSectionInfo("__swift3_typeref", header)
->>>>>>> bfed7d0e
      let reflstr = getSectionInfo("__swift3_reflstr", header)
       return ReflectionInfo(imageName: String(validatingUTF8: imageName)!,
                             fieldmd: fieldmd,
